env:
  browser: true
  amd: true
extends: 'eslint:recommended'
parserOptions:
<<<<<<< HEAD
    ecmaVersion: 7
=======
    ecmaVersion: 6
>>>>>>> 99a13f8f
rules:
  strict:
    - error
    - function
  indent:
    - error
    - 4
    - SwitchCase:
      - 1
  linebreak-style:
    - error
    - unix
  quotes:
    - error
    - single
  semi:
    - error
    - always
  no-console:
    - error
    - allow:
      - warn
      - error<|MERGE_RESOLUTION|>--- conflicted
+++ resolved
@@ -3,11 +3,7 @@
   amd: true
 extends: 'eslint:recommended'
 parserOptions:
-<<<<<<< HEAD
-    ecmaVersion: 7
-=======
     ecmaVersion: 6
->>>>>>> 99a13f8f
 rules:
   strict:
     - error
