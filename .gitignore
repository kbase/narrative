--- conflicted
+++ resolved
@@ -77,10 +77,6 @@
 *,cover
 .hypothesis/
 karma-result.json
-<<<<<<< HEAD
-test/*.tok
-=======
->>>>>>> dbcbd636
 
 # Integration test logs
 /selenium-standalone-logs/
@@ -104,11 +100,7 @@
 # IDE / Editor
 .vscode
 /tags
-<<<<<<< HEAD
 .idea
 
 # For yarn users
-yarn.lock
-=======
-.idea
->>>>>>> dbcbd636
+yarn.lock