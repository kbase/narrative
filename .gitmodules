[submodule "ext/emberjs"]
	path = ext/emberjs
	url = https://github.com/emberjs/starter-kit
<<<<<<< HEAD
[submodule "ext/kbase-datavis"]
	path = ext/kbase-datavis
	url = git://github.com/gingi/kbase-datavis
=======
[submodule "ext/angularjs"]
	path = ext/angularjs
	url = https://github.com/angular/angular.js
>>>>>>> 30e4d76b
<|MERGE_RESOLUTION|>--- conflicted
+++ resolved
@@ -1,12 +1,9 @@
 [submodule "ext/emberjs"]
 	path = ext/emberjs
 	url = https://github.com/emberjs/starter-kit
-<<<<<<< HEAD
 [submodule "ext/kbase-datavis"]
 	path = ext/kbase-datavis
 	url = git://github.com/gingi/kbase-datavis
-=======
 [submodule "ext/angularjs"]
 	path = ext/angularjs
-	url = https://github.com/angular/angular.js
->>>>>>> 30e4d76b
+	url = https://github.com/angular/angular.js