--- conflicted
+++ resolved
@@ -11,11 +11,7 @@
 # Made available under the KBase Open Source License
 #
 
-<<<<<<< HEAD
-FROM kbase/narrbase:6.0
-=======
 FROM kbase/narrbase:6.1
->>>>>>> 55ba6c24
 
 # These ARGs values are passed in via the docker build command
 ARG BUILD_DATE
