--- conflicted
+++ resolved
@@ -26,15 +26,7 @@
 # requests[security]
 RUN source activate base && \
     conda install -c conda-forge ndg-httpsclient==0.5.1 pyasn1==0.4.5 pyopenssl==19.0.0 cryptography==2.7 idna==2.8 requests==2.21.0 \
-<<<<<<< HEAD
-          beautifulsoup4==4.8.1 html5lib==1.0.1 && \
-    conda uninstall nodejs && \
-    # install node v14
-    curl -sL https://deb.nodesource.com/setup_14.x | bash - && \
-    apt-get install -y nodejs
-=======
           beautifulsoup4==4.8.1 html5lib==1.0.1
->>>>>>> 2b5a2eb9
 
 # Copy in the narrative repo
 ADD ./ /kb/dev_container/narrative
@@ -55,16 +47,9 @@
     [ -n "$SKIP_MINIFY" ] || grunt minify && \
     # install the narrative and jupyter console
     /bin/bash scripts/install_narrative_docker.sh && \
-<<<<<<< HEAD
-    pip install jupyter-console==6.0.0
-
-WORKDIR /tmp
-RUN mkdir /tmp/narrative && \
-=======
     pip install jupyter-console==6.0.0 && \
     cd /tmp && \
     mkdir /tmp/narrative && \
->>>>>>> 2b5a2eb9
     chown -R nobody:www-data /tmp/narrative /kb/dev_container/narrative/kbase-extension; find / -xdev \( -perm -4000 \) -type f -print -exec rm {} \;
 
 # Set a default value for the environment variable VERSION_CHECK that gets expanded in the config.json.templ
