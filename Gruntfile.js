module.exports = function(grunt) {

    'use strict';
<<<<<<< HEAD

    require('load-grunt-tasks')(grunt);
=======
    grunt.loadNpmTasks('grunt-contrib-requirejs');
    grunt.loadNpmTasks('grunt-regex-replace');
    grunt.loadNpmTasks('grunt-contrib-uglify-es');
>>>>>>> 5a045a54

    grunt.initConfig({
        pkg: grunt.file.readJSON('package.json'),

        // Compile the requirejs stuff into a single, uglified file.
        // the options below are taken verbatim from a standard build.js file
        // used for r.js (if we were doing this outside of a grunt build)
        requirejs: {
            compile: {
                options: {
                    name: 'narrative_paths',
                    baseUrl: 'kbase-extension/static',
                    include: [
                        'narrativeMain',
                        'buildTools/loadAppWidgets'
                    ],
                    mainConfigFile: 'kbase-extension/static/narrative_paths.js',
                    findNestedDependencies: true,
                    optimize: 'none',
                    generateSourceMaps: true,
                    preserveLicenseComments: false,
                    out: 'kbase-extension/static/kbase-narrative.js',
                    paths: {
                        jqueryui: 'empty:',
                        bootstrap: 'empty:',
                        'jquery-ui': 'empty:',
                        narrativeConfig: 'empty:',
                        'base/js/utils': 'empty:',
                        'base/js/namespace': 'empty:',
                        bootstraptour: 'empty:',
                        'services/kernels/comm': 'empty:',
                        'common/ui': 'empty:',
                        'notebook/js/celltoolbar': 'empty:',
                        'base/js/events': 'empty:',
                        'base/js/keyboard': 'empty:',
                        'base/js/dialog': 'empty:',
                        'notebook/js/notebook': 'empty:',
                        'notebook/js/main': 'empty:',
                        'custom/custom': 'empty:'
                    },
                    inlineText: false,
                    buildCSS: false,
                    optimizeAllPluginResources: false,
                    done: function(done, output) {
                        console.log(output);
                        done();
                    }
                }
            }
        },

        uglify: {
            dist: {
                options: {
                    sourceMap: true
                },
                files: {
                    'kbase-extension/static/kbase-narrative-min.js': ['kbase-extension/static/kbase-narrative.js']
                }
            }
        },

        // Once we have a revved file, this inserts that reference into page.html at
        // the right spot (near the top, the narrative_paths reference)
        'regex-replace': {
            dist: {
                src: ['kbase-extension/kbase_templates/notebook.html'],
                actions: [
                    {
                        name: 'requirejs-onefile',
                        // search: 'narrativeMain',
                        search: 'narrativeMain.js',

                        replace: function() {
                            return 'kbase-narrative-min.js';
                        },
                        flags: ''
                    }
                ]
            }
        },
<<<<<<< HEAD

        // Testing with Karma!
        karma: {
            unit: {
                configFile: 'test/unit/karma.conf.js',
            },
            dev: {
                // to do - add watch here
                configFile: 'test/unit/karma.conf.js',
                reporters: ['progress', 'coverage'],
                coverageReporter: {
                    dir: 'build/test-coverage/',
                    reporters: [
                        { type: 'html', subdir: 'html' },
                    ],
                },

                autoWatch: true,
                singleRun: false,
            }
        },

        jasmine_nodejs: {
            // task specific (default) options
            options: {
                useHelpers: true,
                // global helpers, available to all task targets. accepts globs..
                helpers: [],
                random: false,
                seed: null,
                defaultTimeout: null, // defaults to 5000
                stopOnFailure: false,
                traceFatal: true,
                // configure one or more built-in reporters
                reporters: {
                    console: {
                        colors: true,        // (0|false)|(1|true)|2
                        cleanStack: 1,       // (0|false)|(1|true)|2|3
                        verbosity: 4,        // (0|false)|1|2|3|(4|true)
                        listStyle: 'indent', // "flat"|"indent"
                        activity: false
                    },
                },
                // add custom Jasmine reporter(s)
                customReporters: []
            },
            functional: {
                options: {
                    useHelpers: true
                },
                // spec files
                specs: [
                    'test/functional/spec/**/*Spec.js'
                ],
                // target-specific helpers
                helpers: [
                    'test/functional/helpers/**/*.helper.js'
                ]
            }
        },
        // Run coveralls and send the info.
        coveralls: {
            options: {
                force: true,
            },
            'ui-common': {
                src: 'build/test-coverage/lcov/**/*.info',
            }
        },

        // Run CSS / SCSS-related tasks
        // these files are modified in place
        postcss: {
            // autoprefix and minify the concatenated css files
            concat: {
                options: {
                    processors: [
                        // add vendor prefixes
                        require('autoprefixer')(),
                        // minify
                        require('cssnano')([
                            "default",
                            {
                                "normalizeWhitespace": {
                                    "exclude": true
                                },
                            }
                        ]),
                    ],
                },
                src: [
                    'kbase-extension/static/kbase/css/*_concat.css',
                    'kbase-extension/static/kbase/css/appCell.css',
                    'kbase-extension/static/kbase/css/editorCell.css'
                ],
            }
        },

        // runs the npm command to compile scss -> css and run autoprefixer on it
        shell: {
            compile_css: {
                command: 'npm run compile_css',
            },
        },

        // watch scss files for any changes
        // when they change, regenerate the compiled css files
        watch: {
            files: 'kbase-extension/scss/**/*.scss',
            tasks: [
                'shell:compile_css',
            ],
        },
=======
>>>>>>> 5a045a54
    });

    grunt.registerTask('minify', [
        'requirejs',
        'uglify',
        'regex-replace'
    ]);

<<<<<<< HEAD
    grunt.registerTask('test', [
        'karma:unit'
    ]);

    // Does a single unit test run, then sends
    // the lcov results to coveralls. Intended for running
    // from travis-ci.
    grunt.registerTask('test-travis', [
        'karma:unit',
        'coveralls'
    ]);

    // node (instead of karma) based jasmine tasks
    grunt.registerTask('test-browser', [
        'jasmine_nodejs'
    ]);
    // Does an ongoing test run in a watching development
    // mode.
    grunt.registerTask('develop', [
        'karma:dev'
=======
    grunt.registerTask('build', [
        'requirejs',
        'regex-replace'
>>>>>>> 5a045a54
    ]);
};<|MERGE_RESOLUTION|>--- conflicted
+++ resolved
@@ -1,14 +1,7 @@
 module.exports = function(grunt) {
 
     'use strict';
-<<<<<<< HEAD
-
     require('load-grunt-tasks')(grunt);
-=======
-    grunt.loadNpmTasks('grunt-contrib-requirejs');
-    grunt.loadNpmTasks('grunt-regex-replace');
-    grunt.loadNpmTasks('grunt-contrib-uglify-es');
->>>>>>> 5a045a54
 
     grunt.initConfig({
         pkg: grunt.file.readJSON('package.json'),
@@ -90,77 +83,6 @@
                 ]
             }
         },
-<<<<<<< HEAD
-
-        // Testing with Karma!
-        karma: {
-            unit: {
-                configFile: 'test/unit/karma.conf.js',
-            },
-            dev: {
-                // to do - add watch here
-                configFile: 'test/unit/karma.conf.js',
-                reporters: ['progress', 'coverage'],
-                coverageReporter: {
-                    dir: 'build/test-coverage/',
-                    reporters: [
-                        { type: 'html', subdir: 'html' },
-                    ],
-                },
-
-                autoWatch: true,
-                singleRun: false,
-            }
-        },
-
-        jasmine_nodejs: {
-            // task specific (default) options
-            options: {
-                useHelpers: true,
-                // global helpers, available to all task targets. accepts globs..
-                helpers: [],
-                random: false,
-                seed: null,
-                defaultTimeout: null, // defaults to 5000
-                stopOnFailure: false,
-                traceFatal: true,
-                // configure one or more built-in reporters
-                reporters: {
-                    console: {
-                        colors: true,        // (0|false)|(1|true)|2
-                        cleanStack: 1,       // (0|false)|(1|true)|2|3
-                        verbosity: 4,        // (0|false)|1|2|3|(4|true)
-                        listStyle: 'indent', // "flat"|"indent"
-                        activity: false
-                    },
-                },
-                // add custom Jasmine reporter(s)
-                customReporters: []
-            },
-            functional: {
-                options: {
-                    useHelpers: true
-                },
-                // spec files
-                specs: [
-                    'test/functional/spec/**/*Spec.js'
-                ],
-                // target-specific helpers
-                helpers: [
-                    'test/functional/helpers/**/*.helper.js'
-                ]
-            }
-        },
-        // Run coveralls and send the info.
-        coveralls: {
-            options: {
-                force: true,
-            },
-            'ui-common': {
-                src: 'build/test-coverage/lcov/**/*.info',
-            }
-        },
-
         // Run CSS / SCSS-related tasks
         // these files are modified in place
         postcss: {
@@ -204,8 +126,6 @@
                 'shell:compile_css',
             ],
         },
-=======
->>>>>>> 5a045a54
     });
 
     grunt.registerTask('minify', [
@@ -214,31 +134,8 @@
         'regex-replace'
     ]);
 
-<<<<<<< HEAD
-    grunt.registerTask('test', [
-        'karma:unit'
-    ]);
-
-    // Does a single unit test run, then sends
-    // the lcov results to coveralls. Intended for running
-    // from travis-ci.
-    grunt.registerTask('test-travis', [
-        'karma:unit',
-        'coveralls'
-    ]);
-
-    // node (instead of karma) based jasmine tasks
-    grunt.registerTask('test-browser', [
-        'jasmine_nodejs'
-    ]);
-    // Does an ongoing test run in a watching development
-    // mode.
-    grunt.registerTask('develop', [
-        'karma:dev'
-=======
     grunt.registerTask('build', [
         'requirejs',
         'regex-replace'
->>>>>>> 5a045a54
     ]);
 };