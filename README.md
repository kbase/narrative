--- conflicted
+++ resolved
@@ -26,26 +26,10 @@
 * Node.js (latest LTS recommended)
 * Bower 1.8.8+
 
-### Using a conda environment (recommended!)
 ```
-git clone https://github.com/kbase/narrative
-cd narrative
-<<<<<<< HEAD
 ./scripts/install_narrative.sh -v narrative_venv
 source narrative_venv/bin/activate
-=======
-conda env -n my_narrative_environment
-source activate my_narrative_environment
 ./scripts/install_narrative.sh
-kbase-narrative
-```
-
-### Or, without conda - this installs lots of requirements of specific versions and may clobber things on your PYTHONPATH.
-```
-git clone https://github.com/kbase/narrative
-cd narrative
-./scripts/install_narrative.sh
->>>>>>> 03ec0c7c
 kbase-narrative
 ```
 
