--- conflicted
+++ resolved
@@ -5,7 +5,8 @@
 This is built on the Jupyter Notebook v6.4.12 and IPython 8.5.0 (more notes will follow).
 
 ## Unreleased
-- PTV-1810 - address object name display issues in the View Configure tab of app cells.
+
+-   PTV-1810 - address object name display issues in the View Configure tab of app cells.
 
 ## Unreleased
 
@@ -20,14 +21,9 @@
     -   dompurify none -> 2.3.8
 
 ## Version 5.1.4
-<<<<<<< HEAD
 
 -   PTV-1234 - add padding to the bottom of the data list so that the bottom-most row can slide up above the add data button and show its ellipsis icon.
--   PTV-1793 - fix problem where users could sometimes not enter spaces in bulk import cells
-=======
-- PTV-1234 - add padding to the bottom of the data list so that the bottom-most row can slide up above the add data button and show its ellipsis icon.
-- PTV-1793 - fix problem where users could sometimes not enter spaces in bulk import cells.
->>>>>>> f436dd20
+-   PTV-1793 - fix problem where users could sometimes not enter spaces in bulk import cells.
 
 Dependency Changes
 
@@ -598,7 +594,7 @@
 -   SCT-559 - Fix ugly race condition that could prevent app cells from being properly rendered when loading an existing Narrative.
 -   Re-enable security measure that prevents Markdown cells from rendering JavaScript. We're about a year past the point when that was necessary.
 -   SCT-628 - adds a viewer for the CompoundSet object.
--       - Tornado dependency to 5.0.0
+-         - Tornado dependency to 5.0.0
 -   SCT-637 - adds a warning to the loading section if there's an extreme delay (20 seconds) in between loading individual steps.
 -   SCT-690 - truncate long Narrative names, show the whole thing on mouseover.
 -   SCT-590 - add cache busting to the public data mapping lookup. No more force-refreshing!
