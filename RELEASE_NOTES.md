--- conflicted
+++ resolved
@@ -3,7 +3,6 @@
 
 This is built on the Jupyter Notebook v4.2.1 (more notes will follow).
 
-<<<<<<< HEAD
 ### Version 3.1.0-alpha-4
 __Changes__
 - Adjust visuals in Reads viewer.
@@ -33,7 +32,7 @@
 ### Version 3.0.0
 __Changes__
 - Bugfixes, cleanup, and minor reorganization of App Cell UI.
-=======
+
 ### Version 3.0.2
 __Changes__
 - Fixed bug preventing the "Annotate Microbial Genome" app (and others that make use of randomized input strings) from launching.
@@ -49,7 +48,6 @@
 __Changes__
 - Final 3.0.0 release!
 - Adjust data import user experience.
->>>>>>> f6e0688e
 
 ### Version 3.0.0-alpha-23
 __Changes__
