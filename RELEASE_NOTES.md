### OVERVIEW

The Narrative Interface allows users to craft KBase Narratives using a combination of GUI-based commands, Python and R scripts, and graphical output elements.

This is built on the Jupyter Notebook v6.0.2 (more notes will follow).

### Unreleased

- SCT-3084 - Fixed broken (non-functional) search in the data panel
- SCT-3602 - refseq public data tool now searches by lineage as well; for all public data tools: automatically focus the search input; fix paging bug.
- No ticket - migrate from `nosetests` to `pytest` for testing the Python stack.
- Python dependency updates
  - pillow 8.2.0 -> 8.3.0
  - plotly 4.14.3 -> 5.1.0
  - pytest 6.2.3. -> 6.2.4
  - pytest-cov 2.11.1 -> 2.12.1
- Javascript dependency updates
  - @wdio/browserstack-service 7.7.3 -> 7.7.4
  - @wdio/cli 7.7.3 -> 7.7.4
  - @wdio/local-runner 7.7.3 -> 7.7.4
  - @wdio/mocha-framework 7.7.3 -> 7.7.4
  - @wdio/selenium-standalone-service 7.7.3 -> 7.7.4
  - chromedriver 91.0.0 -> 91.0.1
  - eslint 7.28.0 -> 7.29.0
  - husky 6.0.0 -> 7.0.0
  - karma 6.3.3. -> 6.3.4
  - puppeteer 10.0.0 -> 10.1.0
  - selenium-standalone 6.23.0 -> 7.1.0
  - terser 5.7.0 -> 5.7.1
  - wdio-chromedriver-service 7.1.0 -> 7.1.1
  - webdriverio 7.7.3 -> 7.7.4

### Version 4.4.0
-   No ticket: boatloads of code cleanup and fixes to the unit and internal testing
-   PTV-1635: fix bug in data slideout tab selection
-   PTV-1635: fix data and app slideout button and opening behavior
-   DEVOPS-475: Change dockerfile so that container runs as nobody, without need to setuid for initialization. Enables removing CAP_SETUID from container initialization
<<<<<<< HEAD
-   PTV-1561 - SampleSet viewer fixes to allow AMA features; not complete support for AMA features as GenomeSearchUtil does not yet support AMA.


### Version 4.3.2
=======
-   SCT-2935 - fix refseq public data search behavior to properly restrict the search with multiple terms
-   SCT-3038 - refseq public data search now includes genome_id and source_id
>>>>>>> dbcbd636

### Version 4.3.2
-   SCT-2778 - convert data slideout, public tab, refseq data source to use searchapi2/rpc api rather than searchapi2/legacy.
-   Enhanced integration testing support to add service, host, browser, screen size support.
-   Changed the "Dashboard" link in hamburger menu to "Narratives" and use the new /narratives path.

### Version 4.3.1
-   Fixed problem where code cells could forget their toggled state after saving.
-   Fixed setting up local authentication for developers.
-   DATAUP-69 - added a pull request template to the narrative repo.
-   DATAUP-120 - improve testing documentation
-   DATAUP-164, DATAUP-165 - add automatic linting configuration with flake8 and black for the Python layer.
-   DATAUP-176 - refactored the startup process to be more robust with respect to kernel activity.
-   DATAUP-178 - changed "Add Data" and "+" icon color in the data panel.
-   DATAUP-187 - repositioned Globus link in the staging area.
-   DATAUP-188, DATAUP-228 - adds text and refresh button to the staging area, and stabilized the trash can icon.
-   DATAUP-197 - fixed problem where canceling an app cell could cause it to freeze.
-   DATAUP-204 - made folder names clickable in the staging area.
-   DATAUP-210 - adds a "file too large" error to the staging area when a file is too large to upload.
-   DATAUP-213 - added a "clear all" button that removes all staging area errors.
-   DATAUP-246 - dramatic cleanup and refactor done globally throughout the Narrative stylesheets.
-   DATAUP-266 - fixed a problem where the staging area didn't automatically refresh when a file finishes uploading.
-   DATAUP-301 - fixed a problem where the staging area rendered twice in a row on page load.

### Version 4.3.0
- SCT-2664 - Show the app cell status when in a collapsed state.
- Added an "Info" tab to all app cells with app information.
- Updated links to new KBase home page and docs site.
- Fixed an uploader issue where uploads taking longer than 30 seconds would fail.
- (Trigger release via labels)

### Version 4.2.1

-   Address problems with SampleSet / AMA Viewer widget.
-   SCT-1822 - fix problems with drag and drop data upload failing for more than 100 files (updated the Dropzone widget to version 5.7.0)
-   Updated Globus endpoint to point to the newer Globusconnect server.
-   Updated tons of dependencies. Thanks Jason Fillman!

### Version 4.2.0

-   Updated the Narrative interface to connect to the remade Execution Engine.
-   Updated the Narrative interface to streamline events and cookies connected to the Traefik update.
-   Fixed an issue where job log browser state (running, stopped, scrolling) could cross browser sessions.
-   Added a viewer for the SampleSet object.
-   PTV-1446 - fix bug preventing KBaseFeatureValues viewer apps from working and displaying data

### Version 4.1.2

-   Improve display of job logs.
-   Prevent App cell elements from overflowing the page.
-   Job status is now inaccessible before a job enters the queue.

### Version 4.1.1

-   Fix sort order in Narratives panel - should be by most recently saved.
-   Add better error support in data staging uploader - if an upload directory is not available, you should be able to return to the root directory without trouble.

### Version 4.1.0

-   Introduce Static Narratives, available under the Share menu. First release!

### Version 4.0.0

-   Update various software packages
    -   Python to 3.6.9
    -   Jupyter Notebook to 6.0.2
    -   IPython to 7.9.0

### Version 3.11.4

-   Add Annotated Metagenome Assembly viewer widget
-   PTV-1214 - Fix Binned Contig Viewer labels
-   PTV-1341 - Fix column and row labeling in GenomeComparison viewer
-   Improve functionality and options for dynamic dropdowns in apps.

### Version 3.11.3

-   PTV-1308 - Fix problem where users with a Globus account that's not linked to KBase will see an error when trying to access the Globus interface through the upload area.
-   Add GFF Metagenome object upload type.

### Version 3.11.2

-   Improve load times for the Data Panel and the browser in the data slideout (the "My Data" and "Shared with Me" tabs).
-   Set the Narratives tab to lazy load.
-   #1487 - fixed typo in genome feature viewer.
-   Updated data import tutorial for some clarity.
-   Changed Pangenome viewer field names for clarity and consistency.

### Version 3.11.1

-   Add internal information for users who came to the site from a Google ad click.
-   Improve load time of the App Panel.
-   Fix a bug where jobs canceled in the non-Narrative job browser would cause issues with the corresponding App Cell.

### Version 3.11.0

-   Add an option to share a Narrative with an organization as well as people.
-   SCT-1783 - Reduce the number of network calls to the auth service on startup.
-   SCT-1785 - Reduce the number of network calls to the Catalog/NMS services on startup.
-   SCT-1793 - Lazy-load reports (i.e. if they're not in the brower viewport, don't load them).
-   Fix an issue with nested subdata inputs into apps not being accessible as expected.
-   Removed a bunch of dead code, including the older "service" modules, that haven't been in use for a few years.

### Version 3.10.1

-   Fixed a critical bug where users with write access to a Narrative (but not share access) were unable to save changes to a Narrative or run Apps.

### Version 3.10.0

-   Fix tooltip for long object names in the data panel.
-   Add ability to prefix a part of path_to_subdata with WSREF to list options from other objects.
-   SCT-1602 - Add new URL options - /narrative/12345 will find the narrative in workspace 12345 (older URLs like /narrative/ws.12345.obj.1 still work).
-   Fix problem where jobs were not being properly started with an agent token (i.e. weren't guaranteed to have a week-long authentication token).
-   Improved error handling and display when a Narrative doesn't exist or a user doesn't have permission to see it.
-   Add functionality to request access to a Narrative instead of throwing a "not allowed" error.

### Version 3.9.1

-   SCT-1509 - Ensure access permissions to Globus before redirecting a user there from the Import area.

### Version 3.9.0

-   Fix security vulnerability with rendering some user info.
-   SCT-1547 - Add a download endpoint to the staging service, so a user can now download files directly from the FTP stagin area.
-   SCT-1496 - Add functionality for downloading data from the data panel to the FTP Staging area.
-   SCT-1526 - Create a code cell generator as an app output.

### Version 3.8.3

-   SCT-1253 - Replace old RNA-Seq data viewers.
-   SCT-1393 - Fix "Objects Created" links in app outputs.
-   SCT-1370 - Give instructions to users on how to link their account to Globus for uploading data.
-   SCT-1395 - Convert object ref and ids to common names for downloading.
-   Add viewers and support for generic data types.
-   Fix RNA-Seq data viewers, including Feature Clusters.

### Version 3.8.2

-   Add the clustergrammer_widget
-   SCT-1219 - Fix the app cell so it shows an error if an app has multiple outputs, and they're given the same name.
-   Add numpy, scipy, scikit-learn to the base Docker image

### Version 3.8.1

-   SCT-1261 - Changed the 'outdated app' warning to a small icon with a popover text.
-   SCT-886 - Added a default viewer for typed objects that don't have an actual viewer associated with them.
-   Added a test-mode viewer for a new matrix type.
-   SCT-1253 - fixed bugs in how assembly and reads typed objects get viewed - their numbers of reads weren't being presented properly.
-   SCT-1210 - Module-level (not just type) spec files are available for determining object viewers.
-   SCT-1234 - Introduces the clustergrammer Jupyter Notebook widget.
-   SCT-1206 - fixes a cell error that can occur if an app doesn't produce any output objects (including reports).
-   Introduces a new build and deployment strategy.
-   Updates the versions of numpy and pandas so they should work again.

### Version 3.8.0

-   Generalized updates to support viewing the new version of the genome data type.
-   SCT-500 - Fix DomainAnnotation viewer widget.
-   SCT-380 - Updates to the RNA-Seq Volcano plot viewer.
-   KBASE-1916 - Fix data type descriptions in the Example tab of the data slideout.
-   SCT-923 - Improve Mycocosm public data search.
-   SCT-930 - Add a "show report" button to objects in the data panel.
-   Reformat and generalize the job logs for both the App Cell and standalone job log viewer widget.
-   Migrate unit tests to use HeadlessChrome and (optionally) Firefox.
-   Refactor Public Data in the Data Slideout to make use of the new KBase Search API.
-   Display a warning if a typed object has no viewer associated with it.
-   SCT-901 - enhance expression matrix viewer.
-   Add ConditionSet viewer.
-   SCT-1082 - fix regressions in Public Data tab.
-   Fix regression in feature set viewer caused by SCT-762.

### Version 3.7.2

-   SCT-908 - Fix formatting issues with heatmaps.
-   SCT-875 - Accept poorly formatted input data into the RNA-Seq data heatmap viewers.
-   SCT-878 - Deal with very large heatmaps so that they get downloaded instead of displayed inline, otherwise allow it to grow to some proper size and embed it in a scroll panel.
-   SCT-875 - Fix labels on heatmaps under certain data conditions.
-   SCT-809 - Fix configuration view mode when there are deeply nested parameters, especially lists of grouped parameters containing a subdata param.
-   SCT-866 - Improve side panel behavior in view-only mode; stretch data panel to full height.
-   SCT-821 - Add "info" item to view cell menu, also some other cleanup for viewer cells.
-   SCT-762 - Convert the Feature set viewer to use a dynamic service to fetch feature data.
-   SCT-657 - Narrative Public Data search now uses new Search API to find KBase data.
    -   Due to the nature of the Search API, this also changes the interface to require the user to press "enter" to do a search, instead of as-you-type.
    -   Changes the layout of the retrieved items from searching.
-   SCT-804 - General updates to fix a compilation problem with FeatureValues data widgets.
-   SCT-698 - Redo the narrative build so that it uses Conda for installs of R, Python and Jupyter. This updates
    the versions to current levels, fixing numpy and pandas incompatibilities

### Version 3.7.1

-   SCT-793, SCT-496 - Fix version of upstream dependency "file-saver" to 1.3.4; an upstream update had broken and taken down the Pangenome viewer and others.
-   SCT-104 Convert the narrative container to new CI/CD model based on dockerize+environment variables for startup config

### Version 3.7.0

-   Update Jupyter Notebook to 5.4.1 with a few KBase adjustments
    -   Prevent Jupyter favicon from overriding ours at various points.
    -   Use local version of Font Awesome.
    -   Use local version of Glyphicons font pack (for Datatables-based widgets).
    -   Use Bootstrap version 3.3.7
-   Update ipywidgets to 7.2.1
-   SCT-559 - Fix ugly race condition that could prevent app cells from being properly rendered when loading an existing Narrative.
-   Re-enable security measure that prevents Markdown cells from rendering JavaScript. We're about a year past the point when that was necessary.
-   SCT-628 - adds a viewer for the CompoundSet object.
-   Bump Tornado dependency to 5.0.0
-   SCT-637 - adds a warning to the loading section if there's an extreme delay (20 seconds) in between loading individual steps.
-   SCT-690 - truncate long Narrative names, show the whole thing on mouseover.
-   SCT-590 - add cache busting to the public data mapping lookup. No more force-refreshing!
-   SCT-706 - fix problem where space characters were sometimes ignored in the app panel search.
-   Remove old Import tab, remove (New) tag and warning from new Import tab.

### Version 3.6.3

-   SCT-585 add folder drag and drop upload to the Import area.
-   Remove old link to Search from the Narrative hamburger menu.
-   Relabel public data referencing fungal genomes.

### Version 3.6.2

-   Fix problem preventing read-only Narratives from loading.
-   SCT-581 fix failure when reloading tabs in the data staging panel.
-   SCT-582 reconcile labels and order of App Panel with Catalog.

### Version 3.6.1

-   SCT-533 - Remove the accidental test uploader that crept into production.
-   SCT-516 - Set staging panel to auto-refresh after various updates.
-   SCT-531 - Updated App Panel to have the same category names as the external App Catalog.
-   Added fungal genomes as a Public Data option.
-   Added Phytozome plant genomes as a Public Data option.
-   Repaired somewhat broken Doman Annotation viewer.
-   Text fixes to Import Tab tour.

### Version 3.6.0

-   SCT-400 - Deprecates the old Import panel, change text from "Staging (beta)" -> "Import (new)"
-   SCT-417
    -   All older Import functionality should now be available in the new Import panel.
    -   Adds a link to create an app for uploading from a public URL into the staging area.
    -   Cleans up unclear text in the new Import panel.
    -   Adds new (hopefully informative) steps to the Import panel tour.
    -   Move the 'decompress file' button so it should always be visible for archives.
-   PTV-225 - Add more icon clarity to the data sorting options.
-   PTV-886 - Restore missing scrollbar in the Narratives panel.
-   KBASE-5410 - Improve job log viewer, add different.
-   SCT-291 - Initial addition of tools for programmatically accessing the FTP file staging area.
-   SCT-405 - Custom compounds will now display properly in the media viewer.
-   KBASE-5417 - Fix long strings not wrapping correctly when showing object metadata in the Data panel.

### Version 3.5.2

-   PTV-682 - Fix problem with rendering a Pangenome widget in a copied Narrative.
-   KBASE-5405 (in progress) - new version of app log viewer.
-   PTV-225 - Fix and clarify data sorting by name, type, and date.
-   PTV-833 - Restore missing genome icons to the data panel.
-   KBASE-5410 - Put the user id onto the link to Globus in the staging upload area.
-   Adds new functionality to the data staging area, including showing file metadata and whether a file has been uploaded before.

### Version 3.5.1

-   TASK-1113/PUBLIC-148 - Import Panel scrolls if panel size is larger than screen size
-   TASK-1114 - Add lock when editing name, that prevents data panel from refreshing with new data. Relinquishes lock after 15 min if no activity.
-   TASK-1116 - Add PhenotypeSet importer to staging area
-   TASK-1117 - Add importer for FBAModels to staging area
-   TASK-1088 - Data Pane maintains filters after refresh due to changes in narrative
-   TASK-1089 - Import data slide out panel tracks what object is added to narrative. "Add" button turns into "copy" if object already exists. Add pop up when user copies and overrides existing object.
-   TASK-1094 - Fix overlapping cells and buttons issue in Firefox
-   Style Fixes
    -   Fix bold font display inconsistencies between different browsers
    -   Move tooltip in data panel from covering buttons to the top
-   KBASE-4756 - Fix data type filtering in data panel slideout.
-   PTV-225 - Fixes sorting by type in data panel
-   PTV-535 - Fix RNA-seq viewer to properly handle multiple input types.
-   PUBLIC-123 - Fix incorrect reaction counts in FBA Model viewer
-   TASK-1158 - Standardize app and object cards in narrative and data panel

### Version 3.5.0

-   TASK-1054 - Create a new loading window with a set of tasks to load and connect to (treats the problem of slowly loading websockets, still probably needs some adjusting).
-   TASK-588 - Change status of importers from "suspend" to "error" if the import job fails.
-   KBASE-3778/TASK-1017 - hide "next steps" area of app results tab if there are no next steps available.
-   KBASE-1041 - fix error that shows a version number instead of username for who saved the most recent narrative.
-   TASK-1069 - fix problems with searching and filtering the App panel
    -   Searching by output object type works again.
    -   Added "input:" and "output:" as filters for input object types and output object types (same as "in_type:" and "out_type:", respectively)
    -   Made type search more stringent.
        -   If no "." separator is present, will only match by the type name. E.g. "in_type:Genome" will not match "GenomeSet" or "PanGenome" or "KBaseGenomes.ContigSet", just "ANYMODULE.Genome"
        -   If a "." is present, will only match a full type name, like "KBaseGenomes.Genome"
    -   Non-type search will also search i/o fields now and do fuzzy matching. E.g. "Genome" will match "Annotate Domains in a GenomeSet" (by the name), and "Assemble Reads with MEGAHIT" (by the output object KBaseGenomeAnnotations.Assembly)
-   TASK-1079 - fix problems with code cell rendering and controls.
-   KBASE-5275 - fix title for code cells used to track import jobs.

### Version 3.4.4

-   TASK-932 - fix problem where authentication tokens appear to get lost when a Narrative has been asleep for a while.
-   TASK-956 - fix error handling for the PanGenome viewer (and for other viewers that use the dynamicTable widget).
-   TASK-938 - fix problems and usability in read only mode
    -   Can now double-click on a cell title area to collapse/expand it
    -   Collapse/expand button is now in the top-right of a cell.
    -   Read-only narratives cannot have app inputs modified.
    -   In read-only mode, no data view cells can be added.
    -   In read-only mode, code cells are not editable.
    -   In read-only mode, narrative titles can no longer be edited.
    -   Removed the "config" cog button in the top menu.
    -   Double-clicking markdown content switches to edit mode.
    -   App cells should no longer flash their code area before converting to the widget view on narrative startup.
-   TASK-1041 - when a Narrative is open in multiple locations (whether windows in the same browser with the same user, or different computers all together with different users), and is saved in one location, the other location should now get a notification that it is out of date.
-   PTV-295/TASK-1035 - Fix subdata controls in the App cell's object input area.
-   TASK-816 - Fix problems with a differential expression viewer.
-   TASK-933 - Fixes problems with the volcano plot viewer for expression data.
-   Adds a generic data viewer for all Set data.
-   TASK-1036 - Address problems with FBA Modeling object viewers (FBAModel, Media, etc.)

### Version 3.4.3

-   TASK-877 - fix issue where mismatched App names between different versions caused the App Cell to fail to render.
-   Update Expression Sample widget to better handle failures and only show a single widget tab.
-   TASK-816 - update Volcano Plot viewer to improve functionality and performance with different data types.
-   TASK-141 - update available types for sorting in Data Panel slideout.
-   TASK-922 - fix visual problem where red bars indicating a required app input were not visible in certain browsers.
-   Fixed favorites star in App Panel.
-   TASK-959 - sharing panel wasn't updating properly when sharing privileges were changed in a different window
-   TASK-960 - fix problem where a user with sharing privileges who didn't own the Narrative could try and fail to remove privileges from the owner of that Narrative.

### Version 3.4.2

-   Update base Narrative image to include an Ubuntu kernel security update.
-   Add ETE3 to the environment.
-   PTV-409 - fix problem where copying a Narrative using the "Narratives" panel would only make a copy of the currently viewed Narrative.

### Version 3.4.1

-   Fixed job status widget spamming the kernel with constant update requests.
-   Fixed job status widget not starting its logs as expected.
-   Hide the "outdated job" warning in view only mode so tutorials don't look goofy.

### Version 3.4.0

**Changes**

-   Modified the Sharing dialog to make the actions more clear.
-   Modified the configuration for publicly available data sources.
-   Made global changes to support the new KBase authentication/authorization system.
-   KBASE-5243 - fix problem where Narratives (and probably data objects) were showing a change date one month into the future.

### Version 3.3.0

**Changes**

-   Modified how to select an App from the App Panel, now you can sort and group by category, inputs, outputs, and alphabetically.
-   Update a widget for viewing Pan-Genomes, and the underlying table to show data.
-   Fix a bug that added unnecessary data to logs.
-   Fixed several installation problems and technical dependency issues.
-   Updated front end tests.

### Version 3.2.5

**Changes**

-   Fix problems preventing job logs from being scrolled in apps that are in an error state.
-   Update widgets for viewing Binned Contigs, and the underlying table.
-   Add tests for the above.

### Version 3.2.4

**Changes**

-   Added a viewer widget for Binned Contig objects.
-   Updated the Assembly viewer to improve performance for large Assemblies.

### Version 3.2.3

**Changes**

-   Fixed problems that can occur on initial load (the page with the flashing KBase icons)
-   Further improvements to the sharing interface.

### Version 3.2.2

**Changes**

-   Adjusted flow of job log viewing for data import jobs.
-   Changed Narrative sharing interface, fixed cross-browser incompatibilities.
-   Added new importer apps to the data staging panel.

### Version 3.2.1

**Changes**

-   Added JGI Data policy requirement to the JGI Public Data browser/stager.
-   Fixed a text problem with an FBA viewer tab.

### Version 3.2.0

**Changes**

-   Added a prototype Public Data option to fetch files from JGI and load them into a user's staging area.
-   Fixed problems with the Sharing popover having a very narrow text box.
-   Updated the Search area to retrieve data from the updated service.
-   Introduced a new Selenium-based browser testing harness.
-   Bumped version of Jupyter Notebook to 4.4.1, IPython to 5.3.0, and IPywidgets to 6.0.0.

### Version 3.1.12

**Changes**

-   Adjusted look and feel of group parameters in app cells.
-   Fixed problems with RNA-seq viewer widgets.
-   Added new categories to the Public data dropdown.
-   Data should now be downloadable in read-only mode.
-   Added a taxonomy viewer widget.

### Version 3.1.11

**Changes**

-   Fixed a problem where the job log in app cells would continue to poll after the job had finished, or after a user had clicked onto a different tab.
-   Fixed a problem with the Hisat viewer widget not working properly.
-   Grouped parameters in apps should now group in the proper order.
-   Minor adjustments to the ordering of buttons in dialog boxes (cancel buttons go on the left, active actions go on the right).
-   Change text of copy button in view only mode.
-   Adjust workflow of Narrative copying in view only mode to make more sense and prevent multi-clicking the copy button.

### Version 3.1.10

**Changes**

-   Fixed broken Import tab in the data slideout.
-   Adjusted text in staging area tour.
-   Fixed issue in App cells where the tab buttons could crowd each other out.
-   Adjusted behavior of slider buttons in volcano plot widget to be more performant.

### Version 3.1.9

**Changes**

-   Expanded the reach of the front end code compiler.
-   Adjusted the logic of job polling to only poll jobs that are currently attached to Narrative cells and running.
-   Changed what publicly available data is visible.
-   Fixed data panel timestamps in Safari.
-   Fixed sharing user lookup input field in Safari.
-   Made many visual improvements to the app cell.

### Version 3.1.8

**Changes**

-   JIRA TASK-434 Made improvements to speed up loading and (hopefully) improve stability.
-   JIRA TASK-439 Fixed a problem with adding inputs to subselected parameters in apps.
-   JIRA TASK-440 Advanced dropdowns should now have the right horizontal size when un-hidden.
-   Made a change to publically available data - Phytozome genomes are now just part of the genomes list.
-   Fixed issue with viewer cells not rendering properly.
-   Enable a tab that displays which output objects were created in a report viewer.

### Version 3.1.7

**Changes**

-   Fixed an issue where if looking up any job status fails, all job statuses fail to update.
-   Fixed problems with viewing RNA seq object viewers.
-   Fixed a problem with displaying output widgets for many apps.

### Version 3.1.6

**Changes**

-   Created a help menu with some options migrated from the hamburger menu.
-   Fixed staging area uploader configuration to keep up with uploader app changes.
-   JIRA TASK-378 Fixed issue with app parameters not always enforcing "required" constraint.
-   Fix label display in app report viewer.
-   Fix import job panel not updating job status.
-   Minor tweaks to labels in volcano plot viewer.

### Version 3.1.5

**Changes**

-   Added staging area uploaders for Genbank files, and SRA reads.
-   Fixed (other) problems with backend job lookup.
-   Changed group parameters toggle look and feel.
-   Fixed minor UI problems with volcano plot.
-   Fixed potential problem with Cummerbund output viewer.

### Version 3.1.4

**Changes**

-   Linked the new reads uploaders to the staging panel.
-   Wired the staging panel to include the subpath (not the username, just any subdirectories) in the input to uploaders.
-   Linked the staging panel to get its uploader specs from a source that includes the currently selected version tag.
-   Added configuration for several data panel properties (max number of items to fetch, etc.).
-   Added a semaphore lock that prevents any backend job lookup calls from being made before the channel is ready.

### Version 3.1.3

**Changes**

-   Fixed bug where read-only Narratives were still interactive (apps had run and reset buttons)
-   Fixed bug where copying a read-only Narrative created a bad forwarding URL.

### Version 3.1.2

**Changes**

-   Do an autosave after starting an import job.
-   Hide the code area for the 'Job Status' widget, whenever that widget gets instantiated.
-   Remove 'Object Details...' button from data viewers (it's just hidden for now).
-   In the App Cell Report tab, remove 'Summary' or 'Report' areas if either of those are missing.

### Version 3.1.1

**Changes**

-   Optimized how job status polling works.

### Version 3.1.0

**Changes**

-   Release of ReadsSet viewer and Reads viewer.
-   Release of support for data palettes (currently disabled in the service)
-   Data now gets fetched from a Narrative Service to support data palettes.
-   Support for an FTP-based data file staging area (currently disabled until import apps catch up).
-   Fixed issue where an undefined app_type field would cause a crash while instantiating an app cell.

### Version 3.1.0-alpha-4

**Changes**

-   Adjust visuals in Reads viewer.
-   Adjust tooltip for objects from other Narratives.
-   Changed functionality of object copying in data slideout.

### Version 3.1.0-alpha-3

**Changes**

-   Updated ReadsSet viewer and Reads viewer.
-   Modified icons for elements from an external Narrative.
-   Improved usability for set editors.
-   Fixed missing upload functions bug.
-   Fixed issues with Narrative copying (from the Narratives panel)

### Version 3.1.0-alpha-2

**Changes**

-   Fixes problem with data hierarchy when sub-elements are from a different Narrative.
-   Puts a visual label on things from another Narrative.

### Version 3.1.0-alpha-1

**Changes**

-   Introduces the concept of data sets with hierarchical manipulation.
-   Sets objects should be able to expand and contract, showing sub objects.
-   Adds Apps that can manipulate data sets (currently only Reads Sets).
-   Rewires all data manipulation code to use a different service.

### Version 3.0.2

**Changes**

-   Fixed bug preventing the "Annotate Microbial Genome" app (and others that make use of randomized input strings) from launching.
-   Fixed another bug with CSS files.

### Version 3.0.1

**Changes**

-   Fixed bug with path to some CSS files.
-   Fixed error where an update to old viewer cells would just produce code that would crash.
-   Fixed error where updated app cells containing Apps made with the KBase SDK weren't updated properly.

### Version 3.0.0

**Changes**

-   Final 3.0.0 release!
-   Adjust data import user experience.

### Version 3.0.0-alpha-23

**Changes**

-   Major updates to the App Cell UI
    -   Restructured so each view is a separate tab.
    -   Added a status icon for each App state.
    -   Adjusted failure modes to be more descriptive.
    -   Integrated Report view under Results tab.
    -   Moved many of the sprawling toolbar buttons into a dropdown menu.
    -   Added a modal Info dialog for each app (in toolbar menu).
    -   Remove Jupyter's prompt area... which might cause more problems.
-   Fixed various problems with Jupyter's command-mode shortcuts (again).
-   Import panel should disappear and scroll to running import Job on Import.
-   Changes to improve performance and visibility of Genome Viewer widget.
-   Added an interactive tour for the Narrative (in the hamburger menu).
-   Cells should now all be deleteable in all cases.
-   Updated Ontology view widgets to use tabs.
-   Fixed automated front end test apparatus.

### Version 3.0.0-alpha-22

**Changes**

-   First pass at an inline clickable interface tour.
-   Fixed problems with Jupyter's command-mode shortcuts overriding whatever they wanted to.
-   Updated front end tests so they should function more seamlessly.
-   Add GenomeAnnotation support to genome, pangenome, and proteome comparison viewers.
-   Add warning for out of date apps.

### Version 3.0.0-alpha-21

**Changes**

-   Applied module release version to that module's method specs.
-   Fixed regression preventing cell deletion in some conditions.
-   Added module commit hash to App dropdowns in App Panel for beta and dev Apps.
-   Added 401 error when the Narrative handler is unauthenticated.
-   Addressed issues with job cancellation.

### Version 3.0.0-alpha-20

**Changes**

-   Fixed custom parameter widgets.
-   Improved error catching within App Cell.
-   Updated Docker container invocation methods on Narrative Server.
-   Updated Dockerfiles to use new versions of a few dependencies.
-   Fixed DomainAnnotation viewer widget.
-   Updated Data API-based widgets to use latest clients.
-   Added prompt with report option (not working yet) when the JobManager fails to initialize.

### Version 3.0.0-alpha-19

**Changes**

-   add latest workspace python client
-   update narrative usage of ws client since ServerError has moved

### Version 3.0.0-alpha-18

**Changes**

-   revert python workspace client for now (breaks narrative launch)
-   fix error widget for output cell

### Version 3.0.0-alpha-17

**Changes**

-   fix checkbox validation bug
-   fix viewer widget not getting the cell id and therefore not rendering
-   update python workspace client to latest

### Version 3.0.0-alpha-16

**Changes**

-   fix multiple object input widget
-   remove execution summary widget
-   updated kbase client api lib to bring in updated workspace client

### Version 3.0.0-alpha-15

**Changes**

-   fix output param marked as parameter triggering error and blocking app cell insertion
-   improve error message when checkbox is misconfigured
-   improve checkbox rules display

### Version 3.0.0-alpha-14

**Changes**

-   fix job cell (as produced by JobManager()->job_info())
-   relax enforcement of object output name input widget being categorized as an "output" control
-   fix tab label and job count badge in job panel
-   more progress on custom subdata, binary, and select controls

### Version 3.0.0-alpha-13

**Changes**

-   Fix display of data objects drag-and-dropped or clicked from the data panel
-   Job status lookup and error handling improvements
-   Fixed bug in handling app results
-   Initial implementation of viewers for new objects
-   Fixed ontology dictionary

### Version 3.0.0-alpha-12

**Changes**

-   Fixed JobManager.list_jobs (again)
-   Reconnected the 'scroll to app' button in the Jobs panel to existing App Cell widgets
-   Removed the Scroll to App button from Jobs that don't have an accompanying cell to scroll to (might be confusing, still).
-   Fixed a constant spam of Job info from the kernel on page refresh.
-   Restored multiselection in subdata inputs.

### Version 3.0.0-alpha-11

**Changes**

-   Fixed Narrative metadata to contain a proper list of Apps for showing on the Dashboard.
-   Updated read only mode
    -   Codemirror elements (markdown cell and code cell input areas) are visible, but not editable
    -   App Cells get their button bars hidden
    -   Output areas get their delete areas hidden
    -   Cell toolbars get their buttons hidden (maybe all but the collapse and code toggles should be hidden?)
-   Tweaked placeholder text of Markdown cells.

### Version 3.0.0-alpha-10

**Changes**

-   Pressing the Enter key should trigger a positive reponse on most dialogs (e.g. if there are Yes or No options, it should select Yes)
-   Only the user who started a job can delete it (except for owners of a narrative... that's all confusing, though, so it's only users who started a job now).
-   The Jobs Panel should now show the owner of a job as registered with UJS.
-   Canceling a job from an App cell will attempt to delete it, and at least, cancel it.
-   Canceled jobs are treated as Deleted by the App cell.
-   Added configuration for the service_wizard client - mild refactor to how configs get loaded.

### Version 3.0.0-alpha-9

**Changes**

-   Restore app and viewer cell icons to their rightful place
-   Minor string tweaks
-   Minor CSS tweaks
-   First pass at setup for optionally using Dynamic services for getting widget subdata

### Version 3.0.0-alpha-8

**Changes**

-   Fix various problems with subdata input widget - selecting multiple when only one should be allowed, pathway issues into data object, etc.
-   Convert execution area back to tabbed items.
-   Add catalog link back to toolbar.
-   Fix launch start time bug.
-   Remove millisecond counts from times.
-   Add icon to tab in tabset.
-   Make use of updated cancel job function in UJS (gonna need some iteration on this once the UJS change goes up)

### Version 3.0.0-alpha-7

**Changes**

-   Updated invocation signatures for AppManage.run_app, .run_local_app, WidgetManager.show_output_widget -- inputs to apps (and widgets) must now be a map where the keys are the input ids and the values are the inputs themselves. See this PR for details: https://github.com/kbase/narrative/pull/679
-   Newly generated output cells auto-hide their input areas (still not ideal, since it's the generated widget, but... it's a start).
-   Fixed a couple UI typos

### Version 3.0.0-alpha-6

**Changes**

-   App parameter validation updates:
    -   Empty strings in either text fields or dropdowns get transformed to null before starting the app
    -   Empty strings in checkboxes get transformed to false
-   Log view in App cells has blocky whitespace removed
-   Multiple textarea inputs (currently unused?) has improved support
-   App cell layout has been updated to remove most excess whitespace
-   Improved error and warning handling for Apps. (e.g. pre-existing output object names can be overwritten again, but now there's a warning)
-   '-' characters are not allowed in App parameter ids. They must be representable as variable names (still up for debate, but that's how it is now)

### Version 3.0.0-alpha-5

**Changes**

-   Fixed issue when starting SDK jobs from the upload panel with numeric parameters.
-   Fixed crash bug when trying to unpack a finished job that has incomplete inputs.
-   Shut off Jupyter command-mode quick keys when a text parameter input is focused.

### Version 3.0.0-alpha-4

**Changes**

-   Improve error reporting when failing to load a viewer.

### Version 3.0.0-alpha-3

**Changes**

-   Replace RNA-Seq viewers that had wandered off
-   Display SDK methods for various uploaders

### Version 3.0.0-alpha-2

**Changes**

-   Fix updater so that it updates the Markdown cell version of viewer cells into pre-executed code cells that generate viewers. (So, updated viewers should work again)
-   Fix Docker image so that it doesn't spam the annoying SSL errors in all cells.
-   Put code area toggle on all code cells at all times. (Just to give Erik and I something to argue about)

### Version 3.0.0-alpha-1

**Major Updates**

-   Apps and Methods not made as part of KBase SDK modules are now obsolete and will no longer run. Those apps have been replaced with Markdown cells that note their obsolescence, but still give the name and set of parameters used in the apps for reference. This also gives suggestions for updated apps (that will be available in production eventually...)
-   The distinction between "App" and "Method" has been removed. All cells that execute KBase jobs are now referred to as Apps.
-   All app cells are now based on Jupyter code cells (previously they were based on heavily modified Markdown cells). This means that they generate code that gets executed in the same way that any other code does. This also introduces a KBase Jobs API that gives programmatic access to running Apps. See docs/developer/job_api.md for details.
-   All output and viewer cells are now code cells as well. Existing viewers are still based on Markdown cells, and should work as previously.
-   All visualization widgets had their initialization code slightly modified. See docs/developer/narrative_widgets.md for details.

**Other Changes**

-   Update Jupyter to version 4.2.1.
-   Update IPython kernel to version 5.0.0.
-   Adds a settings menu for editing user options (prototype).
-   App cells tightly validate each input before generating runnable code - until all required inputs are valid, no code can be run.
-   The Jobs panel gets its information pushed from the kernel, and that from communicating with back end servies. Job information is no longer stored in Narrative objects.
-   Running Jobs are associated directly with a Narrative, and inherit its view permissions accordingly; if you can view a Narrative, you can view its running jobs.
-   Copying a shared Narrative no longer copies its Jobs - copying a Narrative with running Jobs will not copy the results.
-   Updated the job log widget to no longer fetch all lines of a running log. It has a limit of 100 lines at a time, with buttons to navigate around the log.

### Version 2.0.9

**Changes**

-   Small changes to viewer widgets - esp. genome viewer and expression data viewer.
-   Fixed overlapping sort icons in tables - JIRA ticket KBASE-4220.

### Version 2.0.8

**Changes**

-   Numerous small fixes to text and layout of various widgets.
-   Genome view deals with plants and eukaryota better.
-   Proteome comparison widget uses SVG now.
-   Tree browser widget is properly clickable again.
-   Ontologies, Assemblies, and GenomeAnnotations are uploadable.
-   Fixed several issues with Narrative copying (see JIRA tickets KBASE-2034, KBASE-4140, KBASE-4154, KBASE-4159, NAR-849, and NAR-850).

### Version 2.0.7

**Changes**

-   Fixed data subsetting parameter input.

### Version 2.0.6

**Changes**

-   Fixed local configuration issue with Public and Example data tabs.
-   Updated genome viewer widget to better support eukaryotic genomes.
-   Added sequence category to app catalog.
-   Added Release/Beta method button toggle that should show up in production mode.
-   JIRA NAR-846 - fix problem with Run Time in jobs panel reported as "how long ago"

### Version 2.0.5

**Changes**

-   Fixed problems with missing data from Public data tab.
-   Added separate configuration file for Public and Example data tabs.
-   Fixed a few missing vis widget paths.
-   Fixed jitter on data object mouseover.
-   Added 'Shutdown and Restart' option to hamburger menu.

### Version 2.0.4

**Changes**

-   Fixed problems with sharing jobs based on SDK-built methods.
-   JIRA KBASE-3725 - renaming narratives should now trigger a save.
-   Updated widgets for some feature-value methods and data types.
-   Fixed problem where pressing 'enter' while filtering the method catalog would refresh the page.
-   Added categories and new icons to various methods.
-   Removed unused data objects from example data tab.
-   Methods can now specify that no output widget should be created.

### Version 2.0.3

**Changes**

-   JIRA KBASE-3388 - fixed problem that caused a crash on save when too many unique methods or apps were in a narrative. The narrative metadata has been reformatted to support this.
-   Fixed problems with funky unicode characters in narrative titles.
-   Updates to various FBA widgets.

### Version 2.0.2

**Changes**

-   JIRA KBASE-3556 - fixed links from genome widget to gene landing page, made contigs in genome tab clickable.
-   Added tools for editing FBA models.
-   JIRA NAR-838 - delete cell dialog should no longer break when hitting return to trigger it.
-   JIRA NAR-839 - delete cell dialogs should not pollute the DOM (there's only one dialog now, not a new one for each cell).
-   JIRA NAR-589 - change "Copy Narrative" to "Copy This Narrative" for clarity.
-   JIRA NAR-788 - remove light colors from random picker when coloring user names for sharing.

### Version 2.0.1

**Changes**

-   JIRA KBASE-3623 - fixed problem where updating an old version of the Narrative typed object could cause the Narrative title to be lost
-   JIRA KBASE-3624 - fixed links in method input cell subtitles to manual pages
-   JIRA KBASE-3630 - fixed problem with hierarchical clustering widget missing a button
-   Added widget for sequence comparison
-   Added tools for editing FBA model media sets.

### Version 2.0.0

**Changes**

-   Update IPython Notebook backend to Jupyter 4.1.0.
-   Data Panel slideout should now perform better for users with lots and lots of objects.
-   Fixed problem with copied narratives sometimes referring back to their original workspace.
-   Data Panel slideout dimmer should be in the correct z-position now.
-   Added separate job console for each running method, attached to that cell.
-   Changed style of cells to better show what cell is selected and active.
-   Adjusted Narrative Management tab to be somewhat more performant.
-   Updated Narrative object definition to match the Jupyter notebook object definition more closely.
-   Data panel should no longer hang forever on Narrative startup.

### Version 1.1.0

**Changes**

-   Added "Edit and Re-Run" button to method cells that have already been run.
-   Updated 'filtered' in method panel to 'filtered out'.
-   Added uploaders for Feature-Value pair data.
-   Added viewers for BLAST output.
-   Added bokeh (Python) and Plot.ly (JS) dependencies.
-   Added KBase data_api methods.
-   Added a refresh button to the method panel.
-   Added support for method specs based on namespacing.
-   Added preliminary third party SDK support.

### Version 1.0.5

**Changes**

-   Fix for bugs in saving/loading App state and displaying App step output widgets.
-   Fix for a bug that prevented users with edit privileges from saving a shared narrative.
-   Fixed issue where FBA model comparison widget wasn't showing up properly.

### Version 1.0.4

**Changes**

-   Added widgets and methods to support feature-value analyses
-   JIRA KBASE-2626 - Narrative should no longer crash when the Workspace Service is unavailable, but it will produce a 404 error when trying to fetch a Narrative from that Workspace.
-   JIRA NAR-528 - Narrative method panel now allows filtering by input/output type along with additional
    search terms.

### Version 1.0.3

**Changes**

-   JIRA KBASE-1672 - updated text in upload dialogs
-   JIRA KBASE-1288 - show prompt when copying a public genome to a Narrative if that genome already exists in the Narrative
-   JIRA NAR-702 - show warning on My Data panel for untitled Narratives
-   JIRA KBASE-1245 - block the Data Uploader's "Import" button while a file is being uploaded.
-   JIRA KBASE-1350 - change reference to "Workspace" to a reference to "Narrative".
-   Refactored all widget code to be loaded asynchronously through Require.js
-   Added initial Selenium test scripts
-   Updated root README, added Travis-CI and Coveralls badges
-   Linked the Narrative Github repo to Travis-CI and Coveralls

**Bugfixes**

-   JIRA KBASE-1671 - fix typo in genome annotation widget
-   JIRA KBASE-2042 - fix errors in the error page that shows up when a Narrative is unavailable.
-   JIRA KBASE-1843/KBASE-1849 - fixed issue where a large narrative object (e.g. a large IPython notebook object) fails to save without a decent error message. The maximum size was bumped to 4MB, and a sensible error message was introduced.
-   Fixed issue where duplicated results can appear in the Public Data tab
-   JIRA NAR-758 - added a horizontal scrollbar to widgets who get too wide (this currenly only affects the OTU Abundance data table widget, but others might get affected in the future).
-   JIRA NAR-814 - added a trailing slash to the service status url.

### Version 1.0.2 - 2/19/2015

**Bugfixes**

-   JIRA NAR-491 - modified public data panel to get metagenomes of the correct type from the updated search interface
-   Fixed problem where Plant transcriptomes weren't properly rendered in the genome browser
-   Fixed problems in domain annotation widget so it displays properly in different error cases

### Version 1.0.1 - 2/16/2015

**Changes**

-   JIRA NAR-716 - If a app/method finishes with a non-error status, then the results in the step_errors field of the job status aren't shown.
-   Added Lazy Loading to genome widget. Large genomes shouldn't take a long time to load now.
-   JIRA KBASE-1607 - Sort data types in the data slide out panel

**Bugfixes**

-   Fixed an issue where widgets would occasionally not load.
-   JIRA NAR-699, NAR-700 - Made changes to widgets that were producing confusing or incorrect output based on different context.
-   Fixed issue where data panel list sometimes doesn't load.

### Version 1.0.0 - 2/13/2015

## Production release!

### Version 0.6.4 - 2/12/2015

**Changes**

-   Removed most 'View' methods from the Methods panel, except for those required by the Communities tutorials
-   Set the default page title back to "KBase Narrative"

**Bugfixes**

-   In the rename dialog:
    -   Text field wasn't autofocused
    -   Enter button didn't automatically work
-   In other dropdowns, the escape key didn't work properly
-   https://atlassian.kbase.us/browse/KBASE-1586 - fixed parameter checking for min/max ints
-   https://atlassian.kbase.us/browse/NAR-687 - fixed issue with non-loading reactions and compounds for certain gapfilled FBA models
-   https://atlassian.kbase.us/browse/NAR-633 - Rerouted urls to the production site in prep for production release tomorrow. Eep!

### Version 0.6.3 - 2/12/2015

**Bugfixes**

-   https://atlassian.kbase.us/browse/NAR-690 - Missing data types in data panel filter
-   https://atlassian.kbase.us/browse/NAR-692 - Fixed issue that led to drag and drop not working

### Version 0.6.2 - 2/11/2015

**Changes**

-   Adjustments to readonly mode
    -   Added reduced-functionality side panel
    -   Improved copy dialog
-   Added support for uploading Microsoft Excel files with Media and FBAModels

**Bugfixes**

-   https://atlassian.kbase.us/browse/NAR-681 - loading screen blocks out valid HTTP error pages
-   https://atlassian.kbase.us/browse/NAR-682 - loading screen persists when it shouldn't
-   https://atlassian.kbase.us/browse/NAR-688 - 401 errors when unauthenticated don't redirect to kbase.us

### Version 0.6.1 - 2/10/2015

**Changes**

-   Made adjustments to Gapfill viewer widget
-   Added downloaders for PhenotypeSimulationSet and Pangenome

### Version 0.6.0 - 2/10/2015

**Changes**

-   Added a read-only mode for narratives. Users with read-only privileges can only view a narrative, but not change anything, including running functions, since they do not have write privileges anyway. This does come with a copy function that will allow a fork to be made and owned by the user.
-   Header style update, some consistency issues
-   Include old narrative objects under "My Data" and "Shared with me"
-   Show loading icon in communities widgets
-   Renamed CSV Transform API arguments to TSV

**Bugfixes**

-   JIRA KBASE-1411 fix - render issue for protein comparison widget
-   Fixed case where genome object doesn't have any contig info.

### Version 0.5.7 - 2/9/2015

**Changes**

-   Updates to provisioning service to deal with JIRA NAR-660 and overall stability and control
-   Updated urls for FBA service
-   Added new FBAModelSet output viewer
-   Fixed Search API url
-   Adjusted Abundance data table so it can be used as a drag-and-drop widget
-   Updated intro cell text and links from the Narrative side (for this to be actually visible a deploy of ui-common is necessary)
-   Improved genome viewer widget to show all contigs

### Version 0.5.6 - 2/7/2015

**Changes**

-   Updates to FBA model viewer widgets

**Bugfixes**

-   JIRA KBASE-1461 - The config file that contains the Narrative version should no longer be cached in the browser

### Version 0.5.5 - 2/7/2015

**Changes**

-   Minor changes to icons

**Bugfixes**

-   JIRA NAR-657, KBASE-1527 - Fixed problem where a new narrative that hasn't had any jobs in it would fail to save.
-   JIRA NAR-651 - Fixed problem where a user with no narratives would see a constant spinner under the Narrative panel
-   Fixed issue where the Narrative panel would refresh twice on startup

### Version 0.5.4 - 2/6/2015

**Changes**

-   JIRA NAR-639, KBASE-1384 - Added completion time, run time, and queue time tracking for jobs
    -   a new 'job_info' property was added to object metadata, containing the following keys:
        -   'completed', 'error', 'running' = the number of jobs in each state, >= 0
        -   'queue_time' = total time jobs in this narrative have spent in the 'queued' state
        -   'run_time' = total runtime reported by jobs in this narrative
    -   these changes become visible in the jobs panel for finished jobs
-   Optimized genome viewer widget
-   Updated Metagenome viewers
-   JIRA NAR-640 - Added autosaving whenever an output or error cells is created by job status change
-   JIRA NAR-650 - Block view of any queue position unless a job is in the 'queued' state.

### Version 0.5.3 - 2/5/2015

**Changes**

-   More minor icon changes.
-   Changed hard-coded urls to be relative to the config file in many widgets.

### Version 0.5.2 - 2/5/2015

**Changes**

-   Rerouted landing pages to new endpoint
-   Updated Docker container cleanup script to kill unused containers then images
-   Added new gapfill output widget
-   Added new icons, some code cleanup for setting icons
-   Made "corrupt" narrative labels slightly more obvious

**Bugfixes**

-   Fixed problem where data list filter gets confused when searching and changing type filters

### Version 0.5.1 - 2/4/2015

**Changes**

-   Updated data and app icons, and docs about them
-   Added stats tab to metagenome collection view
-   Fixed minor issue with tab highlighting still being bezeled
-   Hid button for method gallery :(
-   Fixed more inconsistent font issues on buttons
-   Modified text on 3-bar menu, added link to dashboard

### Version 0.5.0 - 2/3/2015

**Changes**

-   Refactor to parts of Narrative init module
    -   JIRA NAR-561 Added a version check mechanism - when a new version is deployed, a green button should appear in the header with a prompt to reload
    -   Wired deployment script to emit a version text file that sits in /kb/deployment/ui-common's root
-   Made several style changes - see https://github.com/kbase/narrative/issues/161
    -   Removed edged corners from remaining KBase cells and IPython cells
    -   JIRA NAR-421 - removed header styling from markdown and code cells
    -   KBASE-1196 - changed red ring around running methods to blue ring
    -   Red ring around a cell now only means it's in an error state
    -   Made all separator lines slightly bolder - #CECECE
    -   Added some spacing between login icon and buttons
    -   Updated tab color to a slightly different blue
    -   Added green highlight color as the general use (selected tabs, buttons, etc)
    -   Icons should now be shared between the different data panels and slideout
    -   Added blue color to markdown and code cell buttons, embiggened their icon
    -   Removed superfluous separator line from the top of side panels
    -   Javascript files are now compiled, minified, and tagged with a hash versioning during deployment - the browser should download only one substantial file instead of nearly 100 (!) smallish ones
    -   Cleaned out (commented out) old Javascript widgets that are not necessary for the February release
    -   Added test script for the backend shutdown command to verify it's only possible for an authenticated user to only shut down their own narrative
    -   Added improvements to suggested next steps functionality - now it should pull from the method store instead of being hard-coded
    -   Added custom icons for several datatypes

**Bugfixes**

-   JIRA NAR-586 - fixed error with quotation marks not being used correctly in App info boxes, and links not being rendered properly
-   Fixed several font mismatch issues - in kernel menu, new/copy narrative buttons, error buttons
-   Fixed logic error that led to log proxy causing the CPU to spin
-   Only show job queue position if > 0
-   JIRA KBASE-1304 - fixed race condition that would prevent certain output cells from appearing in apps properly when restarted without saving the output
-   Re-added ability to run the narrative_shutdown command from external hosts

### Version 0.4.9 - 1/30/2015

**Changes**

-   Added some missing metagenome viewer widgets.
-   Updated all JS client code to their most recent compiled versions.
-   Updated Python Narrative Method Store client.
-   Improved layout and structure of job error modal.
-   Improved styling for data view/selector buttons
-   Added downloaders for FBA models, paired-end reads, and single-end reads.
-   Added a 'Copy Narrative' button to narrative panel
-   Added a friendly and potentially helpful message for narrative fatal errors.

**Bugfixes**

-   JIRA NAR-530 - fixed issue with long object names not wrapping in dropdown selectors.
-   JIRA NAR-579 - fixed problem where short-jobs (e.g. viewers) were improperly treated as long-running.
-   JIRA NAR-582, NAR-514 - added better error status checking for job lookups. Now it covers network errors, unauthorized user errors, missing job errors, and generic AWE errors

### Version 0.4.8 - 1/29/2015

**Changes**

-   Fixed issue with input object type for reads ref-lib uploader.
-   Fixed bug with absent red box around long running UJS method
-   Single file download mode was switched off
-   Zip file mode including provenance info was supported for JSON format download
-   Added lots of new icons for data and apps
-   Updated some of the button styles in the data panels

**Bugfixes**

-   Fixed issue with synchronous methods being treated as asynchronous, and not showing any output.

### Version 0.4.7 - 1/28/2015

**Changes**

-   Changed Narrative tutorial link to the new one on staging.kbase.us
-   JIRA NAR-444 - Changed websocket error dialog to something much more user-readable and KBase-appropriate.

### Version 0.4.6 - 1/28/2015

**Changes**

-   Added another separate page when a narrative is not found (not just unauthorized)
-   Added support for single file extraction during download
-   Changed "dna" parameter of plant transcriptome uploader to integer value

**Bugfixes**

-   Fixed issue with deployment script not auto-shutting-down all non-attached instances
-   NAR-500 - completed UJS jobs should stay completed
-   NAR-562 - job deletion should work right, and if a deletion fails, it shouldn't break the jobs panel
-   When a user tries to delete a job, it should always remove that job
-   NAR-484 - long job names should wrap now
-   Fixed more issues with FBA model widgets
-   Fixed boolean properties issues in uploaders

### Version 0.4.5 - 1/28/2015

**Changes**

-   Changed endpoint URLs for transform service and job service
-   Added better error page when a narrative is either not found or unauthorized
-   Made several adjustments to communities visualization widgets

**Bugfixes**

-   Fixed state checking for long-running job registered with the UJS
-   Fixed issue where FBA service can return unparseable results
-   Fixed various problems with FBA model visualization widgets

### Version 0.4.4 - 1/27/2015

**Changes**

-   Updated deployment script to auto-init/update submodules and clear out old versions of provisioned (but unattached) containers,
-   Updates to metagenome widgets to prevent crashes.

**Bugfixes**

-   JIRA NAR-541 - fixed problem with missing datatables header images
-   Removed (again?) a dead pointer to a deprecated/moved javascript file.

### Version 0.4.3 - 1/27/2015

**Changes**

-   Updated Transform endpoint to the production version
-   Updated Gene Domains endpoint to the production version
-   Added kbaseDomainAnnotation widget
-   Added Media, PhenotypeSet, and PhenotypeSimulationSet widgets
-   Moved downloader panel to a separate widget
-   Updated log testing proxy

**Bugfixes**

-   Fixed issue where some workspace/narrative mappings were lost

### Version 0.4.2 - 1/23/2015

**Changes**

-   JIRA NAR-432 - added little red badge in the Jobs header with the number of running jobs
-   Added support for CSV to PhenotypeSet importer
-   Added support for Media importer
-   Added support for importing FBA Models from CSV or SBML
-   Optional dropdown inputs can now pass no inputs if its spec defaults to an empty string
-   Parameter info mouseover icon only appears if the longer info is different from the short hint

### Version 0.4.1 - 1/23/2015

**Changes**

-   Added link to app man page from app cell
-   Importer for FASTA/FASTQ files was switched to a new version

**Bugfixes**

-   Error modal that appears while trying to import data should be visible now, and not below the page dimmer
-   JIRA NAR-477 - Propagating parameters to multiple steps should work correctly now
-   JIRA NAR-516 - special characters should be properly escaped while searching for data now

### Version 0.4.0 - 1/23/2015

These are significant enough changes - mainly the improved data upload support and (mostly) feature complete data visualization widgets - to add a minor version number.

**Changes**

-   Updated URL of tutorial page
-   Updated user-icon link to go to user profile page instead of globus
-   Added features to Gene Domains visualization widget
-   Updated FBA model widgets
-   The 'Search Data' menu item should make a new browser window
-   Added refresh button to data slideout
-   Added example transcriptome data
-   Updated import UI for all supported types
-   Improved error messages in data panel and data slideout

**Bugfixes**

-   Fixed some problems in create_metagenome_set widget
-   JIRA NAR-465 Fixed problem where workspace id wasn't internally available when it should be
-   JIRA KBASE-1610 Fixed issue with selecting multiple genomes for an input to an app

### Version 0.3.18 - 1/22/2015

**Changes**

-   Added a different FBA model viewer widget
-   Changed communities widgets to properly fetch an auth token

**Bugfixes**

-   JIRA NAR-478 - fixed problem where contig count in genome viewer was incorrect
-   JIRA NAR-487 - plant genomes should be copyable now in data slide out
-   JIRA NAR-441 - corrupted Narratives should be properly handled; deleting a Narrative from a workspace via the API shouldn't break the Narrative loading process

### Version 0.3.17 - 1/22/2015

**Bugfixes**

-   Repaired link to FBA model visualization widgets

### Version 0.3.16 - 1/21/2015

**Changes**

-   Added link to KBase internal status page.
-   Added programmatic access to workspace id.
-   KBase cells can now be collapsed and restored.
-   App and Method cells now have a spinning icon while running.
-   A traceback should now appear (where applicable) in the Jobs panel.
-   Added "next steps" at bottom of app/method

### Version 0.3.15 - 1/21/2015

**Changes**

-   Updated type name for Assembly File transform method
-   Added reset button to App cells (method cells still need fixing)
-   Added widgets for metagenome sets

**Bugfixes**

-   JIRA NAR-418 - fixed issue where job error was cleared on panel refresh.
-   Fixed issue where method panel error state wasn't being activated properly.

### Version 0.3.14 - 1/21/2015

**Changes**

-   Updated server-side Narrative management code to always keep a queue of unattached Narrative containers present. When a user logs on, they already have one ready to connect to.
-   Added visualization widget for microbial community abundance and boxplots.
-   Method details and documentation are visible in a new window now.
-   Added app and method icons for the method panel.
-   Added minimize to app & method panels

### Version 0.3.13 - 1/20/2015

**Changes**

-   Added Transform service client code
-   Exposed transform service as a method
-   Added assembly view widget
-   Added icons for Apps and Methods in panel

**Bugfixes**

-   Now inserts a cell instead of freezing when DnD of data onto empty narrative
-   JIRA NAR-388 - fixed a problem where errors on service invocation weren't being stringified properly before logging
-   Github issue #162 fixed - drag and drop data onto an empty Narrative now doesn't lock up
-   JIRA NAR-402 - saving a Narrative updates the Manage panel
-   JIRA KBASE-1199 - newly registered jobs should show a timestamp
-   KBASE-1210 - (not totally fixed) - debug info for launched methods should show up on the console now.
-   NAR-400, KBASE-1202, KBASE-1192, KBASE-1191 - these were all related to the apps not properly catching errors when an output widget fails to render
-   fixed a case where a typespec references a non-existent viewer

### Version 0.3.12 - 1/20/2015

**Changes**

-   Fixes issue where the Method Gallery overlay panel wouldn't be populated if there were any problematic method/app specs.
-   Added a link to directly submit a JIRA ticket from the pulldown menu.

### Version 0.3.11 - 1/16/2015

**Changes**

-   Running Apps and Methods have a "Cancel" button associated with them. Clicking that will restore the cell to its input state, and cancel (and delete) the running job
-   Deleting App/Method cells now prompts to delete, warning the user that it'll kill any running job (if they've been run before)
-   Deleting jobs now triggers the call to the right back end services to delete the running job itself.
-   Deleting a job from a running cell now unlocks that cell so its inputs can be used again.
-   A dangling job with no associated cell should properly error.
-   A dangling job on the front end that's been deleted on the back should properly error.
-   A job in an error state (not the above, but a runtime error) should now reflect an error on its associated cell (if present)
-   Fixed an error where running a method automatically made an output cell connected to incomplete data.
-   Refactored Jobs panel to only look up jobs that are incomplete (e.g. not 'error', 'completed', 'done', or 'deleted')
-   Toolbars should only appear over IPython cells now (KBase cells have their own menus)
-   Styled app/method control buttons to be closer to the style guide / mockup.
-   Logging of apps and methods is substantially less ugly and made from fewer backslashes.

### Version 0.3.10 - 1/16/2015

**Changes**

-   Narrative panel supports copy/delete/history/revert of narratives.
-   Narrative panel shows apps/methods/description (if exists) for each narrative.
-   Links to LP for genomes and genes were added in Proteome Comparison widget.
-   'Download as JSON' button was added for objects in narrative data list.
-   Links to LP were added for genes in genome viewer.
-   ContigSet viewer was added.
-   Plant genomes were added into public data tab (and GWAS types were removed).
-   Fixed problem where error cells were not being shown properly.
-   Added several widgets to support communities apps and methods.

### Version 0.3.9 - 1/14/2015

**Changes**

-   Restyled menu bar buttons - 'about' button is now under the dropdown menu on the upper left of the screen, removed the global 'delete cell' button (for now!)
-   Restyled code and markdown cell buttons in the lower right corner of the page
-   Added a debug message that appears in the browser's Javascript console whenever an app/method object is sent to the NJS
-   App and Method specs should be globally available to all elements on the page from the method panel
-   Various styling adjustments on the data panel overlay
-   The 'more' button under each app and method in the methods panel should now link to an external manual page

### Version 0.3.8 - 1/13/2015

**Changes**

-   Drag and drop data and data viewer bug fixes.
-   Position of a queued job should now be tracked in the job panel.
-   The Narrative object metadata now tracks the number of each type of cell in that Narrative. Method and App cells are further tracked by their id.

### Version 0.3.7 - 1/12/2015

**Changes**

-   Fix for int, float and array types of input sending to NJS
-   Fix for empty parameter values in import tab
-   Support was added into public data for meta-genomes and 6 types of GWAS
-   Fixed 'Add Data' button in a new Narrative - should properly open the data overlay now
-   Updated layout and styling of Method Gallery overlay to be closer to the mockup

### Version 0.3.6 - 1/9/2015

**Changes**

-   Changed install.sh - now it requires an existing Python virtual environment for installation
-   Removed text/code cell buttons from method panel - they've now migrated to the lower right side of the page.
-   Started restyling various elements to match the new style guide (colors, shadows, etc.)
-   Inserted (better) icons than just letters for data objects
-   Public data tab on side panel was redesigned. Genome mode using search API is now the only supported mode there.
-   Method cell changes
    -   Fixed problem where starting a long-running method would immediately show an output cell with broken results
    -   Fixed problem when submitting a method with numerical value inputs
    -   Fixed problem when submitting a method with multiple possible output types for a single parameter
    -   Fixed problem where method cell parameters were not being properly validated before sending the job
-   Added document that details app failure points
-   Data list supports deleting, renaming, reverting objects

### Version 0.3.5 - 1/7/2015

**Changes**

-   Added link to release notes in 'About' dialog.
-   Removed old links from the Navbar menu.
-   Added separate 'Jobs' tab to side panel.
-   Fixed problem with Job errors overflowing the error modal.
-   Method panel changes
    -   The magnifying glass button should now toggle the search input.
    -   Added a 'type:_objecttype_' filter on methods and apps. This filters by their parameters. E.g. putting 'type:genome' or 'type:KBaseGenomes.Genome' in there will only show methods/apps that have a genome as a parameter.
    -   Added an event that can be fired to auto-filter the methods and apps.
    -   Updated the style to a more 'material' look.
    -   All specs are now fetched at Narrative startup. This will speed up some of the in-page population, but any apps with errors in their specs are no longer displayed in the list.
    -   Removed the '+/-' buttons for expanding the tooltip, replaced with '...'
-   Data list changes
    -   Added a big red '+' button to add more data.
    -   Updated the style to a more 'material' look.
    -   Removed the '+/-' buttons for showing metadata info, replaced with '...'
-   Import tab on GetData side panel allows now to upload genome from GBK file, transcriptomes from Fasta and short reads from Fasta and Fastq
-   Viewers can be open for main data types by drag-n-drop objects from Data panel to narrative
-   States of long running methods calling services are now shown on Job panel and Job panel waits for 'Done' state before show output widget
-   Added a 'debug' viewer to the apps. After starting an app's run, click on the gear menu in the app cell and select 'View Job Submission'. This will both emit the returned kernel messages from that app run into your browser's Javascript console, and it will create and run a code cell that will show you the object that gets set to the Job Service.

### Version 0.3.4

**Changes**

-   Redesign of the Method Gallery panel
-   Adjusted Data Panel slideout to maintain its size across each internal tab
-   Added buttons to the footer in the Data Panel slideout
-   Adjustment to data upload panel behavior.

### Version 0.3.3

**Changes**

-   Long running method calls that produce job ids should now be tracked properly
-   Method cells behave closer to App cells now - once they start running, they're 'locked' if they're a long running job
    -   Long running method cells get a red ring, similar to steps inside an app
    -   The next step is to merge their code bases
-   When a long running method cell finishes (the job gets output and is marked 'done' or something similar), an output cell is generated beneath it
-   Method and app jobs should be properly deleteable again.
-   Added global 'delete cell' button back to the menu bar.
-   Made major styling and functionality changes to the 'import' panel attached to 'data'

### Version 0.3.2

**Changes**

-   Steps toward getting long-running methods (not just apps) working.
-   Modified job panel to consume method jobs
-   Method jobs still do not correctly populate their end results.

### Version 0.3.1

**Changes**

-   Changed some text in the data panel, and what appears in the introductory markdown cell in a new Narrative
-   Fixed an issue with infinite scrolling under the "My Data" and "Public" data tabs

### Version 0.3.0

**Changes**

-   Added Method Gallery for browing methods and apps and viewing information
-   Added a manual Narrative Shutdown button (under the 'about' button)
-   Integrated code cells and IPython kernel management
-   Added prototype Narrative Management panel

### Version 0.2.2

**Changes**

-   Restyled Jobs panel, added better management controls, added ability to see Job error statuses
-   Added first pass at data importer

### Version 0.2.1

**Changes**

-   More improvements to logging - includes more details like user's IP address, Narrative machine, etc.
-   Changed data panel to be able to draw data from all other Narratives and Workspaces
-   Stubs in place for importing data into your Narrative
-   Changed paradigm to one narrative/one workspace for simplicity

### Version 0.2.0

**Changes**

-   Switched to semantic versioning - www.semver.org
-   Began massive changes to the UI
-   Improved logging of events and method/app running
-   Introduced App interface
-   Added a Job management panel for tracking App status
-   Switched to fetching lists of Methods and Apps from a centralized method store

### Release 9/25/2014

**Changes**

-   Fixed a bug that prevented a few Narrative functions from working if the
    user's workspace was empty.

### Release 9/24/2014

**Changes**

-   Updated workspace URL from the Narrative Interface

### Release 8/14/2014

**Changes**

-   Added functionality to Communities services

### Release 8/8/2014

**Changes**

-   Fixed problems with loading page in Safari
-   Added genome comparison widget

**Known Issues**

-   R support is problematic
-   Sharing a Narrative with a running job might break
-   Loading a Narrative with a large amount of data in it might be slow
-   Mathjax support is currently out of sync due to version drift

### Release 8/7/2014

**Changes**

-   Fixed links to landing pages linked to from the Narrative
-   Fixed problem with KBCacheClient not loading properly
-   Adjusted names of some functions (existing widgets might break!)
-   Fixed 502 Bad Gateway error on Narrative provisioning

**Known Issues**

-   Loading page on Narrative provisioning sometimes loops too much in Safari
-   R support is problematic
-   Sharing a Narrative with a running job might break
-   Loading a Narrative with a large amount of data in it might be slow
-   Mathjax support is currently out of sync due to version drift

### Release 8/6/2014

**Changes**

-   Services panel is sorted by service name now
-   Removed old Microbes Service panel
-   Updated Microbes service methods
-   Updates to picrust
-   Added ability to make deprecated services invisible
-   Updates to RNASeq and Jnomics services
-   Updates to plants widget code
-   Visual fixes to how long function names are handed in the Services panel

**Known Issues**

-   R support is problematic
-   Many links to landing pages within the Narrative are broken
-   Sharing a Narrative with a running job might break
-   Loading a Narrative with a large amount of data in it might be slow
-   Mathjax support is currently out of sync due to version drift

### Release 8/5/2014

**Changes**

-   Added a better fix to the "NoneType object has no attribute get_method" error
-   Updated Microbes services code, split services into 4 separate groups
-   Updates to Jnomics
-   Split picrust widget into qiime and picrust
-   Fixes to plant gene table size and heatmap rendering

**Known Issues**

-   Changing Narrative name in the workspace doesn't propagate inside of the Narrative itself (likely won't fix)
-   R support is problematic
-   Many links to landing pages within the Narrative are broken
-   Sharing a Narrative with a running job might break
-   Loading a Narrative with a large amount of data in it might be slow
-   Services panel should be sorted/sortable
-   Narrative creator and current workspace should be visible in the top panel
-   Mathjax support is currently out of sync due to version drift

### Release 8/4/2014

**Changes**

-   Added MathJax.js directly into the repo to combat problems on the back end (this is a temporary fix - we need to install the backend MathJax locally somehow, or update the version)
-   Added a fix where if a call to globusonline fails, the Narrative doesn't initialize properly, leading to broken service panels.
-   Fixed a bug that caused some graphical widgets to time out while loading their script files.
-   Various updates to plants_gwas.py and jnomics.py

### Release 8/1/2014

**Changes**

-   Addressed issue with auth information getting overridden (leading to the 400 HTTP error)
-   Addressed problems that cause the 502 Bad Gateway error
-   Revised names and descriptions on some widgets
-   Added widget to build a genome set from a tree
-   Revised gapfilling and phenotype view widgets
-   Numerous widgets to GWAS and Plant-specific widgets and functionality

**Known Issues**

-   Current version of jquery.datatables is finicky and can create popup errors. These can be safely ignored.
-   Changing Narrative name doesn't properly update Narrative object name in Workspace Browser and vice-versa.
-   R support is occasionally problematic.

### Release 7/30/2014

**Changes**

-   Updated config to make landing page links relative to deployment site
-   Modified provisioning code to address a potential timeout issue (the 502 Bad Gateway error)
-   Adjusted RAST genome loading widget to ignore browser's credentials
-   Updated NCBI genome importer
-   Updated GWAS services endpoints

**Known Issues**

-   Cookie with auth information occasionally gets overwritten with a useless one - logging out and back in will fix this
-   Changing Narrative name doesn't properly update Narrative object name in Workspace Browser and vice-versa.
-   R support is occasionally problematic.

### Release 7/29/2014

**Changes**

-   Updated nav bar to match changes to functional site
-   Updated many KBase functions from all domains (Microbes, Communities, and Plants)
-   Added widgets and functions for viewing SEED functional categories
-   Added a version date-stamp
-   Updated look and feel of many elements
-   Updated authentication and token management to behave better
-   Changed Narrative containers to all be named kbase/narrative:datestamp
-   Updated config.json to reference more deployed services
-   Added an input widget type that includes a hidden, untracked, password field
-   Updated references to registered typed objects from the Workspace
-   Fixed a problem where Services panel might get stuck and hang while loading a large Narrative
-   Updated more HTTP errors to have a sensible error page

**Known Issues**

-   Cookie with auth information occasionally gets overwritten with a useless one - logging out and back in will fix this
-   Unaddressed issues from previous release

### Release 7/22/2014

**Changes**

-   Added widgets and functions for viewing phylogenies

### Release 7/21/2014

**Changes**

-   Updates to Jnomics functions and widgets
-   Updates to Microbes functions and widgets
-   Most errors that were dumped to the browser as ugly stacktraces are now KBase-styled stacktraces that should be slightly more legible.
-   Errors that occur when Narrative saving fails now creates an error modal that communicates the error, instead of just "Autosave Failed!"
-   Deployment of Narrative Docker containers has changed. A base container is built containing most static dependencies (all the apt-get directives, Python and R packages). This container is then updated with the Narrative itself. After building the base container, deployment of subsequent releases should take ~2 minutes.
-   Updated workspace type registry (the kbtypes class) to be up-to-date with the current state of the Workspace.
-   The Narrative should now report unsupported browsers

**Known Issues**

-   Unaddressed issues from previous release

### Release 7/15/2014

**Changes**

-   Created a service endpoint config file to toggle between dev and prod versions of various services
-   Added Jnomics functions and widgets
-   Added more communities functions and widgets
-   Added KBase-command functions and widgets
-   Authentication should work more logically with the rest of the functional site
-   Updated Narrative typespec to support workspace version 0.2.1
-   Updated Narrative to properly access search
-   Addressed a race condition where saving a Narrative before it completely loads might wipe exiting parameter info out of input fields
-   Added directions on how to deploy the entire Narrative/Nginx provisioning stack.
-   We now have a verified SSL Certificate - Safari should work over HTTPS now.
-   Did some CSS adjustment to GUI cells.

**Known Issues**

-   Unaddressed issues remain from previous release
-   R support is occasionally problematic.
-   Changing Narrative name doesn't properly update Narrative object name in Workspace Browser and vice-versa.

### Release 6/20/2014

**Changes**

-   %%inv_run cell magic should now work properly
-   %inv_run magic (line and cell) now translate some convenience commands
    -   %inv_run ls == %inv_ls
    -   %inv_run cwd (or pwd) == %inv_cwd
    -   %inv_run mkdir == %inv_make_directory
    -   %inv_run rmdir == %inv_remove_directory
    -   %inv_run cd == %inv_cd
    -   %inv_run rm == %inv_remove_files
    -   %inv_run mv == %inv_rename_files
-   The menu bar should remain at the top of the page now, instead of being positioned inline with the rest of the narrative document.

**Known Issues**

-   %inv_ls to a directory that doesn't exist will create a generic, not-very-informative error.
-   [NAR-153], [NAR-177] A generic "Autosave failed!" message appears when the narrative fails to save for any reason.
-   [NAR-169] Using Safari through HTTPS will not work with an uncertified SSL credential (which we currently have)
-   [NAR-173] If problems external to the Narrative prevent loading (authentication, Shock or WS downtime), an ugly stacktrace is dumped into the browser instead of a nicely rendered error page.
-   [NAR-180] Copying narratives in the newsfeed can cause errors.
-   [NAR-179] There's a problem that occurs when logged into a narrative for a long time.<|MERGE_RESOLUTION|>--- conflicted
+++ resolved
@@ -6,6 +6,7 @@
 
 ### Unreleased
 
+- PTV-1561 - SampleSet viewer fixes to allow AMA features; not complete support for AMA features as GenomeSearchUtil does not yet support AMA.
 - SCT-3084 - Fixed broken (non-functional) search in the data panel
 - SCT-3602 - refseq public data tool now searches by lineage as well; for all public data tools: automatically focus the search input; fix paging bug.
 - No ticket - migrate from `nosetests` to `pytest` for testing the Python stack.
@@ -35,15 +36,8 @@
 -   PTV-1635: fix bug in data slideout tab selection
 -   PTV-1635: fix data and app slideout button and opening behavior
 -   DEVOPS-475: Change dockerfile so that container runs as nobody, without need to setuid for initialization. Enables removing CAP_SETUID from container initialization
-<<<<<<< HEAD
--   PTV-1561 - SampleSet viewer fixes to allow AMA features; not complete support for AMA features as GenomeSearchUtil does not yet support AMA.
-
-
-### Version 4.3.2
-=======
 -   SCT-2935 - fix refseq public data search behavior to properly restrict the search with multiple terms
 -   SCT-3038 - refseq public data search now includes genome_id and source_id
->>>>>>> dbcbd636
 
 ### Version 4.3.2
 -   SCT-2778 - convert data slideout, public tab, refseq data source to use searchapi2/rpc api rather than searchapi2/legacy.
