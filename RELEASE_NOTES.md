### OVERVIEW

The Narrative Interface allows users to craft KBase Narratives using a combination of GUI-based commands, Python and R scripts, and graphical output elements.

This is built on the Jupyter Notebook v6.0.2 (more notes will follow).

### Version 4.5.1
<<<<<<< HEAD

Code changes

-   DATAUP-599 - Adjusted the kernel code and tests to account for a Workspace service update.

Dependency Changes

-   Python dependency updates
    -   pillow 8.3.1 -> 8.3.2
    -   plotly 5.1.0 -> 5.3.1
    -   pygments 2.9.0 -> 2.10.0
    -   pytest 6.2.4 -> 6.2.5
    -   terminado 0.10.1 -> 0.11.1
-   Javascript dependency updates
    -   @wdio/browserstack-service 7.9.1 -> 7.11.1
    -   @wdio/cli 7.9.1 -> 7.11.1
    -   @wdio/local-runner 7.9.1 -> 7.11.1
    -   @wdio/mocha-framework 7.9.1 -> 7.11.1
    -   @wdio/selenium-standalone-service 7.7.7 -> 7.10.1
    -   @wdio/spec-reporter 7.9.0 -> 7.10.1
    -   chromedriver 92.0.1 -> 92.0.2
    -   husky 7.0.1 -> 7.0.2
    -   jasmine-core 3.8.0 -> 3.9.0
    -   msw 0.34.0 -> 0.35.0
    -   puppeteer 10.1.0 -> 10.2.0
    -   terser 5.7.1 -> 5.7.2
    -   webdriverio 7.9.1 -> 7.11.1
=======
Code changes
- DATAUP-599 - Adjusted the kernel code and tests to account for a Workspace service update.

Dependency Changes
- Python dependency updates
  - pillow 8.3.1 -> 8.3.2
  - plotly 5.1.0 -> 5.3.1
  - pygments 2.9.0 -> 2.10.0
  - pytest 6.2.4 -> 6.2.5
  - terminado 0.10.1 -> 0.11.1
- Javascript dependency updates
  - @wdio/browserstack-service 7.9.1 -> 7.11.1
  - @wdio/cli 7.9.1 -> 7.11.1
  - @wdio/local-runner 7.9.1 -> 7.11.1 
  - @wdio/mocha-framework 7.9.1 -> 7.11.1
  - @wdio/selenium-standalone-service 7.7.7 -> 7.10.1
  - @wdio/spec-reporter 7.9.0 -> 7.10.1
  - chromedriver 92.0.1 -> 92.0.2
  - husky 7.0.1 -> 7.0.2
  - jasmine-core 3.8.0 -> 3.9.0
  - msw 0.34.0 -> 0.35.0
  - puppeteer 10.1.0 -> 10.2.0
  - terser 5.7.1 -> 5.7.2
  - webdriverio 7.9.1 -> 7.11.1
>>>>>>> 12434f60

### Version 4.5.0

-   PTV-1561 - SampleSet viewer fixes to allow AMA features; not complete support for AMA features as GenomeSearchUtil does not yet support AMA.
-   SCT-3100 - Improve SampleSet viewer; add improved JSON-RPC 1.1 client and associatedKBase service client; add msw (Mock Service Worker) support;
-   SCT-3084 - Fixed broken (non-functional) search in the data panel
-   SCT-3602 - refseq public data tool now searches by lineage as well; for all public data tools: automatically focus the search input; fix paging bug.
-   No ticket - migrate from `nosetests` to `pytest` for testing the Python stack.
-   Python dependency updates
    -   bokeh 2.3.2 -> 2.3.3
    -   pillow 8.2.0 -> 8.3.1
    -   plotly 4.14.3 -> 5.1.0
    -   pymongo 3.11.4 -> 3.12.0
    -   pytest 6.2.3. -> 6.2.4
    -   pytest-cov 2.11.1 -> 2.12.1
    -   requests 2.25.1 -> 2.26.0
    -   setuptools 57.0.0 -> 57.4.0
-   Javascript dependency updates
    -   @types/puppeteer 5.0.0 -> 5.4.4
    -   @wdio/browserstack-service 7.7.3 -> 7.9.0
    -   @wdio/cli 7.7.3 -> 7.9.0
    -   @wdio/local-runner 7.7.3 -> 7.9.0
    -   @wdio/mocha-framework 7.7.3 -> 7.9.0
    -   @wdio/selenium-standalone-service 7.7.3 -> 7.7.4
    -   @wdio/spec-reporter 7.7.7 -> 7.9.0
    -   chromedriver 91.0.0 -> 91.0.1
    -   eslint 7.28.0 -> 7.32.0
    -   husky 6.0.0 -> 7.0.1
    -   karma 6.3.3. -> 6.3.4
    -   puppeteer 10.0.0 -> 10.1.0
    -   selenium-standalone 6.23.0 -> 7.1.0
    -   terser 5.7.0 -> 5.7.1
    -   wdio-chromedriver-service 7.1.0 -> 7.1.1
    -   webdriverio 7.7.3 -> 7.9.1

### Version 4.4.0

-   No ticket: boatloads of code cleanup and fixes to the unit and internal testing
-   PTV-1635: fix bug in data slideout tab selection
-   PTV-1635: fix data and app slideout button and opening behavior
-   DEVOPS-475: Change dockerfile so that container runs as nobody, without need to setuid for initialization. Enables removing CAP_SETUID from container initialization
-   SCT-2935 - fix refseq public data search behavior to properly restrict the search with multiple terms
-   SCT-3038 - refseq public data search now includes genome_id and source_id

### Version 4.3.2

-   SCT-2778 - convert data slideout, public tab, refseq data source to use searchapi2/rpc api rather than searchapi2/legacy.
-   Enhanced integration testing support to add service, host, browser, screen size support.
-   Changed the "Dashboard" link in hamburger menu to "Narratives" and use the new /narratives path.

### Version 4.3.1

-   Fixed problem where code cells could forget their toggled state after saving.
-   Fixed setting up local authentication for developers.
-   DATAUP-69 - added a pull request template to the narrative repo.
-   DATAUP-120 - improve testing documentation
-   DATAUP-164, DATAUP-165 - add automatic linting configuration with flake8 and black for the Python layer.
-   DATAUP-176 - refactored the startup process to be more robust with respect to kernel activity.
-   DATAUP-178 - changed "Add Data" and "+" icon color in the data panel.
-   DATAUP-187 - repositioned Globus link in the staging area.
-   DATAUP-188, DATAUP-228 - adds text and refresh button to the staging area, and stabilized the trash can icon.
-   DATAUP-197 - fixed problem where canceling an app cell could cause it to freeze.
-   DATAUP-204 - made folder names clickable in the staging area.
-   DATAUP-210 - adds a "file too large" error to the staging area when a file is too large to upload.
-   DATAUP-213 - added a "clear all" button that removes all staging area errors.
-   DATAUP-246 - dramatic cleanup and refactor done globally throughout the Narrative stylesheets.
-   DATAUP-266 - fixed a problem where the staging area didn't automatically refresh when a file finishes uploading.
-   DATAUP-301 - fixed a problem where the staging area rendered twice in a row on page load.

### Version 4.3.0

-   SCT-2664 - Show the app cell status when in a collapsed state.
-   Added an "Info" tab to all app cells with app information.
-   Updated links to new KBase home page and docs site.
-   Fixed an uploader issue where uploads taking longer than 30 seconds would fail.
-   (Trigger release via labels)

### Version 4.2.1

-   Address problems with SampleSet / AMA Viewer widget.
-   SCT-1822 - fix problems with drag and drop data upload failing for more than 100 files (updated the Dropzone widget to version 5.7.0)
-   Updated Globus endpoint to point to the newer Globusconnect server.
-   Updated tons of dependencies. Thanks Jason Fillman!

### Version 4.2.0

-   Updated the Narrative interface to connect to the remade Execution Engine.
-   Updated the Narrative interface to streamline events and cookies connected to the Traefik update.
-   Fixed an issue where job log browser state (running, stopped, scrolling) could cross browser sessions.
-   Added a viewer for the SampleSet object.
-   PTV-1446 - fix bug preventing KBaseFeatureValues viewer apps from working and displaying data

### Version 4.1.2

-   Improve display of job logs.
-   Prevent App cell elements from overflowing the page.
-   Job status is now inaccessible before a job enters the queue.

### Version 4.1.1

-   Fix sort order in Narratives panel - should be by most recently saved.
-   Add better error support in data staging uploader - if an upload directory is not available, you should be able to return to the root directory without trouble.

### Version 4.1.0

-   Introduce Static Narratives, available under the Share menu. First release!

### Version 4.0.0

-   Update various software packages
    -   Python to 3.6.9
    -   Jupyter Notebook to 6.0.2
    -   IPython to 7.9.0

### Version 3.11.4

-   Add Annotated Metagenome Assembly viewer widget
-   PTV-1214 - Fix Binned Contig Viewer labels
-   PTV-1341 - Fix column and row labeling in GenomeComparison viewer
-   Improve functionality and options for dynamic dropdowns in apps.

### Version 3.11.3

-   PTV-1308 - Fix problem where users with a Globus account that's not linked to KBase will see an error when trying to access the Globus interface through the upload area.
-   Add GFF Metagenome object upload type.

### Version 3.11.2

-   Improve load times for the Data Panel and the browser in the data slideout (the "My Data" and "Shared with Me" tabs).
-   Set the Narratives tab to lazy load.
-   #1487 - fixed typo in genome feature viewer.
-   Updated data import tutorial for some clarity.
-   Changed Pangenome viewer field names for clarity and consistency.

### Version 3.11.1

-   Add internal information for users who came to the site from a Google ad click.
-   Improve load time of the App Panel.
-   Fix a bug where jobs canceled in the non-Narrative job browser would cause issues with the corresponding App Cell.

### Version 3.11.0

-   Add an option to share a Narrative with an organization as well as people.
-   SCT-1783 - Reduce the number of network calls to the auth service on startup.
-   SCT-1785 - Reduce the number of network calls to the Catalog/NMS services on startup.
-   SCT-1793 - Lazy-load reports (i.e. if they're not in the brower viewport, don't load them).
-   Fix an issue with nested subdata inputs into apps not being accessible as expected.
-   Removed a bunch of dead code, including the older "service" modules, that haven't been in use for a few years.

### Version 3.10.1

-   Fixed a critical bug where users with write access to a Narrative (but not share access) were unable to save changes to a Narrative or run Apps.

### Version 3.10.0

-   Fix tooltip for long object names in the data panel.
-   Add ability to prefix a part of path_to_subdata with WSREF to list options from other objects.
-   SCT-1602 - Add new URL options - /narrative/12345 will find the narrative in workspace 12345 (older URLs like /narrative/ws.12345.obj.1 still work).
-   Fix problem where jobs were not being properly started with an agent token (i.e. weren't guaranteed to have a week-long authentication token).
-   Improved error handling and display when a Narrative doesn't exist or a user doesn't have permission to see it.
-   Add functionality to request access to a Narrative instead of throwing a "not allowed" error.

### Version 3.9.1

-   SCT-1509 - Ensure access permissions to Globus before redirecting a user there from the Import area.

### Version 3.9.0

-   Fix security vulnerability with rendering some user info.
-   SCT-1547 - Add a download endpoint to the staging service, so a user can now download files directly from the FTP stagin area.
-   SCT-1496 - Add functionality for downloading data from the data panel to the FTP Staging area.
-   SCT-1526 - Create a code cell generator as an app output.

### Version 3.8.3

-   SCT-1253 - Replace old RNA-Seq data viewers.
-   SCT-1393 - Fix "Objects Created" links in app outputs.
-   SCT-1370 - Give instructions to users on how to link their account to Globus for uploading data.
-   SCT-1395 - Convert object ref and ids to common names for downloading.
-   Add viewers and support for generic data types.
-   Fix RNA-Seq data viewers, including Feature Clusters.

### Version 3.8.2

-   Add the clustergrammer_widget
-   SCT-1219 - Fix the app cell so it shows an error if an app has multiple outputs, and they're given the same name.
-   Add numpy, scipy, scikit-learn to the base Docker image

### Version 3.8.1

-   SCT-1261 - Changed the 'outdated app' warning to a small icon with a popover text.
-   SCT-886 - Added a default viewer for typed objects that don't have an actual viewer associated with them.
-   Added a test-mode viewer for a new matrix type.
-   SCT-1253 - fixed bugs in how assembly and reads typed objects get viewed - their numbers of reads weren't being presented properly.
-   SCT-1210 - Module-level (not just type) spec files are available for determining object viewers.
-   SCT-1234 - Introduces the clustergrammer Jupyter Notebook widget.
-   SCT-1206 - fixes a cell error that can occur if an app doesn't produce any output objects (including reports).
-   Introduces a new build and deployment strategy.
-   Updates the versions of numpy and pandas so they should work again.

### Version 3.8.0

-   Generalized updates to support viewing the new version of the genome data type.
-   SCT-500 - Fix DomainAnnotation viewer widget.
-   SCT-380 - Updates to the RNA-Seq Volcano plot viewer.
-   KBASE-1916 - Fix data type descriptions in the Example tab of the data slideout.
-   SCT-923 - Improve Mycocosm public data search.
-   SCT-930 - Add a "show report" button to objects in the data panel.
-   Reformat and generalize the job logs for both the App Cell and standalone job log viewer widget.
-   Migrate unit tests to use HeadlessChrome and (optionally) Firefox.
-   Refactor Public Data in the Data Slideout to make use of the new KBase Search API.
-   Display a warning if a typed object has no viewer associated with it.
-   SCT-901 - enhance expression matrix viewer.
-   Add ConditionSet viewer.
-   SCT-1082 - fix regressions in Public Data tab.
-   Fix regression in feature set viewer caused by SCT-762.

### Version 3.7.2

-   SCT-908 - Fix formatting issues with heatmaps.
-   SCT-875 - Accept poorly formatted input data into the RNA-Seq data heatmap viewers.
-   SCT-878 - Deal with very large heatmaps so that they get downloaded instead of displayed inline, otherwise allow it to grow to some proper size and embed it in a scroll panel.
-   SCT-875 - Fix labels on heatmaps under certain data conditions.
-   SCT-809 - Fix configuration view mode when there are deeply nested parameters, especially lists of grouped parameters containing a subdata param.
-   SCT-866 - Improve side panel behavior in view-only mode; stretch data panel to full height.
-   SCT-821 - Add "info" item to view cell menu, also some other cleanup for viewer cells.
-   SCT-762 - Convert the Feature set viewer to use a dynamic service to fetch feature data.
-   SCT-657 - Narrative Public Data search now uses new Search API to find KBase data.
    -   Due to the nature of the Search API, this also changes the interface to require the user to press "enter" to do a search, instead of as-you-type.
    -   Changes the layout of the retrieved items from searching.
-   SCT-804 - General updates to fix a compilation problem with FeatureValues data widgets.
-   SCT-698 - Redo the narrative build so that it uses Conda for installs of R, Python and Jupyter. This updates
    the versions to current levels, fixing numpy and pandas incompatibilities

### Version 3.7.1

-   SCT-793, SCT-496 - Fix version of upstream dependency "file-saver" to 1.3.4; an upstream update had broken and taken down the Pangenome viewer and others.
-   SCT-104 Convert the narrative container to new CI/CD model based on dockerize+environment variables for startup config

### Version 3.7.0

-   Update Jupyter Notebook to 5.4.1 with a few KBase adjustments
    -   Prevent Jupyter favicon from overriding ours at various points.
    -   Use local version of Font Awesome.
    -   Use local version of Glyphicons font pack (for Datatables-based widgets).
    -   Use Bootstrap version 3.3.7
-   Update ipywidgets to 7.2.1
-   SCT-559 - Fix ugly race condition that could prevent app cells from being properly rendered when loading an existing Narrative.
-   Re-enable security measure that prevents Markdown cells from rendering JavaScript. We're about a year past the point when that was necessary.
-   SCT-628 - adds a viewer for the CompoundSet object.
-   Bump Tornado dependency to 5.0.0
-   SCT-637 - adds a warning to the loading section if there's an extreme delay (20 seconds) in between loading individual steps.
-   SCT-690 - truncate long Narrative names, show the whole thing on mouseover.
-   SCT-590 - add cache busting to the public data mapping lookup. No more force-refreshing!
-   SCT-706 - fix problem where space characters were sometimes ignored in the app panel search.
-   Remove old Import tab, remove (New) tag and warning from new Import tab.

### Version 3.6.3

-   SCT-585 add folder drag and drop upload to the Import area.
-   Remove old link to Search from the Narrative hamburger menu.
-   Relabel public data referencing fungal genomes.

### Version 3.6.2

-   Fix problem preventing read-only Narratives from loading.
-   SCT-581 fix failure when reloading tabs in the data staging panel.
-   SCT-582 reconcile labels and order of App Panel with Catalog.

### Version 3.6.1

-   SCT-533 - Remove the accidental test uploader that crept into production.
-   SCT-516 - Set staging panel to auto-refresh after various updates.
-   SCT-531 - Updated App Panel to have the same category names as the external App Catalog.
-   Added fungal genomes as a Public Data option.
-   Added Phytozome plant genomes as a Public Data option.
-   Repaired somewhat broken Doman Annotation viewer.
-   Text fixes to Import Tab tour.

### Version 3.6.0

-   SCT-400 - Deprecates the old Import panel, change text from "Staging (beta)" -> "Import (new)"
-   SCT-417
    -   All older Import functionality should now be available in the new Import panel.
    -   Adds a link to create an app for uploading from a public URL into the staging area.
    -   Cleans up unclear text in the new Import panel.
    -   Adds new (hopefully informative) steps to the Import panel tour.
    -   Move the 'decompress file' button so it should always be visible for archives.
-   PTV-225 - Add more icon clarity to the data sorting options.
-   PTV-886 - Restore missing scrollbar in the Narratives panel.
-   KBASE-5410 - Improve job log viewer, add different.
-   SCT-291 - Initial addition of tools for programmatically accessing the FTP file staging area.
-   SCT-405 - Custom compounds will now display properly in the media viewer.
-   KBASE-5417 - Fix long strings not wrapping correctly when showing object metadata in the Data panel.

### Version 3.5.2

-   PTV-682 - Fix problem with rendering a Pangenome widget in a copied Narrative.
-   KBASE-5405 (in progress) - new version of app log viewer.
-   PTV-225 - Fix and clarify data sorting by name, type, and date.
-   PTV-833 - Restore missing genome icons to the data panel.
-   KBASE-5410 - Put the user id onto the link to Globus in the staging upload area.
-   Adds new functionality to the data staging area, including showing file metadata and whether a file has been uploaded before.

### Version 3.5.1

-   TASK-1113/PUBLIC-148 - Import Panel scrolls if panel size is larger than screen size
-   TASK-1114 - Add lock when editing name, that prevents data panel from refreshing with new data. Relinquishes lock after 15 min if no activity.
-   TASK-1116 - Add PhenotypeSet importer to staging area
-   TASK-1117 - Add importer for FBAModels to staging area
-   TASK-1088 - Data Pane maintains filters after refresh due to changes in narrative
-   TASK-1089 - Import data slide out panel tracks what object is added to narrative. "Add" button turns into "copy" if object already exists. Add pop up when user copies and overrides existing object.
-   TASK-1094 - Fix overlapping cells and buttons issue in Firefox
-   Style Fixes
    -   Fix bold font display inconsistencies between different browsers
    -   Move tooltip in data panel from covering buttons to the top
-   KBASE-4756 - Fix data type filtering in data panel slideout.
-   PTV-225 - Fixes sorting by type in data panel
-   PTV-535 - Fix RNA-seq viewer to properly handle multiple input types.
-   PUBLIC-123 - Fix incorrect reaction counts in FBA Model viewer
-   TASK-1158 - Standardize app and object cards in narrative and data panel

### Version 3.5.0

-   TASK-1054 - Create a new loading window with a set of tasks to load and connect to (treats the problem of slowly loading websockets, still probably needs some adjusting).
-   TASK-588 - Change status of importers from "suspend" to "error" if the import job fails.
-   KBASE-3778/TASK-1017 - hide "next steps" area of app results tab if there are no next steps available.
-   KBASE-1041 - fix error that shows a version number instead of username for who saved the most recent narrative.
-   TASK-1069 - fix problems with searching and filtering the App panel
    -   Searching by output object type works again.
    -   Added "input:" and "output:" as filters for input object types and output object types (same as "in_type:" and "out_type:", respectively)
    -   Made type search more stringent.
        -   If no "." separator is present, will only match by the type name. E.g. "in_type:Genome" will not match "GenomeSet" or "PanGenome" or "KBaseGenomes.ContigSet", just "ANYMODULE.Genome"
        -   If a "." is present, will only match a full type name, like "KBaseGenomes.Genome"
    -   Non-type search will also search i/o fields now and do fuzzy matching. E.g. "Genome" will match "Annotate Domains in a GenomeSet" (by the name), and "Assemble Reads with MEGAHIT" (by the output object KBaseGenomeAnnotations.Assembly)
-   TASK-1079 - fix problems with code cell rendering and controls.
-   KBASE-5275 - fix title for code cells used to track import jobs.

### Version 3.4.4

-   TASK-932 - fix problem where authentication tokens appear to get lost when a Narrative has been asleep for a while.
-   TASK-956 - fix error handling for the PanGenome viewer (and for other viewers that use the dynamicTable widget).
-   TASK-938 - fix problems and usability in read only mode
    -   Can now double-click on a cell title area to collapse/expand it
    -   Collapse/expand button is now in the top-right of a cell.
    -   Read-only narratives cannot have app inputs modified.
    -   In read-only mode, no data view cells can be added.
    -   In read-only mode, code cells are not editable.
    -   In read-only mode, narrative titles can no longer be edited.
    -   Removed the "config" cog button in the top menu.
    -   Double-clicking markdown content switches to edit mode.
    -   App cells should no longer flash their code area before converting to the widget view on narrative startup.
-   TASK-1041 - when a Narrative is open in multiple locations (whether windows in the same browser with the same user, or different computers all together with different users), and is saved in one location, the other location should now get a notification that it is out of date.
-   PTV-295/TASK-1035 - Fix subdata controls in the App cell's object input area.
-   TASK-816 - Fix problems with a differential expression viewer.
-   TASK-933 - Fixes problems with the volcano plot viewer for expression data.
-   Adds a generic data viewer for all Set data.
-   TASK-1036 - Address problems with FBA Modeling object viewers (FBAModel, Media, etc.)

### Version 3.4.3

-   TASK-877 - fix issue where mismatched App names between different versions caused the App Cell to fail to render.
-   Update Expression Sample widget to better handle failures and only show a single widget tab.
-   TASK-816 - update Volcano Plot viewer to improve functionality and performance with different data types.
-   TASK-141 - update available types for sorting in Data Panel slideout.
-   TASK-922 - fix visual problem where red bars indicating a required app input were not visible in certain browsers.
-   Fixed favorites star in App Panel.
-   TASK-959 - sharing panel wasn't updating properly when sharing privileges were changed in a different window
-   TASK-960 - fix problem where a user with sharing privileges who didn't own the Narrative could try and fail to remove privileges from the owner of that Narrative.

### Version 3.4.2

-   Update base Narrative image to include an Ubuntu kernel security update.
-   Add ETE3 to the environment.
-   PTV-409 - fix problem where copying a Narrative using the "Narratives" panel would only make a copy of the currently viewed Narrative.

### Version 3.4.1

-   Fixed job status widget spamming the kernel with constant update requests.
-   Fixed job status widget not starting its logs as expected.
-   Hide the "outdated job" warning in view only mode so tutorials don't look goofy.

### Version 3.4.0

**Changes**

-   Modified the Sharing dialog to make the actions more clear.
-   Modified the configuration for publicly available data sources.
-   Made global changes to support the new KBase authentication/authorization system.
-   KBASE-5243 - fix problem where Narratives (and probably data objects) were showing a change date one month into the future.

### Version 3.3.0

**Changes**

-   Modified how to select an App from the App Panel, now you can sort and group by category, inputs, outputs, and alphabetically.
-   Update a widget for viewing Pan-Genomes, and the underlying table to show data.
-   Fix a bug that added unnecessary data to logs.
-   Fixed several installation problems and technical dependency issues.
-   Updated front end tests.

### Version 3.2.5

**Changes**

-   Fix problems preventing job logs from being scrolled in apps that are in an error state.
-   Update widgets for viewing Binned Contigs, and the underlying table.
-   Add tests for the above.

### Version 3.2.4

**Changes**

-   Added a viewer widget for Binned Contig objects.
-   Updated the Assembly viewer to improve performance for large Assemblies.

### Version 3.2.3

**Changes**

-   Fixed problems that can occur on initial load (the page with the flashing KBase icons)
-   Further improvements to the sharing interface.

### Version 3.2.2

**Changes**

-   Adjusted flow of job log viewing for data import jobs.
-   Changed Narrative sharing interface, fixed cross-browser incompatibilities.
-   Added new importer apps to the data staging panel.

### Version 3.2.1

**Changes**

-   Added JGI Data policy requirement to the JGI Public Data browser/stager.
-   Fixed a text problem with an FBA viewer tab.

### Version 3.2.0

**Changes**

-   Added a prototype Public Data option to fetch files from JGI and load them into a user's staging area.
-   Fixed problems with the Sharing popover having a very narrow text box.
-   Updated the Search area to retrieve data from the updated service.
-   Introduced a new Selenium-based browser testing harness.
-   Bumped version of Jupyter Notebook to 4.4.1, IPython to 5.3.0, and IPywidgets to 6.0.0.

### Version 3.1.12

**Changes**

-   Adjusted look and feel of group parameters in app cells.
-   Fixed problems with RNA-seq viewer widgets.
-   Added new categories to the Public data dropdown.
-   Data should now be downloadable in read-only mode.
-   Added a taxonomy viewer widget.

### Version 3.1.11

**Changes**

-   Fixed a problem where the job log in app cells would continue to poll after the job had finished, or after a user had clicked onto a different tab.
-   Fixed a problem with the Hisat viewer widget not working properly.
-   Grouped parameters in apps should now group in the proper order.
-   Minor adjustments to the ordering of buttons in dialog boxes (cancel buttons go on the left, active actions go on the right).
-   Change text of copy button in view only mode.
-   Adjust workflow of Narrative copying in view only mode to make more sense and prevent multi-clicking the copy button.

### Version 3.1.10

**Changes**

-   Fixed broken Import tab in the data slideout.
-   Adjusted text in staging area tour.
-   Fixed issue in App cells where the tab buttons could crowd each other out.
-   Adjusted behavior of slider buttons in volcano plot widget to be more performant.

### Version 3.1.9

**Changes**

-   Expanded the reach of the front end code compiler.
-   Adjusted the logic of job polling to only poll jobs that are currently attached to Narrative cells and running.
-   Changed what publicly available data is visible.
-   Fixed data panel timestamps in Safari.
-   Fixed sharing user lookup input field in Safari.
-   Made many visual improvements to the app cell.

### Version 3.1.8

**Changes**

-   JIRA TASK-434 Made improvements to speed up loading and (hopefully) improve stability.
-   JIRA TASK-439 Fixed a problem with adding inputs to subselected parameters in apps.
-   JIRA TASK-440 Advanced dropdowns should now have the right horizontal size when un-hidden.
-   Made a change to publically available data - Phytozome genomes are now just part of the genomes list.
-   Fixed issue with viewer cells not rendering properly.
-   Enable a tab that displays which output objects were created in a report viewer.

### Version 3.1.7

**Changes**

-   Fixed an issue where if looking up any job status fails, all job statuses fail to update.
-   Fixed problems with viewing RNA seq object viewers.
-   Fixed a problem with displaying output widgets for many apps.

### Version 3.1.6

**Changes**

-   Created a help menu with some options migrated from the hamburger menu.
-   Fixed staging area uploader configuration to keep up with uploader app changes.
-   JIRA TASK-378 Fixed issue with app parameters not always enforcing "required" constraint.
-   Fix label display in app report viewer.
-   Fix import job panel not updating job status.
-   Minor tweaks to labels in volcano plot viewer.

### Version 3.1.5

**Changes**

-   Added staging area uploaders for Genbank files, and SRA reads.
-   Fixed (other) problems with backend job lookup.
-   Changed group parameters toggle look and feel.
-   Fixed minor UI problems with volcano plot.
-   Fixed potential problem with Cummerbund output viewer.

### Version 3.1.4

**Changes**

-   Linked the new reads uploaders to the staging panel.
-   Wired the staging panel to include the subpath (not the username, just any subdirectories) in the input to uploaders.
-   Linked the staging panel to get its uploader specs from a source that includes the currently selected version tag.
-   Added configuration for several data panel properties (max number of items to fetch, etc.).
-   Added a semaphore lock that prevents any backend job lookup calls from being made before the channel is ready.

### Version 3.1.3

**Changes**

-   Fixed bug where read-only Narratives were still interactive (apps had run and reset buttons)
-   Fixed bug where copying a read-only Narrative created a bad forwarding URL.

### Version 3.1.2

**Changes**

-   Do an autosave after starting an import job.
-   Hide the code area for the 'Job Status' widget, whenever that widget gets instantiated.
-   Remove 'Object Details...' button from data viewers (it's just hidden for now).
-   In the App Cell Report tab, remove 'Summary' or 'Report' areas if either of those are missing.

### Version 3.1.1

**Changes**

-   Optimized how job status polling works.

### Version 3.1.0

**Changes**

-   Release of ReadsSet viewer and Reads viewer.
-   Release of support for data palettes (currently disabled in the service)
-   Data now gets fetched from a Narrative Service to support data palettes.
-   Support for an FTP-based data file staging area (currently disabled until import apps catch up).
-   Fixed issue where an undefined app_type field would cause a crash while instantiating an app cell.

### Version 3.1.0-alpha-4

**Changes**

-   Adjust visuals in Reads viewer.
-   Adjust tooltip for objects from other Narratives.
-   Changed functionality of object copying in data slideout.

### Version 3.1.0-alpha-3

**Changes**

-   Updated ReadsSet viewer and Reads viewer.
-   Modified icons for elements from an external Narrative.
-   Improved usability for set editors.
-   Fixed missing upload functions bug.
-   Fixed issues with Narrative copying (from the Narratives panel)

### Version 3.1.0-alpha-2

**Changes**

-   Fixes problem with data hierarchy when sub-elements are from a different Narrative.
-   Puts a visual label on things from another Narrative.

### Version 3.1.0-alpha-1

**Changes**

-   Introduces the concept of data sets with hierarchical manipulation.
-   Sets objects should be able to expand and contract, showing sub objects.
-   Adds Apps that can manipulate data sets (currently only Reads Sets).
-   Rewires all data manipulation code to use a different service.

### Version 3.0.2

**Changes**

-   Fixed bug preventing the "Annotate Microbial Genome" app (and others that make use of randomized input strings) from launching.
-   Fixed another bug with CSS files.

### Version 3.0.1

**Changes**

-   Fixed bug with path to some CSS files.
-   Fixed error where an update to old viewer cells would just produce code that would crash.
-   Fixed error where updated app cells containing Apps made with the KBase SDK weren't updated properly.

### Version 3.0.0

**Changes**

-   Final 3.0.0 release!
-   Adjust data import user experience.

### Version 3.0.0-alpha-23

**Changes**

-   Major updates to the App Cell UI
    -   Restructured so each view is a separate tab.
    -   Added a status icon for each App state.
    -   Adjusted failure modes to be more descriptive.
    -   Integrated Report view under Results tab.
    -   Moved many of the sprawling toolbar buttons into a dropdown menu.
    -   Added a modal Info dialog for each app (in toolbar menu).
    -   Remove Jupyter's prompt area... which might cause more problems.
-   Fixed various problems with Jupyter's command-mode shortcuts (again).
-   Import panel should disappear and scroll to running import Job on Import.
-   Changes to improve performance and visibility of Genome Viewer widget.
-   Added an interactive tour for the Narrative (in the hamburger menu).
-   Cells should now all be deleteable in all cases.
-   Updated Ontology view widgets to use tabs.
-   Fixed automated front end test apparatus.

### Version 3.0.0-alpha-22

**Changes**

-   First pass at an inline clickable interface tour.
-   Fixed problems with Jupyter's command-mode shortcuts overriding whatever they wanted to.
-   Updated front end tests so they should function more seamlessly.
-   Add GenomeAnnotation support to genome, pangenome, and proteome comparison viewers.
-   Add warning for out of date apps.

### Version 3.0.0-alpha-21

**Changes**

-   Applied module release version to that module's method specs.
-   Fixed regression preventing cell deletion in some conditions.
-   Added module commit hash to App dropdowns in App Panel for beta and dev Apps.
-   Added 401 error when the Narrative handler is unauthenticated.
-   Addressed issues with job cancellation.

### Version 3.0.0-alpha-20

**Changes**

-   Fixed custom parameter widgets.
-   Improved error catching within App Cell.
-   Updated Docker container invocation methods on Narrative Server.
-   Updated Dockerfiles to use new versions of a few dependencies.
-   Fixed DomainAnnotation viewer widget.
-   Updated Data API-based widgets to use latest clients.
-   Added prompt with report option (not working yet) when the JobManager fails to initialize.

### Version 3.0.0-alpha-19

**Changes**

-   add latest workspace python client
-   update narrative usage of ws client since ServerError has moved

### Version 3.0.0-alpha-18

**Changes**

-   revert python workspace client for now (breaks narrative launch)
-   fix error widget for output cell

### Version 3.0.0-alpha-17

**Changes**

-   fix checkbox validation bug
-   fix viewer widget not getting the cell id and therefore not rendering
-   update python workspace client to latest

### Version 3.0.0-alpha-16

**Changes**

-   fix multiple object input widget
-   remove execution summary widget
-   updated kbase client api lib to bring in updated workspace client

### Version 3.0.0-alpha-15

**Changes**

-   fix output param marked as parameter triggering error and blocking app cell insertion
-   improve error message when checkbox is misconfigured
-   improve checkbox rules display

### Version 3.0.0-alpha-14

**Changes**

-   fix job cell (as produced by JobManager()->job_info())
-   relax enforcement of object output name input widget being categorized as an "output" control
-   fix tab label and job count badge in job panel
-   more progress on custom subdata, binary, and select controls

### Version 3.0.0-alpha-13

**Changes**

-   Fix display of data objects drag-and-dropped or clicked from the data panel
-   Job status lookup and error handling improvements
-   Fixed bug in handling app results
-   Initial implementation of viewers for new objects
-   Fixed ontology dictionary

### Version 3.0.0-alpha-12

**Changes**

-   Fixed JobManager.list_jobs (again)
-   Reconnected the 'scroll to app' button in the Jobs panel to existing App Cell widgets
-   Removed the Scroll to App button from Jobs that don't have an accompanying cell to scroll to (might be confusing, still).
-   Fixed a constant spam of Job info from the kernel on page refresh.
-   Restored multiselection in subdata inputs.

### Version 3.0.0-alpha-11

**Changes**

-   Fixed Narrative metadata to contain a proper list of Apps for showing on the Dashboard.
-   Updated read only mode
    -   Codemirror elements (markdown cell and code cell input areas) are visible, but not editable
    -   App Cells get their button bars hidden
    -   Output areas get their delete areas hidden
    -   Cell toolbars get their buttons hidden (maybe all but the collapse and code toggles should be hidden?)
-   Tweaked placeholder text of Markdown cells.

### Version 3.0.0-alpha-10

**Changes**

-   Pressing the Enter key should trigger a positive reponse on most dialogs (e.g. if there are Yes or No options, it should select Yes)
-   Only the user who started a job can delete it (except for owners of a narrative... that's all confusing, though, so it's only users who started a job now).
-   The Jobs Panel should now show the owner of a job as registered with UJS.
-   Canceling a job from an App cell will attempt to delete it, and at least, cancel it.
-   Canceled jobs are treated as Deleted by the App cell.
-   Added configuration for the service_wizard client - mild refactor to how configs get loaded.

### Version 3.0.0-alpha-9

**Changes**

-   Restore app and viewer cell icons to their rightful place
-   Minor string tweaks
-   Minor CSS tweaks
-   First pass at setup for optionally using Dynamic services for getting widget subdata

### Version 3.0.0-alpha-8

**Changes**

-   Fix various problems with subdata input widget - selecting multiple when only one should be allowed, pathway issues into data object, etc.
-   Convert execution area back to tabbed items.
-   Add catalog link back to toolbar.
-   Fix launch start time bug.
-   Remove millisecond counts from times.
-   Add icon to tab in tabset.
-   Make use of updated cancel job function in UJS (gonna need some iteration on this once the UJS change goes up)

### Version 3.0.0-alpha-7

**Changes**

-   Updated invocation signatures for AppManage.run_app, .run_local_app, WidgetManager.show_output_widget -- inputs to apps (and widgets) must now be a map where the keys are the input ids and the values are the inputs themselves. See this PR for details: https://github.com/kbase/narrative/pull/679
-   Newly generated output cells auto-hide their input areas (still not ideal, since it's the generated widget, but... it's a start).
-   Fixed a couple UI typos

### Version 3.0.0-alpha-6

**Changes**

-   App parameter validation updates:
    -   Empty strings in either text fields or dropdowns get transformed to null before starting the app
    -   Empty strings in checkboxes get transformed to false
-   Log view in App cells has blocky whitespace removed
-   Multiple textarea inputs (currently unused?) has improved support
-   App cell layout has been updated to remove most excess whitespace
-   Improved error and warning handling for Apps. (e.g. pre-existing output object names can be overwritten again, but now there's a warning)
-   '-' characters are not allowed in App parameter ids. They must be representable as variable names (still up for debate, but that's how it is now)

### Version 3.0.0-alpha-5

**Changes**

-   Fixed issue when starting SDK jobs from the upload panel with numeric parameters.
-   Fixed crash bug when trying to unpack a finished job that has incomplete inputs.
-   Shut off Jupyter command-mode quick keys when a text parameter input is focused.

### Version 3.0.0-alpha-4

**Changes**

-   Improve error reporting when failing to load a viewer.

### Version 3.0.0-alpha-3

**Changes**

-   Replace RNA-Seq viewers that had wandered off
-   Display SDK methods for various uploaders

### Version 3.0.0-alpha-2

**Changes**

-   Fix updater so that it updates the Markdown cell version of viewer cells into pre-executed code cells that generate viewers. (So, updated viewers should work again)
-   Fix Docker image so that it doesn't spam the annoying SSL errors in all cells.
-   Put code area toggle on all code cells at all times. (Just to give Erik and I something to argue about)

### Version 3.0.0-alpha-1

**Major Updates**

-   Apps and Methods not made as part of KBase SDK modules are now obsolete and will no longer run. Those apps have been replaced with Markdown cells that note their obsolescence, but still give the name and set of parameters used in the apps for reference. This also gives suggestions for updated apps (that will be available in production eventually...)
-   The distinction between "App" and "Method" has been removed. All cells that execute KBase jobs are now referred to as Apps.
-   All app cells are now based on Jupyter code cells (previously they were based on heavily modified Markdown cells). This means that they generate code that gets executed in the same way that any other code does. This also introduces a KBase Jobs API that gives programmatic access to running Apps. See docs/developer/job_api.md for details.
-   All output and viewer cells are now code cells as well. Existing viewers are still based on Markdown cells, and should work as previously.
-   All visualization widgets had their initialization code slightly modified. See docs/developer/narrative_widgets.md for details.

**Other Changes**

-   Update Jupyter to version 4.2.1.
-   Update IPython kernel to version 5.0.0.
-   Adds a settings menu for editing user options (prototype).
-   App cells tightly validate each input before generating runnable code - until all required inputs are valid, no code can be run.
-   The Jobs panel gets its information pushed from the kernel, and that from communicating with back end servies. Job information is no longer stored in Narrative objects.
-   Running Jobs are associated directly with a Narrative, and inherit its view permissions accordingly; if you can view a Narrative, you can view its running jobs.
-   Copying a shared Narrative no longer copies its Jobs - copying a Narrative with running Jobs will not copy the results.
-   Updated the job log widget to no longer fetch all lines of a running log. It has a limit of 100 lines at a time, with buttons to navigate around the log.

### Version 2.0.9

**Changes**

-   Small changes to viewer widgets - esp. genome viewer and expression data viewer.
-   Fixed overlapping sort icons in tables - JIRA ticket KBASE-4220.

### Version 2.0.8

**Changes**

-   Numerous small fixes to text and layout of various widgets.
-   Genome view deals with plants and eukaryota better.
-   Proteome comparison widget uses SVG now.
-   Tree browser widget is properly clickable again.
-   Ontologies, Assemblies, and GenomeAnnotations are uploadable.
-   Fixed several issues with Narrative copying (see JIRA tickets KBASE-2034, KBASE-4140, KBASE-4154, KBASE-4159, NAR-849, and NAR-850).

### Version 2.0.7

**Changes**

-   Fixed data subsetting parameter input.

### Version 2.0.6

**Changes**

-   Fixed local configuration issue with Public and Example data tabs.
-   Updated genome viewer widget to better support eukaryotic genomes.
-   Added sequence category to app catalog.
-   Added Release/Beta method button toggle that should show up in production mode.
-   JIRA NAR-846 - fix problem with Run Time in jobs panel reported as "how long ago"

### Version 2.0.5

**Changes**

-   Fixed problems with missing data from Public data tab.
-   Added separate configuration file for Public and Example data tabs.
-   Fixed a few missing vis widget paths.
-   Fixed jitter on data object mouseover.
-   Added 'Shutdown and Restart' option to hamburger menu.

### Version 2.0.4

**Changes**

-   Fixed problems with sharing jobs based on SDK-built methods.
-   JIRA KBASE-3725 - renaming narratives should now trigger a save.
-   Updated widgets for some feature-value methods and data types.
-   Fixed problem where pressing 'enter' while filtering the method catalog would refresh the page.
-   Added categories and new icons to various methods.
-   Removed unused data objects from example data tab.
-   Methods can now specify that no output widget should be created.

### Version 2.0.3

**Changes**

-   JIRA KBASE-3388 - fixed problem that caused a crash on save when too many unique methods or apps were in a narrative. The narrative metadata has been reformatted to support this.
-   Fixed problems with funky unicode characters in narrative titles.
-   Updates to various FBA widgets.

### Version 2.0.2

**Changes**

-   JIRA KBASE-3556 - fixed links from genome widget to gene landing page, made contigs in genome tab clickable.
-   Added tools for editing FBA models.
-   JIRA NAR-838 - delete cell dialog should no longer break when hitting return to trigger it.
-   JIRA NAR-839 - delete cell dialogs should not pollute the DOM (there's only one dialog now, not a new one for each cell).
-   JIRA NAR-589 - change "Copy Narrative" to "Copy This Narrative" for clarity.
-   JIRA NAR-788 - remove light colors from random picker when coloring user names for sharing.

### Version 2.0.1

**Changes**

-   JIRA KBASE-3623 - fixed problem where updating an old version of the Narrative typed object could cause the Narrative title to be lost
-   JIRA KBASE-3624 - fixed links in method input cell subtitles to manual pages
-   JIRA KBASE-3630 - fixed problem with hierarchical clustering widget missing a button
-   Added widget for sequence comparison
-   Added tools for editing FBA model media sets.

### Version 2.0.0

**Changes**

-   Update IPython Notebook backend to Jupyter 4.1.0.
-   Data Panel slideout should now perform better for users with lots and lots of objects.
-   Fixed problem with copied narratives sometimes referring back to their original workspace.
-   Data Panel slideout dimmer should be in the correct z-position now.
-   Added separate job console for each running method, attached to that cell.
-   Changed style of cells to better show what cell is selected and active.
-   Adjusted Narrative Management tab to be somewhat more performant.
-   Updated Narrative object definition to match the Jupyter notebook object definition more closely.
-   Data panel should no longer hang forever on Narrative startup.

### Version 1.1.0

**Changes**

-   Added "Edit and Re-Run" button to method cells that have already been run.
-   Updated 'filtered' in method panel to 'filtered out'.
-   Added uploaders for Feature-Value pair data.
-   Added viewers for BLAST output.
-   Added bokeh (Python) and Plot.ly (JS) dependencies.
-   Added KBase data_api methods.
-   Added a refresh button to the method panel.
-   Added support for method specs based on namespacing.
-   Added preliminary third party SDK support.

### Version 1.0.5

**Changes**

-   Fix for bugs in saving/loading App state and displaying App step output widgets.
-   Fix for a bug that prevented users with edit privileges from saving a shared narrative.
-   Fixed issue where FBA model comparison widget wasn't showing up properly.

### Version 1.0.4

**Changes**

-   Added widgets and methods to support feature-value analyses
-   JIRA KBASE-2626 - Narrative should no longer crash when the Workspace Service is unavailable, but it will produce a 404 error when trying to fetch a Narrative from that Workspace.
-   JIRA NAR-528 - Narrative method panel now allows filtering by input/output type along with additional
    search terms.

### Version 1.0.3

**Changes**

-   JIRA KBASE-1672 - updated text in upload dialogs
-   JIRA KBASE-1288 - show prompt when copying a public genome to a Narrative if that genome already exists in the Narrative
-   JIRA NAR-702 - show warning on My Data panel for untitled Narratives
-   JIRA KBASE-1245 - block the Data Uploader's "Import" button while a file is being uploaded.
-   JIRA KBASE-1350 - change reference to "Workspace" to a reference to "Narrative".
-   Refactored all widget code to be loaded asynchronously through Require.js
-   Added initial Selenium test scripts
-   Updated root README, added Travis-CI and Coveralls badges
-   Linked the Narrative Github repo to Travis-CI and Coveralls

**Bugfixes**

-   JIRA KBASE-1671 - fix typo in genome annotation widget
-   JIRA KBASE-2042 - fix errors in the error page that shows up when a Narrative is unavailable.
-   JIRA KBASE-1843/KBASE-1849 - fixed issue where a large narrative object (e.g. a large IPython notebook object) fails to save without a decent error message. The maximum size was bumped to 4MB, and a sensible error message was introduced.
-   Fixed issue where duplicated results can appear in the Public Data tab
-   JIRA NAR-758 - added a horizontal scrollbar to widgets who get too wide (this currenly only affects the OTU Abundance data table widget, but others might get affected in the future).
-   JIRA NAR-814 - added a trailing slash to the service status url.

### Version 1.0.2 - 2/19/2015

**Bugfixes**

-   JIRA NAR-491 - modified public data panel to get metagenomes of the correct type from the updated search interface
-   Fixed problem where Plant transcriptomes weren't properly rendered in the genome browser
-   Fixed problems in domain annotation widget so it displays properly in different error cases

### Version 1.0.1 - 2/16/2015

**Changes**

-   JIRA NAR-716 - If a app/method finishes with a non-error status, then the results in the step_errors field of the job status aren't shown.
-   Added Lazy Loading to genome widget. Large genomes shouldn't take a long time to load now.
-   JIRA KBASE-1607 - Sort data types in the data slide out panel

**Bugfixes**

-   Fixed an issue where widgets would occasionally not load.
-   JIRA NAR-699, NAR-700 - Made changes to widgets that were producing confusing or incorrect output based on different context.
-   Fixed issue where data panel list sometimes doesn't load.

### Version 1.0.0 - 2/13/2015

## Production release!

### Version 0.6.4 - 2/12/2015

**Changes**

-   Removed most 'View' methods from the Methods panel, except for those required by the Communities tutorials
-   Set the default page title back to "KBase Narrative"

**Bugfixes**

-   In the rename dialog:
    -   Text field wasn't autofocused
    -   Enter button didn't automatically work
-   In other dropdowns, the escape key didn't work properly
-   https://atlassian.kbase.us/browse/KBASE-1586 - fixed parameter checking for min/max ints
-   https://atlassian.kbase.us/browse/NAR-687 - fixed issue with non-loading reactions and compounds for certain gapfilled FBA models
-   https://atlassian.kbase.us/browse/NAR-633 - Rerouted urls to the production site in prep for production release tomorrow. Eep!

### Version 0.6.3 - 2/12/2015

**Bugfixes**

-   https://atlassian.kbase.us/browse/NAR-690 - Missing data types in data panel filter
-   https://atlassian.kbase.us/browse/NAR-692 - Fixed issue that led to drag and drop not working

### Version 0.6.2 - 2/11/2015

**Changes**

-   Adjustments to readonly mode
    -   Added reduced-functionality side panel
    -   Improved copy dialog
-   Added support for uploading Microsoft Excel files with Media and FBAModels

**Bugfixes**

-   https://atlassian.kbase.us/browse/NAR-681 - loading screen blocks out valid HTTP error pages
-   https://atlassian.kbase.us/browse/NAR-682 - loading screen persists when it shouldn't
-   https://atlassian.kbase.us/browse/NAR-688 - 401 errors when unauthenticated don't redirect to kbase.us

### Version 0.6.1 - 2/10/2015

**Changes**

-   Made adjustments to Gapfill viewer widget
-   Added downloaders for PhenotypeSimulationSet and Pangenome

### Version 0.6.0 - 2/10/2015

**Changes**

-   Added a read-only mode for narratives. Users with read-only privileges can only view a narrative, but not change anything, including running functions, since they do not have write privileges anyway. This does come with a copy function that will allow a fork to be made and owned by the user.
-   Header style update, some consistency issues
-   Include old narrative objects under "My Data" and "Shared with me"
-   Show loading icon in communities widgets
-   Renamed CSV Transform API arguments to TSV

**Bugfixes**

-   JIRA KBASE-1411 fix - render issue for protein comparison widget
-   Fixed case where genome object doesn't have any contig info.

### Version 0.5.7 - 2/9/2015

**Changes**

-   Updates to provisioning service to deal with JIRA NAR-660 and overall stability and control
-   Updated urls for FBA service
-   Added new FBAModelSet output viewer
-   Fixed Search API url
-   Adjusted Abundance data table so it can be used as a drag-and-drop widget
-   Updated intro cell text and links from the Narrative side (for this to be actually visible a deploy of ui-common is necessary)
-   Improved genome viewer widget to show all contigs

### Version 0.5.6 - 2/7/2015

**Changes**

-   Updates to FBA model viewer widgets

**Bugfixes**

-   JIRA KBASE-1461 - The config file that contains the Narrative version should no longer be cached in the browser

### Version 0.5.5 - 2/7/2015

**Changes**

-   Minor changes to icons

**Bugfixes**

-   JIRA NAR-657, KBASE-1527 - Fixed problem where a new narrative that hasn't had any jobs in it would fail to save.
-   JIRA NAR-651 - Fixed problem where a user with no narratives would see a constant spinner under the Narrative panel
-   Fixed issue where the Narrative panel would refresh twice on startup

### Version 0.5.4 - 2/6/2015

**Changes**

-   JIRA NAR-639, KBASE-1384 - Added completion time, run time, and queue time tracking for jobs
    -   a new 'job_info' property was added to object metadata, containing the following keys:
        -   'completed', 'error', 'running' = the number of jobs in each state, >= 0
        -   'queue_time' = total time jobs in this narrative have spent in the 'queued' state
        -   'run_time' = total runtime reported by jobs in this narrative
    -   these changes become visible in the jobs panel for finished jobs
-   Optimized genome viewer widget
-   Updated Metagenome viewers
-   JIRA NAR-640 - Added autosaving whenever an output or error cells is created by job status change
-   JIRA NAR-650 - Block view of any queue position unless a job is in the 'queued' state.

### Version 0.5.3 - 2/5/2015

**Changes**

-   More minor icon changes.
-   Changed hard-coded urls to be relative to the config file in many widgets.

### Version 0.5.2 - 2/5/2015

**Changes**

-   Rerouted landing pages to new endpoint
-   Updated Docker container cleanup script to kill unused containers then images
-   Added new gapfill output widget
-   Added new icons, some code cleanup for setting icons
-   Made "corrupt" narrative labels slightly more obvious

**Bugfixes**

-   Fixed problem where data list filter gets confused when searching and changing type filters

### Version 0.5.1 - 2/4/2015

**Changes**

-   Updated data and app icons, and docs about them
-   Added stats tab to metagenome collection view
-   Fixed minor issue with tab highlighting still being bezeled
-   Hid button for method gallery :(
-   Fixed more inconsistent font issues on buttons
-   Modified text on 3-bar menu, added link to dashboard

### Version 0.5.0 - 2/3/2015

**Changes**

-   Refactor to parts of Narrative init module
    -   JIRA NAR-561 Added a version check mechanism - when a new version is deployed, a green button should appear in the header with a prompt to reload
    -   Wired deployment script to emit a version text file that sits in /kb/deployment/ui-common's root
-   Made several style changes - see https://github.com/kbase/narrative/issues/161
    -   Removed edged corners from remaining KBase cells and IPython cells
    -   JIRA NAR-421 - removed header styling from markdown and code cells
    -   KBASE-1196 - changed red ring around running methods to blue ring
    -   Red ring around a cell now only means it's in an error state
    -   Made all separator lines slightly bolder - #CECECE
    -   Added some spacing between login icon and buttons
    -   Updated tab color to a slightly different blue
    -   Added green highlight color as the general use (selected tabs, buttons, etc)
    -   Icons should now be shared between the different data panels and slideout
    -   Added blue color to markdown and code cell buttons, embiggened their icon
    -   Removed superfluous separator line from the top of side panels
    -   Javascript files are now compiled, minified, and tagged with a hash versioning during deployment - the browser should download only one substantial file instead of nearly 100 (!) smallish ones
    -   Cleaned out (commented out) old Javascript widgets that are not necessary for the February release
    -   Added test script for the backend shutdown command to verify it's only possible for an authenticated user to only shut down their own narrative
    -   Added improvements to suggested next steps functionality - now it should pull from the method store instead of being hard-coded
    -   Added custom icons for several datatypes

**Bugfixes**

-   JIRA NAR-586 - fixed error with quotation marks not being used correctly in App info boxes, and links not being rendered properly
-   Fixed several font mismatch issues - in kernel menu, new/copy narrative buttons, error buttons
-   Fixed logic error that led to log proxy causing the CPU to spin
-   Only show job queue position if > 0
-   JIRA KBASE-1304 - fixed race condition that would prevent certain output cells from appearing in apps properly when restarted without saving the output
-   Re-added ability to run the narrative_shutdown command from external hosts

### Version 0.4.9 - 1/30/2015

**Changes**

-   Added some missing metagenome viewer widgets.
-   Updated all JS client code to their most recent compiled versions.
-   Updated Python Narrative Method Store client.
-   Improved layout and structure of job error modal.
-   Improved styling for data view/selector buttons
-   Added downloaders for FBA models, paired-end reads, and single-end reads.
-   Added a 'Copy Narrative' button to narrative panel
-   Added a friendly and potentially helpful message for narrative fatal errors.

**Bugfixes**

-   JIRA NAR-530 - fixed issue with long object names not wrapping in dropdown selectors.
-   JIRA NAR-579 - fixed problem where short-jobs (e.g. viewers) were improperly treated as long-running.
-   JIRA NAR-582, NAR-514 - added better error status checking for job lookups. Now it covers network errors, unauthorized user errors, missing job errors, and generic AWE errors

### Version 0.4.8 - 1/29/2015

**Changes**

-   Fixed issue with input object type for reads ref-lib uploader.
-   Fixed bug with absent red box around long running UJS method
-   Single file download mode was switched off
-   Zip file mode including provenance info was supported for JSON format download
-   Added lots of new icons for data and apps
-   Updated some of the button styles in the data panels

**Bugfixes**

-   Fixed issue with synchronous methods being treated as asynchronous, and not showing any output.

### Version 0.4.7 - 1/28/2015

**Changes**

-   Changed Narrative tutorial link to the new one on staging.kbase.us
-   JIRA NAR-444 - Changed websocket error dialog to something much more user-readable and KBase-appropriate.

### Version 0.4.6 - 1/28/2015

**Changes**

-   Added another separate page when a narrative is not found (not just unauthorized)
-   Added support for single file extraction during download
-   Changed "dna" parameter of plant transcriptome uploader to integer value

**Bugfixes**

-   Fixed issue with deployment script not auto-shutting-down all non-attached instances
-   NAR-500 - completed UJS jobs should stay completed
-   NAR-562 - job deletion should work right, and if a deletion fails, it shouldn't break the jobs panel
-   When a user tries to delete a job, it should always remove that job
-   NAR-484 - long job names should wrap now
-   Fixed more issues with FBA model widgets
-   Fixed boolean properties issues in uploaders

### Version 0.4.5 - 1/28/2015

**Changes**

-   Changed endpoint URLs for transform service and job service
-   Added better error page when a narrative is either not found or unauthorized
-   Made several adjustments to communities visualization widgets

**Bugfixes**

-   Fixed state checking for long-running job registered with the UJS
-   Fixed issue where FBA service can return unparseable results
-   Fixed various problems with FBA model visualization widgets

### Version 0.4.4 - 1/27/2015

**Changes**

-   Updated deployment script to auto-init/update submodules and clear out old versions of provisioned (but unattached) containers,
-   Updates to metagenome widgets to prevent crashes.

**Bugfixes**

-   JIRA NAR-541 - fixed problem with missing datatables header images
-   Removed (again?) a dead pointer to a deprecated/moved javascript file.

### Version 0.4.3 - 1/27/2015

**Changes**

-   Updated Transform endpoint to the production version
-   Updated Gene Domains endpoint to the production version
-   Added kbaseDomainAnnotation widget
-   Added Media, PhenotypeSet, and PhenotypeSimulationSet widgets
-   Moved downloader panel to a separate widget
-   Updated log testing proxy

**Bugfixes**

-   Fixed issue where some workspace/narrative mappings were lost

### Version 0.4.2 - 1/23/2015

**Changes**

-   JIRA NAR-432 - added little red badge in the Jobs header with the number of running jobs
-   Added support for CSV to PhenotypeSet importer
-   Added support for Media importer
-   Added support for importing FBA Models from CSV or SBML
-   Optional dropdown inputs can now pass no inputs if its spec defaults to an empty string
-   Parameter info mouseover icon only appears if the longer info is different from the short hint

### Version 0.4.1 - 1/23/2015

**Changes**

-   Added link to app man page from app cell
-   Importer for FASTA/FASTQ files was switched to a new version

**Bugfixes**

-   Error modal that appears while trying to import data should be visible now, and not below the page dimmer
-   JIRA NAR-477 - Propagating parameters to multiple steps should work correctly now
-   JIRA NAR-516 - special characters should be properly escaped while searching for data now

### Version 0.4.0 - 1/23/2015

These are significant enough changes - mainly the improved data upload support and (mostly) feature complete data visualization widgets - to add a minor version number.

**Changes**

-   Updated URL of tutorial page
-   Updated user-icon link to go to user profile page instead of globus
-   Added features to Gene Domains visualization widget
-   Updated FBA model widgets
-   The 'Search Data' menu item should make a new browser window
-   Added refresh button to data slideout
-   Added example transcriptome data
-   Updated import UI for all supported types
-   Improved error messages in data panel and data slideout

**Bugfixes**

-   Fixed some problems in create_metagenome_set widget
-   JIRA NAR-465 Fixed problem where workspace id wasn't internally available when it should be
-   JIRA KBASE-1610 Fixed issue with selecting multiple genomes for an input to an app

### Version 0.3.18 - 1/22/2015

**Changes**

-   Added a different FBA model viewer widget
-   Changed communities widgets to properly fetch an auth token

**Bugfixes**

-   JIRA NAR-478 - fixed problem where contig count in genome viewer was incorrect
-   JIRA NAR-487 - plant genomes should be copyable now in data slide out
-   JIRA NAR-441 - corrupted Narratives should be properly handled; deleting a Narrative from a workspace via the API shouldn't break the Narrative loading process

### Version 0.3.17 - 1/22/2015

**Bugfixes**

-   Repaired link to FBA model visualization widgets

### Version 0.3.16 - 1/21/2015

**Changes**

-   Added link to KBase internal status page.
-   Added programmatic access to workspace id.
-   KBase cells can now be collapsed and restored.
-   App and Method cells now have a spinning icon while running.
-   A traceback should now appear (where applicable) in the Jobs panel.
-   Added "next steps" at bottom of app/method

### Version 0.3.15 - 1/21/2015

**Changes**

-   Updated type name for Assembly File transform method
-   Added reset button to App cells (method cells still need fixing)
-   Added widgets for metagenome sets

**Bugfixes**

-   JIRA NAR-418 - fixed issue where job error was cleared on panel refresh.
-   Fixed issue where method panel error state wasn't being activated properly.

### Version 0.3.14 - 1/21/2015

**Changes**

-   Updated server-side Narrative management code to always keep a queue of unattached Narrative containers present. When a user logs on, they already have one ready to connect to.
-   Added visualization widget for microbial community abundance and boxplots.
-   Method details and documentation are visible in a new window now.
-   Added app and method icons for the method panel.
-   Added minimize to app & method panels

### Version 0.3.13 - 1/20/2015

**Changes**

-   Added Transform service client code
-   Exposed transform service as a method
-   Added assembly view widget
-   Added icons for Apps and Methods in panel

**Bugfixes**

-   Now inserts a cell instead of freezing when DnD of data onto empty narrative
-   JIRA NAR-388 - fixed a problem where errors on service invocation weren't being stringified properly before logging
-   Github issue #162 fixed - drag and drop data onto an empty Narrative now doesn't lock up
-   JIRA NAR-402 - saving a Narrative updates the Manage panel
-   JIRA KBASE-1199 - newly registered jobs should show a timestamp
-   KBASE-1210 - (not totally fixed) - debug info for launched methods should show up on the console now.
-   NAR-400, KBASE-1202, KBASE-1192, KBASE-1191 - these were all related to the apps not properly catching errors when an output widget fails to render
-   fixed a case where a typespec references a non-existent viewer

### Version 0.3.12 - 1/20/2015

**Changes**

-   Fixes issue where the Method Gallery overlay panel wouldn't be populated if there were any problematic method/app specs.
-   Added a link to directly submit a JIRA ticket from the pulldown menu.

### Version 0.3.11 - 1/16/2015

**Changes**

-   Running Apps and Methods have a "Cancel" button associated with them. Clicking that will restore the cell to its input state, and cancel (and delete) the running job
-   Deleting App/Method cells now prompts to delete, warning the user that it'll kill any running job (if they've been run before)
-   Deleting jobs now triggers the call to the right back end services to delete the running job itself.
-   Deleting a job from a running cell now unlocks that cell so its inputs can be used again.
-   A dangling job with no associated cell should properly error.
-   A dangling job on the front end that's been deleted on the back should properly error.
-   A job in an error state (not the above, but a runtime error) should now reflect an error on its associated cell (if present)
-   Fixed an error where running a method automatically made an output cell connected to incomplete data.
-   Refactored Jobs panel to only look up jobs that are incomplete (e.g. not 'error', 'completed', 'done', or 'deleted')
-   Toolbars should only appear over IPython cells now (KBase cells have their own menus)
-   Styled app/method control buttons to be closer to the style guide / mockup.
-   Logging of apps and methods is substantially less ugly and made from fewer backslashes.

### Version 0.3.10 - 1/16/2015

**Changes**

-   Narrative panel supports copy/delete/history/revert of narratives.
-   Narrative panel shows apps/methods/description (if exists) for each narrative.
-   Links to LP for genomes and genes were added in Proteome Comparison widget.
-   'Download as JSON' button was added for objects in narrative data list.
-   Links to LP were added for genes in genome viewer.
-   ContigSet viewer was added.
-   Plant genomes were added into public data tab (and GWAS types were removed).
-   Fixed problem where error cells were not being shown properly.
-   Added several widgets to support communities apps and methods.

### Version 0.3.9 - 1/14/2015

**Changes**

-   Restyled menu bar buttons - 'about' button is now under the dropdown menu on the upper left of the screen, removed the global 'delete cell' button (for now!)
-   Restyled code and markdown cell buttons in the lower right corner of the page
-   Added a debug message that appears in the browser's Javascript console whenever an app/method object is sent to the NJS
-   App and Method specs should be globally available to all elements on the page from the method panel
-   Various styling adjustments on the data panel overlay
-   The 'more' button under each app and method in the methods panel should now link to an external manual page

### Version 0.3.8 - 1/13/2015

**Changes**

-   Drag and drop data and data viewer bug fixes.
-   Position of a queued job should now be tracked in the job panel.
-   The Narrative object metadata now tracks the number of each type of cell in that Narrative. Method and App cells are further tracked by their id.

### Version 0.3.7 - 1/12/2015

**Changes**

-   Fix for int, float and array types of input sending to NJS
-   Fix for empty parameter values in import tab
-   Support was added into public data for meta-genomes and 6 types of GWAS
-   Fixed 'Add Data' button in a new Narrative - should properly open the data overlay now
-   Updated layout and styling of Method Gallery overlay to be closer to the mockup

### Version 0.3.6 - 1/9/2015

**Changes**

-   Changed install.sh - now it requires an existing Python virtual environment for installation
-   Removed text/code cell buttons from method panel - they've now migrated to the lower right side of the page.
-   Started restyling various elements to match the new style guide (colors, shadows, etc.)
-   Inserted (better) icons than just letters for data objects
-   Public data tab on side panel was redesigned. Genome mode using search API is now the only supported mode there.
-   Method cell changes
    -   Fixed problem where starting a long-running method would immediately show an output cell with broken results
    -   Fixed problem when submitting a method with numerical value inputs
    -   Fixed problem when submitting a method with multiple possible output types for a single parameter
    -   Fixed problem where method cell parameters were not being properly validated before sending the job
-   Added document that details app failure points
-   Data list supports deleting, renaming, reverting objects

### Version 0.3.5 - 1/7/2015

**Changes**

-   Added link to release notes in 'About' dialog.
-   Removed old links from the Navbar menu.
-   Added separate 'Jobs' tab to side panel.
-   Fixed problem with Job errors overflowing the error modal.
-   Method panel changes
    -   The magnifying glass button should now toggle the search input.
    -   Added a 'type:_objecttype_' filter on methods and apps. This filters by their parameters. E.g. putting 'type:genome' or 'type:KBaseGenomes.Genome' in there will only show methods/apps that have a genome as a parameter.
    -   Added an event that can be fired to auto-filter the methods and apps.
    -   Updated the style to a more 'material' look.
    -   All specs are now fetched at Narrative startup. This will speed up some of the in-page population, but any apps with errors in their specs are no longer displayed in the list.
    -   Removed the '+/-' buttons for expanding the tooltip, replaced with '...'
-   Data list changes
    -   Added a big red '+' button to add more data.
    -   Updated the style to a more 'material' look.
    -   Removed the '+/-' buttons for showing metadata info, replaced with '...'
-   Import tab on GetData side panel allows now to upload genome from GBK file, transcriptomes from Fasta and short reads from Fasta and Fastq
-   Viewers can be open for main data types by drag-n-drop objects from Data panel to narrative
-   States of long running methods calling services are now shown on Job panel and Job panel waits for 'Done' state before show output widget
-   Added a 'debug' viewer to the apps. After starting an app's run, click on the gear menu in the app cell and select 'View Job Submission'. This will both emit the returned kernel messages from that app run into your browser's Javascript console, and it will create and run a code cell that will show you the object that gets set to the Job Service.

### Version 0.3.4

**Changes**

-   Redesign of the Method Gallery panel
-   Adjusted Data Panel slideout to maintain its size across each internal tab
-   Added buttons to the footer in the Data Panel slideout
-   Adjustment to data upload panel behavior.

### Version 0.3.3

**Changes**

-   Long running method calls that produce job ids should now be tracked properly
-   Method cells behave closer to App cells now - once they start running, they're 'locked' if they're a long running job
    -   Long running method cells get a red ring, similar to steps inside an app
    -   The next step is to merge their code bases
-   When a long running method cell finishes (the job gets output and is marked 'done' or something similar), an output cell is generated beneath it
-   Method and app jobs should be properly deleteable again.
-   Added global 'delete cell' button back to the menu bar.
-   Made major styling and functionality changes to the 'import' panel attached to 'data'

### Version 0.3.2

**Changes**

-   Steps toward getting long-running methods (not just apps) working.
-   Modified job panel to consume method jobs
-   Method jobs still do not correctly populate their end results.

### Version 0.3.1

**Changes**

-   Changed some text in the data panel, and what appears in the introductory markdown cell in a new Narrative
-   Fixed an issue with infinite scrolling under the "My Data" and "Public" data tabs

### Version 0.3.0

**Changes**

-   Added Method Gallery for browing methods and apps and viewing information
-   Added a manual Narrative Shutdown button (under the 'about' button)
-   Integrated code cells and IPython kernel management
-   Added prototype Narrative Management panel

### Version 0.2.2

**Changes**

-   Restyled Jobs panel, added better management controls, added ability to see Job error statuses
-   Added first pass at data importer

### Version 0.2.1

**Changes**

-   More improvements to logging - includes more details like user's IP address, Narrative machine, etc.
-   Changed data panel to be able to draw data from all other Narratives and Workspaces
-   Stubs in place for importing data into your Narrative
-   Changed paradigm to one narrative/one workspace for simplicity

### Version 0.2.0

**Changes**

-   Switched to semantic versioning - www.semver.org
-   Began massive changes to the UI
-   Improved logging of events and method/app running
-   Introduced App interface
-   Added a Job management panel for tracking App status
-   Switched to fetching lists of Methods and Apps from a centralized method store

### Release 9/25/2014

**Changes**

-   Fixed a bug that prevented a few Narrative functions from working if the
    user's workspace was empty.

### Release 9/24/2014

**Changes**

-   Updated workspace URL from the Narrative Interface

### Release 8/14/2014

**Changes**

-   Added functionality to Communities services

### Release 8/8/2014

**Changes**

-   Fixed problems with loading page in Safari
-   Added genome comparison widget

**Known Issues**

-   R support is problematic
-   Sharing a Narrative with a running job might break
-   Loading a Narrative with a large amount of data in it might be slow
-   Mathjax support is currently out of sync due to version drift

### Release 8/7/2014

**Changes**

-   Fixed links to landing pages linked to from the Narrative
-   Fixed problem with KBCacheClient not loading properly
-   Adjusted names of some functions (existing widgets might break!)
-   Fixed 502 Bad Gateway error on Narrative provisioning

**Known Issues**

-   Loading page on Narrative provisioning sometimes loops too much in Safari
-   R support is problematic
-   Sharing a Narrative with a running job might break
-   Loading a Narrative with a large amount of data in it might be slow
-   Mathjax support is currently out of sync due to version drift

### Release 8/6/2014

**Changes**

-   Services panel is sorted by service name now
-   Removed old Microbes Service panel
-   Updated Microbes service methods
-   Updates to picrust
-   Added ability to make deprecated services invisible
-   Updates to RNASeq and Jnomics services
-   Updates to plants widget code
-   Visual fixes to how long function names are handed in the Services panel

**Known Issues**

-   R support is problematic
-   Many links to landing pages within the Narrative are broken
-   Sharing a Narrative with a running job might break
-   Loading a Narrative with a large amount of data in it might be slow
-   Mathjax support is currently out of sync due to version drift

### Release 8/5/2014

**Changes**

-   Added a better fix to the "NoneType object has no attribute get_method" error
-   Updated Microbes services code, split services into 4 separate groups
-   Updates to Jnomics
-   Split picrust widget into qiime and picrust
-   Fixes to plant gene table size and heatmap rendering

**Known Issues**

-   Changing Narrative name in the workspace doesn't propagate inside of the Narrative itself (likely won't fix)
-   R support is problematic
-   Many links to landing pages within the Narrative are broken
-   Sharing a Narrative with a running job might break
-   Loading a Narrative with a large amount of data in it might be slow
-   Services panel should be sorted/sortable
-   Narrative creator and current workspace should be visible in the top panel
-   Mathjax support is currently out of sync due to version drift

### Release 8/4/2014

**Changes**

-   Added MathJax.js directly into the repo to combat problems on the back end (this is a temporary fix - we need to install the backend MathJax locally somehow, or update the version)
-   Added a fix where if a call to globusonline fails, the Narrative doesn't initialize properly, leading to broken service panels.
-   Fixed a bug that caused some graphical widgets to time out while loading their script files.
-   Various updates to plants_gwas.py and jnomics.py

### Release 8/1/2014

**Changes**

-   Addressed issue with auth information getting overridden (leading to the 400 HTTP error)
-   Addressed problems that cause the 502 Bad Gateway error
-   Revised names and descriptions on some widgets
-   Added widget to build a genome set from a tree
-   Revised gapfilling and phenotype view widgets
-   Numerous widgets to GWAS and Plant-specific widgets and functionality

**Known Issues**

-   Current version of jquery.datatables is finicky and can create popup errors. These can be safely ignored.
-   Changing Narrative name doesn't properly update Narrative object name in Workspace Browser and vice-versa.
-   R support is occasionally problematic.

### Release 7/30/2014

**Changes**

-   Updated config to make landing page links relative to deployment site
-   Modified provisioning code to address a potential timeout issue (the 502 Bad Gateway error)
-   Adjusted RAST genome loading widget to ignore browser's credentials
-   Updated NCBI genome importer
-   Updated GWAS services endpoints

**Known Issues**

-   Cookie with auth information occasionally gets overwritten with a useless one - logging out and back in will fix this
-   Changing Narrative name doesn't properly update Narrative object name in Workspace Browser and vice-versa.
-   R support is occasionally problematic.

### Release 7/29/2014

**Changes**

-   Updated nav bar to match changes to functional site
-   Updated many KBase functions from all domains (Microbes, Communities, and Plants)
-   Added widgets and functions for viewing SEED functional categories
-   Added a version date-stamp
-   Updated look and feel of many elements
-   Updated authentication and token management to behave better
-   Changed Narrative containers to all be named kbase/narrative:datestamp
-   Updated config.json to reference more deployed services
-   Added an input widget type that includes a hidden, untracked, password field
-   Updated references to registered typed objects from the Workspace
-   Fixed a problem where Services panel might get stuck and hang while loading a large Narrative
-   Updated more HTTP errors to have a sensible error page

**Known Issues**

-   Cookie with auth information occasionally gets overwritten with a useless one - logging out and back in will fix this
-   Unaddressed issues from previous release

### Release 7/22/2014

**Changes**

-   Added widgets and functions for viewing phylogenies

### Release 7/21/2014

**Changes**

-   Updates to Jnomics functions and widgets
-   Updates to Microbes functions and widgets
-   Most errors that were dumped to the browser as ugly stacktraces are now KBase-styled stacktraces that should be slightly more legible.
-   Errors that occur when Narrative saving fails now creates an error modal that communicates the error, instead of just "Autosave Failed!"
-   Deployment of Narrative Docker containers has changed. A base container is built containing most static dependencies (all the apt-get directives, Python and R packages). This container is then updated with the Narrative itself. After building the base container, deployment of subsequent releases should take ~2 minutes.
-   Updated workspace type registry (the kbtypes class) to be up-to-date with the current state of the Workspace.
-   The Narrative should now report unsupported browsers

**Known Issues**

-   Unaddressed issues from previous release

### Release 7/15/2014

**Changes**

-   Created a service endpoint config file to toggle between dev and prod versions of various services
-   Added Jnomics functions and widgets
-   Added more communities functions and widgets
-   Added KBase-command functions and widgets
-   Authentication should work more logically with the rest of the functional site
-   Updated Narrative typespec to support workspace version 0.2.1
-   Updated Narrative to properly access search
-   Addressed a race condition where saving a Narrative before it completely loads might wipe exiting parameter info out of input fields
-   Added directions on how to deploy the entire Narrative/Nginx provisioning stack.
-   We now have a verified SSL Certificate - Safari should work over HTTPS now.
-   Did some CSS adjustment to GUI cells.

**Known Issues**

-   Unaddressed issues remain from previous release
-   R support is occasionally problematic.
-   Changing Narrative name doesn't properly update Narrative object name in Workspace Browser and vice-versa.

### Release 6/20/2014

**Changes**

-   %%inv_run cell magic should now work properly
-   %inv_run magic (line and cell) now translate some convenience commands
    -   %inv_run ls == %inv_ls
    -   %inv_run cwd (or pwd) == %inv_cwd
    -   %inv_run mkdir == %inv_make_directory
    -   %inv_run rmdir == %inv_remove_directory
    -   %inv_run cd == %inv_cd
    -   %inv_run rm == %inv_remove_files
    -   %inv_run mv == %inv_rename_files
-   The menu bar should remain at the top of the page now, instead of being positioned inline with the rest of the narrative document.

**Known Issues**

-   %inv_ls to a directory that doesn't exist will create a generic, not-very-informative error.
-   [NAR-153], [NAR-177] A generic "Autosave failed!" message appears when the narrative fails to save for any reason.
-   [NAR-169] Using Safari through HTTPS will not work with an uncertified SSL credential (which we currently have)
-   [NAR-173] If problems external to the Narrative prevent loading (authentication, Shock or WS downtime), an ugly stacktrace is dumped into the browser instead of a nicely rendered error page.
-   [NAR-180] Copying narratives in the newsfeed can cause errors.
-   [NAR-179] There's a problem that occurs when logged into a narrative for a long time.<|MERGE_RESOLUTION|>--- conflicted
+++ resolved
@@ -5,35 +5,6 @@
 This is built on the Jupyter Notebook v6.0.2 (more notes will follow).
 
 ### Version 4.5.1
-<<<<<<< HEAD
-
-Code changes
-
--   DATAUP-599 - Adjusted the kernel code and tests to account for a Workspace service update.
-
-Dependency Changes
-
--   Python dependency updates
-    -   pillow 8.3.1 -> 8.3.2
-    -   plotly 5.1.0 -> 5.3.1
-    -   pygments 2.9.0 -> 2.10.0
-    -   pytest 6.2.4 -> 6.2.5
-    -   terminado 0.10.1 -> 0.11.1
--   Javascript dependency updates
-    -   @wdio/browserstack-service 7.9.1 -> 7.11.1
-    -   @wdio/cli 7.9.1 -> 7.11.1
-    -   @wdio/local-runner 7.9.1 -> 7.11.1
-    -   @wdio/mocha-framework 7.9.1 -> 7.11.1
-    -   @wdio/selenium-standalone-service 7.7.7 -> 7.10.1
-    -   @wdio/spec-reporter 7.9.0 -> 7.10.1
-    -   chromedriver 92.0.1 -> 92.0.2
-    -   husky 7.0.1 -> 7.0.2
-    -   jasmine-core 3.8.0 -> 3.9.0
-    -   msw 0.34.0 -> 0.35.0
-    -   puppeteer 10.1.0 -> 10.2.0
-    -   terser 5.7.1 -> 5.7.2
-    -   webdriverio 7.9.1 -> 7.11.1
-=======
 Code changes
 - DATAUP-599 - Adjusted the kernel code and tests to account for a Workspace service update.
 
@@ -58,7 +29,6 @@
   - puppeteer 10.1.0 -> 10.2.0
   - terser 5.7.1 -> 5.7.2
   - webdriverio 7.9.1 -> 7.11.1
->>>>>>> 12434f60
 
 ### Version 4.5.0
 
