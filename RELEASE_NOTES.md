### OVERVIEW

The Narrative Interface allows users to craft KBase Narratives using a combination of GUI-based commands, Python and R scripts, and graphical output elements.

This is built on the Jupyter Notebook v6.0.2 (more notes will follow).

### Unreleased
<<<<<<< HEAD
- SCT-2914 / PUBLIC-1493 - fix up/down cell movement behavior for unselected cells
=======

- SCT-3602 - refseq public data tool now searches by lineage as well; for all public data tools: automatically focus the search input; fix paging bug
>>>>>>> e38ffd58

### Version 4.4.0
-   No ticket: boatloads of code cleanup and fixes to the unit and internal testing
-   PTV-1635: fix bug in data slideout tab selection
-   PTV-1635: fix data and app slideout button and opening behavior
-   DEVOPS-475: Change dockerfile so that container runs as nobody, without need to setuid for initialization. Enables removing CAP_SETUID from container initialization
-   SCT-2935 - fix refseq public data search behavior to properly restrict the search with multiple terms
-   SCT-3038 - refseq public data search now includes genome_id and source_id

### Version 4.3.2
-   SCT-2778 - convert data slideout, public tab, refseq data source to use searchapi2/rpc api rather than searchapi2/legacy.
-   Enhanced integration testing support to add service, host, browser, screen size support.
-   Changed the "Dashboard" link in hamburger menu to "Narratives" and use the new /narratives path.

### Version 4.3.1
-   Fixed problem where code cells could forget their toggled state after saving.
-   Fixed setting up local authentication for developers.
-   DATAUP-69 - added a pull request template to the narrative repo.
-   DATAUP-120 - improve testing documentation
-   DATAUP-164, DATAUP-165 - add automatic linting configuration with flake8 and black for the Python layer.
-   DATAUP-176 - refactored the startup process to be more robust with respect to kernel activity.
-   DATAUP-178 - changed "Add Data" and "+" icon color in the data panel.
-   DATAUP-187 - repositioned Globus link in the staging area.
-   DATAUP-188, DATAUP-228 - adds text and refresh button to the staging area, and stabilized the trash can icon.
-   DATAUP-197 - fixed problem where canceling an app cell could cause it to freeze.
-   DATAUP-204 - made folder names clickable in the staging area.
-   DATAUP-210 - adds a "file too large" error to the staging area when a file is too large to upload.
-   DATAUP-213 - added a "clear all" button that removes all staging area errors.
-   DATAUP-246 - dramatic cleanup and refactor done globally throughout the Narrative stylesheets.
-   DATAUP-266 - fixed a problem where the staging area didn't automatically refresh when a file finishes uploading.
-   DATAUP-301 - fixed a problem where the staging area rendered twice in a row on page load.

### Version 4.3.0
- SCT-2664 - Show the app cell status when in a collapsed state.
- Added an "Info" tab to all app cells with app information.
- Updated links to new KBase home page and docs site.
- Fixed an uploader issue where uploads taking longer than 30 seconds would fail.
- (Trigger release via labels)

### Version 4.2.1

-   Address problems with SampleSet / AMA Viewer widget.
-   SCT-1822 - fix problems with drag and drop data upload failing for more than 100 files (updated the Dropzone widget to version 5.7.0)
-   Updated Globus endpoint to point to the newer Globusconnect server.
-   Updated tons of dependencies. Thanks Jason Fillman!

### Version 4.2.0

-   Updated the Narrative interface to connect to the remade Execution Engine.
-   Updated the Narrative interface to streamline events and cookies connected to the Traefik update.
-   Fixed an issue where job log browser state (running, stopped, scrolling) could cross browser sessions.
-   Added a viewer for the SampleSet object.
-   PTV-1446 - fix bug preventing KBaseFeatureValues viewer apps from working and displaying data

### Version 4.1.2

-   Improve display of job logs.
-   Prevent App cell elements from overflowing the page.
-   Job status is now inaccessible before a job enters the queue.

### Version 4.1.1

-   Fix sort order in Narratives panel - should be by most recently saved.
-   Add better error support in data staging uploader - if an upload directory is not available, you should be able to return to the root directory without trouble.

### Version 4.1.0

-   Introduce Static Narratives, available under the Share menu. First release!

### Version 4.0.0

-   Update various software packages
    -   Python to 3.6.9
    -   Jupyter Notebook to 6.0.2
    -   IPython to 7.9.0

### Version 3.11.4

-   Add Annotated Metagenome Assembly viewer widget
-   PTV-1214 - Fix Binned Contig Viewer labels
-   PTV-1341 - Fix column and row labeling in GenomeComparison viewer
-   Improve functionality and options for dynamic dropdowns in apps.

### Version 3.11.3

-   PTV-1308 - Fix problem where users with a Globus account that's not linked to KBase will see an error when trying to access the Globus interface through the upload area.
-   Add GFF Metagenome object upload type.

### Version 3.11.2

-   Improve load times for the Data Panel and the browser in the data slideout (the "My Data" and "Shared with Me" tabs).
-   Set the Narratives tab to lazy load.
-   #1487 - fixed typo in genome feature viewer.
-   Updated data import tutorial for some clarity.
-   Changed Pangenome viewer field names for clarity and consistency.

### Version 3.11.1

-   Add internal information for users who came to the site from a Google ad click.
-   Improve load time of the App Panel.
-   Fix a bug where jobs canceled in the non-Narrative job browser would cause issues with the corresponding App Cell.

### Version 3.11.0

-   Add an option to share a Narrative with an organization as well as people.
-   SCT-1783 - Reduce the number of network calls to the auth service on startup.
-   SCT-1785 - Reduce the number of network calls to the Catalog/NMS services on startup.
-   SCT-1793 - Lazy-load reports (i.e. if they're not in the brower viewport, don't load them).
-   Fix an issue with nested subdata inputs into apps not being accessible as expected.
-   Removed a bunch of dead code, including the older "service" modules, that haven't been in use for a few years.

### Version 3.10.1

-   Fixed a critical bug where users with write access to a Narrative (but not share access) were unable to save changes to a Narrative or run Apps.

### Version 3.10.0

-   Fix tooltip for long object names in the data panel.
-   Add ability to prefix a part of path_to_subdata with WSREF to list options from other objects.
-   SCT-1602 - Add new URL options - /narrative/12345 will find the narrative in workspace 12345 (older URLs like /narrative/ws.12345.obj.1 still work).
-   Fix problem where jobs were not being properly started with an agent token (i.e. weren't guaranteed to have a week-long authentication token).
-   Improved error handling and display when a Narrative doesn't exist or a user doesn't have permission to see it.
-   Add functionality to request access to a Narrative instead of throwing a "not allowed" error.

### Version 3.9.1

-   SCT-1509 - Ensure access permissions to Globus before redirecting a user there from the Import area.

### Version 3.9.0

-   Fix security vulnerability with rendering some user info.
-   SCT-1547 - Add a download endpoint to the staging service, so a user can now download files directly from the FTP stagin area.
-   SCT-1496 - Add functionality for downloading data from the data panel to the FTP Staging area.
-   SCT-1526 - Create a code cell generator as an app output.

### Version 3.8.3

-   SCT-1253 - Replace old RNA-Seq data viewers.
-   SCT-1393 - Fix "Objects Created" links in app outputs.
-   SCT-1370 - Give instructions to users on how to link their account to Globus for uploading data.
-   SCT-1395 - Convert object ref and ids to common names for downloading.
-   Add viewers and support for generic data types.
-   Fix RNA-Seq data viewers, including Feature Clusters.

### Version 3.8.2

-   Add the clustergrammer_widget
-   SCT-1219 - Fix the app cell so it shows an error if an app has multiple outputs, and they're given the same name.
-   Add numpy, scipy, scikit-learn to the base Docker image

### Version 3.8.1

-   SCT-1261 - Changed the 'outdated app' warning to a small icon with a popover text.
-   SCT-886 - Added a default viewer for typed objects that don't have an actual viewer associated with them.
-   Added a test-mode viewer for a new matrix type.
-   SCT-1253 - fixed bugs in how assembly and reads typed objects get viewed - their numbers of reads weren't being presented properly.
-   SCT-1210 - Module-level (not just type) spec files are available for determining object viewers.
-   SCT-1234 - Introduces the clustergrammer Jupyter Notebook widget.
-   SCT-1206 - fixes a cell error that can occur if an app doesn't produce any output objects (including reports).
-   Introduces a new build and deployment strategy.
-   Updates the versions of numpy and pandas so they should work again.

### Version 3.8.0

-   Generalized updates to support viewing the new version of the genome data type.
-   SCT-500 - Fix DomainAnnotation viewer widget.
-   SCT-380 - Updates to the RNA-Seq Volcano plot viewer.
-   KBASE-1916 - Fix data type descriptions in the Example tab of the data slideout.
-   SCT-923 - Improve Mycocosm public data search.
-   SCT-930 - Add a "show report" button to objects in the data panel.
-   Reformat and generalize the job logs for both the App Cell and standalone job log viewer widget.
-   Migrate unit tests to use HeadlessChrome and (optionally) Firefox.
-   Refactor Public Data in the Data Slideout to make use of the new KBase Search API.
-   Display a warning if a typed object has no viewer associated with it.
-   SCT-901 - enhance expression matrix viewer.
-   Add ConditionSet viewer.
-   SCT-1082 - fix regressions in Public Data tab.
-   Fix regression in feature set viewer caused by SCT-762.

### Version 3.7.2

-   SCT-908 - Fix formatting issues with heatmaps.
-   SCT-875 - Accept poorly formatted input data into the RNA-Seq data heatmap viewers.
-   SCT-878 - Deal with very large heatmaps so that they get downloaded instead of displayed inline, otherwise allow it to grow to some proper size and embed it in a scroll panel.
-   SCT-875 - Fix labels on heatmaps under certain data conditions.
-   SCT-809 - Fix configuration view mode when there are deeply nested parameters, especially lists of grouped parameters containing a subdata param.
-   SCT-866 - Improve side panel behavior in view-only mode; stretch data panel to full height.
-   SCT-821 - Add "info" item to view cell menu, also some other cleanup for viewer cells.
-   SCT-762 - Convert the Feature set viewer to use a dynamic service to fetch feature data.
-   SCT-657 - Narrative Public Data search now uses new Search API to find KBase data.
    -   Due to the nature of the Search API, this also changes the interface to require the user to press "enter" to do a search, instead of as-you-type.
    -   Changes the layout of the retrieved items from searching.
-   SCT-804 - General updates to fix a compilation problem with FeatureValues data widgets.
-   SCT-698 - Redo the narrative build so that it uses Conda for installs of R, Python and Jupyter. This updates
    the versions to current levels, fixing numpy and pandas incompatibilities

### Version 3.7.1

-   SCT-793, SCT-496 - Fix version of upstream dependency "file-saver" to 1.3.4; an upstream update had broken and taken down the Pangenome viewer and others.
-   SCT-104 Convert the narrative container to new CI/CD model based on dockerize+environment variables for startup config

### Version 3.7.0

-   Update Jupyter Notebook to 5.4.1 with a few KBase adjustments
    -   Prevent Jupyter favicon from overriding ours at various points.
    -   Use local version of Font Awesome.
    -   Use local version of Glyphicons font pack (for Datatables-based widgets).
    -   Use Bootstrap version 3.3.7
-   Update ipywidgets to 7.2.1
-   SCT-559 - Fix ugly race condition that could prevent app cells from being properly rendered when loading an existing Narrative.
-   Re-enable security measure that prevents Markdown cells from rendering JavaScript. We're about a year past the point when that was necessary.
-   SCT-628 - adds a viewer for the CompoundSet object.
-   Bump Tornado dependency to 5.0.0
-   SCT-637 - adds a warning to the loading section if there's an extreme delay (20 seconds) in between loading individual steps.
-   SCT-690 - truncate long Narrative names, show the whole thing on mouseover.
-   SCT-590 - add cache busting to the public data mapping lookup. No more force-refreshing!
-   SCT-706 - fix problem where space characters were sometimes ignored in the app panel search.
-   Remove old Import tab, remove (New) tag and warning from new Import tab.

### Version 3.6.3

-   SCT-585 add folder drag and drop upload to the Import area.
-   Remove old link to Search from the Narrative hamburger menu.
-   Relabel public data referencing fungal genomes.

### Version 3.6.2

-   Fix problem preventing read-only Narratives from loading.
-   SCT-581 fix failure when reloading tabs in the data staging panel.
-   SCT-582 reconcile labels and order of App Panel with Catalog.

### Version 3.6.1

-   SCT-533 - Remove the accidental test uploader that crept into production.
-   SCT-516 - Set staging panel to auto-refresh after various updates.
-   SCT-531 - Updated App Panel to have the same category names as the external App Catalog.
-   Added fungal genomes as a Public Data option.
-   Added Phytozome plant genomes as a Public Data option.
-   Repaired somewhat broken Doman Annotation viewer.
-   Text fixes to Import Tab tour.

### Version 3.6.0

-   SCT-400 - Deprecates the old Import panel, change text from "Staging (beta)" -> "Import (new)"
-   SCT-417
    -   All older Import functionality should now be available in the new Import panel.
    -   Adds a link to create an app for uploading from a public URL into the staging area.
    -   Cleans up unclear text in the new Import panel.
    -   Adds new (hopefully informative) steps to the Import panel tour.
    -   Move the 'decompress file' button so it should always be visible for archives.
-   PTV-225 - Add more icon clarity to the data sorting options.
-   PTV-886 - Restore missing scrollbar in the Narratives panel.
-   KBASE-5410 - Improve job log viewer, add different.
-   SCT-291 - Initial addition of tools for programmatically accessing the FTP file staging area.
-   SCT-405 - Custom compounds will now display properly in the media viewer.
-   KBASE-5417 - Fix long strings not wrapping correctly when showing object metadata in the Data panel.

### Version 3.5.2

-   PTV-682 - Fix problem with rendering a Pangenome widget in a copied Narrative.
-   KBASE-5405 (in progress) - new version of app log viewer.
-   PTV-225 - Fix and clarify data sorting by name, type, and date.
-   PTV-833 - Restore missing genome icons to the data panel.
-   KBASE-5410 - Put the user id onto the link to Globus in the staging upload area.
-   Adds new functionality to the data staging area, including showing file metadata and whether a file has been uploaded before.

### Version 3.5.1

-   TASK-1113/PUBLIC-148 - Import Panel scrolls if panel size is larger than screen size
-   TASK-1114 - Add lock when editing name, that prevents data panel from refreshing with new data. Relinquishes lock after 15 min if no activity.
-   TASK-1116 - Add PhenotypeSet importer to staging area
-   TASK-1117 - Add importer for FBAModels to staging area
-   TASK-1088 - Data Pane maintains filters after refresh due to changes in narrative
-   TASK-1089 - Import data slide out panel tracks what object is added to narrative. "Add" button turns into "copy" if object already exists. Add pop up when user copies and overrides existing object.
-   TASK-1094 - Fix overlapping cells and buttons issue in Firefox
-   Style Fixes
    -   Fix bold font display inconsistencies between different browsers
    -   Move tooltip in data panel from covering buttons to the top
-   KBASE-4756 - Fix data type filtering in data panel slideout.
-   PTV-225 - Fixes sorting by type in data panel
-   PTV-535 - Fix RNA-seq viewer to properly handle multiple input types.
-   PUBLIC-123 - Fix incorrect reaction counts in FBA Model viewer
-   TASK-1158 - Standardize app and object cards in narrative and data panel

### Version 3.5.0

-   TASK-1054 - Create a new loading window with a set of tasks to load and connect to (treats the problem of slowly loading websockets, still probably needs some adjusting).
-   TASK-588 - Change status of importers from "suspend" to "error" if the import job fails.
-   KBASE-3778/TASK-1017 - hide "next steps" area of app results tab if there are no next steps available.
-   KBASE-1041 - fix error that shows a version number instead of username for who saved the most recent narrative.
-   TASK-1069 - fix problems with searching and filtering the App panel
    -   Searching by output object type works again.
    -   Added "input:" and "output:" as filters for input object types and output object types (same as "in_type:" and "out_type:", respectively)
    -   Made type search more stringent.
        -   If no "." separator is present, will only match by the type name. E.g. "in_type:Genome" will not match "GenomeSet" or "PanGenome" or "KBaseGenomes.ContigSet", just "ANYMODULE.Genome"
        -   If a "." is present, will only match a full type name, like "KBaseGenomes.Genome"
    -   Non-type search will also search i/o fields now and do fuzzy matching. E.g. "Genome" will match "Annotate Domains in a GenomeSet" (by the name), and "Assemble Reads with MEGAHIT" (by the output object KBaseGenomeAnnotations.Assembly)
-   TASK-1079 - fix problems with code cell rendering and controls.
-   KBASE-5275 - fix title for code cells used to track import jobs.

### Version 3.4.4

-   TASK-932 - fix problem where authentication tokens appear to get lost when a Narrative has been asleep for a while.
-   TASK-956 - fix error handling for the PanGenome viewer (and for other viewers that use the dynamicTable widget).
-   TASK-938 - fix problems and usability in read only mode
    -   Can now double-click on a cell title area to collapse/expand it
    -   Collapse/expand button is now in the top-right of a cell.
    -   Read-only narratives cannot have app inputs modified.
    -   In read-only mode, no data view cells can be added.
    -   In read-only mode, code cells are not editable.
    -   In read-only mode, narrative titles can no longer be edited.
    -   Removed the "config" cog button in the top menu.
    -   Double-clicking markdown content switches to edit mode.
    -   App cells should no longer flash their code area before converting to the widget view on narrative startup.
-   TASK-1041 - when a Narrative is open in multiple locations (whether windows in the same browser with the same user, or different computers all together with different users), and is saved in one location, the other location should now get a notification that it is out of date.
-   PTV-295/TASK-1035 - Fix subdata controls in the App cell's object input area.
-   TASK-816 - Fix problems with a differential expression viewer.
-   TASK-933 - Fixes problems with the volcano plot viewer for expression data.
-   Adds a generic data viewer for all Set data.
-   TASK-1036 - Address problems with FBA Modeling object viewers (FBAModel, Media, etc.)

### Version 3.4.3

-   TASK-877 - fix issue where mismatched App names between different versions caused the App Cell to fail to render.
-   Update Expression Sample widget to better handle failures and only show a single widget tab.
-   TASK-816 - update Volcano Plot viewer to improve functionality and performance with different data types.
-   TASK-141 - update available types for sorting in Data Panel slideout.
-   TASK-922 - fix visual problem where red bars indicating a required app input were not visible in certain browsers.
-   Fixed favorites star in App Panel.
-   TASK-959 - sharing panel wasn't updating properly when sharing privileges were changed in a different window
-   TASK-960 - fix problem where a user with sharing privileges who didn't own the Narrative could try and fail to remove privileges from the owner of that Narrative.

### Version 3.4.2

-   Update base Narrative image to include an Ubuntu kernel security update.
-   Add ETE3 to the environment.
-   PTV-409 - fix problem where copying a Narrative using the "Narratives" panel would only make a copy of the currently viewed Narrative.

### Version 3.4.1

-   Fixed job status widget spamming the kernel with constant update requests.
-   Fixed job status widget not starting its logs as expected.
-   Hide the "outdated job" warning in view only mode so tutorials don't look goofy.

### Version 3.4.0

**Changes**

-   Modified the Sharing dialog to make the actions more clear.
-   Modified the configuration for publicly available data sources.
-   Made global changes to support the new KBase authentication/authorization system.
-   KBASE-5243 - fix problem where Narratives (and probably data objects) were showing a change date one month into the future.

### Version 3.3.0

**Changes**

-   Modified how to select an App from the App Panel, now you can sort and group by category, inputs, outputs, and alphabetically.
-   Update a widget for viewing Pan-Genomes, and the underlying table to show data.
-   Fix a bug that added unnecessary data to logs.
-   Fixed several installation problems and technical dependency issues.
-   Updated front end tests.

### Version 3.2.5

**Changes**

-   Fix problems preventing job logs from being scrolled in apps that are in an error state.
-   Update widgets for viewing Binned Contigs, and the underlying table.
-   Add tests for the above.

### Version 3.2.4

**Changes**

-   Added a viewer widget for Binned Contig objects.
-   Updated the Assembly viewer to improve performance for large Assemblies.

### Version 3.2.3

**Changes**

-   Fixed problems that can occur on initial load (the page with the flashing KBase icons)
-   Further improvements to the sharing interface.

### Version 3.2.2

**Changes**

-   Adjusted flow of job log viewing for data import jobs.
-   Changed Narrative sharing interface, fixed cross-browser incompatibilities.
-   Added new importer apps to the data staging panel.

### Version 3.2.1

**Changes**

-   Added JGI Data policy requirement to the JGI Public Data browser/stager.
-   Fixed a text problem with an FBA viewer tab.

### Version 3.2.0

**Changes**

-   Added a prototype Public Data option to fetch files from JGI and load them into a user's staging area.
-   Fixed problems with the Sharing popover having a very narrow text box.
-   Updated the Search area to retrieve data from the updated service.
-   Introduced a new Selenium-based browser testing harness.
-   Bumped version of Jupyter Notebook to 4.4.1, IPython to 5.3.0, and IPywidgets to 6.0.0.

### Version 3.1.12

**Changes**

-   Adjusted look and feel of group parameters in app cells.
-   Fixed problems with RNA-seq viewer widgets.
-   Added new categories to the Public data dropdown.
-   Data should now be downloadable in read-only mode.
-   Added a taxonomy viewer widget.

### Version 3.1.11

**Changes**

-   Fixed a problem where the job log in app cells would continue to poll after the job had finished, or after a user had clicked onto a different tab.
-   Fixed a problem with the Hisat viewer widget not working properly.
-   Grouped parameters in apps should now group in the proper order.
-   Minor adjustments to the ordering of buttons in dialog boxes (cancel buttons go on the left, active actions go on the right).
-   Change text of copy button in view only mode.
-   Adjust workflow of Narrative copying in view only mode to make more sense and prevent multi-clicking the copy button.

### Version 3.1.10

**Changes**

-   Fixed broken Import tab in the data slideout.
-   Adjusted text in staging area tour.
-   Fixed issue in App cells where the tab buttons could crowd each other out.
-   Adjusted behavior of slider buttons in volcano plot widget to be more performant.

### Version 3.1.9

**Changes**

-   Expanded the reach of the front end code compiler.
-   Adjusted the logic of job polling to only poll jobs that are currently attached to Narrative cells and running.
-   Changed what publicly available data is visible.
-   Fixed data panel timestamps in Safari.
-   Fixed sharing user lookup input field in Safari.
-   Made many visual improvements to the app cell.

### Version 3.1.8

**Changes**

-   JIRA TASK-434 Made improvements to speed up loading and (hopefully) improve stability.
-   JIRA TASK-439 Fixed a problem with adding inputs to subselected parameters in apps.
-   JIRA TASK-440 Advanced dropdowns should now have the right horizontal size when un-hidden.
-   Made a change to publically available data - Phytozome genomes are now just part of the genomes list.
-   Fixed issue with viewer cells not rendering properly.
-   Enable a tab that displays which output objects were created in a report viewer.

### Version 3.1.7

**Changes**

-   Fixed an issue where if looking up any job status fails, all job statuses fail to update.
-   Fixed problems with viewing RNA seq object viewers.
-   Fixed a problem with displaying output widgets for many apps.

### Version 3.1.6

**Changes**

-   Created a help menu with some options migrated from the hamburger menu.
-   Fixed staging area uploader configuration to keep up with uploader app changes.
-   JIRA TASK-378 Fixed issue with app parameters not always enforcing "required" constraint.
-   Fix label display in app report viewer.
-   Fix import job panel not updating job status.
-   Minor tweaks to labels in volcano plot viewer.

### Version 3.1.5

**Changes**

-   Added staging area uploaders for Genbank files, and SRA reads.
-   Fixed (other) problems with backend job lookup.
-   Changed group parameters toggle look and feel.
-   Fixed minor UI problems with volcano plot.
-   Fixed potential problem with Cummerbund output viewer.

### Version 3.1.4

**Changes**

-   Linked the new reads uploaders to the staging panel.
-   Wired the staging panel to include the subpath (not the username, just any subdirectories) in the input to uploaders.
-   Linked the staging panel to get its uploader specs from a source that includes the currently selected version tag.
-   Added configuration for several data panel properties (max number of items to fetch, etc.).
-   Added a semaphore lock that prevents any backend job lookup calls from being made before the channel is ready.

### Version 3.1.3

**Changes**

-   Fixed bug where read-only Narratives were still interactive (apps had run and reset buttons)
-   Fixed bug where copying a read-only Narrative created a bad forwarding URL.

### Version 3.1.2

**Changes**

-   Do an autosave after starting an import job.
-   Hide the code area for the 'Job Status' widget, whenever that widget gets instantiated.
-   Remove 'Object Details...' button from data viewers (it's just hidden for now).
-   In the App Cell Report tab, remove 'Summary' or 'Report' areas if either of those are missing.

### Version 3.1.1

**Changes**

-   Optimized how job status polling works.

### Version 3.1.0

**Changes**

-   Release of ReadsSet viewer and Reads viewer.
-   Release of support for data palettes (currently disabled in the service)
-   Data now gets fetched from a Narrative Service to support data palettes.
-   Support for an FTP-based data file staging area (currently disabled until import apps catch up).
-   Fixed issue where an undefined app_type field would cause a crash while instantiating an app cell.

### Version 3.1.0-alpha-4

**Changes**

-   Adjust visuals in Reads viewer.
-   Adjust tooltip for objects from other Narratives.
-   Changed functionality of object copying in data slideout.

### Version 3.1.0-alpha-3

**Changes**

-   Updated ReadsSet viewer and Reads viewer.
-   Modified icons for elements from an external Narrative.
-   Improved usability for set editors.
-   Fixed missing upload functions bug.
-   Fixed issues with Narrative copying (from the Narratives panel)

### Version 3.1.0-alpha-2

**Changes**

-   Fixes problem with data hierarchy when sub-elements are from a different Narrative.
-   Puts a visual label on things from another Narrative.

### Version 3.1.0-alpha-1

**Changes**

-   Introduces the concept of data sets with hierarchical manipulation.
-   Sets objects should be able to expand and contract, showing sub objects.
-   Adds Apps that can manipulate data sets (currently only Reads Sets).
-   Rewires all data manipulation code to use a different service.

### Version 3.0.2

**Changes**

-   Fixed bug preventing the "Annotate Microbial Genome" app (and others that make use of randomized input strings) from launching.
-   Fixed another bug with CSS files.

### Version 3.0.1

**Changes**

-   Fixed bug with path to some CSS files.
-   Fixed error where an update to old viewer cells would just produce code that would crash.
-   Fixed error where updated app cells containing Apps made with the KBase SDK weren't updated properly.

### Version 3.0.0

**Changes**

-   Final 3.0.0 release!
-   Adjust data import user experience.

### Version 3.0.0-alpha-23

**Changes**

-   Major updates to the App Cell UI
    -   Restructured so each view is a separate tab.
    -   Added a status icon for each App state.
    -   Adjusted failure modes to be more descriptive.
    -   Integrated Report view under Results tab.
    -   Moved many of the sprawling toolbar buttons into a dropdown menu.
    -   Added a modal Info dialog for each app (in toolbar menu).
    -   Remove Jupyter's prompt area... which might cause more problems.
-   Fixed various problems with Jupyter's command-mode shortcuts (again).
-   Import panel should disappear and scroll to running import Job on Import.
-   Changes to improve performance and visibility of Genome Viewer widget.
-   Added an interactive tour for the Narrative (in the hamburger menu).
-   Cells should now all be deleteable in all cases.
-   Updated Ontology view widgets to use tabs.
-   Fixed automated front end test apparatus.

### Version 3.0.0-alpha-22

**Changes**

-   First pass at an inline clickable interface tour.
-   Fixed problems with Jupyter's command-mode shortcuts overriding whatever they wanted to.
-   Updated front end tests so they should function more seamlessly.
-   Add GenomeAnnotation support to genome, pangenome, and proteome comparison viewers.
-   Add warning for out of date apps.

### Version 3.0.0-alpha-21

**Changes**

-   Applied module release version to that module's method specs.
-   Fixed regression preventing cell deletion in some conditions.
-   Added module commit hash to App dropdowns in App Panel for beta and dev Apps.
-   Added 401 error when the Narrative handler is unauthenticated.
-   Addressed issues with job cancellation.

### Version 3.0.0-alpha-20

**Changes**

-   Fixed custom parameter widgets.
-   Improved error catching within App Cell.
-   Updated Docker container invocation methods on Narrative Server.
-   Updated Dockerfiles to use new versions of a few dependencies.
-   Fixed DomainAnnotation viewer widget.
-   Updated Data API-based widgets to use latest clients.
-   Added prompt with report option (not working yet) when the JobManager fails to initialize.

### Version 3.0.0-alpha-19

**Changes**

-   add latest workspace python client
-   update narrative usage of ws client since ServerError has moved

### Version 3.0.0-alpha-18

**Changes**

-   revert python workspace client for now (breaks narrative launch)
-   fix error widget for output cell

### Version 3.0.0-alpha-17

**Changes**

-   fix checkbox validation bug
-   fix viewer widget not getting the cell id and therefore not rendering
-   update python workspace client to latest

### Version 3.0.0-alpha-16

**Changes**

-   fix multiple object input widget
-   remove execution summary widget
-   updated kbase client api lib to bring in updated workspace client

### Version 3.0.0-alpha-15

**Changes**

-   fix output param marked as parameter triggering error and blocking app cell insertion
-   improve error message when checkbox is misconfigured
-   improve checkbox rules display

### Version 3.0.0-alpha-14

**Changes**

-   fix job cell (as produced by JobManager()->job_info())
-   relax enforcement of object output name input widget being categorized as an "output" control
-   fix tab label and job count badge in job panel
-   more progress on custom subdata, binary, and select controls

### Version 3.0.0-alpha-13

**Changes**

-   Fix display of data objects drag-and-dropped or clicked from the data panel
-   Job status lookup and error handling improvements
-   Fixed bug in handling app results
-   Initial implementation of viewers for new objects
-   Fixed ontology dictionary

### Version 3.0.0-alpha-12

**Changes**

-   Fixed JobManager.list_jobs (again)
-   Reconnected the 'scroll to app' button in the Jobs panel to existing App Cell widgets
-   Removed the Scroll to App button from Jobs that don't have an accompanying cell to scroll to (might be confusing, still).
-   Fixed a constant spam of Job info from the kernel on page refresh.
-   Restored multiselection in subdata inputs.

### Version 3.0.0-alpha-11

**Changes**

-   Fixed Narrative metadata to contain a proper list of Apps for showing on the Dashboard.
-   Updated read only mode
    -   Codemirror elements (markdown cell and code cell input areas) are visible, but not editable
    -   App Cells get their button bars hidden
    -   Output areas get their delete areas hidden
    -   Cell toolbars get their buttons hidden (maybe all but the collapse and code toggles should be hidden?)
-   Tweaked placeholder text of Markdown cells.

### Version 3.0.0-alpha-10

**Changes**

-   Pressing the Enter key should trigger a positive reponse on most dialogs (e.g. if there are Yes or No options, it should select Yes)
-   Only the user who started a job can delete it (except for owners of a narrative... that's all confusing, though, so it's only users who started a job now).
-   The Jobs Panel should now show the owner of a job as registered with UJS.
-   Canceling a job from an App cell will attempt to delete it, and at least, cancel it.
-   Canceled jobs are treated as Deleted by the App cell.
-   Added configuration for the service_wizard client - mild refactor to how configs get loaded.

### Version 3.0.0-alpha-9

**Changes**

-   Restore app and viewer cell icons to their rightful place
-   Minor string tweaks
-   Minor CSS tweaks
-   First pass at setup for optionally using Dynamic services for getting widget subdata

### Version 3.0.0-alpha-8

**Changes**

-   Fix various problems with subdata input widget - selecting multiple when only one should be allowed, pathway issues into data object, etc.
-   Convert execution area back to tabbed items.
-   Add catalog link back to toolbar.
-   Fix launch start time bug.
-   Remove millisecond counts from times.
-   Add icon to tab in tabset.
-   Make use of updated cancel job function in UJS (gonna need some iteration on this once the UJS change goes up)

### Version 3.0.0-alpha-7

**Changes**

-   Updated invocation signatures for AppManage.run_app, .run_local_app, WidgetManager.show_output_widget -- inputs to apps (and widgets) must now be a map where the keys are the input ids and the values are the inputs themselves. See this PR for details: https://github.com/kbase/narrative/pull/679
-   Newly generated output cells auto-hide their input areas (still not ideal, since it's the generated widget, but... it's a start).
-   Fixed a couple UI typos

### Version 3.0.0-alpha-6

**Changes**

-   App parameter validation updates:
    -   Empty strings in either text fields or dropdowns get transformed to null before starting the app
    -   Empty strings in checkboxes get transformed to false
-   Log view in App cells has blocky whitespace removed
-   Multiple textarea inputs (currently unused?) has improved support
-   App cell layout has been updated to remove most excess whitespace
-   Improved error and warning handling for Apps. (e.g. pre-existing output object names can be overwritten again, but now there's a warning)
-   '-' characters are not allowed in App parameter ids. They must be representable as variable names (still up for debate, but that's how it is now)

### Version 3.0.0-alpha-5

**Changes**

-   Fixed issue when starting SDK jobs from the upload panel with numeric parameters.
-   Fixed crash bug when trying to unpack a finished job that has incomplete inputs.
-   Shut off Jupyter command-mode quick keys when a text parameter input is focused.

### Version 3.0.0-alpha-4

**Changes**

-   Improve error reporting when failing to load a viewer.

### Version 3.0.0-alpha-3

**Changes**

-   Replace RNA-Seq viewers that had wandered off
-   Display SDK methods for various uploaders

### Version 3.0.0-alpha-2

**Changes**

-   Fix updater so that it updates the Markdown cell version of viewer cells into pre-executed code cells that generate viewers. (So, updated viewers should work again)
-   Fix Docker image so that it doesn't spam the annoying SSL errors in all cells.
-   Put code area toggle on all code cells at all times. (Just to give Erik and I something to argue about)

### Version 3.0.0-alpha-1

**Major Updates**

-   Apps and Methods not made as part of KBase SDK modules are now obsolete and will no longer run. Those apps have been replaced with Markdown cells that note their obsolescence, but still give the name and set of parameters used in the apps for reference. This also gives suggestions for updated apps (that will be available in production eventually...)
-   The distinction between "App" and "Method" has been removed. All cells that execute KBase jobs are now referred to as Apps.
-   All app cells are now based on Jupyter code cells (previously they were based on heavily modified Markdown cells). This means that they generate code that gets executed in the same way that any other code does. This also introduces a KBase Jobs API that gives programmatic access to running Apps. See docs/developer/job_api.md for details.
-   All output and viewer cells are now code cells as well. Existing viewers are still based on Markdown cells, and should work as previously.
-   All visualization widgets had their initialization code slightly modified. See docs/developer/narrative_widgets.md for details.

**Other Changes**

-   Update Jupyter to version 4.2.1.
-   Update IPython kernel to version 5.0.0.
-   Adds a settings menu for editing user options (prototype).
-   App cells tightly validate each input before generating runnable code - until all required inputs are valid, no code can be run.
-   The Jobs panel gets its information pushed from the kernel, and that from communicating with back end servies. Job information is no longer stored in Narrative objects.
-   Running Jobs are associated directly with a Narrative, and inherit its view permissions accordingly; if you can view a Narrative, you can view its running jobs.
-   Copying a shared Narrative no longer copies its Jobs - copying a Narrative with running Jobs will not copy the results.
-   Updated the job log widget to no longer fetch all lines of a running log. It has a limit of 100 lines at a time, with buttons to navigate around the log.

### Version 2.0.9

**Changes**

-   Small changes to viewer widgets - esp. genome viewer and expression data viewer.
-   Fixed overlapping sort icons in tables - JIRA ticket KBASE-4220.

### Version 2.0.8

**Changes**

-   Numerous small fixes to text and layout of various widgets.
-   Genome view deals with plants and eukaryota better.
-   Proteome comparison widget uses SVG now.
-   Tree browser widget is properly clickable again.
-   Ontologies, Assemblies, and GenomeAnnotations are uploadable.
-   Fixed several issues with Narrative copying (see JIRA tickets KBASE-2034, KBASE-4140, KBASE-4154, KBASE-4159, NAR-849, and NAR-850).

### Version 2.0.7

**Changes**

-   Fixed data subsetting parameter input.

### Version 2.0.6

**Changes**

-   Fixed local configuration issue with Public and Example data tabs.
-   Updated genome viewer widget to better support eukaryotic genomes.
-   Added sequence category to app catalog.
-   Added Release/Beta method button toggle that should show up in production mode.
-   JIRA NAR-846 - fix problem with Run Time in jobs panel reported as "how long ago"

### Version 2.0.5

**Changes**

-   Fixed problems with missing data from Public data tab.
-   Added separate configuration file for Public and Example data tabs.
-   Fixed a few missing vis widget paths.
-   Fixed jitter on data object mouseover.
-   Added 'Shutdown and Restart' option to hamburger menu.

### Version 2.0.4

**Changes**

-   Fixed problems with sharing jobs based on SDK-built methods.
-   JIRA KBASE-3725 - renaming narratives should now trigger a save.
-   Updated widgets for some feature-value methods and data types.
-   Fixed problem where pressing 'enter' while filtering the method catalog would refresh the page.
-   Added categories and new icons to various methods.
-   Removed unused data objects from example data tab.
-   Methods can now specify that no output widget should be created.

### Version 2.0.3

**Changes**

-   JIRA KBASE-3388 - fixed problem that caused a crash on save when too many unique methods or apps were in a narrative. The narrative metadata has been reformatted to support this.
-   Fixed problems with funky unicode characters in narrative titles.
-   Updates to various FBA widgets.

### Version 2.0.2

**Changes**

-   JIRA KBASE-3556 - fixed links from genome widget to gene landing page, made contigs in genome tab clickable.
-   Added tools for editing FBA models.
-   JIRA NAR-838 - delete cell dialog should no longer break when hitting return to trigger it.
-   JIRA NAR-839 - delete cell dialogs should not pollute the DOM (there's only one dialog now, not a new one for each cell).
-   JIRA NAR-589 - change "Copy Narrative" to "Copy This Narrative" for clarity.
-   JIRA NAR-788 - remove light colors from random picker when coloring user names for sharing.

### Version 2.0.1

**Changes**

-   JIRA KBASE-3623 - fixed problem where updating an old version of the Narrative typed object could cause the Narrative title to be lost
-   JIRA KBASE-3624 - fixed links in method input cell subtitles to manual pages
-   JIRA KBASE-3630 - fixed problem with hierarchical clustering widget missing a button
-   Added widget for sequence comparison
-   Added tools for editing FBA model media sets.

### Version 2.0.0

**Changes**

-   Update IPython Notebook backend to Jupyter 4.1.0.
-   Data Panel slideout should now perform better for users with lots and lots of objects.
-   Fixed problem with copied narratives sometimes referring back to their original workspace.
-   Data Panel slideout dimmer should be in the correct z-position now.
-   Added separate job console for each running method, attached to that cell.
-   Changed style of cells to better show what cell is selected and active.
-   Adjusted Narrative Management tab to be somewhat more performant.
-   Updated Narrative object definition to match the Jupyter notebook object definition more closely.
-   Data panel should no longer hang forever on Narrative startup.

### Version 1.1.0

**Changes**

-   Added "Edit and Re-Run" button to method cells that have already been run.
-   Updated 'filtered' in method panel to 'filtered out'.
-   Added uploaders for Feature-Value pair data.
-   Added viewers for BLAST output.
-   Added bokeh (Python) and Plot.ly (JS) dependencies.
-   Added KBase data_api methods.
-   Added a refresh button to the method panel.
-   Added support for method specs based on namespacing.
-   Added preliminary third party SDK support.

### Version 1.0.5

**Changes**

-   Fix for bugs in saving/loading App state and displaying App step output widgets.
-   Fix for a bug that prevented users with edit privileges from saving a shared narrative.
-   Fixed issue where FBA model comparison widget wasn't showing up properly.

### Version 1.0.4

**Changes**

-   Added widgets and methods to support feature-value analyses
-   JIRA KBASE-2626 - Narrative should no longer crash when the Workspace Service is unavailable, but it will produce a 404 error when trying to fetch a Narrative from that Workspace.
-   JIRA NAR-528 - Narrative method panel now allows filtering by input/output type along with additional
    search terms.

### Version 1.0.3

**Changes**

-   JIRA KBASE-1672 - updated text in upload dialogs
-   JIRA KBASE-1288 - show prompt when copying a public genome to a Narrative if that genome already exists in the Narrative
-   JIRA NAR-702 - show warning on My Data panel for untitled Narratives
-   JIRA KBASE-1245 - block the Data Uploader's "Import" button while a file is being uploaded.
-   JIRA KBASE-1350 - change reference to "Workspace" to a reference to "Narrative".
-   Refactored all widget code to be loaded asynchronously through Require.js
-   Added initial Selenium test scripts
-   Updated root README, added Travis-CI and Coveralls badges
-   Linked the Narrative Github repo to Travis-CI and Coveralls

**Bugfixes**

-   JIRA KBASE-1671 - fix typo in genome annotation widget
-   JIRA KBASE-2042 - fix errors in the error page that shows up when a Narrative is unavailable.
-   JIRA KBASE-1843/KBASE-1849 - fixed issue where a large narrative object (e.g. a large IPython notebook object) fails to save without a decent error message. The maximum size was bumped to 4MB, and a sensible error message was introduced.
-   Fixed issue where duplicated results can appear in the Public Data tab
-   JIRA NAR-758 - added a horizontal scrollbar to widgets who get too wide (this currenly only affects the OTU Abundance data table widget, but others might get affected in the future).
-   JIRA NAR-814 - added a trailing slash to the service status url.

### Version 1.0.2 - 2/19/2015

**Bugfixes**

-   JIRA NAR-491 - modified public data panel to get metagenomes of the correct type from the updated search interface
-   Fixed problem where Plant transcriptomes weren't properly rendered in the genome browser
-   Fixed problems in domain annotation widget so it displays properly in different error cases

### Version 1.0.1 - 2/16/2015

**Changes**

-   JIRA NAR-716 - If a app/method finishes with a non-error status, then the results in the step_errors field of the job status aren't shown.
-   Added Lazy Loading to genome widget. Large genomes shouldn't take a long time to load now.
-   JIRA KBASE-1607 - Sort data types in the data slide out panel

**Bugfixes**

-   Fixed an issue where widgets would occasionally not load.
-   JIRA NAR-699, NAR-700 - Made changes to widgets that were producing confusing or incorrect output based on different context.
-   Fixed issue where data panel list sometimes doesn't load.

### Version 1.0.0 - 2/13/2015

## Production release!

### Version 0.6.4 - 2/12/2015

**Changes**

-   Removed most 'View' methods from the Methods panel, except for those required by the Communities tutorials
-   Set the default page title back to "KBase Narrative"

**Bugfixes**

-   In the rename dialog:
    -   Text field wasn't autofocused
    -   Enter button didn't automatically work
-   In other dropdowns, the escape key didn't work properly
-   https://atlassian.kbase.us/browse/KBASE-1586 - fixed parameter checking for min/max ints
-   https://atlassian.kbase.us/browse/NAR-687 - fixed issue with non-loading reactions and compounds for certain gapfilled FBA models
-   https://atlassian.kbase.us/browse/NAR-633 - Rerouted urls to the production site in prep for production release tomorrow. Eep!

### Version 0.6.3 - 2/12/2015

**Bugfixes**

-   https://atlassian.kbase.us/browse/NAR-690 - Missing data types in data panel filter
-   https://atlassian.kbase.us/browse/NAR-692 - Fixed issue that led to drag and drop not working

### Version 0.6.2 - 2/11/2015

**Changes**

-   Adjustments to readonly mode
    -   Added reduced-functionality side panel
    -   Improved copy dialog
-   Added support for uploading Microsoft Excel files with Media and FBAModels

**Bugfixes**

-   https://atlassian.kbase.us/browse/NAR-681 - loading screen blocks out valid HTTP error pages
-   https://atlassian.kbase.us/browse/NAR-682 - loading screen persists when it shouldn't
-   https://atlassian.kbase.us/browse/NAR-688 - 401 errors when unauthenticated don't redirect to kbase.us

### Version 0.6.1 - 2/10/2015

**Changes**

-   Made adjustments to Gapfill viewer widget
-   Added downloaders for PhenotypeSimulationSet and Pangenome

### Version 0.6.0 - 2/10/2015

**Changes**

-   Added a read-only mode for narratives. Users with read-only privileges can only view a narrative, but not change anything, including running functions, since they do not have write privileges anyway. This does come with a copy function that will allow a fork to be made and owned by the user.
-   Header style update, some consistency issues
-   Include old narrative objects under "My Data" and "Shared with me"
-   Show loading icon in communities widgets
-   Renamed CSV Transform API arguments to TSV

**Bugfixes**

-   JIRA KBASE-1411 fix - render issue for protein comparison widget
-   Fixed case where genome object doesn't have any contig info.

### Version 0.5.7 - 2/9/2015

**Changes**

-   Updates to provisioning service to deal with JIRA NAR-660 and overall stability and control
-   Updated urls for FBA service
-   Added new FBAModelSet output viewer
-   Fixed Search API url
-   Adjusted Abundance data table so it can be used as a drag-and-drop widget
-   Updated intro cell text and links from the Narrative side (for this to be actually visible a deploy of ui-common is necessary)
-   Improved genome viewer widget to show all contigs

### Version 0.5.6 - 2/7/2015

**Changes**

-   Updates to FBA model viewer widgets

**Bugfixes**

-   JIRA KBASE-1461 - The config file that contains the Narrative version should no longer be cached in the browser

### Version 0.5.5 - 2/7/2015

**Changes**

-   Minor changes to icons

**Bugfixes**

-   JIRA NAR-657, KBASE-1527 - Fixed problem where a new narrative that hasn't had any jobs in it would fail to save.
-   JIRA NAR-651 - Fixed problem where a user with no narratives would see a constant spinner under the Narrative panel
-   Fixed issue where the Narrative panel would refresh twice on startup

### Version 0.5.4 - 2/6/2015

**Changes**

-   JIRA NAR-639, KBASE-1384 - Added completion time, run time, and queue time tracking for jobs
    -   a new 'job_info' property was added to object metadata, containing the following keys:
        -   'completed', 'error', 'running' = the number of jobs in each state, >= 0
        -   'queue_time' = total time jobs in this narrative have spent in the 'queued' state
        -   'run_time' = total runtime reported by jobs in this narrative
    -   these changes become visible in the jobs panel for finished jobs
-   Optimized genome viewer widget
-   Updated Metagenome viewers
-   JIRA NAR-640 - Added autosaving whenever an output or error cells is created by job status change
-   JIRA NAR-650 - Block view of any queue position unless a job is in the 'queued' state.

### Version 0.5.3 - 2/5/2015

**Changes**

-   More minor icon changes.
-   Changed hard-coded urls to be relative to the config file in many widgets.

### Version 0.5.2 - 2/5/2015

**Changes**

-   Rerouted landing pages to new endpoint
-   Updated Docker container cleanup script to kill unused containers then images
-   Added new gapfill output widget
-   Added new icons, some code cleanup for setting icons
-   Made "corrupt" narrative labels slightly more obvious

**Bugfixes**

-   Fixed problem where data list filter gets confused when searching and changing type filters

### Version 0.5.1 - 2/4/2015

**Changes**

-   Updated data and app icons, and docs about them
-   Added stats tab to metagenome collection view
-   Fixed minor issue with tab highlighting still being bezeled
-   Hid button for method gallery :(
-   Fixed more inconsistent font issues on buttons
-   Modified text on 3-bar menu, added link to dashboard

### Version 0.5.0 - 2/3/2015

**Changes**

-   Refactor to parts of Narrative init module
    -   JIRA NAR-561 Added a version check mechanism - when a new version is deployed, a green button should appear in the header with a prompt to reload
    -   Wired deployment script to emit a version text file that sits in /kb/deployment/ui-common's root
-   Made several style changes - see https://github.com/kbase/narrative/issues/161
    -   Removed edged corners from remaining KBase cells and IPython cells
    -   JIRA NAR-421 - removed header styling from markdown and code cells
    -   KBASE-1196 - changed red ring around running methods to blue ring
    -   Red ring around a cell now only means it's in an error state
    -   Made all separator lines slightly bolder - #CECECE
    -   Added some spacing between login icon and buttons
    -   Updated tab color to a slightly different blue
    -   Added green highlight color as the general use (selected tabs, buttons, etc)
    -   Icons should now be shared between the different data panels and slideout
    -   Added blue color to markdown and code cell buttons, embiggened their icon
    -   Removed superfluous separator line from the top of side panels
    -   Javascript files are now compiled, minified, and tagged with a hash versioning during deployment - the browser should download only one substantial file instead of nearly 100 (!) smallish ones
    -   Cleaned out (commented out) old Javascript widgets that are not necessary for the February release
    -   Added test script for the backend shutdown command to verify it's only possible for an authenticated user to only shut down their own narrative
    -   Added improvements to suggested next steps functionality - now it should pull from the method store instead of being hard-coded
    -   Added custom icons for several datatypes

**Bugfixes**

-   JIRA NAR-586 - fixed error with quotation marks not being used correctly in App info boxes, and links not being rendered properly
-   Fixed several font mismatch issues - in kernel menu, new/copy narrative buttons, error buttons
-   Fixed logic error that led to log proxy causing the CPU to spin
-   Only show job queue position if > 0
-   JIRA KBASE-1304 - fixed race condition that would prevent certain output cells from appearing in apps properly when restarted without saving the output
-   Re-added ability to run the narrative_shutdown command from external hosts

### Version 0.4.9 - 1/30/2015

**Changes**

-   Added some missing metagenome viewer widgets.
-   Updated all JS client code to their most recent compiled versions.
-   Updated Python Narrative Method Store client.
-   Improved layout and structure of job error modal.
-   Improved styling for data view/selector buttons
-   Added downloaders for FBA models, paired-end reads, and single-end reads.
-   Added a 'Copy Narrative' button to narrative panel
-   Added a friendly and potentially helpful message for narrative fatal errors.

**Bugfixes**

-   JIRA NAR-530 - fixed issue with long object names not wrapping in dropdown selectors.
-   JIRA NAR-579 - fixed problem where short-jobs (e.g. viewers) were improperly treated as long-running.
-   JIRA NAR-582, NAR-514 - added better error status checking for job lookups. Now it covers network errors, unauthorized user errors, missing job errors, and generic AWE errors

### Version 0.4.8 - 1/29/2015

**Changes**

-   Fixed issue with input object type for reads ref-lib uploader.
-   Fixed bug with absent red box around long running UJS method
-   Single file download mode was switched off
-   Zip file mode including provenance info was supported for JSON format download
-   Added lots of new icons for data and apps
-   Updated some of the button styles in the data panels

**Bugfixes**

-   Fixed issue with synchronous methods being treated as asynchronous, and not showing any output.

### Version 0.4.7 - 1/28/2015

**Changes**

-   Changed Narrative tutorial link to the new one on staging.kbase.us
-   JIRA NAR-444 - Changed websocket error dialog to something much more user-readable and KBase-appropriate.

### Version 0.4.6 - 1/28/2015

**Changes**

-   Added another separate page when a narrative is not found (not just unauthorized)
-   Added support for single file extraction during download
-   Changed "dna" parameter of plant transcriptome uploader to integer value

**Bugfixes**

-   Fixed issue with deployment script not auto-shutting-down all non-attached instances
-   NAR-500 - completed UJS jobs should stay completed
-   NAR-562 - job deletion should work right, and if a deletion fails, it shouldn't break the jobs panel
-   When a user tries to delete a job, it should always remove that job
-   NAR-484 - long job names should wrap now
-   Fixed more issues with FBA model widgets
-   Fixed boolean properties issues in uploaders

### Version 0.4.5 - 1/28/2015

**Changes**

-   Changed endpoint URLs for transform service and job service
-   Added better error page when a narrative is either not found or unauthorized
-   Made several adjustments to communities visualization widgets

**Bugfixes**

-   Fixed state checking for long-running job registered with the UJS
-   Fixed issue where FBA service can return unparseable results
-   Fixed various problems with FBA model visualization widgets

### Version 0.4.4 - 1/27/2015

**Changes**

-   Updated deployment script to auto-init/update submodules and clear out old versions of provisioned (but unattached) containers,
-   Updates to metagenome widgets to prevent crashes.

**Bugfixes**

-   JIRA NAR-541 - fixed problem with missing datatables header images
-   Removed (again?) a dead pointer to a deprecated/moved javascript file.

### Version 0.4.3 - 1/27/2015

**Changes**

-   Updated Transform endpoint to the production version
-   Updated Gene Domains endpoint to the production version
-   Added kbaseDomainAnnotation widget
-   Added Media, PhenotypeSet, and PhenotypeSimulationSet widgets
-   Moved downloader panel to a separate widget
-   Updated log testing proxy

**Bugfixes**

-   Fixed issue where some workspace/narrative mappings were lost

### Version 0.4.2 - 1/23/2015

**Changes**

-   JIRA NAR-432 - added little red badge in the Jobs header with the number of running jobs
-   Added support for CSV to PhenotypeSet importer
-   Added support for Media importer
-   Added support for importing FBA Models from CSV or SBML
-   Optional dropdown inputs can now pass no inputs if its spec defaults to an empty string
-   Parameter info mouseover icon only appears if the longer info is different from the short hint

### Version 0.4.1 - 1/23/2015

**Changes**

-   Added link to app man page from app cell
-   Importer for FASTA/FASTQ files was switched to a new version

**Bugfixes**

-   Error modal that appears while trying to import data should be visible now, and not below the page dimmer
-   JIRA NAR-477 - Propagating parameters to multiple steps should work correctly now
-   JIRA NAR-516 - special characters should be properly escaped while searching for data now

### Version 0.4.0 - 1/23/2015

These are significant enough changes - mainly the improved data upload support and (mostly) feature complete data visualization widgets - to add a minor version number.

**Changes**

-   Updated URL of tutorial page
-   Updated user-icon link to go to user profile page instead of globus
-   Added features to Gene Domains visualization widget
-   Updated FBA model widgets
-   The 'Search Data' menu item should make a new browser window
-   Added refresh button to data slideout
-   Added example transcriptome data
-   Updated import UI for all supported types
-   Improved error messages in data panel and data slideout

**Bugfixes**

-   Fixed some problems in create_metagenome_set widget
-   JIRA NAR-465 Fixed problem where workspace id wasn't internally available when it should be
-   JIRA KBASE-1610 Fixed issue with selecting multiple genomes for an input to an app

### Version 0.3.18 - 1/22/2015

**Changes**

-   Added a different FBA model viewer widget
-   Changed communities widgets to properly fetch an auth token

**Bugfixes**

-   JIRA NAR-478 - fixed problem where contig count in genome viewer was incorrect
-   JIRA NAR-487 - plant genomes should be copyable now in data slide out
-   JIRA NAR-441 - corrupted Narratives should be properly handled; deleting a Narrative from a workspace via the API shouldn't break the Narrative loading process

### Version 0.3.17 - 1/22/2015

**Bugfixes**

-   Repaired link to FBA model visualization widgets

### Version 0.3.16 - 1/21/2015

**Changes**

-   Added link to KBase internal status page.
-   Added programmatic access to workspace id.
-   KBase cells can now be collapsed and restored.
-   App and Method cells now have a spinning icon while running.
-   A traceback should now appear (where applicable) in the Jobs panel.
-   Added "next steps" at bottom of app/method

### Version 0.3.15 - 1/21/2015

**Changes**

-   Updated type name for Assembly File transform method
-   Added reset button to App cells (method cells still need fixing)
-   Added widgets for metagenome sets

**Bugfixes**

-   JIRA NAR-418 - fixed issue where job error was cleared on panel refresh.
-   Fixed issue where method panel error state wasn't being activated properly.

### Version 0.3.14 - 1/21/2015

**Changes**

-   Updated server-side Narrative management code to always keep a queue of unattached Narrative containers present. When a user logs on, they already have one ready to connect to.
-   Added visualization widget for microbial community abundance and boxplots.
-   Method details and documentation are visible in a new window now.
-   Added app and method icons for the method panel.
-   Added minimize to app & method panels

### Version 0.3.13 - 1/20/2015

**Changes**

-   Added Transform service client code
-   Exposed transform service as a method
-   Added assembly view widget
-   Added icons for Apps and Methods in panel

**Bugfixes**

-   Now inserts a cell instead of freezing when DnD of data onto empty narrative
-   JIRA NAR-388 - fixed a problem where errors on service invocation weren't being stringified properly before logging
-   Github issue #162 fixed - drag and drop data onto an empty Narrative now doesn't lock up
-   JIRA NAR-402 - saving a Narrative updates the Manage panel
-   JIRA KBASE-1199 - newly registered jobs should show a timestamp
-   KBASE-1210 - (not totally fixed) - debug info for launched methods should show up on the console now.
-   NAR-400, KBASE-1202, KBASE-1192, KBASE-1191 - these were all related to the apps not properly catching errors when an output widget fails to render
-   fixed a case where a typespec references a non-existent viewer

### Version 0.3.12 - 1/20/2015

**Changes**

-   Fixes issue where the Method Gallery overlay panel wouldn't be populated if there were any problematic method/app specs.
-   Added a link to directly submit a JIRA ticket from the pulldown menu.

### Version 0.3.11 - 1/16/2015

**Changes**

-   Running Apps and Methods have a "Cancel" button associated with them. Clicking that will restore the cell to its input state, and cancel (and delete) the running job
-   Deleting App/Method cells now prompts to delete, warning the user that it'll kill any running job (if they've been run before)
-   Deleting jobs now triggers the call to the right back end services to delete the running job itself.
-   Deleting a job from a running cell now unlocks that cell so its inputs can be used again.
-   A dangling job with no associated cell should properly error.
-   A dangling job on the front end that's been deleted on the back should properly error.
-   A job in an error state (not the above, but a runtime error) should now reflect an error on its associated cell (if present)
-   Fixed an error where running a method automatically made an output cell connected to incomplete data.
-   Refactored Jobs panel to only look up jobs that are incomplete (e.g. not 'error', 'completed', 'done', or 'deleted')
-   Toolbars should only appear over IPython cells now (KBase cells have their own menus)
-   Styled app/method control buttons to be closer to the style guide / mockup.
-   Logging of apps and methods is substantially less ugly and made from fewer backslashes.

### Version 0.3.10 - 1/16/2015

**Changes**

-   Narrative panel supports copy/delete/history/revert of narratives.
-   Narrative panel shows apps/methods/description (if exists) for each narrative.
-   Links to LP for genomes and genes were added in Proteome Comparison widget.
-   'Download as JSON' button was added for objects in narrative data list.
-   Links to LP were added for genes in genome viewer.
-   ContigSet viewer was added.
-   Plant genomes were added into public data tab (and GWAS types were removed).
-   Fixed problem where error cells were not being shown properly.
-   Added several widgets to support communities apps and methods.

### Version 0.3.9 - 1/14/2015

**Changes**

-   Restyled menu bar buttons - 'about' button is now under the dropdown menu on the upper left of the screen, removed the global 'delete cell' button (for now!)
-   Restyled code and markdown cell buttons in the lower right corner of the page
-   Added a debug message that appears in the browser's Javascript console whenever an app/method object is sent to the NJS
-   App and Method specs should be globally available to all elements on the page from the method panel
-   Various styling adjustments on the data panel overlay
-   The 'more' button under each app and method in the methods panel should now link to an external manual page

### Version 0.3.8 - 1/13/2015

**Changes**

-   Drag and drop data and data viewer bug fixes.
-   Position of a queued job should now be tracked in the job panel.
-   The Narrative object metadata now tracks the number of each type of cell in that Narrative. Method and App cells are further tracked by their id.

### Version 0.3.7 - 1/12/2015

**Changes**

-   Fix for int, float and array types of input sending to NJS
-   Fix for empty parameter values in import tab
-   Support was added into public data for meta-genomes and 6 types of GWAS
-   Fixed 'Add Data' button in a new Narrative - should properly open the data overlay now
-   Updated layout and styling of Method Gallery overlay to be closer to the mockup

### Version 0.3.6 - 1/9/2015

**Changes**

-   Changed install.sh - now it requires an existing Python virtual environment for installation
-   Removed text/code cell buttons from method panel - they've now migrated to the lower right side of the page.
-   Started restyling various elements to match the new style guide (colors, shadows, etc.)
-   Inserted (better) icons than just letters for data objects
-   Public data tab on side panel was redesigned. Genome mode using search API is now the only supported mode there.
-   Method cell changes
    -   Fixed problem where starting a long-running method would immediately show an output cell with broken results
    -   Fixed problem when submitting a method with numerical value inputs
    -   Fixed problem when submitting a method with multiple possible output types for a single parameter
    -   Fixed problem where method cell parameters were not being properly validated before sending the job
-   Added document that details app failure points
-   Data list supports deleting, renaming, reverting objects

### Version 0.3.5 - 1/7/2015

**Changes**

-   Added link to release notes in 'About' dialog.
-   Removed old links from the Navbar menu.
-   Added separate 'Jobs' tab to side panel.
-   Fixed problem with Job errors overflowing the error modal.
-   Method panel changes
    -   The magnifying glass button should now toggle the search input.
    -   Added a 'type:_objecttype_' filter on methods and apps. This filters by their parameters. E.g. putting 'type:genome' or 'type:KBaseGenomes.Genome' in there will only show methods/apps that have a genome as a parameter.
    -   Added an event that can be fired to auto-filter the methods and apps.
    -   Updated the style to a more 'material' look.
    -   All specs are now fetched at Narrative startup. This will speed up some of the in-page population, but any apps with errors in their specs are no longer displayed in the list.
    -   Removed the '+/-' buttons for expanding the tooltip, replaced with '...'
-   Data list changes
    -   Added a big red '+' button to add more data.
    -   Updated the style to a more 'material' look.
    -   Removed the '+/-' buttons for showing metadata info, replaced with '...'
-   Import tab on GetData side panel allows now to upload genome from GBK file, transcriptomes from Fasta and short reads from Fasta and Fastq
-   Viewers can be open for main data types by drag-n-drop objects from Data panel to narrative
-   States of long running methods calling services are now shown on Job panel and Job panel waits for 'Done' state before show output widget
-   Added a 'debug' viewer to the apps. After starting an app's run, click on the gear menu in the app cell and select 'View Job Submission'. This will both emit the returned kernel messages from that app run into your browser's Javascript console, and it will create and run a code cell that will show you the object that gets set to the Job Service.

### Version 0.3.4

**Changes**

-   Redesign of the Method Gallery panel
-   Adjusted Data Panel slideout to maintain its size across each internal tab
-   Added buttons to the footer in the Data Panel slideout
-   Adjustment to data upload panel behavior.

### Version 0.3.3

**Changes**

-   Long running method calls that produce job ids should now be tracked properly
-   Method cells behave closer to App cells now - once they start running, they're 'locked' if they're a long running job
    -   Long running method cells get a red ring, similar to steps inside an app
    -   The next step is to merge their code bases
-   When a long running method cell finishes (the job gets output and is marked 'done' or something similar), an output cell is generated beneath it
-   Method and app jobs should be properly deleteable again.
-   Added global 'delete cell' button back to the menu bar.
-   Made major styling and functionality changes to the 'import' panel attached to 'data'

### Version 0.3.2

**Changes**

-   Steps toward getting long-running methods (not just apps) working.
-   Modified job panel to consume method jobs
-   Method jobs still do not correctly populate their end results.

### Version 0.3.1

**Changes**

-   Changed some text in the data panel, and what appears in the introductory markdown cell in a new Narrative
-   Fixed an issue with infinite scrolling under the "My Data" and "Public" data tabs

### Version 0.3.0

**Changes**

-   Added Method Gallery for browing methods and apps and viewing information
-   Added a manual Narrative Shutdown button (under the 'about' button)
-   Integrated code cells and IPython kernel management
-   Added prototype Narrative Management panel

### Version 0.2.2

**Changes**

-   Restyled Jobs panel, added better management controls, added ability to see Job error statuses
-   Added first pass at data importer

### Version 0.2.1

**Changes**

-   More improvements to logging - includes more details like user's IP address, Narrative machine, etc.
-   Changed data panel to be able to draw data from all other Narratives and Workspaces
-   Stubs in place for importing data into your Narrative
-   Changed paradigm to one narrative/one workspace for simplicity

### Version 0.2.0

**Changes**

-   Switched to semantic versioning - www.semver.org
-   Began massive changes to the UI
-   Improved logging of events and method/app running
-   Introduced App interface
-   Added a Job management panel for tracking App status
-   Switched to fetching lists of Methods and Apps from a centralized method store

### Release 9/25/2014

**Changes**

-   Fixed a bug that prevented a few Narrative functions from working if the
    user's workspace was empty.

### Release 9/24/2014

**Changes**

-   Updated workspace URL from the Narrative Interface

### Release 8/14/2014

**Changes**

-   Added functionality to Communities services

### Release 8/8/2014

**Changes**

-   Fixed problems with loading page in Safari
-   Added genome comparison widget

**Known Issues**

-   R support is problematic
-   Sharing a Narrative with a running job might break
-   Loading a Narrative with a large amount of data in it might be slow
-   Mathjax support is currently out of sync due to version drift

### Release 8/7/2014

**Changes**

-   Fixed links to landing pages linked to from the Narrative
-   Fixed problem with KBCacheClient not loading properly
-   Adjusted names of some functions (existing widgets might break!)
-   Fixed 502 Bad Gateway error on Narrative provisioning

**Known Issues**

-   Loading page on Narrative provisioning sometimes loops too much in Safari
-   R support is problematic
-   Sharing a Narrative with a running job might break
-   Loading a Narrative with a large amount of data in it might be slow
-   Mathjax support is currently out of sync due to version drift

### Release 8/6/2014

**Changes**

-   Services panel is sorted by service name now
-   Removed old Microbes Service panel
-   Updated Microbes service methods
-   Updates to picrust
-   Added ability to make deprecated services invisible
-   Updates to RNASeq and Jnomics services
-   Updates to plants widget code
-   Visual fixes to how long function names are handed in the Services panel

**Known Issues**

-   R support is problematic
-   Many links to landing pages within the Narrative are broken
-   Sharing a Narrative with a running job might break
-   Loading a Narrative with a large amount of data in it might be slow
-   Mathjax support is currently out of sync due to version drift

### Release 8/5/2014

**Changes**

-   Added a better fix to the "NoneType object has no attribute get_method" error
-   Updated Microbes services code, split services into 4 separate groups
-   Updates to Jnomics
-   Split picrust widget into qiime and picrust
-   Fixes to plant gene table size and heatmap rendering

**Known Issues**

-   Changing Narrative name in the workspace doesn't propagate inside of the Narrative itself (likely won't fix)
-   R support is problematic
-   Many links to landing pages within the Narrative are broken
-   Sharing a Narrative with a running job might break
-   Loading a Narrative with a large amount of data in it might be slow
-   Services panel should be sorted/sortable
-   Narrative creator and current workspace should be visible in the top panel
-   Mathjax support is currently out of sync due to version drift

### Release 8/4/2014

**Changes**

-   Added MathJax.js directly into the repo to combat problems on the back end (this is a temporary fix - we need to install the backend MathJax locally somehow, or update the version)
-   Added a fix where if a call to globusonline fails, the Narrative doesn't initialize properly, leading to broken service panels.
-   Fixed a bug that caused some graphical widgets to time out while loading their script files.
-   Various updates to plants_gwas.py and jnomics.py

### Release 8/1/2014

**Changes**

-   Addressed issue with auth information getting overridden (leading to the 400 HTTP error)
-   Addressed problems that cause the 502 Bad Gateway error
-   Revised names and descriptions on some widgets
-   Added widget to build a genome set from a tree
-   Revised gapfilling and phenotype view widgets
-   Numerous widgets to GWAS and Plant-specific widgets and functionality

**Known Issues**

-   Current version of jquery.datatables is finicky and can create popup errors. These can be safely ignored.
-   Changing Narrative name doesn't properly update Narrative object name in Workspace Browser and vice-versa.
-   R support is occasionally problematic.

### Release 7/30/2014

**Changes**

-   Updated config to make landing page links relative to deployment site
-   Modified provisioning code to address a potential timeout issue (the 502 Bad Gateway error)
-   Adjusted RAST genome loading widget to ignore browser's credentials
-   Updated NCBI genome importer
-   Updated GWAS services endpoints

**Known Issues**

-   Cookie with auth information occasionally gets overwritten with a useless one - logging out and back in will fix this
-   Changing Narrative name doesn't properly update Narrative object name in Workspace Browser and vice-versa.
-   R support is occasionally problematic.

### Release 7/29/2014

**Changes**

-   Updated nav bar to match changes to functional site
-   Updated many KBase functions from all domains (Microbes, Communities, and Plants)
-   Added widgets and functions for viewing SEED functional categories
-   Added a version date-stamp
-   Updated look and feel of many elements
-   Updated authentication and token management to behave better
-   Changed Narrative containers to all be named kbase/narrative:datestamp
-   Updated config.json to reference more deployed services
-   Added an input widget type that includes a hidden, untracked, password field
-   Updated references to registered typed objects from the Workspace
-   Fixed a problem where Services panel might get stuck and hang while loading a large Narrative
-   Updated more HTTP errors to have a sensible error page

**Known Issues**

-   Cookie with auth information occasionally gets overwritten with a useless one - logging out and back in will fix this
-   Unaddressed issues from previous release

### Release 7/22/2014

**Changes**

-   Added widgets and functions for viewing phylogenies

### Release 7/21/2014

**Changes**

-   Updates to Jnomics functions and widgets
-   Updates to Microbes functions and widgets
-   Most errors that were dumped to the browser as ugly stacktraces are now KBase-styled stacktraces that should be slightly more legible.
-   Errors that occur when Narrative saving fails now creates an error modal that communicates the error, instead of just "Autosave Failed!"
-   Deployment of Narrative Docker containers has changed. A base container is built containing most static dependencies (all the apt-get directives, Python and R packages). This container is then updated with the Narrative itself. After building the base container, deployment of subsequent releases should take ~2 minutes.
-   Updated workspace type registry (the kbtypes class) to be up-to-date with the current state of the Workspace.
-   The Narrative should now report unsupported browsers

**Known Issues**

-   Unaddressed issues from previous release

### Release 7/15/2014

**Changes**

-   Created a service endpoint config file to toggle between dev and prod versions of various services
-   Added Jnomics functions and widgets
-   Added more communities functions and widgets
-   Added KBase-command functions and widgets
-   Authentication should work more logically with the rest of the functional site
-   Updated Narrative typespec to support workspace version 0.2.1
-   Updated Narrative to properly access search
-   Addressed a race condition where saving a Narrative before it completely loads might wipe exiting parameter info out of input fields
-   Added directions on how to deploy the entire Narrative/Nginx provisioning stack.
-   We now have a verified SSL Certificate - Safari should work over HTTPS now.
-   Did some CSS adjustment to GUI cells.

**Known Issues**

-   Unaddressed issues remain from previous release
-   R support is occasionally problematic.
-   Changing Narrative name doesn't properly update Narrative object name in Workspace Browser and vice-versa.

### Release 6/20/2014

**Changes**

-   %%inv_run cell magic should now work properly
-   %inv_run magic (line and cell) now translate some convenience commands
    -   %inv_run ls == %inv_ls
    -   %inv_run cwd (or pwd) == %inv_cwd
    -   %inv_run mkdir == %inv_make_directory
    -   %inv_run rmdir == %inv_remove_directory
    -   %inv_run cd == %inv_cd
    -   %inv_run rm == %inv_remove_files
    -   %inv_run mv == %inv_rename_files
-   The menu bar should remain at the top of the page now, instead of being positioned inline with the rest of the narrative document.

**Known Issues**

-   %inv_ls to a directory that doesn't exist will create a generic, not-very-informative error.
-   [NAR-153], [NAR-177] A generic "Autosave failed!" message appears when the narrative fails to save for any reason.
-   [NAR-169] Using Safari through HTTPS will not work with an uncertified SSL credential (which we currently have)
-   [NAR-173] If problems external to the Narrative prevent loading (authentication, Shock or WS downtime), an ugly stacktrace is dumped into the browser instead of a nicely rendered error page.
-   [NAR-180] Copying narratives in the newsfeed can cause errors.
-   [NAR-179] There's a problem that occurs when logged into a narrative for a long time.<|MERGE_RESOLUTION|>--- conflicted
+++ resolved
@@ -5,12 +5,9 @@
 This is built on the Jupyter Notebook v6.0.2 (more notes will follow).
 
 ### Unreleased
-<<<<<<< HEAD
+
+- SCT-3602 - refseq public data tool now searches by lineage as well; for all public data tools: automatically focus the search input; fix paging bug
 - SCT-2914 / PUBLIC-1493 - fix up/down cell movement behavior for unselected cells
-=======
-
-- SCT-3602 - refseq public data tool now searches by lineage as well; for all public data tools: automatically focus the search input; fix paging bug
->>>>>>> e38ffd58
 
 ### Version 4.4.0
 -   No ticket: boatloads of code cleanup and fixes to the unit and internal testing
