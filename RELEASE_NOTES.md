--- conflicted
+++ resolved
@@ -11,11 +11,8 @@
   - selected value wasn't being displayed in view-only version
   - "Loading..." message wasn't displayed while fetching data from a service.
   - Update the dynamic dropdown to support the `exact_match_on` field in app specs.
-<<<<<<< HEAD
+- DATAUP-751 - add link to staging area docs in the upload tour
 - DATAUP-753 - alter the error text for Select input boxes in app cells to be a bit more generalized.
-=======
-- DATAUP-751 - add link to staging area docs in the upload tour
->>>>>>> 29bd471f
 
 Dependency Changes
 - Javascript dependency updates
