--- conflicted
+++ resolved
@@ -5,22 +5,18 @@
 This is built on the Jupyter Notebook v6.0.2 (more notes will follow).
 
 ### Version NEXT
-<<<<<<< HEAD
-- SCT-2778 - convert data slideout, public tab, refseq data source to use searchapi2/rpc api rather than searchapi2/legacy.
-- Enhanced integration testing support to add service, host, browser, screen size support.
-- Changed the "Dashboard" link in hamburger menu to "Narratives" and use the new /narratives path.
-- PTV-1561 - SampleSet viewer fixes to allow AMA features; not complete support for AMA features as GenomeSearchUtil does not yet support AMA.
-=======
 -   No ticket: boatloads of code cleanup and fixes to the unit and internal testing
 -   PTV-1635: fix bug in data slideout tab selection
 -   PTV-1635: fix data and app slideout button and opening behavior
 -   DEVOPS-475: Change dockerfile so that container runs as nobody, without need to setuid for initialization. Enables removing CAP_SETUID from container initialization
+-   PTV-1561 - SampleSet viewer fixes to allow AMA features; not complete support for AMA features as GenomeSearchUtil does not yet support AMA.
+
+
 ### Version 4.3.2
 
 -   SCT-2778 - convert data slideout, public tab, refseq data source to use searchapi2/rpc api rather than searchapi2/legacy.
 -   Enhanced integration testing support to add service, host, browser, screen size support.
 -   Changed the "Dashboard" link in hamburger menu to "Narratives" and use the new /narratives path.
->>>>>>> 8f5ebce3
 
 ### Version 4.3.1
 
