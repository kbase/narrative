# OVERVIEW

The Narrative Interface allows users to craft KBase Narratives using a combination of GUI-based commands, Python and R scripts, and graphical output elements.

This is built on the Jupyter Notebook v6.4.12 and IPython 8.5.0 (more notes will follow).

## Unreleased
<<<<<<< HEAD
- PTV-1810 - address object name display issues in the View Configure tab of app cells.
=======

- UIP-28 - update Google Analytics tags to GA4 properties
- PTV-1878 - fix some failing front end unit tests
- PTV-1877 - "fix" app descriptions to replace the documentation link for the upload / download guide

### Dependency Changes

- Javascript dependency updates
  - dompurify none -> 2.3.8
>>>>>>> a155f272

## Version 5.1.4
- PTV-1234 - add padding to the bottom of the data list so that the bottom-most row can slide up above the add data button and show its ellipsis icon.
- PTV-1793 - fix problem where users could sometimes not enter spaces in bulk import cells.

Dependency Changes
- Github Actions
  - actions/checkout v2 -> v3
  - actions/setup-node v2 -> v3
  - codecov/codecov-action v2 -> v3
  - docker/setup-qemu-action v1 -> v2
  - docker/setup-buildx-action v1 -> v2
  - docker/login-action v1 -> v2
  - docker/build-push-action v2 -> v3

- Python dependency updates
  - beautifulsoup4 4.11.1 -> 4.12.0
  - black 22.8.0 -> 23.3.0
  - coverage 6.4.4 -> 7.2.2
  - cryptography 38.0.1 -> 40.0.1
  - flake8 3.8.4 -> 6.0.0
  - idna 3.3 -> 3.4
  - jupyter-console 6.4.3 -> 6.6.3
  - markupsafe 2.0.1 -> 2.1.2
  - pygments 2.13.0 -> 2.14.0
  - pymongo 4.1.0 -> 4.3.3
  - pyopenssl 22.0.0 -> 23.1.1
  - pytest 7.0.1 -> 7.2.2
  - pytest-cov 3.0.0 -> 4.0.0
  - requests 2.28.1 -> 2.28.2
  - terminado 0.12.1 -> 0.17.1

- Javascript dependency updates
  - @wdio/browserstack-service 7.20.1 -> 8.3.9
  - @wdio/cli 7.25.0 -> 8.3.9
  - @wdio/local-runner 7.25.0 -> 8.3.9
  - @wdio/mocha-framework 7.20.0 -> 8.3.0
  - @wdio/selenium-standalone-service 7.19.5 -> 8.3.2
  - @wdio/spec-reporter 7.25.0 -> 8.6.8
  - chromedriver 105.0.0 -> 110.0.0
  - commander 9.3.0 -> 10.0.0
  - cssnano 5.1.13 -> 6.0.0
  - eslint 8.16.0 -> 8.34.0
  - grunt-shell 3.0.1 -> 4.0.0
  - husky 7.0.4 -> 8.0.3
  - jasmine-core 4.4.0 -> 4.6.0
  - karma-jasmine 5.0.1 -> 5.1.0
  - plotly.js-dist-min 1.50.0 -> 2.18.0
  - postcss-scss 4.0.4 -> 4.0.6
  - puppeteer 18.0.5 -> 19.8.2
  - requirejs-domready 2.0.1 -> 2.0.3
  - sass 1.55.0 -> 1.60.0
  - selenium-standalone 8.2.0 -> 8.3.0
  - selenium-webdriver 4.4.0 -> 4.8.0
  - wdio-chromedriver-service 7.3.2 -> 8.1.1
  - webdriverio 7.20.1 -> 8.3.9

## Version 5.1.3
- PTV-1620 - fix problem with Expression Pairwise Correlation creating or displaying large heatmaps and freezing or crashing browser
- PTV-1514 - sanitized HTML being used for app input tooltips

Dependency Changes
- Python dependency updates
  - black >=20.8b1 -> 22.8.0
  - coverage 6.2 -> 6.4.4
  - cryptography 37.0.4 -> 38.0.1
  - flake8 3.8.4 -> 5.0.4
  - jinja2 3.0.3 -> 3.1.2
  - jupyter-console 6.4.3 -> 6.4.4
  - pygments 2.12.0 -> 2.13.0
  - requests 2.27.1 -> 2.28.1
- Javascript dependency updates
  - @wdio/cli 7.19.6 -> 7.25.0
  - @wdio/local-runner 7.19.5 -> 7.25.0
  - @wdio/spec-reporter 7.19.5 -> 7.25.0
  - bootstrap 3.3.7 -> 3.4.1
  - bootstrap-slider 10.6.2 -> 11.0.2
  - chrome-launcher 0.14.2 -> 0.15.1
  - chromedriver ^101.0.0 -> ^105.0.0
  - cssnano 5.1.7 -> 5.1.13
  - jasmine-core 4.1.0 -> 4.3.0
  - jquery-ui 1.13.1 -> 1.13.2
  - karma-jasmine-html-reporter 1.7.0 -> 2.0.0
  - postcss-cli 9.1.0 -> 10.0.0
  - prettier 2.4.1 -> 2.7.1
  - puppeteer 13.7.0 -> 18.0.5
  - require-css 0.1.8 -> 0.1.10
  - sass 1.51.0 -> 1.55.0
  - selenium-standalone 8.1.1 -> 8.2.0
  - selenium-webdriver 4.1.2 -> 4.4.0
  - terser 5.13.1 -> 5.15.0
  - underscore 1.13.3 -> 1.13.6

Removed dependencies
**note** a number of these were removed from the narrative, but left in the narrative base image. The `requirements.txt` in this repo is intended for those packages required for the narrative to run. Any other packages, including scientific programming ones, useful for either KBase Apps or other manual use in Narrative code cells are included in the narrative base image (see [narrative-base-image](https://github.com/kbase/narrative-base-image) for more details). Also note that most of these are duplicated and included in that image - these are still necessary for narrative functionality when installed locally (i.e. not in a Docker image), so they're left in.
  - plotly - not necessary for core narrative functionality, moved to narrative base image
  - semantic_version -- removed, wasn't used effectively, and removed the need for it
  - sklearn - still included, installed manually alongside clustergrammer in the install script, so the requirements.txt was removed
  - sympy - not necessary for core narrative functionality, moved to narrative base image

### Version 5.1.2
- PTV-1823 - fixed problem where text input fields for apps were displaying incorrect data on reload
- DATAUP-778 - fixed bug where xsvGenerator would not run if the paramDisplay value was not present
- updated data icon coloring scheme
- refactored narrative Docker image management (see new [narrative-base-image](https://github.com/kbase/narrative-base-image) repo)

### Version 5.1.1
- PTV-1798 - fixed issue where invalid component ID was causing data list not to load properly
- DATAUP-762 - fixed bug where previously run cells were showing errors in the View Configure tab
- DATAUP-763 - fixed an issue where data type icons in the bulk import cell during a run would always show an error, saying that the cell is not ready to run, when it is clearly running.

Dependency Changes
- Python dependency updates
  - cryptography: 36.0.2 -> 37.0.4
  - markupsafe: 2.1.1 -> 2.0.1
  - plotly: 5.7.0 -> 5.9.0
  - rsa: 4.8 -> 4.9
  - semantic_version: 2.9.0 -> 2.10.0

### Version 5.1.0
- PTV-1783 - fixed issue where the previous object revert option was unavailable
- DATAUP-639 - fix problems with dynamic dropdown app cell input
  - selected value wasn't being displayed properly after a page reload or cell refresh
  - selected value wasn't being displayed in view-only version
  - "Loading..." message wasn't displayed while fetching data from a service.
  - Update the dynamic dropdown to support the `exact_match_on` field in app specs.
  - Add a copy button to the dynamic dropdown - this will copy the most relevant text from the dropdown to the clipboard.
    - For dropdowns with an `exact_match_on` field, this will copy the contents of that field (e.g. for those that present taxonomy ids for a species, this copies just the scientific name)
    - For dropdowns that go against the FTP staging area, this copies the file name and path.
    - For other dropdowns, this copies the formatted text
- DATAUP-751 - add link to staging area docs in the upload tour
- DATAUP-753 - alter the error text for Select input boxes in app cells to be a bit more generalized.
- DATAUP-756 - add a copy button for other, non-dynamic dropdowns. This copies the displayed text to the clipboard.

Dependency Changes
- Javascript dependency updates
  - @wdio/browserstack-service: 7.16.16 -> 7.19.7
  - @wdio/cli: 7.16.16 -> 7.19.6
  - @wdio/local-runner: 7.16.6 -> 7.19.3
  - @wdio/mocha-framework: 7.16.15 -> 7.20.0
  - @wdio/selenium-standalone-service: 7.16.16 -> 7.19.1
  - @wdio/spec-reporter: 7.16.14 -> 7.19.1
  - autoprefixer: 10.2.6 -> 10.4.5
  - commander: 9.0.0 -> 9.3.0
  - chromedriver: 100.0.0 -> 101.0.0
  - corejs-typeahead: 1.6.1 -> 1.3.1
  - datatables.net: 1.11.3 -> 1.12.1
  - datatables.net-bs 1.11.5 -> 1.12.1
  - datatables.net-buttons-bs: 1.4.2 -> 2.2.3
  - ejs: 3.1.6 -> 3.1.7
  - eslint: 8.14.0 -> 8.16.0
  - grunt: 1.4.1 -> 1.5.3
  - grunt-contrib-concat: 1.0.1 -> 2.1.0
  - handlebars: 4.0.5 -> 4.7.7
  - jasmine-core: 4.0.0 -> 4.1.0
  - jquery-nearest: 1.3.1 -> 1.4.0
  - jquery-ui: 1.12.1 -> 1.13.1
  - js-yaml: 3.3.1 -> 3.14.1
  - karma-jasmine: 4.0.1 -> 5.0.1
  - karma-jasmine-matchers: 4.0.2 -> 5.0.0
  - postcss-remove-comments: 5.0.1 -> 5.1.2
  - postcss-cli: 8.3.1 -> 9.1.0
  - postcss-scss: 3.0.5 -> 4.0.4
  - pure-uuid: 1.4.2 -> 1.6.2
  - sass: 1.34.1 -> 1.51.0
  - selenium-standalone: 8.0.9 -> 8.0.10
  - selenium-webdriver: 4.1.1 -> 4.1.2
  - spark-md5: 3.0.0 -> 3.0.2
  - underscore: 1.8.3 -> 1.13.3
  - webdriverio: 7.16.16 -> 7.19.7

- Python dependency updates
  - beautifulsoup4: 4.8.1 -> 4.11.1
  - cryptography: 3.3.2 -> 36.0.2
  - html5lib: 1.0.1 -> 1.1
  - idna: 2.8 -> 3.3
  - jinja2: 3.1.1 -> 3.0.3
  - plotly: 5.6.0 -> 5.7.0
  - pygments: 2.11.2 -> 2.12.0
  - jupyter-console: 6.0.0 -> 6.4.3
  - jsonschema: 4.4.0 -> 3.2.0
  - pymongo: 4.1.0 -> 4.1.1
  - pyopenssl: 19.0.0 -> 22.0.0
  - setuptools: 62.0.0 -> 62.1.0

### Version 5.0.3
- DATAUP-641
  - Adds custom error messages when app cell dropdown menu inputs are incorrect in various different ways.
  - Adds custom error messages when app cell checkboxes are initialized with non binary data (should only happen with a bulk import cell from a spreadsheet file)
  - Adds custom error messages when app cell numeric inputs are initialized with non-numeric data.
- PTV-1765 - Fix Pangenome viewer; wasn't able to get an object ref
- DATAUP-643 - Adds a warning to the top of a bulk import cell when attempting to use multiple distinct non-file and non-output parameter values. E.g. different assembly types for multiple rows of an assembly uploader spreadsheet.
- SCT-3162 - Fix download buttons in Data panel widget so that full UPA (with object version) is sent to the downloader app.
- DATAUP-525 - Fix the "show advanced" button in bulk import cells to properly toggle its label when clicked.
- DATAUP-642 - Adds an error message to the bulk import advanced parameters header when closed.
- DATAUP-737 - Overhaul of GitHub Actions to move to using official Docker actions for building, tagging, and uploading images. Move python module installation out of Dockerfile and into the requirements.txt.

Dependency Changes
- Python dependency updates
  - coverage: 5.5 -> 6.2
  - cryptography: 2.7 -> 3.3.2
  - decorator: 5.0.9 -> 5.1.1
  - jinja2: 3.0.1 -> 3.1.1
  - jsonschema: 3.2.0 -> 4.4.0
  - markupsafe: 2.0.1 -> 2.1.1
  - pillow: 8.3.2 -> 8.4.0
  - plotly: 5.3.1 -> 5.6.0
  - pygments: 2.10.0 -> 2.11.2
  - pymongo: 3.12.0 -> 4.1.0
  - pytest-cov: 2.12.1 -> 3.0.0
  - pyyaml: 5.4.1 -> 6.0
  - requests: 2.26.0 -> 2.27.1
  - rsa: 4.7.2 -> 4.8
  - semantic_version: 2.8.5 -> 2.9.0
  - setuptools: 57.4.0 -> 62.0.0
  - sympy: 1.8 -> 1.10.1
  - terminado: 0.11.1 -> 0.13.3

### Version 5.0.2
- SAM-73 - Extends the ability to use app params as arguments for dynamic dropdown calls to inputs that are part of a struct or sequence.
- DATAUP-696 - Prevent import specifications from being imported with either unknown data types, or data types not currently registered as using the bulk import cell.
- DATAUP-715 - Adds scrollbars to the configure and results tab of the bulk import cell.
- Fixed an error where Narrative names didn't always render properly in the Narratives panel.
- Fixed an error where Narrative names didn't always render properly in the data slideout.

### Version 5.0.1
- SAM-73 - Updated DynamicDropdownInput to have access to full list of other app parameters when user selects dropdown. If an app developer specified to use a certain value from a different field, the field as it currently exists will be used as a parameter.
- Updated AppParamsWidget to return all current values from `get-parameters` if no specific value was specified, allowing to see all current parameter values without having to know their names.
- DATAUP-570 - Only use the Narrative configuration to set available import types in the Import area dropdowns
- DATAUP-577 - Sanitize suggested output object names for bulk import jobs so they follow the rules
- PTV-1717 - fix landing page links for modeling widgets
- PTV-1726 - address issue where the "Narrative updated in another session" would appear with no other session open

### Version 5.0.0
This new major version of the KBase Narrative Interface introduces a way to import data from your data staging area in large batches using a single Bulk Import cell. See more details about the new workflows here: [Bulk Import Guide](https://docs.kbase.us/data/upload-download-guide/bulk-import-guide)

There are also a ton of other updates and changes to both the Narrative interface (in various small and not-so-small ways) and to how the Narrative software will be developed going forward.

The following is a high level list of changes, with matching JIRA tickets where appropriate. As always, all Narrative work is done on Github and is available for view and discussion there.

Code Changes
- Built an entirely new Bulk Import cell type that runs a batch of Import jobs all at once.
- Objects that can be imported in bulk are:
  - SRA reads
  - Interleaved FASTQ reads
  - Non-interleaved FASTQ reads
  - Read Assemblies
  - GFF metagenomes
  - Genbank genomes
- Redesigned the Data Import Tab
  - It now suggests object upload type based on file suffix.
  - Files are now selected for import by clicking a checkbox (or selecting a type), then clicking “Import Selected”
  - The Import Tab file browser has been improved and remembers selections more consistently
  - The Import Tab styling has been made more internally consistent.
- DATAUP-225 - Styles and color usage have been normalized in many places in the app cell and bulk import cell
- DATAUP-329 - Standardized the use of select boxes in various inputs for the app cell and bulk import cell
- Remove app info dialog option - superseded by the “Info” tab on all app cells
- DATAUP-263 - Fix bug where app cells can get stuck in the “Sending…” phase
- SAM-40 - Add Name/ID column to SampleSet viewer
- DATAUP-651 - Update Data Import tab help tour to include new features.

Development Changes
- UIP-3 - Made the migration away from Bower to using only NPM for Javascript package management. Mostly, the same versions were kept, though some were unavoidably changed
  - seiyria-bootstrap-slider 10.6.2 -> bootstrap-slider 10.6.2 (renamed on npm)
  - plotly.js v1.5.1 -> plotly.js-dist-min v1.50.0 (1.5.1 unavailable)
  - requirejs-plugins 1.0.3 -> 1.0.2 (which is on npm)
  - requirejs-text 2.0.14 -> requirejs/text 2.0.16 (renamed on npm)
  - kbase-ui-plugin-catalog 1.2.14 -> kbase-ui-plugin-catalog 2.2.5 (requires a package.json)
  - Datatables got modified as it was out of date, and there were multiple versions being assembled at once. Now, there's:
    - `datatables` as a package is obsolete, and supplanted by `datatables.net` (i.e., we shouldn't have both). Updated from 1.10.9 -> 1.11.3
    - supporting modules (`datatables.net-bs`, `datatables.net-buttons-bs`) are the same
DATAUP-246 - migrate from CSS to using SASS throughout the Narrative, making use of [BEM notation](http://getbem.com/introduction/) for element styling
DATAUP-62 - designed and implemented simple coding standards and git workflow for the Narrative repo
DATAUP-71 - added automated linting and code quality tools to the Narrative repo


### Version 4.6.0
Code changes
- DATAUP-599 - Adjusted the kernel code and tests to account for a Workspace service update.
- PTV-1703 - Fix DifferentialExpressionSet and DifferentialExpressionMatrixSet viewers
- SCT-3088 - Add Narrative Outline View. Allows scrolling through a minimal view of Narrative cells more quickly.

Dependency Changes
- Python dependency updates
  - pillow 8.3.1 -> 8.3.2
  - plotly 5.1.0 -> 5.3.1
  - pygments 2.9.0 -> 2.10.0
  - pytest 6.2.4 -> 6.2.5
  - terminado 0.10.1 -> 0.11.1
- Javascript dependency updates
  - @wdio/browserstack-service 7.9.1 -> 7.11.1
  - @wdio/cli 7.9.1 -> 7.11.1
  - @wdio/local-runner 7.9.1 -> 7.11.1
  - @wdio/mocha-framework 7.9.1 -> 7.11.1
  - @wdio/selenium-standalone-service 7.7.7 -> 7.10.1
  - @wdio/spec-reporter 7.9.0 -> 7.10.1
  - chromedriver 92.0.1 -> 93.0.1
  - husky 7.0.1 -> 7.0.2
  - jasmine-core 3.8.0 -> 3.9.0
  - msw 0.34.0 -> 0.35.0
  - puppeteer 10.1.0 -> 10.4.0
  - terser 5.7.1 -> 5.7.2
  - webdriverio 7.9.1 -> 7.11.1
- Javascript dependency additions
  - expect-webdriverio 3.1.4

### Version 4.5.0
- PTV-1561 - SampleSet viewer fixes to allow AMA features; not complete support for AMA features as GenomeSearchUtil does not yet support AMA.
- SCT-3100 - Improve SampleSet viewer; add improved JSON-RPC 1.1 client and associatedKBase service client; add msw (Mock Service Worker) support;
- SCT-3084 - Fixed broken (non-functional) search in the data panel
- SCT-3602 - refseq public data tool now searches by lineage as well; for all public data tools: automatically focus the search input; fix paging bug.
- No ticket - migrate from `nosetests` to `pytest` for testing the Python stack.
- Python dependency updates
  - bokeh 2.3.2 -> 2.3.3
  - pillow 8.2.0 -> 8.3.1
  - plotly 4.14.3 -> 5.1.0
  - pymongo 3.11.4 -> 3.12.0
  - pytest 6.2.3. -> 6.2.4
  - pytest-cov 2.11.1 -> 2.12.1
  - requests 2.25.1 -> 2.26.0
  - setuptools 57.0.0 -> 57.4.0
- Javascript dependency updates
  - @types/puppeteer 5.0.0 -> 5.4.4
  - @wdio/browserstack-service 7.7.3 -> 7.9.0
  - @wdio/cli 7.7.3 -> 7.9.0
  - @wdio/local-runner 7.7.3 -> 7.9.0
  - @wdio/mocha-framework 7.7.3 -> 7.9.0
  - @wdio/selenium-standalone-service 7.7.3 -> 7.7.4
  - @wdio/spec-reporter 7.7.7 -> 7.9.0
  - chromedriver 91.0.0 -> 91.0.1
  - eslint 7.28.0 -> 7.32.0
  - husky 6.0.0 -> 7.0.1
  - karma 6.3.3. -> 6.3.4
  - puppeteer 10.0.0 -> 10.1.0
  - selenium-standalone 6.23.0 -> 7.1.0
  - terser 5.7.0 -> 5.7.1
  - wdio-chromedriver-service 7.1.0 -> 7.1.1
  - webdriverio 7.7.3 -> 7.9.1

### Version 4.4.0
-   No ticket: boatloads of code cleanup and fixes to the unit and internal testing
-   PTV-1635: fix bug in data slideout tab selection
-   PTV-1635: fix data and app slideout button and opening behavior
-   DEVOPS-475: Change dockerfile so that container runs as nobody, without need to setuid for initialization. Enables removing CAP_SETUID from container initialization
-   SCT-2935 - fix refseq public data search behavior to properly restrict the search with multiple terms
-   SCT-3038 - refseq public data search now includes genome_id and source_id

### Version 4.3.2
-   SCT-2778 - convert data slideout, public tab, refseq data source to use searchapi2/rpc api rather than searchapi2/legacy.
-   Enhanced integration testing support to add service, host, browser, screen size support.
-   Changed the "Dashboard" link in hamburger menu to "Narratives" and use the new /narratives path.

### Version 4.3.1
-   Fixed problem where code cells could forget their toggled state after saving.
-   Fixed setting up local authentication for developers.
-   DATAUP-69 - added a pull request template to the narrative repo.
-   DATAUP-120 - improve testing documentation
-   DATAUP-164, DATAUP-165 - add automatic linting configuration with flake8 and black for the Python layer.
-   DATAUP-176 - refactored the startup process to be more robust with respect to kernel activity.
-   DATAUP-178 - changed "Add Data" and "+" icon color in the data panel.
-   DATAUP-187 - repositioned Globus link in the staging area.
-   DATAUP-188, DATAUP-228 - adds text and refresh button to the staging area, and stabilized the trash can icon.
-   DATAUP-197 - fixed problem where canceling an app cell could cause it to freeze.
-   DATAUP-204 - made folder names clickable in the staging area.
-   DATAUP-210 - adds a "file too large" error to the staging area when a file is too large to upload.
-   DATAUP-213 - added a "clear all" button that removes all staging area errors.
-   DATAUP-246 - dramatic cleanup and refactor done globally throughout the Narrative stylesheets.
-   DATAUP-266 - fixed a problem where the staging area didn't automatically refresh when a file finishes uploading.
-   DATAUP-301 - fixed a problem where the staging area rendered twice in a row on page load.

### Version 4.3.0
- SCT-2664 - Show the app cell status when in a collapsed state.
- Added an "Info" tab to all app cells with app information.
- Updated links to new KBase home page and docs site.
- Fixed an uploader issue where uploads taking longer than 30 seconds would fail.
- (Trigger release via labels)

### Version 4.2.1

-   Address problems with SampleSet / AMA Viewer widget.
-   SCT-1822 - fix problems with drag and drop data upload failing for more than 100 files (updated the Dropzone widget to version 5.7.0)
-   Updated Globus endpoint to point to the newer Globusconnect server.
-   Updated tons of dependencies. Thanks Jason Fillman!

### Version 4.2.0

-   Updated the Narrative interface to connect to the remade Execution Engine.
-   Updated the Narrative interface to streamline events and cookies connected to the Traefik update.
-   Fixed an issue where job log browser state (running, stopped, scrolling) could cross browser sessions.
-   Added a viewer for the SampleSet object.
-   PTV-1446 - fix bug preventing KBaseFeatureValues viewer apps from working and displaying data

### Version 4.1.2

-   Improve display of job logs.
-   Prevent App cell elements from overflowing the page.
-   Job status is now inaccessible before a job enters the queue.

### Version 4.1.1

-   Fix sort order in Narratives panel - should be by most recently saved.
-   Add better error support in data staging uploader - if an upload directory is not available, you should be able to return to the root directory without trouble.

### Version 4.1.0

-   Introduce Static Narratives, available under the Share menu. First release!

### Version 4.0.0

-   Update various software packages
    -   Python to 3.6.9
    -   Jupyter Notebook to 6.0.2
    -   IPython to 7.9.0

### Version 3.11.4

-   Add Annotated Metagenome Assembly viewer widget
-   PTV-1214 - Fix Binned Contig Viewer labels
-   PTV-1341 - Fix column and row labeling in GenomeComparison viewer
-   Improve functionality and options for dynamic dropdowns in apps.

### Version 3.11.3

-   PTV-1308 - Fix problem where users with a Globus account that's not linked to KBase will see an error when trying to access the Globus interface through the upload area.
-   Add GFF Metagenome object upload type.

### Version 3.11.2

-   Improve load times for the Data Panel and the browser in the data slideout (the "My Data" and "Shared with Me" tabs).
-   Set the Narratives tab to lazy load.
-   #1487 - fixed typo in genome feature viewer.
-   Updated data import tutorial for some clarity.
-   Changed Pangenome viewer field names for clarity and consistency.

### Version 3.11.1

-   Add internal information for users who came to the site from a Google ad click.
-   Improve load time of the App Panel.
-   Fix a bug where jobs canceled in the non-Narrative job browser would cause issues with the corresponding App Cell.

### Version 3.11.0

-   Add an option to share a Narrative with an organization as well as people.
-   SCT-1783 - Reduce the number of network calls to the auth service on startup.
-   SCT-1785 - Reduce the number of network calls to the Catalog/NMS services on startup.
-   SCT-1793 - Lazy-load reports (i.e. if they're not in the brower viewport, don't load them).
-   Fix an issue with nested subdata inputs into apps not being accessible as expected.
-   Removed a bunch of dead code, including the older "service" modules, that haven't been in use for a few years.

### Version 3.10.1

-   Fixed a critical bug where users with write access to a Narrative (but not share access) were unable to save changes to a Narrative or run Apps.

### Version 3.10.0

-   Fix tooltip for long object names in the data panel.
-   Add ability to prefix a part of path_to_subdata with WSREF to list options from other objects.
-   SCT-1602 - Add new URL options - /narrative/12345 will find the narrative in workspace 12345 (older URLs like /narrative/ws.12345.obj.1 still work).
-   Fix problem where jobs were not being properly started with an agent token (i.e. weren't guaranteed to have a week-long authentication token).
-   Improved error handling and display when a Narrative doesn't exist or a user doesn't have permission to see it.
-   Add functionality to request access to a Narrative instead of throwing a "not allowed" error.

### Version 3.9.1

-   SCT-1509 - Ensure access permissions to Globus before redirecting a user there from the Import area.

### Version 3.9.0

-   Fix security vulnerability with rendering some user info.
-   SCT-1547 - Add a download endpoint to the staging service, so a user can now download files directly from the FTP stagin area.
-   SCT-1496 - Add functionality for downloading data from the data panel to the FTP Staging area.
-   SCT-1526 - Create a code cell generator as an app output.

### Version 3.8.3

-   SCT-1253 - Replace old RNA-Seq data viewers.
-   SCT-1393 - Fix "Objects Created" links in app outputs.
-   SCT-1370 - Give instructions to users on how to link their account to Globus for uploading data.
-   SCT-1395 - Convert object ref and ids to common names for downloading.
-   Add viewers and support for generic data types.
-   Fix RNA-Seq data viewers, including Feature Clusters.

### Version 3.8.2

-   Add the clustergrammer_widget
-   SCT-1219 - Fix the app cell so it shows an error if an app has multiple outputs, and they're given the same name.
-   Add numpy, scipy, scikit-learn to the base Docker image

### Version 3.8.1

-   SCT-1261 - Changed the 'outdated app' warning to a small icon with a popover text.
-   SCT-886 - Added a default viewer for typed objects that don't have an actual viewer associated with them.
-   Added a test-mode viewer for a new matrix type.
-   SCT-1253 - fixed bugs in how assembly and reads typed objects get viewed - their numbers of reads weren't being presented properly.
-   SCT-1210 - Module-level (not just type) spec files are available for determining object viewers.
-   SCT-1234 - Introduces the clustergrammer Jupyter Notebook widget.
-   SCT-1206 - fixes a cell error that can occur if an app doesn't produce any output objects (including reports).
-   Introduces a new build and deployment strategy.
-   Updates the versions of numpy and pandas so they should work again.

### Version 3.8.0

-   Generalized updates to support viewing the new version of the genome data type.
-   SCT-500 - Fix DomainAnnotation viewer widget.
-   SCT-380 - Updates to the RNA-Seq Volcano plot viewer.
-   KBASE-1916 - Fix data type descriptions in the Example tab of the data slideout.
-   SCT-923 - Improve Mycocosm public data search.
-   SCT-930 - Add a "show report" button to objects in the data panel.
-   Reformat and generalize the job logs for both the App Cell and standalone job log viewer widget.
-   Migrate unit tests to use HeadlessChrome and (optionally) Firefox.
-   Refactor Public Data in the Data Slideout to make use of the new KBase Search API.
-   Display a warning if a typed object has no viewer associated with it.
-   SCT-901 - enhance expression matrix viewer.
-   Add ConditionSet viewer.
-   SCT-1082 - fix regressions in Public Data tab.
-   Fix regression in feature set viewer caused by SCT-762.

### Version 3.7.2

-   SCT-908 - Fix formatting issues with heatmaps.
-   SCT-875 - Accept poorly formatted input data into the RNA-Seq data heatmap viewers.
-   SCT-878 - Deal with very large heatmaps so that they get downloaded instead of displayed inline, otherwise allow it to grow to some proper size and embed it in a scroll panel.
-   SCT-875 - Fix labels on heatmaps under certain data conditions.
-   SCT-809 - Fix configuration view mode when there are deeply nested parameters, especially lists of grouped parameters containing a subdata param.
-   SCT-866 - Improve side panel behavior in view-only mode; stretch data panel to full height.
-   SCT-821 - Add "info" item to view cell menu, also some other cleanup for viewer cells.
-   SCT-762 - Convert the Feature set viewer to use a dynamic service to fetch feature data.
-   SCT-657 - Narrative Public Data search now uses new Search API to find KBase data.
    -   Due to the nature of the Search API, this also changes the interface to require the user to press "enter" to do a search, instead of as-you-type.
    -   Changes the layout of the retrieved items from searching.
-   SCT-804 - General updates to fix a compilation problem with FeatureValues data widgets.
-   SCT-698 - Redo the narrative build so that it uses Conda for installs of R, Python and Jupyter. This updates
    the versions to current levels, fixing numpy and pandas incompatibilities

### Version 3.7.1

-   SCT-793, SCT-496 - Fix version of upstream dependency "file-saver" to 1.3.4; an upstream update had broken and taken down the Pangenome viewer and others.
-   SCT-104 Convert the narrative container to new CI/CD model based on dockerize+environment variables for startup config

### Version 3.7.0

-   Update Jupyter Notebook to 5.4.1 with a few KBase adjustments
    -   Prevent Jupyter favicon from overriding ours at various points.
    -   Use local version of Font Awesome.
    -   Use local version of Glyphicons font pack (for Datatables-based widgets).
    -   Use Bootstrap version 3.3.7
-   Update ipywidgets to 7.2.1
-   SCT-559 - Fix ugly race condition that could prevent app cells from being properly rendered when loading an existing Narrative.
-   Re-enable security measure that prevents Markdown cells from rendering JavaScript. We're about a year past the point when that was necessary.
-   SCT-628 - adds a viewer for the CompoundSet object.
-     - Tornado dependency to 5.0.0
-   SCT-637 - adds a warning to the loading section if there's an extreme delay (20 seconds) in between loading individual steps.
-   SCT-690 - truncate long Narrative names, show the whole thing on mouseover.
-   SCT-590 - add cache busting to the public data mapping lookup. No more force-refreshing!
-   SCT-706 - fix problem where space characters were sometimes ignored in the app panel search.
-   Remove old Import tab, remove (New) tag and warning from new Import tab.

### Version 3.6.3

-   SCT-585 add folder drag and drop upload to the Import area.
-   Remove old link to Search from the Narrative hamburger menu.
-   Relabel public data referencing fungal genomes.

### Version 3.6.2

-   Fix problem preventing read-only Narratives from loading.
-   SCT-581 fix failure when reloading tabs in the data staging panel.
-   SCT-582 reconcile labels and order of App Panel with Catalog.

### Version 3.6.1

-   SCT-533 - Remove the accidental test uploader that crept into production.
-   SCT-516 - Set staging panel to auto-refresh after various updates.
-   SCT-531 - Updated App Panel to have the same category names as the external App Catalog.
-   Added fungal genomes as a Public Data option.
-   Added Phytozome plant genomes as a Public Data option.
-   Repaired somewhat broken Doman Annotation viewer.
-   Text fixes to Import Tab tour.

### Version 3.6.0

-   SCT-400 - Deprecates the old Import panel, change text from "Staging (beta)" -> "Import (new)"
-   SCT-417
    -   All older Import functionality should now be available in the new Import panel.
    -   Adds a link to create an app for uploading from a public URL into the staging area.
    -   Cleans up unclear text in the new Import panel.
    -   Adds new (hopefully informative) steps to the Import panel tour.
    -   Move the 'decompress file' button so it should always be visible for archives.
-   PTV-225 - Add more icon clarity to the data sorting options.
-   PTV-886 - Restore missing scrollbar in the Narratives panel.
-   KBASE-5410 - Improve job log viewer, add different.
-   SCT-291 - Initial addition of tools for programmatically accessing the FTP file staging area.
-   SCT-405 - Custom compounds will now display properly in the media viewer.
-   KBASE-5417 - Fix long strings not wrapping correctly when showing object metadata in the Data panel.

### Version 3.5.2

-   PTV-682 - Fix problem with rendering a Pangenome widget in a copied Narrative.
-   KBASE-5405 (in progress) - new version of app log viewer.
-   PTV-225 - Fix and clarify data sorting by name, type, and date.
-   PTV-833 - Restore missing genome icons to the data panel.
-   KBASE-5410 - Put the user id onto the link to Globus in the staging upload area.
-   Adds new functionality to the data staging area, including showing file metadata and whether a file has been uploaded before.

### Version 3.5.1

-   TASK-1113/PUBLIC-148 - Import Panel scrolls if panel size is larger than screen size
-   TASK-1114 - Add lock when editing name, that prevents data panel from refreshing with new data. Relinquishes lock after 15 min if no activity.
-   TASK-1116 - Add PhenotypeSet importer to staging area
-   TASK-1117 - Add importer for FBAModels to staging area
-   TASK-1088 - Data Pane maintains filters after refresh due to changes in narrative
-   TASK-1089 - Import data slide out panel tracks what object is added to narrative. "Add" button turns into "copy" if object already exists. Add pop up when user copies and overrides existing object.
-   TASK-1094 - Fix overlapping cells and buttons issue in Firefox
-   Style Fixes
    -   Fix bold font display inconsistencies between different browsers
    -   Move tooltip in data panel from covering buttons to the top
-   KBASE-4756 - Fix data type filtering in data panel slideout.
-   PTV-225 - Fixes sorting by type in data panel
-   PTV-535 - Fix RNA-seq viewer to properly handle multiple input types.
-   PUBLIC-123 - Fix incorrect reaction counts in FBA Model viewer
-   TASK-1158 - Standardize app and object cards in narrative and data panel

### Version 3.5.0

-   TASK-1054 - Create a new loading window with a set of tasks to load and connect to (treats the problem of slowly loading websockets, still probably needs some adjusting).
-   TASK-588 - Change status of importers from "suspend" to "error" if the import job fails.
-   KBASE-3778/TASK-1017 - hide "next steps" area of app results tab if there are no next steps available.
-   KBASE-1041 - fix error that shows a version number instead of username for who saved the most recent narrative.
-   TASK-1069 - fix problems with searching and filtering the App panel
    -   Searching by output object type works again.
    -   Added "input:" and "output:" as filters for input object types and output object types (same as "in_type:" and "out_type:", respectively)
    -   Made type search more stringent.
        -   If no "." separator is present, will only match by the type name. E.g. "in_type:Genome" will not match "GenomeSet" or "PanGenome" or "KBaseGenomes.ContigSet", just "ANYMODULE.Genome"
        -   If a "." is present, will only match a full type name, like "KBaseGenomes.Genome"
    -   Non-type search will also search i/o fields now and do fuzzy matching. E.g. "Genome" will match "Annotate Domains in a GenomeSet" (by the name), and "Assemble Reads with MEGAHIT" (by the output object KBaseGenomeAnnotations.Assembly)
-   TASK-1079 - fix problems with code cell rendering and controls.
-   KBASE-5275 - fix title for code cells used to track import jobs.

### Version 3.4.4

-   TASK-932 - fix problem where authentication tokens appear to get lost when a Narrative has been asleep for a while.
-   TASK-956 - fix error handling for the PanGenome viewer (and for other viewers that use the dynamicTable widget).
-   TASK-938 - fix problems and usability in read only mode
    -   Can now double-click on a cell title area to collapse/expand it
    -   Collapse/expand button is now in the top-right of a cell.
    -   Read-only narratives cannot have app inputs modified.
    -   In read-only mode, no data view cells can be added.
    -   In read-only mode, code cells are not editable.
    -   In read-only mode, narrative titles can no longer be edited.
    -   Removed the "config" cog button in the top menu.
    -   Double-clicking markdown content switches to edit mode.
    -   App cells should no longer flash their code area before converting to the widget view on narrative startup.
-   TASK-1041 - when a Narrative is open in multiple locations (whether windows in the same browser with the same user, or different computers all together with different users), and is saved in one location, the other location should now get a notification that it is out of date.
-   PTV-295/TASK-1035 - Fix subdata controls in the App cell's object input area.
-   TASK-816 - Fix problems with a differential expression viewer.
-   TASK-933 - Fixes problems with the volcano plot viewer for expression data.
-   Adds a generic data viewer for all Set data.
-   TASK-1036 - Address problems with FBA Modeling object viewers (FBAModel, Media, etc.)

### Version 3.4.3

-   TASK-877 - fix issue where mismatched App names between different versions caused the App Cell to fail to render.
-   Update Expression Sample widget to better handle failures and only show a single widget tab.
-   TASK-816 - update Volcano Plot viewer to improve functionality and performance with different data types.
-   TASK-141 - update available types for sorting in Data Panel slideout.
-   TASK-922 - fix visual problem where red bars indicating a required app input were not visible in certain browsers.
-   Fixed favorites star in App Panel.
-   TASK-959 - sharing panel wasn't updating properly when sharing privileges were changed in a different window
-   TASK-960 - fix problem where a user with sharing privileges who didn't own the Narrative could try and fail to remove privileges from the owner of that Narrative.

### Version 3.4.2

-   Update base Narrative image to include an Ubuntu kernel security update.
-   Add ETE3 to the environment.
-   PTV-409 - fix problem where copying a Narrative using the "Narratives" panel would only make a copy of the currently viewed Narrative.

### Version 3.4.1

-   Fixed job status widget spamming the kernel with constant update requests.
-   Fixed job status widget not starting its logs as expected.
-   Hide the "outdated job" warning in view only mode so tutorials don't look goofy.

### Version 3.4.0

**Changes**

-   Modified the Sharing dialog to make the actions more clear.
-   Modified the configuration for publicly available data sources.
-   Made global changes to support the new KBase authentication/authorization system.
-   KBASE-5243 - fix problem where Narratives (and probably data objects) were showing a change date one month into the future.

### Version 3.3.0

**Changes**

-   Modified how to select an App from the App Panel, now you can sort and group by category, inputs, outputs, and alphabetically.
-   Update a widget for viewing Pan-Genomes, and the underlying table to show data.
-   Fix a bug that added unnecessary data to logs.
-   Fixed several installation problems and technical dependency issues.
-   Updated front end tests.

### Version 3.2.5

**Changes**

-   Fix problems preventing job logs from being scrolled in apps that are in an error state.
-   Update widgets for viewing Binned Contigs, and the underlying table.
-   Add tests for the above.

### Version 3.2.4

**Changes**

-   Added a viewer widget for Binned Contig objects.
-   Updated the Assembly viewer to improve performance for large Assemblies.

### Version 3.2.3

**Changes**

-   Fixed problems that can occur on initial load (the page with the flashing KBase icons)
-   Further improvements to the sharing interface.

### Version 3.2.2

**Changes**

-   Adjusted flow of job log viewing for data import jobs.
-   Changed Narrative sharing interface, fixed cross-browser incompatibilities.
-   Added new importer apps to the data staging panel.

### Version 3.2.1

**Changes**

-   Added JGI Data policy requirement to the JGI Public Data browser/stager.
-   Fixed a text problem with an FBA viewer tab.

### Version 3.2.0

**Changes**

-   Added a prototype Public Data option to fetch files from JGI and load them into a user's staging area.
-   Fixed problems with the Sharing popover having a very narrow text box.
-   Updated the Search area to retrieve data from the updated service.
-   Introduced a new Selenium-based browser testing harness.
-   Bumped version of Jupyter Notebook to 4.4.1, IPython to 5.3.0, and IPywidgets to 6.0.0.

### Version 3.1.12

**Changes**

-   Adjusted look and feel of group parameters in app cells.
-   Fixed problems with RNA-seq viewer widgets.
-   Added new categories to the Public data dropdown.
-   Data should now be downloadable in read-only mode.
-   Added a taxonomy viewer widget.

### Version 3.1.11

**Changes**

-   Fixed a problem where the job log in app cells would continue to poll after the job had finished, or after a user had clicked onto a different tab.
-   Fixed a problem with the Hisat viewer widget not working properly.
-   Grouped parameters in apps should now group in the proper order.
-   Minor adjustments to the ordering of buttons in dialog boxes (cancel buttons go on the left, active actions go on the right).
-   Change text of copy button in view only mode.
-   Adjust workflow of Narrative copying in view only mode to make more sense and prevent multi-clicking the copy button.

### Version 3.1.10

**Changes**

-   Fixed broken Import tab in the data slideout.
-   Adjusted text in staging area tour.
-   Fixed issue in App cells where the tab buttons could crowd each other out.
-   Adjusted behavior of slider buttons in volcano plot widget to be more performant.

### Version 3.1.9

**Changes**

-   Expanded the reach of the front end code compiler.
-   Adjusted the logic of job polling to only poll jobs that are currently attached to Narrative cells and running.
-   Changed what publicly available data is visible.
-   Fixed data panel timestamps in Safari.
-   Fixed sharing user lookup input field in Safari.
-   Made many visual improvements to the app cell.

### Version 3.1.8

**Changes**

-   JIRA TASK-434 Made improvements to speed up loading and (hopefully) improve stability.
-   JIRA TASK-439 Fixed a problem with adding inputs to subselected parameters in apps.
-   JIRA TASK-440 Advanced dropdowns should now have the right horizontal size when un-hidden.
-   Made a change to publically available data - Phytozome genomes are now just part of the genomes list.
-   Fixed issue with viewer cells not rendering properly.
-   Enable a tab that displays which output objects were created in a report viewer.

### Version 3.1.7

**Changes**

-   Fixed an issue where if looking up any job status fails, all job statuses fail to update.
-   Fixed problems with viewing RNA seq object viewers.
-   Fixed a problem with displaying output widgets for many apps.

### Version 3.1.6

**Changes**

-   Created a help menu with some options migrated from the hamburger menu.
-   Fixed staging area uploader configuration to keep up with uploader app changes.
-   JIRA TASK-378 Fixed issue with app parameters not always enforcing "required" constraint.
-   Fix label display in app report viewer.
-   Fix import job panel not updating job status.
-   Minor tweaks to labels in volcano plot viewer.

### Version 3.1.5

**Changes**

-   Added staging area uploaders for Genbank files, and SRA reads.
-   Fixed (other) problems with backend job lookup.
-   Changed group parameters toggle look and feel.
-   Fixed minor UI problems with volcano plot.
-   Fixed potential problem with Cummerbund output viewer.

### Version 3.1.4

**Changes**

-   Linked the new reads uploaders to the staging panel.
-   Wired the staging panel to include the subpath (not the username, just any subdirectories) in the input to uploaders.
-   Linked the staging panel to get its uploader specs from a source that includes the currently selected version tag.
-   Added configuration for several data panel properties (max number of items to fetch, etc.).
-   Added a semaphore lock that prevents any backend job lookup calls from being made before the channel is ready.

### Version 3.1.3

**Changes**

-   Fixed bug where read-only Narratives were still interactive (apps had run and reset buttons)
-   Fixed bug where copying a read-only Narrative created a bad forwarding URL.

### Version 3.1.2

**Changes**

-   Do an autosave after starting an import job.
-   Hide the code area for the 'Job Status' widget, whenever that widget gets instantiated.
-   Remove 'Object Details...' button from data viewers (it's just hidden for now).
-   In the App Cell Report tab, remove 'Summary' or 'Report' areas if either of those are missing.

### Version 3.1.1

**Changes**

-   Optimized how job status polling works.

### Version 3.1.0

**Changes**

-   Release of ReadsSet viewer and Reads viewer.
-   Release of support for data palettes (currently disabled in the service)
-   Data now gets fetched from a Narrative Service to support data palettes.
-   Support for an FTP-based data file staging area (currently disabled until import apps catch up).
-   Fixed issue where an undefined app_type field would cause a crash while instantiating an app cell.

### Version 3.1.0-alpha-4

**Changes**

-   Adjust visuals in Reads viewer.
-   Adjust tooltip for objects from other Narratives.
-   Changed functionality of object copying in data slideout.

### Version 3.1.0-alpha-3

**Changes**

-   Updated ReadsSet viewer and Reads viewer.
-   Modified icons for elements from an external Narrative.
-   Improved usability for set editors.
-   Fixed missing upload functions bug.
-   Fixed issues with Narrative copying (from the Narratives panel)

### Version 3.1.0-alpha-2

**Changes**

-   Fixes problem with data hierarchy when sub-elements are from a different Narrative.
-   Puts a visual label on things from another Narrative.

### Version 3.1.0-alpha-1

**Changes**

-   Introduces the concept of data sets with hierarchical manipulation.
-   Sets objects should be able to expand and contract, showing sub objects.
-   Adds Apps that can manipulate data sets (currently only Reads Sets).
-   Rewires all data manipulation code to use a different service.

### Version 3.0.2

**Changes**

-   Fixed bug preventing the "Annotate Microbial Genome" app (and others that make use of randomized input strings) from launching.
-   Fixed another bug with CSS files.

### Version 3.0.1

**Changes**

-   Fixed bug with path to some CSS files.
-   Fixed error where an update to old viewer cells would just produce code that would crash.
-   Fixed error where updated app cells containing Apps made with the KBase SDK weren't updated properly.

### Version 3.0.0

**Changes**

-   Final 3.0.0 release!
-   Adjust data import user experience.

### Version 3.0.0-alpha-23

**Changes**

-   Major updates to the App Cell UI
    -   Restructured so each view is a separate tab.
    -   Added a status icon for each App state.
    -   Adjusted failure modes to be more descriptive.
    -   Integrated Report view under Results tab.
    -   Moved many of the sprawling toolbar buttons into a dropdown menu.
    -   Added a modal Info dialog for each app (in toolbar menu).
    -   Remove Jupyter's prompt area... which might cause more problems.
-   Fixed various problems with Jupyter's command-mode shortcuts (again).
-   Import panel should disappear and scroll to running import Job on Import.
-   Changes to improve performance and visibility of Genome Viewer widget.
-   Added an interactive tour for the Narrative (in the hamburger menu).
-   Cells should now all be deleteable in all cases.
-   Updated Ontology view widgets to use tabs.
-   Fixed automated front end test apparatus.

### Version 3.0.0-alpha-22

**Changes**

-   First pass at an inline clickable interface tour.
-   Fixed problems with Jupyter's command-mode shortcuts overriding whatever they wanted to.
-   Updated front end tests so they should function more seamlessly.
-   Add GenomeAnnotation support to genome, pangenome, and proteome comparison viewers.
-   Add warning for out of date apps.

### Version 3.0.0-alpha-21

**Changes**

-   Applied module release version to that module's method specs.
-   Fixed regression preventing cell deletion in some conditions.
-   Added module commit hash to App dropdowns in App Panel for beta and dev Apps.
-   Added 401 error when the Narrative handler is unauthenticated.
-   Addressed issues with job cancellation.

### Version 3.0.0-alpha-20

**Changes**

-   Fixed custom parameter widgets.
-   Improved error catching within App Cell.
-   Updated Docker container invocation methods on Narrative Server.
-   Updated Dockerfiles to use new versions of a few dependencies.
-   Fixed DomainAnnotation viewer widget.
-   Updated Data API-based widgets to use latest clients.
-   Added prompt with report option (not working yet) when the JobManager fails to initialize.

### Version 3.0.0-alpha-19

**Changes**

-   add latest workspace python client
-   update narrative usage of ws client since ServerError has moved

### Version 3.0.0-alpha-18

**Changes**

-   revert python workspace client for now (breaks narrative launch)
-   fix error widget for output cell

### Version 3.0.0-alpha-17

**Changes**

-   fix checkbox validation bug
-   fix viewer widget not getting the cell id and therefore not rendering
-   update python workspace client to latest

### Version 3.0.0-alpha-16

**Changes**

-   fix multiple object input widget
-   remove execution summary widget
-   updated kbase client api lib to bring in updated workspace client

### Version 3.0.0-alpha-15

**Changes**

-   fix output param marked as parameter triggering error and blocking app cell insertion
-   improve error message when checkbox is misconfigured
-   improve checkbox rules display

### Version 3.0.0-alpha-14

**Changes**

-   fix job cell (as produced by JobManager()->job_info())
-   relax enforcement of object output name input widget being categorized as an "output" control
-   fix tab label and job count badge in job panel
-   more progress on custom subdata, binary, and select controls

### Version 3.0.0-alpha-13

**Changes**

-   Fix display of data objects drag-and-dropped or clicked from the data panel
-   Job status lookup and error handling improvements
-   Fixed bug in handling app results
-   Initial implementation of viewers for new objects
-   Fixed ontology dictionary

### Version 3.0.0-alpha-12

**Changes**

-   Fixed JobManager.list_jobs (again)
-   Reconnected the 'scroll to app' button in the Jobs panel to existing App Cell widgets
-   Removed the Scroll to App button from Jobs that don't have an accompanying cell to scroll to (might be confusing, still).
-   Fixed a constant spam of Job info from the kernel on page refresh.
-   Restored multiselection in subdata inputs.

### Version 3.0.0-alpha-11

**Changes**

-   Fixed Narrative metadata to contain a proper list of Apps for showing on the Dashboard.
-   Updated read only mode
    -   Codemirror elements (markdown cell and code cell input areas) are visible, but not editable
    -   App Cells get their button bars hidden
    -   Output areas get their delete areas hidden
    -   Cell toolbars get their buttons hidden (maybe all but the collapse and code toggles should be hidden?)
-   Tweaked placeholder text of Markdown cells.

### Version 3.0.0-alpha-10

**Changes**

-   Pressing the Enter key should trigger a positive reponse on most dialogs (e.g. if there are Yes or No options, it should select Yes)
-   Only the user who started a job can delete it (except for owners of a narrative... that's all confusing, though, so it's only users who started a job now).
-   The Jobs Panel should now show the owner of a job as registered with UJS.
-   Canceling a job from an App cell will attempt to delete it, and at least, cancel it.
-   Canceled jobs are treated as Deleted by the App cell.
-   Added configuration for the service_wizard client - mild refactor to how configs get loaded.

### Version 3.0.0-alpha-9

**Changes**

-   Restore app and viewer cell icons to their rightful place
-   Minor string tweaks
-   Minor CSS tweaks
-   First pass at setup for optionally using Dynamic services for getting widget subdata

### Version 3.0.0-alpha-8

**Changes**

-   Fix various problems with subdata input widget - selecting multiple when only one should be allowed, pathway issues into data object, etc.
-   Convert execution area back to tabbed items.
-   Add catalog link back to toolbar.
-   Fix launch start time bug.
-   Remove millisecond counts from times.
-   Add icon to tab in tabset.
-   Make use of updated cancel job function in UJS (gonna need some iteration on this once the UJS change goes up)

### Version 3.0.0-alpha-7

**Changes**

-   Updated invocation signatures for AppManage.run_app, .run_local_app, WidgetManager.show_output_widget -- inputs to apps (and widgets) must now be a map where the keys are the input ids and the values are the inputs themselves. See this PR for details: https://github.com/kbase/narrative/pull/679
-   Newly generated output cells auto-hide their input areas (still not ideal, since it's the generated widget, but... it's a start).
-   Fixed a couple UI typos

### Version 3.0.0-alpha-6

**Changes**

-   App parameter validation updates:
    -   Empty strings in either text fields or dropdowns get transformed to null before starting the app
    -   Empty strings in checkboxes get transformed to false
-   Log view in App cells has blocky whitespace removed
-   Multiple textarea inputs (currently unused?) has improved support
-   App cell layout has been updated to remove most excess whitespace
-   Improved error and warning handling for Apps. (e.g. pre-existing output object names can be overwritten again, but now there's a warning)
-   '-' characters are not allowed in App parameter ids. They must be representable as variable names (still up for debate, but that's how it is now)

### Version 3.0.0-alpha-5

**Changes**

-   Fixed issue when starting SDK jobs from the upload panel with numeric parameters.
-   Fixed crash bug when trying to unpack a finished job that has incomplete inputs.
-   Shut off Jupyter command-mode quick keys when a text parameter input is focused.

### Version 3.0.0-alpha-4

**Changes**

-   Improve error reporting when failing to load a viewer.

### Version 3.0.0-alpha-3

**Changes**

-   Replace RNA-Seq viewers that had wandered off
-   Display SDK methods for various uploaders

### Version 3.0.0-alpha-2

**Changes**

-   Fix updater so that it updates the Markdown cell version of viewer cells into pre-executed code cells that generate viewers. (So, updated viewers should work again)
-   Fix Docker image so that it doesn't spam the annoying SSL errors in all cells.
-   Put code area toggle on all code cells at all times. (Just to give Erik and I something to argue about)

### Version 3.0.0-alpha-1

**Major Updates**

-   Apps and Methods not made as part of KBase SDK modules are now obsolete and will no longer run. Those apps have been replaced with Markdown cells that note their obsolescence, but still give the name and set of parameters used in the apps for reference. This also gives suggestions for updated apps (that will be available in production eventually...)
-   The distinction between "App" and "Method" has been removed. All cells that execute KBase jobs are now referred to as Apps.
-   All app cells are now based on Jupyter code cells (previously they were based on heavily modified Markdown cells). This means that they generate code that gets executed in the same way that any other code does. This also introduces a KBase Jobs API that gives programmatic access to running Apps. See docs/developer/job_api.md for details.
-   All output and viewer cells are now code cells as well. Existing viewers are still based on Markdown cells, and should work as previously.
-   All visualization widgets had their initialization code slightly modified. See docs/developer/narrative_widgets.md for details.

**Other Changes**

-   Update Jupyter to version 4.2.1.
-   Update IPython kernel to version 5.0.0.
-   Adds a settings menu for editing user options (prototype).
-   App cells tightly validate each input before generating runnable code - until all required inputs are valid, no code can be run.
-   The Jobs panel gets its information pushed from the kernel, and that from communicating with back end servies. Job information is no longer stored in Narrative objects.
-   Running Jobs are associated directly with a Narrative, and inherit its view permissions accordingly; if you can view a Narrative, you can view its running jobs.
-   Copying a shared Narrative no longer copies its Jobs - copying a Narrative with running Jobs will not copy the results.
-   Updated the job log widget to no longer fetch all lines of a running log. It has a limit of 100 lines at a time, with buttons to navigate around the log.

### Version 2.0.9

**Changes**

-   Small changes to viewer widgets - esp. genome viewer and expression data viewer.
-   Fixed overlapping sort icons in tables - JIRA ticket KBASE-4220.

### Version 2.0.8

**Changes**

-   Numerous small fixes to text and layout of various widgets.
-   Genome view deals with plants and eukaryota better.
-   Proteome comparison widget uses SVG now.
-   Tree browser widget is properly clickable again.
-   Ontologies, Assemblies, and GenomeAnnotations are uploadable.
-   Fixed several issues with Narrative copying (see JIRA tickets KBASE-2034, KBASE-4140, KBASE-4154, KBASE-4159, NAR-849, and NAR-850).

### Version 2.0.7

**Changes**

-   Fixed data subsetting parameter input.

### Version 2.0.6

**Changes**

-   Fixed local configuration issue with Public and Example data tabs.
-   Updated genome viewer widget to better support eukaryotic genomes.
-   Added sequence category to app catalog.
-   Added Release/Beta method button toggle that should show up in production mode.
-   JIRA NAR-846 - fix problem with Run Time in jobs panel reported as "how long ago"

### Version 2.0.5

**Changes**

-   Fixed problems with missing data from Public data tab.
-   Added separate configuration file for Public and Example data tabs.
-   Fixed a few missing vis widget paths.
-   Fixed jitter on data object mouseover.
-   Added 'Shutdown and Restart' option to hamburger menu.

### Version 2.0.4

**Changes**

-   Fixed problems with sharing jobs based on SDK-built methods.
-   JIRA KBASE-3725 - renaming narratives should now trigger a save.
-   Updated widgets for some feature-value methods and data types.
-   Fixed problem where pressing 'enter' while filtering the method catalog would refresh the page.
-   Added categories and new icons to various methods.
-   Removed unused data objects from example data tab.
-   Methods can now specify that no output widget should be created.

### Version 2.0.3

**Changes**

-   JIRA KBASE-3388 - fixed problem that caused a crash on save when too many unique methods or apps were in a narrative. The narrative metadata has been reformatted to support this.
-   Fixed problems with funky unicode characters in narrative titles.
-   Updates to various FBA widgets.

### Version 2.0.2

**Changes**

-   JIRA KBASE-3556 - fixed links from genome widget to gene landing page, made contigs in genome tab clickable.
-   Added tools for editing FBA models.
-   JIRA NAR-838 - delete cell dialog should no longer break when hitting return to trigger it.
-   JIRA NAR-839 - delete cell dialogs should not pollute the DOM (there's only one dialog now, not a new one for each cell).
-   JIRA NAR-589 - change "Copy Narrative" to "Copy This Narrative" for clarity.
-   JIRA NAR-788 - remove light colors from random picker when coloring user names for sharing.

### Version 2.0.1

**Changes**

-   JIRA KBASE-3623 - fixed problem where updating an old version of the Narrative typed object could cause the Narrative title to be lost
-   JIRA KBASE-3624 - fixed links in method input cell subtitles to manual pages
-   JIRA KBASE-3630 - fixed problem with hierarchical clustering widget missing a button
-   Added widget for sequence comparison
-   Added tools for editing FBA model media sets.

### Version 2.0.0

**Changes**

-   Update IPython Notebook backend to Jupyter 4.1.0.
-   Data Panel slideout should now perform better for users with lots and lots of objects.
-   Fixed problem with copied narratives sometimes referring back to their original workspace.
-   Data Panel slideout dimmer should be in the correct z-position now.
-   Added separate job console for each running method, attached to that cell.
-   Changed style of cells to better show what cell is selected and active.
-   Adjusted Narrative Management tab to be somewhat more performant.
-   Updated Narrative object definition to match the Jupyter notebook object definition more closely.
-   Data panel should no longer hang forever on Narrative startup.

### Version 1.1.0

**Changes**

-   Added "Edit and Re-Run" button to method cells that have already been run.
-   Updated 'filtered' in method panel to 'filtered out'.
-   Added uploaders for Feature-Value pair data.
-   Added viewers for BLAST output.
-   Added bokeh (Python) and Plot.ly (JS) dependencies.
-   Added KBase data_api methods.
-   Added a refresh button to the method panel.
-   Added support for method specs based on namespacing.
-   Added preliminary third party SDK support.

### Version 1.0.5

**Changes**

-   Fix for bugs in saving/loading App state and displaying App step output widgets.
-   Fix for a bug that prevented users with edit privileges from saving a shared narrative.
-   Fixed issue where FBA model comparison widget wasn't showing up properly.

### Version 1.0.4

**Changes**

-   Added widgets and methods to support feature-value analyses
-   JIRA KBASE-2626 - Narrative should no longer crash when the Workspace Service is unavailable, but it will produce a 404 error when trying to fetch a Narrative from that Workspace.
-   JIRA NAR-528 - Narrative method panel now allows filtering by input/output type along with additional
    search terms.

### Version 1.0.3

**Changes**

-   JIRA KBASE-1672 - updated text in upload dialogs
-   JIRA KBASE-1288 - show prompt when copying a public genome to a Narrative if that genome already exists in the Narrative
-   JIRA NAR-702 - show warning on My Data panel for untitled Narratives
-   JIRA KBASE-1245 - block the Data Uploader's "Import" button while a file is being uploaded.
-   JIRA KBASE-1350 - change reference to "Workspace" to a reference to "Narrative".
-   Refactored all widget code to be loaded asynchronously through Require.js
-   Added initial Selenium test scripts
-   Updated root README, added Travis-CI and Coveralls badges
-   Linked the Narrative Github repo to Travis-CI and Coveralls

**Bugfixes**

-   JIRA KBASE-1671 - fix typo in genome annotation widget
-   JIRA KBASE-2042 - fix errors in the error page that shows up when a Narrative is unavailable.
-   JIRA KBASE-1843/KBASE-1849 - fixed issue where a large narrative object (e.g. a large IPython notebook object) fails to save without a decent error message. The maximum size was bumped to 4MB, and a sensible error message was introduced.
-   Fixed issue where duplicated results can appear in the Public Data tab
-   JIRA NAR-758 - added a horizontal scrollbar to widgets who get too wide (this currenly only affects the OTU Abundance data table widget, but others might get affected in the future).
-   JIRA NAR-814 - added a trailing slash to the service status url.

### Version 1.0.2 - 2/19/2015

**Bugfixes**

-   JIRA NAR-491 - modified public data panel to get metagenomes of the correct type from the updated search interface
-   Fixed problem where Plant transcriptomes weren't properly rendered in the genome browser
-   Fixed problems in domain annotation widget so it displays properly in different error cases

### Version 1.0.1 - 2/16/2015

**Changes**

-   JIRA NAR-716 - If a app/method finishes with a non-error status, then the results in the step_errors field of the job status aren't shown.
-   Added Lazy Loading to genome widget. Large genomes shouldn't take a long time to load now.
-   JIRA KBASE-1607 - Sort data types in the data slide out panel

**Bugfixes**

-   Fixed an issue where widgets would occasionally not load.
-   JIRA NAR-699, NAR-700 - Made changes to widgets that were producing confusing or incorrect output based on different context.
-   Fixed issue where data panel list sometimes doesn't load.

### Version 1.0.0 - 2/13/2015

## Production release!

### Version 0.6.4 - 2/12/2015

**Changes**

-   Removed most 'View' methods from the Methods panel, except for those required by the Communities tutorials
-   Set the default page title back to "KBase Narrative"

**Bugfixes**

-   In the rename dialog:
    -   Text field wasn't autofocused
    -   Enter button didn't automatically work
-   In other dropdowns, the escape key didn't work properly
-   https://atlassian.kbase.us/browse/KBASE-1586 - fixed parameter checking for min/max ints
-   https://atlassian.kbase.us/browse/NAR-687 - fixed issue with non-loading reactions and compounds for certain gapfilled FBA models
-   https://atlassian.kbase.us/browse/NAR-633 - Rerouted urls to the production site in prep for production release tomorrow. Eep!

### Version 0.6.3 - 2/12/2015

**Bugfixes**

-   https://atlassian.kbase.us/browse/NAR-690 - Missing data types in data panel filter
-   https://atlassian.kbase.us/browse/NAR-692 - Fixed issue that led to drag and drop not working

### Version 0.6.2 - 2/11/2015

**Changes**

-   Adjustments to readonly mode
    -   Added reduced-functionality side panel
    -   Improved copy dialog
-   Added support for uploading Microsoft Excel files with Media and FBAModels

**Bugfixes**

-   https://atlassian.kbase.us/browse/NAR-681 - loading screen blocks out valid HTTP error pages
-   https://atlassian.kbase.us/browse/NAR-682 - loading screen persists when it shouldn't
-   https://atlassian.kbase.us/browse/NAR-688 - 401 errors when unauthenticated don't redirect to kbase.us

### Version 0.6.1 - 2/10/2015

**Changes**

-   Made adjustments to Gapfill viewer widget
-   Added downloaders for PhenotypeSimulationSet and Pangenome

### Version 0.6.0 - 2/10/2015

**Changes**

-   Added a read-only mode for narratives. Users with read-only privileges can only view a narrative, but not change anything, including running functions, since they do not have write privileges anyway. This does come with a copy function that will allow a fork to be made and owned by the user.
-   Header style update, some consistency issues
-   Include old narrative objects under "My Data" and "Shared with me"
-   Show loading icon in communities widgets
-   Renamed CSV Transform API arguments to TSV

**Bugfixes**

-   JIRA KBASE-1411 fix - render issue for protein comparison widget
-   Fixed case where genome object doesn't have any contig info.

### Version 0.5.7 - 2/9/2015

**Changes**

-   Updates to provisioning service to deal with JIRA NAR-660 and overall stability and control
-   Updated urls for FBA service
-   Added new FBAModelSet output viewer
-   Fixed Search API url
-   Adjusted Abundance data table so it can be used as a drag-and-drop widget
-   Updated intro cell text and links from the Narrative side (for this to be actually visible a deploy of ui-common is necessary)
-   Improved genome viewer widget to show all contigs

### Version 0.5.6 - 2/7/2015

**Changes**

-   Updates to FBA model viewer widgets

**Bugfixes**

-   JIRA KBASE-1461 - The config file that contains the Narrative version should no longer be cached in the browser

### Version 0.5.5 - 2/7/2015

**Changes**

-   Minor changes to icons

**Bugfixes**

-   JIRA NAR-657, KBASE-1527 - Fixed problem where a new narrative that hasn't had any jobs in it would fail to save.
-   JIRA NAR-651 - Fixed problem where a user with no narratives would see a constant spinner under the Narrative panel
-   Fixed issue where the Narrative panel would refresh twice on startup

### Version 0.5.4 - 2/6/2015

**Changes**

-   JIRA NAR-639, KBASE-1384 - Added completion time, run time, and queue time tracking for jobs
    -   a new 'job_info' property was added to object metadata, containing the following keys:
        -   'completed', 'error', 'running' = the number of jobs in each state, >= 0
        -   'queue_time' = total time jobs in this narrative have spent in the 'queued' state
        -   'run_time' = total runtime reported by jobs in this narrative
    -   these changes become visible in the jobs panel for finished jobs
-   Optimized genome viewer widget
-   Updated Metagenome viewers
-   JIRA NAR-640 - Added autosaving whenever an output or error cells is created by job status change
-   JIRA NAR-650 - Block view of any queue position unless a job is in the 'queued' state.

### Version 0.5.3 - 2/5/2015

**Changes**

-   More minor icon changes.
-   Changed hard-coded urls to be relative to the config file in many widgets.

### Version 0.5.2 - 2/5/2015

**Changes**

-   Rerouted landing pages to new endpoint
-   Updated Docker container cleanup script to kill unused containers then images
-   Added new gapfill output widget
-   Added new icons, some code cleanup for setting icons
-   Made "corrupt" narrative labels slightly more obvious

**Bugfixes**

-   Fixed problem where data list filter gets confused when searching and changing type filters

### Version 0.5.1 - 2/4/2015

**Changes**

-   Updated data and app icons, and docs about them
-   Added stats tab to metagenome collection view
-   Fixed minor issue with tab highlighting still being bezeled
-   Hid button for method gallery :(
-   Fixed more inconsistent font issues on buttons
-   Modified text on 3-bar menu, added link to dashboard

### Version 0.5.0 - 2/3/2015

**Changes**

-   Refactor to parts of Narrative init module
    -   JIRA NAR-561 Added a version check mechanism - when a new version is deployed, a green button should appear in the header with a prompt to reload
    -   Wired deployment script to emit a version text file that sits in /kb/deployment/ui-common's root
-   Made several style changes - see https://github.com/kbase/narrative/issues/161
    -   Removed edged corners from remaining KBase cells and IPython cells
    -   JIRA NAR-421 - removed header styling from markdown and code cells
    -   KBASE-1196 - changed red ring around running methods to blue ring
    -   Red ring around a cell now only means it's in an error state
    -   Made all separator lines slightly bolder - #CECECE
    -   Added some spacing between login icon and buttons
    -   Updated tab color to a slightly different blue
    -   Added green highlight color as the general use (selected tabs, buttons, etc)
    -   Icons should now be shared between the different data panels and slideout
    -   Added blue color to markdown and code cell buttons, embiggened their icon
    -   Removed superfluous separator line from the top of side panels
    -   Javascript files are now compiled, minified, and tagged with a hash versioning during deployment - the browser should download only one substantial file instead of nearly 100 (!) smallish ones
    -   Cleaned out (commented out) old Javascript widgets that are not necessary for the February release
    -   Added test script for the backend shutdown command to verify it's only possible for an authenticated user to only shut down their own narrative
    -   Added improvements to suggested next steps functionality - now it should pull from the method store instead of being hard-coded
    -   Added custom icons for several datatypes

**Bugfixes**

-   JIRA NAR-586 - fixed error with quotation marks not being used correctly in App info boxes, and links not being rendered properly
-   Fixed several font mismatch issues - in kernel menu, new/copy narrative buttons, error buttons
-   Fixed logic error that led to log proxy causing the CPU to spin
-   Only show job queue position if > 0
-   JIRA KBASE-1304 - fixed race condition that would prevent certain output cells from appearing in apps properly when restarted without saving the output
-   Re-added ability to run the narrative_shutdown command from external hosts

### Version 0.4.9 - 1/30/2015

**Changes**

-   Added some missing metagenome viewer widgets.
-   Updated all JS client code to their most recent compiled versions.
-   Updated Python Narrative Method Store client.
-   Improved layout and structure of job error modal.
-   Improved styling for data view/selector buttons
-   Added downloaders for FBA models, paired-end reads, and single-end reads.
-   Added a 'Copy Narrative' button to narrative panel
-   Added a friendly and potentially helpful message for narrative fatal errors.

**Bugfixes**

-   JIRA NAR-530 - fixed issue with long object names not wrapping in dropdown selectors.
-   JIRA NAR-579 - fixed problem where short-jobs (e.g. viewers) were improperly treated as long-running.
-   JIRA NAR-582, NAR-514 - added better error status checking for job lookups. Now it covers network errors, unauthorized user errors, missing job errors, and generic AWE errors

### Version 0.4.8 - 1/29/2015

**Changes**

-   Fixed issue with input object type for reads ref-lib uploader.
-   Fixed bug with absent red box around long running UJS method
-   Single file download mode was switched off
-   Zip file mode including provenance info was supported for JSON format download
-   Added lots of new icons for data and apps
-   Updated some of the button styles in the data panels

**Bugfixes**

-   Fixed issue with synchronous methods being treated as asynchronous, and not showing any output.

### Version 0.4.7 - 1/28/2015

**Changes**

-   Changed Narrative tutorial link to the new one on staging.kbase.us
-   JIRA NAR-444 - Changed websocket error dialog to something much more user-readable and KBase-appropriate.

### Version 0.4.6 - 1/28/2015

**Changes**

-   Added another separate page when a narrative is not found (not just unauthorized)
-   Added support for single file extraction during download
-   Changed "dna" parameter of plant transcriptome uploader to integer value

**Bugfixes**

-   Fixed issue with deployment script not auto-shutting-down all non-attached instances
-   NAR-500 - completed UJS jobs should stay completed
-   NAR-562 - job deletion should work right, and if a deletion fails, it shouldn't break the jobs panel
-   When a user tries to delete a job, it should always remove that job
-   NAR-484 - long job names should wrap now
-   Fixed more issues with FBA model widgets
-   Fixed boolean properties issues in uploaders

### Version 0.4.5 - 1/28/2015

**Changes**

-   Changed endpoint URLs for transform service and job service
-   Added better error page when a narrative is either not found or unauthorized
-   Made several adjustments to communities visualization widgets

**Bugfixes**

-   Fixed state checking for long-running job registered with the UJS
-   Fixed issue where FBA service can return unparseable results
-   Fixed various problems with FBA model visualization widgets

### Version 0.4.4 - 1/27/2015

**Changes**

-   Updated deployment script to auto-init/update submodules and clear out old versions of provisioned (but unattached) containers,
-   Updates to metagenome widgets to prevent crashes.

**Bugfixes**

-   JIRA NAR-541 - fixed problem with missing datatables header images
-   Removed (again?) a dead pointer to a deprecated/moved javascript file.

### Version 0.4.3 - 1/27/2015

**Changes**

-   Updated Transform endpoint to the production version
-   Updated Gene Domains endpoint to the production version
-   Added kbaseDomainAnnotation widget
-   Added Media, PhenotypeSet, and PhenotypeSimulationSet widgets
-   Moved downloader panel to a separate widget
-   Updated log testing proxy

**Bugfixes**

-   Fixed issue where some workspace/narrative mappings were lost

### Version 0.4.2 - 1/23/2015

**Changes**

-   JIRA NAR-432 - added little red badge in the Jobs header with the number of running jobs
-   Added support for CSV to PhenotypeSet importer
-   Added support for Media importer
-   Added support for importing FBA Models from CSV or SBML
-   Optional dropdown inputs can now pass no inputs if its spec defaults to an empty string
-   Parameter info mouseover icon only appears if the longer info is different from the short hint

### Version 0.4.1 - 1/23/2015

**Changes**

-   Added link to app man page from app cell
-   Importer for FASTA/FASTQ files was switched to a new version

**Bugfixes**

-   Error modal that appears while trying to import data should be visible now, and not below the page dimmer
-   JIRA NAR-477 - Propagating parameters to multiple steps should work correctly now
-   JIRA NAR-516 - special characters should be properly escaped while searching for data now

### Version 0.4.0 - 1/23/2015

These are significant enough changes - mainly the improved data upload support and (mostly) feature complete data visualization widgets - to add a minor version number.

**Changes**

-   Updated URL of tutorial page
-   Updated user-icon link to go to user profile page instead of globus
-   Added features to Gene Domains visualization widget
-   Updated FBA model widgets
-   The 'Search Data' menu item should make a new browser window
-   Added refresh button to data slideout
-   Added example transcriptome data
-   Updated import UI for all supported types
-   Improved error messages in data panel and data slideout

**Bugfixes**

-   Fixed some problems in create_metagenome_set widget
-   JIRA NAR-465 Fixed problem where workspace id wasn't internally available when it should be
-   JIRA KBASE-1610 Fixed issue with selecting multiple genomes for an input to an app

### Version 0.3.18 - 1/22/2015

**Changes**

-   Added a different FBA model viewer widget
-   Changed communities widgets to properly fetch an auth token

**Bugfixes**

-   JIRA NAR-478 - fixed problem where contig count in genome viewer was incorrect
-   JIRA NAR-487 - plant genomes should be copyable now in data slide out
-   JIRA NAR-441 - corrupted Narratives should be properly handled; deleting a Narrative from a workspace via the API shouldn't break the Narrative loading process

### Version 0.3.17 - 1/22/2015

**Bugfixes**

-   Repaired link to FBA model visualization widgets

### Version 0.3.16 - 1/21/2015

**Changes**

-   Added link to KBase internal status page.
-   Added programmatic access to workspace id.
-   KBase cells can now be collapsed and restored.
-   App and Method cells now have a spinning icon while running.
-   A traceback should now appear (where applicable) in the Jobs panel.
-   Added "next steps" at bottom of app/method

### Version 0.3.15 - 1/21/2015

**Changes**

-   Updated type name for Assembly File transform method
-   Added reset button to App cells (method cells still need fixing)
-   Added widgets for metagenome sets

**Bugfixes**

-   JIRA NAR-418 - fixed issue where job error was cleared on panel refresh.
-   Fixed issue where method panel error state wasn't being activated properly.

### Version 0.3.14 - 1/21/2015

**Changes**

-   Updated server-side Narrative management code to always keep a queue of unattached Narrative containers present. When a user logs on, they already have one ready to connect to.
-   Added visualization widget for microbial community abundance and boxplots.
-   Method details and documentation are visible in a new window now.
-   Added app and method icons for the method panel.
-   Added minimize to app & method panels

### Version 0.3.13 - 1/20/2015

**Changes**

-   Added Transform service client code
-   Exposed transform service as a method
-   Added assembly view widget
-   Added icons for Apps and Methods in panel

**Bugfixes**

-   Now inserts a cell instead of freezing when DnD of data onto empty narrative
-   JIRA NAR-388 - fixed a problem where errors on service invocation weren't being stringified properly before logging
-   Github issue #162 fixed - drag and drop data onto an empty Narrative now doesn't lock up
-   JIRA NAR-402 - saving a Narrative updates the Manage panel
-   JIRA KBASE-1199 - newly registered jobs should show a timestamp
-   KBASE-1210 - (not totally fixed) - debug info for launched methods should show up on the console now.
-   NAR-400, KBASE-1202, KBASE-1192, KBASE-1191 - these were all related to the apps not properly catching errors when an output widget fails to render
-   fixed a case where a typespec references a non-existent viewer

### Version 0.3.12 - 1/20/2015

**Changes**

-   Fixes issue where the Method Gallery overlay panel wouldn't be populated if there were any problematic method/app specs.
-   Added a link to directly submit a JIRA ticket from the pulldown menu.

### Version 0.3.11 - 1/16/2015

**Changes**

-   Running Apps and Methods have a "Cancel" button associated with them. Clicking that will restore the cell to its input state, and cancel (and delete) the running job
-   Deleting App/Method cells now prompts to delete, warning the user that it'll kill any running job (if they've been run before)
-   Deleting jobs now triggers the call to the right back end services to delete the running job itself.
-   Deleting a job from a running cell now unlocks that cell so its inputs can be used again.
-   A dangling job with no associated cell should properly error.
-   A dangling job on the front end that's been deleted on the back should properly error.
-   A job in an error state (not the above, but a runtime error) should now reflect an error on its associated cell (if present)
-   Fixed an error where running a method automatically made an output cell connected to incomplete data.
-   Refactored Jobs panel to only look up jobs that are incomplete (e.g. not 'error', 'completed', 'done', or 'deleted')
-   Toolbars should only appear over IPython cells now (KBase cells have their own menus)
-   Styled app/method control buttons to be closer to the style guide / mockup.
-   Logging of apps and methods is substantially less ugly and made from fewer backslashes.

### Version 0.3.10 - 1/16/2015

**Changes**

-   Narrative panel supports copy/delete/history/revert of narratives.
-   Narrative panel shows apps/methods/description (if exists) for each narrative.
-   Links to LP for genomes and genes were added in Proteome Comparison widget.
-   'Download as JSON' button was added for objects in narrative data list.
-   Links to LP were added for genes in genome viewer.
-   ContigSet viewer was added.
-   Plant genomes were added into public data tab (and GWAS types were removed).
-   Fixed problem where error cells were not being shown properly.
-   Added several widgets to support communities apps and methods.

### Version 0.3.9 - 1/14/2015

**Changes**

-   Restyled menu bar buttons - 'about' button is now under the dropdown menu on the upper left of the screen, removed the global 'delete cell' button (for now!)
-   Restyled code and markdown cell buttons in the lower right corner of the page
-   Added a debug message that appears in the browser's Javascript console whenever an app/method object is sent to the NJS
-   App and Method specs should be globally available to all elements on the page from the method panel
-   Various styling adjustments on the data panel overlay
-   The 'more' button under each app and method in the methods panel should now link to an external manual page

### Version 0.3.8 - 1/13/2015

**Changes**

-   Drag and drop data and data viewer bug fixes.
-   Position of a queued job should now be tracked in the job panel.
-   The Narrative object metadata now tracks the number of each type of cell in that Narrative. Method and App cells are further tracked by their id.

### Version 0.3.7 - 1/12/2015

**Changes**

-   Fix for int, float and array types of input sending to NJS
-   Fix for empty parameter values in import tab
-   Support was added into public data for meta-genomes and 6 types of GWAS
-   Fixed 'Add Data' button in a new Narrative - should properly open the data overlay now
-   Updated layout and styling of Method Gallery overlay to be closer to the mockup

### Version 0.3.6 - 1/9/2015

**Changes**

-   Changed install.sh - now it requires an existing Python virtual environment for installation
-   Removed text/code cell buttons from method panel - they've now migrated to the lower right side of the page.
-   Started restyling various elements to match the new style guide (colors, shadows, etc.)
-   Inserted (better) icons than just letters for data objects
-   Public data tab on side panel was redesigned. Genome mode using search API is now the only supported mode there.
-   Method cell changes
    -   Fixed problem where starting a long-running method would immediately show an output cell with broken results
    -   Fixed problem when submitting a method with numerical value inputs
    -   Fixed problem when submitting a method with multiple possible output types for a single parameter
    -   Fixed problem where method cell parameters were not being properly validated before sending the job
-   Added document that details app failure points
-   Data list supports deleting, renaming, reverting objects

### Version 0.3.5 - 1/7/2015

**Changes**

-   Added link to release notes in 'About' dialog.
-   Removed old links from the Navbar menu.
-   Added separate 'Jobs' tab to side panel.
-   Fixed problem with Job errors overflowing the error modal.
-   Method panel changes
    -   The magnifying glass button should now toggle the search input.
    -   Added a 'type:_objecttype_' filter on methods and apps. This filters by their parameters. E.g. putting 'type:genome' or 'type:KBaseGenomes.Genome' in there will only show methods/apps that have a genome as a parameter.
    -   Added an event that can be fired to auto-filter the methods and apps.
    -   Updated the style to a more 'material' look.
    -   All specs are now fetched at Narrative startup. This will speed up some of the in-page population, but any apps with errors in their specs are no longer displayed in the list.
    -   Removed the '+/-' buttons for expanding the tooltip, replaced with '...'
-   Data list changes
    -   Added a big red '+' button to add more data.
    -   Updated the style to a more 'material' look.
    -   Removed the '+/-' buttons for showing metadata info, replaced with '...'
-   Import tab on GetData side panel allows now to upload genome from GBK file, transcriptomes from Fasta and short reads from Fasta and Fastq
-   Viewers can be open for main data types by drag-n-drop objects from Data panel to narrative
-   States of long running methods calling services are now shown on Job panel and Job panel waits for 'Done' state before show output widget
-   Added a 'debug' viewer to the apps. After starting an app's run, click on the gear menu in the app cell and select 'View Job Submission'. This will both emit the returned kernel messages from that app run into your browser's Javascript console, and it will create and run a code cell that will show you the object that gets set to the Job Service.

### Version 0.3.4

**Changes**

-   Redesign of the Method Gallery panel
-   Adjusted Data Panel slideout to maintain its size across each internal tab
-   Added buttons to the footer in the Data Panel slideout
-   Adjustment to data upload panel behavior.

### Version 0.3.3

**Changes**

-   Long running method calls that produce job ids should now be tracked properly
-   Method cells behave closer to App cells now - once they start running, they're 'locked' if they're a long running job
    -   Long running method cells get a red ring, similar to steps inside an app
    -   The next step is to merge their code bases
-   When a long running method cell finishes (the job gets output and is marked 'done' or something similar), an output cell is generated beneath it
-   Method and app jobs should be properly deleteable again.
-   Added global 'delete cell' button back to the menu bar.
-   Made major styling and functionality changes to the 'import' panel attached to 'data'

### Version 0.3.2

**Changes**

-   Steps toward getting long-running methods (not just apps) working.
-   Modified job panel to consume method jobs
-   Method jobs still do not correctly populate their end results.

### Version 0.3.1

**Changes**

-   Changed some text in the data panel, and what appears in the introductory markdown cell in a new Narrative
-   Fixed an issue with infinite scrolling under the "My Data" and "Public" data tabs

### Version 0.3.0

**Changes**

-   Added Method Gallery for browing methods and apps and viewing information
-   Added a manual Narrative Shutdown button (under the 'about' button)
-   Integrated code cells and IPython kernel management
-   Added prototype Narrative Management panel

### Version 0.2.2

**Changes**

-   Restyled Jobs panel, added better management controls, added ability to see Job error statuses
-   Added first pass at data importer

### Version 0.2.1

**Changes**

-   More improvements to logging - includes more details like user's IP address, Narrative machine, etc.
-   Changed data panel to be able to draw data from all other Narratives and Workspaces
-   Stubs in place for importing data into your Narrative
-   Changed paradigm to one narrative/one workspace for simplicity

### Version 0.2.0

**Changes**

-   Switched to semantic versioning - www.semver.org
-   Began massive changes to the UI
-   Improved logging of events and method/app running
-   Introduced App interface
-   Added a Job management panel for tracking App status
-   Switched to fetching lists of Methods and Apps from a centralized method store

### Release 9/25/2014

**Changes**

-   Fixed a bug that prevented a few Narrative functions from working if the
    user's workspace was empty.

### Release 9/24/2014

**Changes**

-   Updated workspace URL from the Narrative Interface

### Release 8/14/2014

**Changes**

-   Added functionality to Communities services

### Release 8/8/2014

**Changes**

-   Fixed problems with loading page in Safari
-   Added genome comparison widget

**Known Issues**

-   R support is problematic
-   Sharing a Narrative with a running job might break
-   Loading a Narrative with a large amount of data in it might be slow
-   Mathjax support is currently out of sync due to version drift

### Release 8/7/2014

**Changes**

-   Fixed links to landing pages linked to from the Narrative
-   Fixed problem with KBCacheClient not loading properly
-   Adjusted names of some functions (existing widgets might break!)
-   Fixed 502 Bad Gateway error on Narrative provisioning

**Known Issues**

-   Loading page on Narrative provisioning sometimes loops too much in Safari
-   R support is problematic
-   Sharing a Narrative with a running job might break
-   Loading a Narrative with a large amount of data in it might be slow
-   Mathjax support is currently out of sync due to version drift

### Release 8/6/2014

**Changes**

-   Services panel is sorted by service name now
-   Removed old Microbes Service panel
-   Updated Microbes service methods
-   Updates to picrust
-   Added ability to make deprecated services invisible
-   Updates to RNASeq and Jnomics services
-   Updates to plants widget code
-   Visual fixes to how long function names are handed in the Services panel

**Known Issues**

-   R support is problematic
-   Many links to landing pages within the Narrative are broken
-   Sharing a Narrative with a running job might break
-   Loading a Narrative with a large amount of data in it might be slow
-   Mathjax support is currently out of sync due to version drift

### Release 8/5/2014

**Changes**

-   Added a better fix to the "NoneType object has no attribute get_method" error
-   Updated Microbes services code, split services into 4 separate groups
-   Updates to Jnomics
-   Split picrust widget into qiime and picrust
-   Fixes to plant gene table size and heatmap rendering

**Known Issues**

-   Changing Narrative name in the workspace doesn't propagate inside of the Narrative itself (likely won't fix)
-   R support is problematic
-   Many links to landing pages within the Narrative are broken
-   Sharing a Narrative with a running job might break
-   Loading a Narrative with a large amount of data in it might be slow
-   Services panel should be sorted/sortable
-   Narrative creator and current workspace should be visible in the top panel
-   Mathjax support is currently out of sync due to version drift

### Release 8/4/2014

**Changes**

-   Added MathJax.js directly into the repo to combat problems on the back end (this is a temporary fix - we need to install the backend MathJax locally somehow, or update the version)
-   Added a fix where if a call to globusonline fails, the Narrative doesn't initialize properly, leading to broken service panels.
-   Fixed a bug that caused some graphical widgets to time out while loading their script files.
-   Various updates to plants_gwas.py and jnomics.py

### Release 8/1/2014

**Changes**

-   Addressed issue with auth information getting overridden (leading to the 400 HTTP error)
-   Addressed problems that cause the 502 Bad Gateway error
-   Revised names and descriptions on some widgets
-   Added widget to build a genome set from a tree
-   Revised gapfilling and phenotype view widgets
-   Numerous widgets to GWAS and Plant-specific widgets and functionality

**Known Issues**

-   Current version of jquery.datatables is finicky and can create popup errors. These can be safely ignored.
-   Changing Narrative name doesn't properly update Narrative object name in Workspace Browser and vice-versa.
-   R support is occasionally problematic.

### Release 7/30/2014

**Changes**

-   Updated config to make landing page links relative to deployment site
-   Modified provisioning code to address a potential timeout issue (the 502 Bad Gateway error)
-   Adjusted RAST genome loading widget to ignore browser's credentials
-   Updated NCBI genome importer
-   Updated GWAS services endpoints

**Known Issues**

-   Cookie with auth information occasionally gets overwritten with a useless one - logging out and back in will fix this
-   Changing Narrative name doesn't properly update Narrative object name in Workspace Browser and vice-versa.
-   R support is occasionally problematic.

### Release 7/29/2014

**Changes**

-   Updated nav bar to match changes to functional site
-   Updated many KBase functions from all domains (Microbes, Communities, and Plants)
-   Added widgets and functions for viewing SEED functional categories
-   Added a version date-stamp
-   Updated look and feel of many elements
-   Updated authentication and token management to behave better
-   Changed Narrative containers to all be named kbase/narrative:datestamp
-   Updated config.json to reference more deployed services
-   Added an input widget type that includes a hidden, untracked, password field
-   Updated references to registered typed objects from the Workspace
-   Fixed a problem where Services panel might get stuck and hang while loading a large Narrative
-   Updated more HTTP errors to have a sensible error page

**Known Issues**

-   Cookie with auth information occasionally gets overwritten with a useless one - logging out and back in will fix this
-   Unaddressed issues from previous release

### Release 7/22/2014

**Changes**

-   Added widgets and functions for viewing phylogenies

### Release 7/21/2014

**Changes**

-   Updates to Jnomics functions and widgets
-   Updates to Microbes functions and widgets
-   Most errors that were dumped to the browser as ugly stacktraces are now KBase-styled stacktraces that should be slightly more legible.
-   Errors that occur when Narrative saving fails now creates an error modal that communicates the error, instead of just "Autosave Failed!"
-   Deployment of Narrative Docker containers has changed. A base container is built containing most static dependencies (all the apt-get directives, Python and R packages). This container is then updated with the Narrative itself. After building the base container, deployment of subsequent releases should take ~2 minutes.
-   Updated workspace type registry (the kbtypes class) to be up-to-date with the current state of the Workspace.
-   The Narrative should now report unsupported browsers

**Known Issues**

-   Unaddressed issues from previous release

### Release 7/15/2014

**Changes**

-   Created a service endpoint config file to toggle between dev and prod versions of various services
-   Added Jnomics functions and widgets
-   Added more communities functions and widgets
-   Added KBase-command functions and widgets
-   Authentication should work more logically with the rest of the functional site
-   Updated Narrative typespec to support workspace version 0.2.1
-   Updated Narrative to properly access search
-   Addressed a race condition where saving a Narrative before it completely loads might wipe exiting parameter info out of input fields
-   Added directions on how to deploy the entire Narrative/Nginx provisioning stack.
-   We now have a verified SSL Certificate - Safari should work over HTTPS now.
-   Did some CSS adjustment to GUI cells.

**Known Issues**

-   Unaddressed issues remain from previous release
-   R support is occasionally problematic.
-   Changing Narrative name doesn't properly update Narrative object name in Workspace Browser and vice-versa.

### Release 6/20/2014

**Changes**

-   %%inv_run cell magic should now work properly
-   %inv_run magic (line and cell) now translate some convenience commands
    -   %inv_run ls == %inv_ls
    -   %inv_run cwd (or pwd) == %inv_cwd
    -   %inv_run mkdir == %inv_make_directory
    -   %inv_run rmdir == %inv_remove_directory
    -   %inv_run cd == %inv_cd
    -   %inv_run rm == %inv_remove_files
    -   %inv_run mv == %inv_rename_files
-   The menu bar should remain at the top of the page now, instead of being positioned inline with the rest of the narrative document.

**Known Issues**

-   %inv_ls to a directory that doesn't exist will create a generic, not-very-informative error.
-   [NAR-153], [NAR-177] A generic "Autosave failed!" message appears when the narrative fails to save for any reason.
-   [NAR-169] Using Safari through HTTPS will not work with an uncertified SSL credential (which we currently have)
-   [NAR-173] If problems external to the Narrative prevent loading (authentication, Shock or WS downtime), an ugly stacktrace is dumped into the browser instead of a nicely rendered error page.
-   [NAR-180] Copying narratives in the newsfeed can cause errors.
-   [NAR-179] There's a problem that occurs when logged into a narrative for a long time.<|MERGE_RESOLUTION|>--- conflicted
+++ resolved
@@ -5,9 +5,9 @@
 This is built on the Jupyter Notebook v6.4.12 and IPython 8.5.0 (more notes will follow).
 
 ## Unreleased
-<<<<<<< HEAD
 - PTV-1810 - address object name display issues in the View Configure tab of app cells.
-=======
+
+## Unreleased
 
 - UIP-28 - update Google Analytics tags to GA4 properties
 - PTV-1878 - fix some failing front end unit tests
@@ -17,7 +17,6 @@
 
 - Javascript dependency updates
   - dompurify none -> 2.3.8
->>>>>>> a155f272
 
 ## Version 5.1.4
 - PTV-1234 - add padding to the bottom of the data list so that the bottom-most row can slide up above the add data button and show its ellipsis icon.
