--- conflicted
+++ resolved
@@ -4,68 +4,69 @@
 
 This is built on the Jupyter Notebook v6.0.2 (more notes will follow).
 
-<<<<<<< HEAD
 ### Unreleased
 
-- SCT-3097 - Fix pop-ups and long timeouts & browser tab crash for expression feature clustering viewer
-=======
+-   SCT-3097 - Fix pop-ups and long timeouts & browser tab crash for expression feature clustering viewer
+
 ### Version 4.5.1
-- Python dependency updates
-  - pillow 8.3.1 -> 8.3.2
-  - plotly 5.1.0 -> 5.3.1
-  - pygments 2.9.0 -> 2.10.0
-  - pytest 6.2.4 -> 6.2.5
-  - terminado 0.10.1 -> 0.11.1
-- Javascript dependency updates
-  - @wdio/browserstack-service 7.9.1 -> 7.11.1
-  - @wdio/cli 7.9.1 -> 7.11.1
-  - @wdio/local-runner 7.9.1 -> 7.11.1 
-  - @wdio/mocha-framework 7.9.1 -> 7.11.1
-  - @wdio/selenium-standalone-service 7.7.7 -> 7.10.1
-  - @wdio/spec-reporter 7.9.0 -> 7.10.1
-  - chromedriver 92.0.1 -> 92.0.2
-  - husky 7.0.1 -> 7.0.2
-  - jasmine-core 3.8.0 -> 3.9.0
-  - msw 0.34.0 -> 0.35.0
-  - puppeteer 10.1.0 -> 10.2.0
-  - terser 5.7.1 -> 5.7.2
-  - webdriverio 7.9.1 -> 7.11.1
->>>>>>> 8769a643
+
+-   Python dependency updates
+    -   pillow 8.3.1 -> 8.3.2
+    -   plotly 5.1.0 -> 5.3.1
+    -   pygments 2.9.0 -> 2.10.0
+    -   pytest 6.2.4 -> 6.2.5
+    -   terminado 0.10.1 -> 0.11.1
+-   Javascript dependency updates
+    -   @wdio/browserstack-service 7.9.1 -> 7.11.1
+    -   @wdio/cli 7.9.1 -> 7.11.1
+    -   @wdio/local-runner 7.9.1 -> 7.11.1
+    -   @wdio/mocha-framework 7.9.1 -> 7.11.1
+    -   @wdio/selenium-standalone-service 7.7.7 -> 7.10.1
+    -   @wdio/spec-reporter 7.9.0 -> 7.10.1
+    -   chromedriver 92.0.1 -> 92.0.2
+    -   husky 7.0.1 -> 7.0.2
+    -   jasmine-core 3.8.0 -> 3.9.0
+    -   msw 0.34.0 -> 0.35.0
+    -   puppeteer 10.1.0 -> 10.2.0
+    -   terser 5.7.1 -> 5.7.2
+    -   webdriverio 7.9.1 -> 7.11.1
 
 ### Version 4.5.0
-- PTV-1561 - SampleSet viewer fixes to allow AMA features; not complete support for AMA features as GenomeSearchUtil does not yet support AMA.
-- SCT-3100 - Improve SampleSet viewer; add improved JSON-RPC 1.1 client and associatedKBase service client; add msw (Mock Service Worker) support;
-- SCT-3084 - Fixed broken (non-functional) search in the data panel
-- SCT-3602 - refseq public data tool now searches by lineage as well; for all public data tools: automatically focus the search input; fix paging bug.
-- No ticket - migrate from `nosetests` to `pytest` for testing the Python stack.
-- Python dependency updates
-  - bokeh 2.3.2 -> 2.3.3
-  - pillow 8.2.0 -> 8.3.1
-  - plotly 4.14.3 -> 5.1.0
-  - pymongo 3.11.4 -> 3.12.0
-  - pytest 6.2.3. -> 6.2.4
-  - pytest-cov 2.11.1 -> 2.12.1
-  - requests 2.25.1 -> 2.26.0
-  - setuptools 57.0.0 -> 57.4.0
-- Javascript dependency updates
-  - @types/puppeteer 5.0.0 -> 5.4.4
-  - @wdio/browserstack-service 7.7.3 -> 7.9.0
-  - @wdio/cli 7.7.3 -> 7.9.0
-  - @wdio/local-runner 7.7.3 -> 7.9.0
-  - @wdio/mocha-framework 7.7.3 -> 7.9.0
-  - @wdio/selenium-standalone-service 7.7.3 -> 7.7.4
-  - @wdio/spec-reporter 7.7.7 -> 7.9.0
-  - chromedriver 91.0.0 -> 91.0.1
-  - eslint 7.28.0 -> 7.32.0
-  - husky 6.0.0 -> 7.0.1
-  - karma 6.3.3. -> 6.3.4
-  - puppeteer 10.0.0 -> 10.1.0
-  - selenium-standalone 6.23.0 -> 7.1.0
-  - terser 5.7.0 -> 5.7.1
-  - wdio-chromedriver-service 7.1.0 -> 7.1.1
-  - webdriverio 7.7.3 -> 7.9.1
+
+-   PTV-1561 - SampleSet viewer fixes to allow AMA features; not complete support for AMA features as GenomeSearchUtil does not yet support AMA.
+-   SCT-3100 - Improve SampleSet viewer; add improved JSON-RPC 1.1 client and associatedKBase service client; add msw (Mock Service Worker) support;
+-   SCT-3084 - Fixed broken (non-functional) search in the data panel
+-   SCT-3602 - refseq public data tool now searches by lineage as well; for all public data tools: automatically focus the search input; fix paging bug.
+-   No ticket - migrate from `nosetests` to `pytest` for testing the Python stack.
+-   Python dependency updates
+    -   bokeh 2.3.2 -> 2.3.3
+    -   pillow 8.2.0 -> 8.3.1
+    -   plotly 4.14.3 -> 5.1.0
+    -   pymongo 3.11.4 -> 3.12.0
+    -   pytest 6.2.3. -> 6.2.4
+    -   pytest-cov 2.11.1 -> 2.12.1
+    -   requests 2.25.1 -> 2.26.0
+    -   setuptools 57.0.0 -> 57.4.0
+-   Javascript dependency updates
+    -   @types/puppeteer 5.0.0 -> 5.4.4
+    -   @wdio/browserstack-service 7.7.3 -> 7.9.0
+    -   @wdio/cli 7.7.3 -> 7.9.0
+    -   @wdio/local-runner 7.7.3 -> 7.9.0
+    -   @wdio/mocha-framework 7.7.3 -> 7.9.0
+    -   @wdio/selenium-standalone-service 7.7.3 -> 7.7.4
+    -   @wdio/spec-reporter 7.7.7 -> 7.9.0
+    -   chromedriver 91.0.0 -> 91.0.1
+    -   eslint 7.28.0 -> 7.32.0
+    -   husky 6.0.0 -> 7.0.1
+    -   karma 6.3.3. -> 6.3.4
+    -   puppeteer 10.0.0 -> 10.1.0
+    -   selenium-standalone 6.23.0 -> 7.1.0
+    -   terser 5.7.0 -> 5.7.1
+    -   wdio-chromedriver-service 7.1.0 -> 7.1.1
+    -   webdriverio 7.7.3 -> 7.9.1
 
 ### Version 4.4.0
+
 -   No ticket: boatloads of code cleanup and fixes to the unit and internal testing
 -   PTV-1635: fix bug in data slideout tab selection
 -   PTV-1635: fix data and app slideout button and opening behavior
@@ -74,11 +75,13 @@
 -   SCT-3038 - refseq public data search now includes genome_id and source_id
 
 ### Version 4.3.2
+
 -   SCT-2778 - convert data slideout, public tab, refseq data source to use searchapi2/rpc api rather than searchapi2/legacy.
 -   Enhanced integration testing support to add service, host, browser, screen size support.
 -   Changed the "Dashboard" link in hamburger menu to "Narratives" and use the new /narratives path.
 
 ### Version 4.3.1
+
 -   Fixed problem where code cells could forget their toggled state after saving.
 -   Fixed setting up local authentication for developers.
 -   DATAUP-69 - added a pull request template to the narrative repo.
@@ -97,11 +100,12 @@
 -   DATAUP-301 - fixed a problem where the staging area rendered twice in a row on page load.
 
 ### Version 4.3.0
-- SCT-2664 - Show the app cell status when in a collapsed state.
-- Added an "Info" tab to all app cells with app information.
-- Updated links to new KBase home page and docs site.
-- Fixed an uploader issue where uploads taking longer than 30 seconds would fail.
-- (Trigger release via labels)
+
+-   SCT-2664 - Show the app cell status when in a collapsed state.
+-   Added an "Info" tab to all app cells with app information.
+-   Updated links to new KBase home page and docs site.
+-   Fixed an uploader issue where uploads taking longer than 30 seconds would fail.
+-   (Trigger release via labels)
 
 ### Version 4.2.1
 
