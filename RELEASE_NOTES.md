--- conflicted
+++ resolved
@@ -13,6 +13,7 @@
 - SCT-3162 - Fix download buttons in Data panel widget so that full UPA (with object version) is sent to the downloader app.
 
 - DATAUP-525 - Fix the "show advanced" button in bulk import cells to properly toggle its label when clicked.
+- SCT-3097 - Fix pop-ups and long timeouts & browser tab crash for expression feature clustering viewer
 
 Dependency Changes
 - Python dependency updates
@@ -89,13 +90,9 @@
   - Datatables got modified as it was out of date, and there were multiple versions being assembled at once. Now, there's:
     - `datatables` as a package is obsolete, and supplanted by `datatables.net` (i.e., we shouldn't have both). Updated from 1.10.9 -> 1.11.3
     - supporting modules (`datatables.net-bs`, `datatables.net-buttons-bs`) are the same
-<<<<<<< HEAD
-- SCT-3097 - Fix pop-ups and long timeouts & browser tab crash for expression feature clustering viewer
-=======
 DATAUP-246 - migrate from CSS to using SASS throughout the Narrative, making use of [BEM notation](http://getbem.com/introduction/) for element styling
 DATAUP-62 - designed and implemented simple coding standards and git workflow for the Narrative repo
 DATAUP-71 - added automated linting and code quality tools to the Narrative repo
->>>>>>> e963b78c
 
 
 ### Version 4.6.0
