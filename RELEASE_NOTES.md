--- conflicted
+++ resolved
@@ -5,26 +5,11 @@
 This is built on the Jupyter Notebook v6.4.12 and IPython 8.5.0 (more notes will follow).
 
 ## Unreleased
-<<<<<<< HEAD
-
 -   PTV-1875 - fix public data paging issue by removing paging from workspace data sources
+-   UIP-28 - update Google Analytics tags to GA4 properties
+-   PTV-1810 - address object name display issues in the View Configure tab of app cells.
+-   PTV-1877 - fix app descriptions to replace the documentation link for the upload / download guide
 -   PTV-1878 - fix some failing front end unit tests
--   PTV-1877 - "fix" app descriptions to replace the documentation link for the upload / download guide
-
-### Dependency Changes
-
--   Javascript dependency updates
-    -   dompurify none -> 2.3.8
-
-## Version 5.1.4
-
--   PTV-1234 - add padding to the bottom of the data list so that the bottom-most row can slide up above the add data button and show its ellipsis icon.
--   PTV-1793 - fix problem where users could sometimes not enter spaces in bulk import cells
-=======
-- UIP-28 - update Google Analytics tags to GA4 properties
-- PTV-1810 - address object name display issues in the View Configure tab of app cells.
-- PTV-1877 - fix app descriptions to replace the documentation link for the upload / download guide
-- PTV-1878 - fix some failing front end unit tests
 
 ### Dependency Changes
 
@@ -53,7 +38,6 @@
   - stylelint-config-standard ^22.0.0 -> ^34.0.0
   - webdriverio 8.10.2 -> 8.12.3
 
-
 - Python dependency updates
   - beautifulsoup4: 4.12.1 -> 4.12.2
   - coverage: 7.2.2 -> 7.2.7
@@ -68,9 +52,8 @@
   - requests: 2.28.2 -> 2.31.0
 
 ## Version 5.1.4
-- PTV-1234 - add padding to the bottom of the data list so that the bottom-most row can slide up above the add data button and show its ellipsis icon.
-- PTV-1793 - fix problem where users could sometimes not enter spaces in bulk import cells.
->>>>>>> 7427c7d7
+-    PTV-1234 - add padding to the bottom of the data list so that the bottom-most row can slide up above the add data button and show its ellipsis icon.
+-    PTV-1793 - fix problem where users could sometimes not enter spaces in bulk import cells.
 
 Dependency Changes
 
