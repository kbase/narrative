### OVERVIEW

The Narrative Interface allows users to craft KBase Narratives using a combination of GUI-based commands, Python and R scripts, and graphical output elements.

This is built on the Jupyter Notebook v6.0.2 (more notes will follow).

<<<<<<< HEAD
### Version 5.0.2
- SAM-73 - Extends the ability to use app params as arguments for dynamic dropdown calls to inputs that are part of a struct or sequence.
=======
### Unreleased
- DATAUP-696 - Prevent import specifications from being imported with either unknown data types, or data types not currently registered as using the bulk import cell.
>>>>>>> cd54a920

### Version 5.0.1
- SAM-73 - Updated DynamicDropdownInput to have access to full list of other app parameters when user selects dropdown. If an app developer specified to use a certain value from a different field, the field as it currently exists will be used as a parameter.
- Updated AppParamsWidget to return all current values from `get-parameters` if no specific value was specified, allowing to see all current parameter values without having to know their names.
- DATAUP-570 - Only use the Narrative configuration to set available import types in the Import area dropdowns
- DATAUP-577 - Sanitize suggested output object names for bulk import jobs so they follow the rules
- PTV-1717 - fix landing page links for modeling widgets
- PTV-1726 - address issue where the "Narrative updated in another session" would appear with no other session open

### Version 5.0.0
This new major version of the KBase Narrative Interface introduces a way to import data from your data staging area in large batches using a single Bulk Import cell. See more details about the new workflows here: [Bulk Import Guide](https://docs.kbase.us/data/upload-download-guide/bulk-import-guide)

There are also a ton of other updates and changes to both the Narrative interface (in various small and not-so-small ways) and to how the Narrative software will be developed going forward.

The following is a high level list of changes, with matching JIRA tickets where appropriate. As always, all Narrative work is done on Github and is available for view and discussion there.

Code Changes
- Built an entirely new Bulk Import cell type that runs a batch of Import jobs all at once.
- Objects that can be imported in bulk are:
  - SRA reads
  - Interleaved FASTQ reads
  - Non-interleaved FASTQ reads
  - Read Assemblies
  - GFF metagenomes
  - Genbank genomes
- Redesigned the Data Import Tab 
  - It now suggests object upload type based on file suffix.
  - Files are now selected for import by clicking a checkbox (or selecting a type), then clicking “Import Selected”
  - The Import Tab file browser has been improved and remembers selections more consistently
  - The Import Tab styling has been made more internally consistent.
- DATAUP-225 - Styles and color usage have been normalized in many places in the app cell and bulk import cell
- DATAUP-329 - Standardized the use of select boxes in various inputs for the app cell and bulk import cell
- Remove app info dialog option - superseded by the “Info” tab on all app cells
- DATAUP-263 - Fix bug where app cells can get stuck in the “Sending…” phase
- SAM-40 - Add Name/ID column to SampleSet viewer
- DATAUP-651 - Update Data Import tab help tour to include new features.

Development Changes
- UIP-3 - Made the migration away from Bower to using only NPM for Javascript package management. Mostly, the same versions were kept, though some were unavoidably changed
  - seiyria-bootstrap-slider 10.6.2 -> bootstrap-slider 10.6.2 (renamed on npm)
  - plotly.js v1.5.1 -> plotly.js-dist-min v1.50.0 (1.5.1 unavailable)
  - requirejs-plugins 1.0.3 -> 1.0.2 (which is on npm)
  - requirejs-text 2.0.14 -> requirejs/text 2.0.16 (renamed on npm)
  - kbase-ui-plugin-catalog 1.2.14 -> kbase-ui-plugin-catalog 2.2.5 (requires a package.json)
  - Datatables got modified as it was out of date, and there were multiple versions being assembled at once. Now, there's:
    - `datatables` as a package is obsolete, and supplanted by `datatables.net` (i.e., we shouldn't have both). Updated from 1.10.9 -> 1.11.3
    - supporting modules (`datatables.net-bs`, `datatables.net-buttons-bs`) are the same
DATAUP-246 - migrate from CSS to using SASS throughout the Narrative, making use of [BEM notation](http://getbem.com/introduction/) for element styling
DATAUP-62 - designed and implemented simple coding standards and git workflow for the Narrative repo
DATAUP-71 - added automated linting and code quality tools to the Narrative repo


### Version 4.6.0
Code changes
- DATAUP-599 - Adjusted the kernel code and tests to account for a Workspace service update.
- PTV-1703 - Fix DifferentialExpressionSet and DifferentialExpressionMatrixSet viewers
- SCT-3088 - Add Narrative Outline View. Allows scrolling through a minimal view of Narrative cells more quickly. 

Dependency Changes
- Python dependency updates
  - pillow 8.3.1 -> 8.3.2
  - plotly 5.1.0 -> 5.3.1
  - pygments 2.9.0 -> 2.10.0
  - pytest 6.2.4 -> 6.2.5
  - terminado 0.10.1 -> 0.11.1
- Javascript dependency updates
  - @wdio/browserstack-service 7.9.1 -> 7.11.1
  - @wdio/cli 7.9.1 -> 7.11.1
  - @wdio/local-runner 7.9.1 -> 7.11.1 
  - @wdio/mocha-framework 7.9.1 -> 7.11.1
  - @wdio/selenium-standalone-service 7.7.7 -> 7.10.1
  - @wdio/spec-reporter 7.9.0 -> 7.10.1
  - chromedriver 92.0.1 -> 93.0.1
  - husky 7.0.1 -> 7.0.2
  - jasmine-core 3.8.0 -> 3.9.0
  - msw 0.34.0 -> 0.35.0
  - puppeteer 10.1.0 -> 10.4.0
  - terser 5.7.1 -> 5.7.2
  - webdriverio 7.9.1 -> 7.11.1
- Javascript dependency additions
  - expect-webdriverio 3.1.4

### Version 4.5.0
- PTV-1561 - SampleSet viewer fixes to allow AMA features; not complete support for AMA features as GenomeSearchUtil does not yet support AMA.
- SCT-3100 - Improve SampleSet viewer; add improved JSON-RPC 1.1 client and associatedKBase service client; add msw (Mock Service Worker) support;
- SCT-3084 - Fixed broken (non-functional) search in the data panel
- SCT-3602 - refseq public data tool now searches by lineage as well; for all public data tools: automatically focus the search input; fix paging bug.
- No ticket - migrate from `nosetests` to `pytest` for testing the Python stack.
- Python dependency updates
  - bokeh 2.3.2 -> 2.3.3
  - pillow 8.2.0 -> 8.3.1
  - plotly 4.14.3 -> 5.1.0
  - pymongo 3.11.4 -> 3.12.0
  - pytest 6.2.3. -> 6.2.4
  - pytest-cov 2.11.1 -> 2.12.1
  - requests 2.25.1 -> 2.26.0
  - setuptools 57.0.0 -> 57.4.0
- Javascript dependency updates
  - @types/puppeteer 5.0.0 -> 5.4.4
  - @wdio/browserstack-service 7.7.3 -> 7.9.0
  - @wdio/cli 7.7.3 -> 7.9.0
  - @wdio/local-runner 7.7.3 -> 7.9.0
  - @wdio/mocha-framework 7.7.3 -> 7.9.0
  - @wdio/selenium-standalone-service 7.7.3 -> 7.7.4
  - @wdio/spec-reporter 7.7.7 -> 7.9.0
  - chromedriver 91.0.0 -> 91.0.1
  - eslint 7.28.0 -> 7.32.0
  - husky 6.0.0 -> 7.0.1
  - karma 6.3.3. -> 6.3.4
  - puppeteer 10.0.0 -> 10.1.0
  - selenium-standalone 6.23.0 -> 7.1.0
  - terser 5.7.0 -> 5.7.1
  - wdio-chromedriver-service 7.1.0 -> 7.1.1
  - webdriverio 7.7.3 -> 7.9.1

### Version 4.4.0
-   No ticket: boatloads of code cleanup and fixes to the unit and internal testing
-   PTV-1635: fix bug in data slideout tab selection
-   PTV-1635: fix data and app slideout button and opening behavior
-   DEVOPS-475: Change dockerfile so that container runs as nobody, without need to setuid for initialization. Enables removing CAP_SETUID from container initialization
-   SCT-2935 - fix refseq public data search behavior to properly restrict the search with multiple terms
-   SCT-3038 - refseq public data search now includes genome_id and source_id

### Version 4.3.2
-   SCT-2778 - convert data slideout, public tab, refseq data source to use searchapi2/rpc api rather than searchapi2/legacy.
-   Enhanced integration testing support to add service, host, browser, screen size support.
-   Changed the "Dashboard" link in hamburger menu to "Narratives" and use the new /narratives path.

### Version 4.3.1
-   Fixed problem where code cells could forget their toggled state after saving.
-   Fixed setting up local authentication for developers.
-   DATAUP-69 - added a pull request template to the narrative repo.
-   DATAUP-120 - improve testing documentation
-   DATAUP-164, DATAUP-165 - add automatic linting configuration with flake8 and black for the Python layer.
-   DATAUP-176 - refactored the startup process to be more robust with respect to kernel activity.
-   DATAUP-178 - changed "Add Data" and "+" icon color in the data panel.
-   DATAUP-187 - repositioned Globus link in the staging area.
-   DATAUP-188, DATAUP-228 - adds text and refresh button to the staging area, and stabilized the trash can icon.
-   DATAUP-197 - fixed problem where canceling an app cell could cause it to freeze.
-   DATAUP-204 - made folder names clickable in the staging area.
-   DATAUP-210 - adds a "file too large" error to the staging area when a file is too large to upload.
-   DATAUP-213 - added a "clear all" button that removes all staging area errors.
-   DATAUP-246 - dramatic cleanup and refactor done globally throughout the Narrative stylesheets.
-   DATAUP-266 - fixed a problem where the staging area didn't automatically refresh when a file finishes uploading.
-   DATAUP-301 - fixed a problem where the staging area rendered twice in a row on page load.

### Version 4.3.0
- SCT-2664 - Show the app cell status when in a collapsed state.
- Added an "Info" tab to all app cells with app information.
- Updated links to new KBase home page and docs site.
- Fixed an uploader issue where uploads taking longer than 30 seconds would fail.
- (Trigger release via labels)

### Version 4.2.1

-   Address problems with SampleSet / AMA Viewer widget.
-   SCT-1822 - fix problems with drag and drop data upload failing for more than 100 files (updated the Dropzone widget to version 5.7.0)
-   Updated Globus endpoint to point to the newer Globusconnect server.
-   Updated tons of dependencies. Thanks Jason Fillman!

### Version 4.2.0

-   Updated the Narrative interface to connect to the remade Execution Engine.
-   Updated the Narrative interface to streamline events and cookies connected to the Traefik update.
-   Fixed an issue where job log browser state (running, stopped, scrolling) could cross browser sessions.
-   Added a viewer for the SampleSet object.
-   PTV-1446 - fix bug preventing KBaseFeatureValues viewer apps from working and displaying data

### Version 4.1.2

-   Improve display of job logs.
-   Prevent App cell elements from overflowing the page.
-   Job status is now inaccessible before a job enters the queue.

### Version 4.1.1

-   Fix sort order in Narratives panel - should be by most recently saved.
-   Add better error support in data staging uploader - if an upload directory is not available, you should be able to return to the root directory without trouble.

### Version 4.1.0

-   Introduce Static Narratives, available under the Share menu. First release!

### Version 4.0.0

-   Update various software packages
    -   Python to 3.6.9
    -   Jupyter Notebook to 6.0.2
    -   IPython to 7.9.0

### Version 3.11.4

-   Add Annotated Metagenome Assembly viewer widget
-   PTV-1214 - Fix Binned Contig Viewer labels
-   PTV-1341 - Fix column and row labeling in GenomeComparison viewer
-   Improve functionality and options for dynamic dropdowns in apps.

### Version 3.11.3

-   PTV-1308 - Fix problem where users with a Globus account that's not linked to KBase will see an error when trying to access the Globus interface through the upload area.
-   Add GFF Metagenome object upload type.

### Version 3.11.2

-   Improve load times for the Data Panel and the browser in the data slideout (the "My Data" and "Shared with Me" tabs).
-   Set the Narratives tab to lazy load.
-   #1487 - fixed typo in genome feature viewer.
-   Updated data import tutorial for some clarity.
-   Changed Pangenome viewer field names for clarity and consistency.

### Version 3.11.1

-   Add internal information for users who came to the site from a Google ad click.
-   Improve load time of the App Panel.
-   Fix a bug where jobs canceled in the non-Narrative job browser would cause issues with the corresponding App Cell.

### Version 3.11.0

-   Add an option to share a Narrative with an organization as well as people.
-   SCT-1783 - Reduce the number of network calls to the auth service on startup.
-   SCT-1785 - Reduce the number of network calls to the Catalog/NMS services on startup.
-   SCT-1793 - Lazy-load reports (i.e. if they're not in the brower viewport, don't load them).
-   Fix an issue with nested subdata inputs into apps not being accessible as expected.
-   Removed a bunch of dead code, including the older "service" modules, that haven't been in use for a few years.

### Version 3.10.1

-   Fixed a critical bug where users with write access to a Narrative (but not share access) were unable to save changes to a Narrative or run Apps.

### Version 3.10.0

-   Fix tooltip for long object names in the data panel.
-   Add ability to prefix a part of path_to_subdata with WSREF to list options from other objects.
-   SCT-1602 - Add new URL options - /narrative/12345 will find the narrative in workspace 12345 (older URLs like /narrative/ws.12345.obj.1 still work).
-   Fix problem where jobs were not being properly started with an agent token (i.e. weren't guaranteed to have a week-long authentication token).
-   Improved error handling and display when a Narrative doesn't exist or a user doesn't have permission to see it.
-   Add functionality to request access to a Narrative instead of throwing a "not allowed" error.

### Version 3.9.1

-   SCT-1509 - Ensure access permissions to Globus before redirecting a user there from the Import area.

### Version 3.9.0

-   Fix security vulnerability with rendering some user info.
-   SCT-1547 - Add a download endpoint to the staging service, so a user can now download files directly from the FTP stagin area.
-   SCT-1496 - Add functionality for downloading data from the data panel to the FTP Staging area.
-   SCT-1526 - Create a code cell generator as an app output.

### Version 3.8.3

-   SCT-1253 - Replace old RNA-Seq data viewers.
-   SCT-1393 - Fix "Objects Created" links in app outputs.
-   SCT-1370 - Give instructions to users on how to link their account to Globus for uploading data.
-   SCT-1395 - Convert object ref and ids to common names for downloading.
-   Add viewers and support for generic data types.
-   Fix RNA-Seq data viewers, including Feature Clusters.

### Version 3.8.2

-   Add the clustergrammer_widget
-   SCT-1219 - Fix the app cell so it shows an error if an app has multiple outputs, and they're given the same name.
-   Add numpy, scipy, scikit-learn to the base Docker image

### Version 3.8.1

-   SCT-1261 - Changed the 'outdated app' warning to a small icon with a popover text.
-   SCT-886 - Added a default viewer for typed objects that don't have an actual viewer associated with them.
-   Added a test-mode viewer for a new matrix type.
-   SCT-1253 - fixed bugs in how assembly and reads typed objects get viewed - their numbers of reads weren't being presented properly.
-   SCT-1210 - Module-level (not just type) spec files are available for determining object viewers.
-   SCT-1234 - Introduces the clustergrammer Jupyter Notebook widget.
-   SCT-1206 - fixes a cell error that can occur if an app doesn't produce any output objects (including reports).
-   Introduces a new build and deployment strategy.
-   Updates the versions of numpy and pandas so they should work again.

### Version 3.8.0

-   Generalized updates to support viewing the new version of the genome data type.
-   SCT-500 - Fix DomainAnnotation viewer widget.
-   SCT-380 - Updates to the RNA-Seq Volcano plot viewer.
-   KBASE-1916 - Fix data type descriptions in the Example tab of the data slideout.
-   SCT-923 - Improve Mycocosm public data search.
-   SCT-930 - Add a "show report" button to objects in the data panel.
-   Reformat and generalize the job logs for both the App Cell and standalone job log viewer widget.
-   Migrate unit tests to use HeadlessChrome and (optionally) Firefox.
-   Refactor Public Data in the Data Slideout to make use of the new KBase Search API.
-   Display a warning if a typed object has no viewer associated with it.
-   SCT-901 - enhance expression matrix viewer.
-   Add ConditionSet viewer.
-   SCT-1082 - fix regressions in Public Data tab.
-   Fix regression in feature set viewer caused by SCT-762.

### Version 3.7.2

-   SCT-908 - Fix formatting issues with heatmaps.
-   SCT-875 - Accept poorly formatted input data into the RNA-Seq data heatmap viewers.
-   SCT-878 - Deal with very large heatmaps so that they get downloaded instead of displayed inline, otherwise allow it to grow to some proper size and embed it in a scroll panel.
-   SCT-875 - Fix labels on heatmaps under certain data conditions.
-   SCT-809 - Fix configuration view mode when there are deeply nested parameters, especially lists of grouped parameters containing a subdata param.
-   SCT-866 - Improve side panel behavior in view-only mode; stretch data panel to full height.
-   SCT-821 - Add "info" item to view cell menu, also some other cleanup for viewer cells.
-   SCT-762 - Convert the Feature set viewer to use a dynamic service to fetch feature data.
-   SCT-657 - Narrative Public Data search now uses new Search API to find KBase data.
    -   Due to the nature of the Search API, this also changes the interface to require the user to press "enter" to do a search, instead of as-you-type.
    -   Changes the layout of the retrieved items from searching.
-   SCT-804 - General updates to fix a compilation problem with FeatureValues data widgets.
-   SCT-698 - Redo the narrative build so that it uses Conda for installs of R, Python and Jupyter. This updates
    the versions to current levels, fixing numpy and pandas incompatibilities

### Version 3.7.1

-   SCT-793, SCT-496 - Fix version of upstream dependency "file-saver" to 1.3.4; an upstream update had broken and taken down the Pangenome viewer and others.
-   SCT-104 Convert the narrative container to new CI/CD model based on dockerize+environment variables for startup config

### Version 3.7.0

-   Update Jupyter Notebook to 5.4.1 with a few KBase adjustments
    -   Prevent Jupyter favicon from overriding ours at various points.
    -   Use local version of Font Awesome.
    -   Use local version of Glyphicons font pack (for Datatables-based widgets).
    -   Use Bootstrap version 3.3.7
-   Update ipywidgets to 7.2.1
-   SCT-559 - Fix ugly race condition that could prevent app cells from being properly rendered when loading an existing Narrative.
-   Re-enable security measure that prevents Markdown cells from rendering JavaScript. We're about a year past the point when that was necessary.
-   SCT-628 - adds a viewer for the CompoundSet object.
-   Bump Tornado dependency to 5.0.0
-   SCT-637 - adds a warning to the loading section if there's an extreme delay (20 seconds) in between loading individual steps.
-   SCT-690 - truncate long Narrative names, show the whole thing on mouseover.
-   SCT-590 - add cache busting to the public data mapping lookup. No more force-refreshing!
-   SCT-706 - fix problem where space characters were sometimes ignored in the app panel search.
-   Remove old Import tab, remove (New) tag and warning from new Import tab.

### Version 3.6.3

-   SCT-585 add folder drag and drop upload to the Import area.
-   Remove old link to Search from the Narrative hamburger menu.
-   Relabel public data referencing fungal genomes.

### Version 3.6.2

-   Fix problem preventing read-only Narratives from loading.
-   SCT-581 fix failure when reloading tabs in the data staging panel.
-   SCT-582 reconcile labels and order of App Panel with Catalog.

### Version 3.6.1

-   SCT-533 - Remove the accidental test uploader that crept into production.
-   SCT-516 - Set staging panel to auto-refresh after various updates.
-   SCT-531 - Updated App Panel to have the same category names as the external App Catalog.
-   Added fungal genomes as a Public Data option.
-   Added Phytozome plant genomes as a Public Data option.
-   Repaired somewhat broken Doman Annotation viewer.
-   Text fixes to Import Tab tour.

### Version 3.6.0

-   SCT-400 - Deprecates the old Import panel, change text from "Staging (beta)" -> "Import (new)"
-   SCT-417
    -   All older Import functionality should now be available in the new Import panel.
    -   Adds a link to create an app for uploading from a public URL into the staging area.
    -   Cleans up unclear text in the new Import panel.
    -   Adds new (hopefully informative) steps to the Import panel tour.
    -   Move the 'decompress file' button so it should always be visible for archives.
-   PTV-225 - Add more icon clarity to the data sorting options.
-   PTV-886 - Restore missing scrollbar in the Narratives panel.
-   KBASE-5410 - Improve job log viewer, add different.
-   SCT-291 - Initial addition of tools for programmatically accessing the FTP file staging area.
-   SCT-405 - Custom compounds will now display properly in the media viewer.
-   KBASE-5417 - Fix long strings not wrapping correctly when showing object metadata in the Data panel.

### Version 3.5.2

-   PTV-682 - Fix problem with rendering a Pangenome widget in a copied Narrative.
-   KBASE-5405 (in progress) - new version of app log viewer.
-   PTV-225 - Fix and clarify data sorting by name, type, and date.
-   PTV-833 - Restore missing genome icons to the data panel.
-   KBASE-5410 - Put the user id onto the link to Globus in the staging upload area.
-   Adds new functionality to the data staging area, including showing file metadata and whether a file has been uploaded before.

### Version 3.5.1

-   TASK-1113/PUBLIC-148 - Import Panel scrolls if panel size is larger than screen size
-   TASK-1114 - Add lock when editing name, that prevents data panel from refreshing with new data. Relinquishes lock after 15 min if no activity.
-   TASK-1116 - Add PhenotypeSet importer to staging area
-   TASK-1117 - Add importer for FBAModels to staging area
-   TASK-1088 - Data Pane maintains filters after refresh due to changes in narrative
-   TASK-1089 - Import data slide out panel tracks what object is added to narrative. "Add" button turns into "copy" if object already exists. Add pop up when user copies and overrides existing object.
-   TASK-1094 - Fix overlapping cells and buttons issue in Firefox
-   Style Fixes
    -   Fix bold font display inconsistencies between different browsers
    -   Move tooltip in data panel from covering buttons to the top
-   KBASE-4756 - Fix data type filtering in data panel slideout.
-   PTV-225 - Fixes sorting by type in data panel
-   PTV-535 - Fix RNA-seq viewer to properly handle multiple input types.
-   PUBLIC-123 - Fix incorrect reaction counts in FBA Model viewer
-   TASK-1158 - Standardize app and object cards in narrative and data panel

### Version 3.5.0

-   TASK-1054 - Create a new loading window with a set of tasks to load and connect to (treats the problem of slowly loading websockets, still probably needs some adjusting).
-   TASK-588 - Change status of importers from "suspend" to "error" if the import job fails.
-   KBASE-3778/TASK-1017 - hide "next steps" area of app results tab if there are no next steps available.
-   KBASE-1041 - fix error that shows a version number instead of username for who saved the most recent narrative.
-   TASK-1069 - fix problems with searching and filtering the App panel
    -   Searching by output object type works again.
    -   Added "input:" and "output:" as filters for input object types and output object types (same as "in_type:" and "out_type:", respectively)
    -   Made type search more stringent.
        -   If no "." separator is present, will only match by the type name. E.g. "in_type:Genome" will not match "GenomeSet" or "PanGenome" or "KBaseGenomes.ContigSet", just "ANYMODULE.Genome"
        -   If a "." is present, will only match a full type name, like "KBaseGenomes.Genome"
    -   Non-type search will also search i/o fields now and do fuzzy matching. E.g. "Genome" will match "Annotate Domains in a GenomeSet" (by the name), and "Assemble Reads with MEGAHIT" (by the output object KBaseGenomeAnnotations.Assembly)
-   TASK-1079 - fix problems with code cell rendering and controls.
-   KBASE-5275 - fix title for code cells used to track import jobs.

### Version 3.4.4

-   TASK-932 - fix problem where authentication tokens appear to get lost when a Narrative has been asleep for a while.
-   TASK-956 - fix error handling for the PanGenome viewer (and for other viewers that use the dynamicTable widget).
-   TASK-938 - fix problems and usability in read only mode
    -   Can now double-click on a cell title area to collapse/expand it
    -   Collapse/expand button is now in the top-right of a cell.
    -   Read-only narratives cannot have app inputs modified.
    -   In read-only mode, no data view cells can be added.
    -   In read-only mode, code cells are not editable.
    -   In read-only mode, narrative titles can no longer be edited.
    -   Removed the "config" cog button in the top menu.
    -   Double-clicking markdown content switches to edit mode.
    -   App cells should no longer flash their code area before converting to the widget view on narrative startup.
-   TASK-1041 - when a Narrative is open in multiple locations (whether windows in the same browser with the same user, or different computers all together with different users), and is saved in one location, the other location should now get a notification that it is out of date.
-   PTV-295/TASK-1035 - Fix subdata controls in the App cell's object input area.
-   TASK-816 - Fix problems with a differential expression viewer.
-   TASK-933 - Fixes problems with the volcano plot viewer for expression data.
-   Adds a generic data viewer for all Set data.
-   TASK-1036 - Address problems with FBA Modeling object viewers (FBAModel, Media, etc.)

### Version 3.4.3

-   TASK-877 - fix issue where mismatched App names between different versions caused the App Cell to fail to render.
-   Update Expression Sample widget to better handle failures and only show a single widget tab.
-   TASK-816 - update Volcano Plot viewer to improve functionality and performance with different data types.
-   TASK-141 - update available types for sorting in Data Panel slideout.
-   TASK-922 - fix visual problem where red bars indicating a required app input were not visible in certain browsers.
-   Fixed favorites star in App Panel.
-   TASK-959 - sharing panel wasn't updating properly when sharing privileges were changed in a different window
-   TASK-960 - fix problem where a user with sharing privileges who didn't own the Narrative could try and fail to remove privileges from the owner of that Narrative.

### Version 3.4.2

-   Update base Narrative image to include an Ubuntu kernel security update.
-   Add ETE3 to the environment.
-   PTV-409 - fix problem where copying a Narrative using the "Narratives" panel would only make a copy of the currently viewed Narrative.

### Version 3.4.1

-   Fixed job status widget spamming the kernel with constant update requests.
-   Fixed job status widget not starting its logs as expected.
-   Hide the "outdated job" warning in view only mode so tutorials don't look goofy.

### Version 3.4.0

**Changes**

-   Modified the Sharing dialog to make the actions more clear.
-   Modified the configuration for publicly available data sources.
-   Made global changes to support the new KBase authentication/authorization system.
-   KBASE-5243 - fix problem where Narratives (and probably data objects) were showing a change date one month into the future.

### Version 3.3.0

**Changes**

-   Modified how to select an App from the App Panel, now you can sort and group by category, inputs, outputs, and alphabetically.
-   Update a widget for viewing Pan-Genomes, and the underlying table to show data.
-   Fix a bug that added unnecessary data to logs.
-   Fixed several installation problems and technical dependency issues.
-   Updated front end tests.

### Version 3.2.5

**Changes**

-   Fix problems preventing job logs from being scrolled in apps that are in an error state.
-   Update widgets for viewing Binned Contigs, and the underlying table.
-   Add tests for the above.

### Version 3.2.4

**Changes**

-   Added a viewer widget for Binned Contig objects.
-   Updated the Assembly viewer to improve performance for large Assemblies.

### Version 3.2.3

**Changes**

-   Fixed problems that can occur on initial load (the page with the flashing KBase icons)
-   Further improvements to the sharing interface.

### Version 3.2.2

**Changes**

-   Adjusted flow of job log viewing for data import jobs.
-   Changed Narrative sharing interface, fixed cross-browser incompatibilities.
-   Added new importer apps to the data staging panel.

### Version 3.2.1

**Changes**

-   Added JGI Data policy requirement to the JGI Public Data browser/stager.
-   Fixed a text problem with an FBA viewer tab.

### Version 3.2.0

**Changes**

-   Added a prototype Public Data option to fetch files from JGI and load them into a user's staging area.
-   Fixed problems with the Sharing popover having a very narrow text box.
-   Updated the Search area to retrieve data from the updated service.
-   Introduced a new Selenium-based browser testing harness.
-   Bumped version of Jupyter Notebook to 4.4.1, IPython to 5.3.0, and IPywidgets to 6.0.0.

### Version 3.1.12

**Changes**

-   Adjusted look and feel of group parameters in app cells.
-   Fixed problems with RNA-seq viewer widgets.
-   Added new categories to the Public data dropdown.
-   Data should now be downloadable in read-only mode.
-   Added a taxonomy viewer widget.

### Version 3.1.11

**Changes**

-   Fixed a problem where the job log in app cells would continue to poll after the job had finished, or after a user had clicked onto a different tab.
-   Fixed a problem with the Hisat viewer widget not working properly.
-   Grouped parameters in apps should now group in the proper order.
-   Minor adjustments to the ordering of buttons in dialog boxes (cancel buttons go on the left, active actions go on the right).
-   Change text of copy button in view only mode.
-   Adjust workflow of Narrative copying in view only mode to make more sense and prevent multi-clicking the copy button.

### Version 3.1.10

**Changes**

-   Fixed broken Import tab in the data slideout.
-   Adjusted text in staging area tour.
-   Fixed issue in App cells where the tab buttons could crowd each other out.
-   Adjusted behavior of slider buttons in volcano plot widget to be more performant.

### Version 3.1.9

**Changes**

-   Expanded the reach of the front end code compiler.
-   Adjusted the logic of job polling to only poll jobs that are currently attached to Narrative cells and running.
-   Changed what publicly available data is visible.
-   Fixed data panel timestamps in Safari.
-   Fixed sharing user lookup input field in Safari.
-   Made many visual improvements to the app cell.

### Version 3.1.8

**Changes**

-   JIRA TASK-434 Made improvements to speed up loading and (hopefully) improve stability.
-   JIRA TASK-439 Fixed a problem with adding inputs to subselected parameters in apps.
-   JIRA TASK-440 Advanced dropdowns should now have the right horizontal size when un-hidden.
-   Made a change to publically available data - Phytozome genomes are now just part of the genomes list.
-   Fixed issue with viewer cells not rendering properly.
-   Enable a tab that displays which output objects were created in a report viewer.

### Version 3.1.7

**Changes**

-   Fixed an issue where if looking up any job status fails, all job statuses fail to update.
-   Fixed problems with viewing RNA seq object viewers.
-   Fixed a problem with displaying output widgets for many apps.

### Version 3.1.6

**Changes**

-   Created a help menu with some options migrated from the hamburger menu.
-   Fixed staging area uploader configuration to keep up with uploader app changes.
-   JIRA TASK-378 Fixed issue with app parameters not always enforcing "required" constraint.
-   Fix label display in app report viewer.
-   Fix import job panel not updating job status.
-   Minor tweaks to labels in volcano plot viewer.

### Version 3.1.5

**Changes**

-   Added staging area uploaders for Genbank files, and SRA reads.
-   Fixed (other) problems with backend job lookup.
-   Changed group parameters toggle look and feel.
-   Fixed minor UI problems with volcano plot.
-   Fixed potential problem with Cummerbund output viewer.

### Version 3.1.4

**Changes**

-   Linked the new reads uploaders to the staging panel.
-   Wired the staging panel to include the subpath (not the username, just any subdirectories) in the input to uploaders.
-   Linked the staging panel to get its uploader specs from a source that includes the currently selected version tag.
-   Added configuration for several data panel properties (max number of items to fetch, etc.).
-   Added a semaphore lock that prevents any backend job lookup calls from being made before the channel is ready.

### Version 3.1.3

**Changes**

-   Fixed bug where read-only Narratives were still interactive (apps had run and reset buttons)
-   Fixed bug where copying a read-only Narrative created a bad forwarding URL.

### Version 3.1.2

**Changes**

-   Do an autosave after starting an import job.
-   Hide the code area for the 'Job Status' widget, whenever that widget gets instantiated.
-   Remove 'Object Details...' button from data viewers (it's just hidden for now).
-   In the App Cell Report tab, remove 'Summary' or 'Report' areas if either of those are missing.

### Version 3.1.1

**Changes**

-   Optimized how job status polling works.

### Version 3.1.0

**Changes**

-   Release of ReadsSet viewer and Reads viewer.
-   Release of support for data palettes (currently disabled in the service)
-   Data now gets fetched from a Narrative Service to support data palettes.
-   Support for an FTP-based data file staging area (currently disabled until import apps catch up).
-   Fixed issue where an undefined app_type field would cause a crash while instantiating an app cell.

### Version 3.1.0-alpha-4

**Changes**

-   Adjust visuals in Reads viewer.
-   Adjust tooltip for objects from other Narratives.
-   Changed functionality of object copying in data slideout.

### Version 3.1.0-alpha-3

**Changes**

-   Updated ReadsSet viewer and Reads viewer.
-   Modified icons for elements from an external Narrative.
-   Improved usability for set editors.
-   Fixed missing upload functions bug.
-   Fixed issues with Narrative copying (from the Narratives panel)

### Version 3.1.0-alpha-2

**Changes**

-   Fixes problem with data hierarchy when sub-elements are from a different Narrative.
-   Puts a visual label on things from another Narrative.

### Version 3.1.0-alpha-1

**Changes**

-   Introduces the concept of data sets with hierarchical manipulation.
-   Sets objects should be able to expand and contract, showing sub objects.
-   Adds Apps that can manipulate data sets (currently only Reads Sets).
-   Rewires all data manipulation code to use a different service.

### Version 3.0.2

**Changes**

-   Fixed bug preventing the "Annotate Microbial Genome" app (and others that make use of randomized input strings) from launching.
-   Fixed another bug with CSS files.

### Version 3.0.1

**Changes**

-   Fixed bug with path to some CSS files.
-   Fixed error where an update to old viewer cells would just produce code that would crash.
-   Fixed error where updated app cells containing Apps made with the KBase SDK weren't updated properly.

### Version 3.0.0

**Changes**

-   Final 3.0.0 release!
-   Adjust data import user experience.

### Version 3.0.0-alpha-23

**Changes**

-   Major updates to the App Cell UI
    -   Restructured so each view is a separate tab.
    -   Added a status icon for each App state.
    -   Adjusted failure modes to be more descriptive.
    -   Integrated Report view under Results tab.
    -   Moved many of the sprawling toolbar buttons into a dropdown menu.
    -   Added a modal Info dialog for each app (in toolbar menu).
    -   Remove Jupyter's prompt area... which might cause more problems.
-   Fixed various problems with Jupyter's command-mode shortcuts (again).
-   Import panel should disappear and scroll to running import Job on Import.
-   Changes to improve performance and visibility of Genome Viewer widget.
-   Added an interactive tour for the Narrative (in the hamburger menu).
-   Cells should now all be deleteable in all cases.
-   Updated Ontology view widgets to use tabs.
-   Fixed automated front end test apparatus.

### Version 3.0.0-alpha-22

**Changes**

-   First pass at an inline clickable interface tour.
-   Fixed problems with Jupyter's command-mode shortcuts overriding whatever they wanted to.
-   Updated front end tests so they should function more seamlessly.
-   Add GenomeAnnotation support to genome, pangenome, and proteome comparison viewers.
-   Add warning for out of date apps.

### Version 3.0.0-alpha-21

**Changes**

-   Applied module release version to that module's method specs.
-   Fixed regression preventing cell deletion in some conditions.
-   Added module commit hash to App dropdowns in App Panel for beta and dev Apps.
-   Added 401 error when the Narrative handler is unauthenticated.
-   Addressed issues with job cancellation.

### Version 3.0.0-alpha-20

**Changes**

-   Fixed custom parameter widgets.
-   Improved error catching within App Cell.
-   Updated Docker container invocation methods on Narrative Server.
-   Updated Dockerfiles to use new versions of a few dependencies.
-   Fixed DomainAnnotation viewer widget.
-   Updated Data API-based widgets to use latest clients.
-   Added prompt with report option (not working yet) when the JobManager fails to initialize.

### Version 3.0.0-alpha-19

**Changes**

-   add latest workspace python client
-   update narrative usage of ws client since ServerError has moved

### Version 3.0.0-alpha-18

**Changes**

-   revert python workspace client for now (breaks narrative launch)
-   fix error widget for output cell

### Version 3.0.0-alpha-17

**Changes**

-   fix checkbox validation bug
-   fix viewer widget not getting the cell id and therefore not rendering
-   update python workspace client to latest

### Version 3.0.0-alpha-16

**Changes**

-   fix multiple object input widget
-   remove execution summary widget
-   updated kbase client api lib to bring in updated workspace client

### Version 3.0.0-alpha-15

**Changes**

-   fix output param marked as parameter triggering error and blocking app cell insertion
-   improve error message when checkbox is misconfigured
-   improve checkbox rules display

### Version 3.0.0-alpha-14

**Changes**

-   fix job cell (as produced by JobManager()->job_info())
-   relax enforcement of object output name input widget being categorized as an "output" control
-   fix tab label and job count badge in job panel
-   more progress on custom subdata, binary, and select controls

### Version 3.0.0-alpha-13

**Changes**

-   Fix display of data objects drag-and-dropped or clicked from the data panel
-   Job status lookup and error handling improvements
-   Fixed bug in handling app results
-   Initial implementation of viewers for new objects
-   Fixed ontology dictionary

### Version 3.0.0-alpha-12

**Changes**

-   Fixed JobManager.list_jobs (again)
-   Reconnected the 'scroll to app' button in the Jobs panel to existing App Cell widgets
-   Removed the Scroll to App button from Jobs that don't have an accompanying cell to scroll to (might be confusing, still).
-   Fixed a constant spam of Job info from the kernel on page refresh.
-   Restored multiselection in subdata inputs.

### Version 3.0.0-alpha-11

**Changes**

-   Fixed Narrative metadata to contain a proper list of Apps for showing on the Dashboard.
-   Updated read only mode
    -   Codemirror elements (markdown cell and code cell input areas) are visible, but not editable
    -   App Cells get their button bars hidden
    -   Output areas get their delete areas hidden
    -   Cell toolbars get their buttons hidden (maybe all but the collapse and code toggles should be hidden?)
-   Tweaked placeholder text of Markdown cells.

### Version 3.0.0-alpha-10

**Changes**

-   Pressing the Enter key should trigger a positive reponse on most dialogs (e.g. if there are Yes or No options, it should select Yes)
-   Only the user who started a job can delete it (except for owners of a narrative... that's all confusing, though, so it's only users who started a job now).
-   The Jobs Panel should now show the owner of a job as registered with UJS.
-   Canceling a job from an App cell will attempt to delete it, and at least, cancel it.
-   Canceled jobs are treated as Deleted by the App cell.
-   Added configuration for the service_wizard client - mild refactor to how configs get loaded.

### Version 3.0.0-alpha-9

**Changes**

-   Restore app and viewer cell icons to their rightful place
-   Minor string tweaks
-   Minor CSS tweaks
-   First pass at setup for optionally using Dynamic services for getting widget subdata

### Version 3.0.0-alpha-8

**Changes**

-   Fix various problems with subdata input widget - selecting multiple when only one should be allowed, pathway issues into data object, etc.
-   Convert execution area back to tabbed items.
-   Add catalog link back to toolbar.
-   Fix launch start time bug.
-   Remove millisecond counts from times.
-   Add icon to tab in tabset.
-   Make use of updated cancel job function in UJS (gonna need some iteration on this once the UJS change goes up)

### Version 3.0.0-alpha-7

**Changes**

-   Updated invocation signatures for AppManage.run_app, .run_local_app, WidgetManager.show_output_widget -- inputs to apps (and widgets) must now be a map where the keys are the input ids and the values are the inputs themselves. See this PR for details: https://github.com/kbase/narrative/pull/679
-   Newly generated output cells auto-hide their input areas (still not ideal, since it's the generated widget, but... it's a start).
-   Fixed a couple UI typos

### Version 3.0.0-alpha-6

**Changes**

-   App parameter validation updates:
    -   Empty strings in either text fields or dropdowns get transformed to null before starting the app
    -   Empty strings in checkboxes get transformed to false
-   Log view in App cells has blocky whitespace removed
-   Multiple textarea inputs (currently unused?) has improved support
-   App cell layout has been updated to remove most excess whitespace
-   Improved error and warning handling for Apps. (e.g. pre-existing output object names can be overwritten again, but now there's a warning)
-   '-' characters are not allowed in App parameter ids. They must be representable as variable names (still up for debate, but that's how it is now)

### Version 3.0.0-alpha-5

**Changes**

-   Fixed issue when starting SDK jobs from the upload panel with numeric parameters.
-   Fixed crash bug when trying to unpack a finished job that has incomplete inputs.
-   Shut off Jupyter command-mode quick keys when a text parameter input is focused.

### Version 3.0.0-alpha-4

**Changes**

-   Improve error reporting when failing to load a viewer.

### Version 3.0.0-alpha-3

**Changes**

-   Replace RNA-Seq viewers that had wandered off
-   Display SDK methods for various uploaders

### Version 3.0.0-alpha-2

**Changes**

-   Fix updater so that it updates the Markdown cell version of viewer cells into pre-executed code cells that generate viewers. (So, updated viewers should work again)
-   Fix Docker image so that it doesn't spam the annoying SSL errors in all cells.
-   Put code area toggle on all code cells at all times. (Just to give Erik and I something to argue about)

### Version 3.0.0-alpha-1

**Major Updates**

-   Apps and Methods not made as part of KBase SDK modules are now obsolete and will no longer run. Those apps have been replaced with Markdown cells that note their obsolescence, but still give the name and set of parameters used in the apps for reference. This also gives suggestions for updated apps (that will be available in production eventually...)
-   The distinction between "App" and "Method" has been removed. All cells that execute KBase jobs are now referred to as Apps.
-   All app cells are now based on Jupyter code cells (previously they were based on heavily modified Markdown cells). This means that they generate code that gets executed in the same way that any other code does. This also introduces a KBase Jobs API that gives programmatic access to running Apps. See docs/developer/job_api.md for details.
-   All output and viewer cells are now code cells as well. Existing viewers are still based on Markdown cells, and should work as previously.
-   All visualization widgets had their initialization code slightly modified. See docs/developer/narrative_widgets.md for details.

**Other Changes**

-   Update Jupyter to version 4.2.1.
-   Update IPython kernel to version 5.0.0.
-   Adds a settings menu for editing user options (prototype).
-   App cells tightly validate each input before generating runnable code - until all required inputs are valid, no code can be run.
-   The Jobs panel gets its information pushed from the kernel, and that from communicating with back end servies. Job information is no longer stored in Narrative objects.
-   Running Jobs are associated directly with a Narrative, and inherit its view permissions accordingly; if you can view a Narrative, you can view its running jobs.
-   Copying a shared Narrative no longer copies its Jobs - copying a Narrative with running Jobs will not copy the results.
-   Updated the job log widget to no longer fetch all lines of a running log. It has a limit of 100 lines at a time, with buttons to navigate around the log.

### Version 2.0.9

**Changes**

-   Small changes to viewer widgets - esp. genome viewer and expression data viewer.
-   Fixed overlapping sort icons in tables - JIRA ticket KBASE-4220.

### Version 2.0.8

**Changes**

-   Numerous small fixes to text and layout of various widgets.
-   Genome view deals with plants and eukaryota better.
-   Proteome comparison widget uses SVG now.
-   Tree browser widget is properly clickable again.
-   Ontologies, Assemblies, and GenomeAnnotations are uploadable.
-   Fixed several issues with Narrative copying (see JIRA tickets KBASE-2034, KBASE-4140, KBASE-4154, KBASE-4159, NAR-849, and NAR-850).

### Version 2.0.7

**Changes**

-   Fixed data subsetting parameter input.

### Version 2.0.6

**Changes**

-   Fixed local configuration issue with Public and Example data tabs.
-   Updated genome viewer widget to better support eukaryotic genomes.
-   Added sequence category to app catalog.
-   Added Release/Beta method button toggle that should show up in production mode.
-   JIRA NAR-846 - fix problem with Run Time in jobs panel reported as "how long ago"

### Version 2.0.5

**Changes**

-   Fixed problems with missing data from Public data tab.
-   Added separate configuration file for Public and Example data tabs.
-   Fixed a few missing vis widget paths.
-   Fixed jitter on data object mouseover.
-   Added 'Shutdown and Restart' option to hamburger menu.

### Version 2.0.4

**Changes**

-   Fixed problems with sharing jobs based on SDK-built methods.
-   JIRA KBASE-3725 - renaming narratives should now trigger a save.
-   Updated widgets for some feature-value methods and data types.
-   Fixed problem where pressing 'enter' while filtering the method catalog would refresh the page.
-   Added categories and new icons to various methods.
-   Removed unused data objects from example data tab.
-   Methods can now specify that no output widget should be created.

### Version 2.0.3

**Changes**

-   JIRA KBASE-3388 - fixed problem that caused a crash on save when too many unique methods or apps were in a narrative. The narrative metadata has been reformatted to support this.
-   Fixed problems with funky unicode characters in narrative titles.
-   Updates to various FBA widgets.

### Version 2.0.2

**Changes**

-   JIRA KBASE-3556 - fixed links from genome widget to gene landing page, made contigs in genome tab clickable.
-   Added tools for editing FBA models.
-   JIRA NAR-838 - delete cell dialog should no longer break when hitting return to trigger it.
-   JIRA NAR-839 - delete cell dialogs should not pollute the DOM (there's only one dialog now, not a new one for each cell).
-   JIRA NAR-589 - change "Copy Narrative" to "Copy This Narrative" for clarity.
-   JIRA NAR-788 - remove light colors from random picker when coloring user names for sharing.

### Version 2.0.1

**Changes**

-   JIRA KBASE-3623 - fixed problem where updating an old version of the Narrative typed object could cause the Narrative title to be lost
-   JIRA KBASE-3624 - fixed links in method input cell subtitles to manual pages
-   JIRA KBASE-3630 - fixed problem with hierarchical clustering widget missing a button
-   Added widget for sequence comparison
-   Added tools for editing FBA model media sets.

### Version 2.0.0

**Changes**

-   Update IPython Notebook backend to Jupyter 4.1.0.
-   Data Panel slideout should now perform better for users with lots and lots of objects.
-   Fixed problem with copied narratives sometimes referring back to their original workspace.
-   Data Panel slideout dimmer should be in the correct z-position now.
-   Added separate job console for each running method, attached to that cell.
-   Changed style of cells to better show what cell is selected and active.
-   Adjusted Narrative Management tab to be somewhat more performant.
-   Updated Narrative object definition to match the Jupyter notebook object definition more closely.
-   Data panel should no longer hang forever on Narrative startup.

### Version 1.1.0

**Changes**

-   Added "Edit and Re-Run" button to method cells that have already been run.
-   Updated 'filtered' in method panel to 'filtered out'.
-   Added uploaders for Feature-Value pair data.
-   Added viewers for BLAST output.
-   Added bokeh (Python) and Plot.ly (JS) dependencies.
-   Added KBase data_api methods.
-   Added a refresh button to the method panel.
-   Added support for method specs based on namespacing.
-   Added preliminary third party SDK support.

### Version 1.0.5

**Changes**

-   Fix for bugs in saving/loading App state and displaying App step output widgets.
-   Fix for a bug that prevented users with edit privileges from saving a shared narrative.
-   Fixed issue where FBA model comparison widget wasn't showing up properly.

### Version 1.0.4

**Changes**

-   Added widgets and methods to support feature-value analyses
-   JIRA KBASE-2626 - Narrative should no longer crash when the Workspace Service is unavailable, but it will produce a 404 error when trying to fetch a Narrative from that Workspace.
-   JIRA NAR-528 - Narrative method panel now allows filtering by input/output type along with additional
    search terms.

### Version 1.0.3

**Changes**

-   JIRA KBASE-1672 - updated text in upload dialogs
-   JIRA KBASE-1288 - show prompt when copying a public genome to a Narrative if that genome already exists in the Narrative
-   JIRA NAR-702 - show warning on My Data panel for untitled Narratives
-   JIRA KBASE-1245 - block the Data Uploader's "Import" button while a file is being uploaded.
-   JIRA KBASE-1350 - change reference to "Workspace" to a reference to "Narrative".
-   Refactored all widget code to be loaded asynchronously through Require.js
-   Added initial Selenium test scripts
-   Updated root README, added Travis-CI and Coveralls badges
-   Linked the Narrative Github repo to Travis-CI and Coveralls

**Bugfixes**

-   JIRA KBASE-1671 - fix typo in genome annotation widget
-   JIRA KBASE-2042 - fix errors in the error page that shows up when a Narrative is unavailable.
-   JIRA KBASE-1843/KBASE-1849 - fixed issue where a large narrative object (e.g. a large IPython notebook object) fails to save without a decent error message. The maximum size was bumped to 4MB, and a sensible error message was introduced.
-   Fixed issue where duplicated results can appear in the Public Data tab
-   JIRA NAR-758 - added a horizontal scrollbar to widgets who get too wide (this currenly only affects the OTU Abundance data table widget, but others might get affected in the future).
-   JIRA NAR-814 - added a trailing slash to the service status url.

### Version 1.0.2 - 2/19/2015

**Bugfixes**

-   JIRA NAR-491 - modified public data panel to get metagenomes of the correct type from the updated search interface
-   Fixed problem where Plant transcriptomes weren't properly rendered in the genome browser
-   Fixed problems in domain annotation widget so it displays properly in different error cases

### Version 1.0.1 - 2/16/2015

**Changes**

-   JIRA NAR-716 - If a app/method finishes with a non-error status, then the results in the step_errors field of the job status aren't shown.
-   Added Lazy Loading to genome widget. Large genomes shouldn't take a long time to load now.
-   JIRA KBASE-1607 - Sort data types in the data slide out panel

**Bugfixes**

-   Fixed an issue where widgets would occasionally not load.
-   JIRA NAR-699, NAR-700 - Made changes to widgets that were producing confusing or incorrect output based on different context.
-   Fixed issue where data panel list sometimes doesn't load.

### Version 1.0.0 - 2/13/2015

## Production release!

### Version 0.6.4 - 2/12/2015

**Changes**

-   Removed most 'View' methods from the Methods panel, except for those required by the Communities tutorials
-   Set the default page title back to "KBase Narrative"

**Bugfixes**

-   In the rename dialog:
    -   Text field wasn't autofocused
    -   Enter button didn't automatically work
-   In other dropdowns, the escape key didn't work properly
-   https://atlassian.kbase.us/browse/KBASE-1586 - fixed parameter checking for min/max ints
-   https://atlassian.kbase.us/browse/NAR-687 - fixed issue with non-loading reactions and compounds for certain gapfilled FBA models
-   https://atlassian.kbase.us/browse/NAR-633 - Rerouted urls to the production site in prep for production release tomorrow. Eep!

### Version 0.6.3 - 2/12/2015

**Bugfixes**

-   https://atlassian.kbase.us/browse/NAR-690 - Missing data types in data panel filter
-   https://atlassian.kbase.us/browse/NAR-692 - Fixed issue that led to drag and drop not working

### Version 0.6.2 - 2/11/2015

**Changes**

-   Adjustments to readonly mode
    -   Added reduced-functionality side panel
    -   Improved copy dialog
-   Added support for uploading Microsoft Excel files with Media and FBAModels

**Bugfixes**

-   https://atlassian.kbase.us/browse/NAR-681 - loading screen blocks out valid HTTP error pages
-   https://atlassian.kbase.us/browse/NAR-682 - loading screen persists when it shouldn't
-   https://atlassian.kbase.us/browse/NAR-688 - 401 errors when unauthenticated don't redirect to kbase.us

### Version 0.6.1 - 2/10/2015

**Changes**

-   Made adjustments to Gapfill viewer widget
-   Added downloaders for PhenotypeSimulationSet and Pangenome

### Version 0.6.0 - 2/10/2015

**Changes**

-   Added a read-only mode for narratives. Users with read-only privileges can only view a narrative, but not change anything, including running functions, since they do not have write privileges anyway. This does come with a copy function that will allow a fork to be made and owned by the user.
-   Header style update, some consistency issues
-   Include old narrative objects under "My Data" and "Shared with me"
-   Show loading icon in communities widgets
-   Renamed CSV Transform API arguments to TSV

**Bugfixes**

-   JIRA KBASE-1411 fix - render issue for protein comparison widget
-   Fixed case where genome object doesn't have any contig info.

### Version 0.5.7 - 2/9/2015

**Changes**

-   Updates to provisioning service to deal with JIRA NAR-660 and overall stability and control
-   Updated urls for FBA service
-   Added new FBAModelSet output viewer
-   Fixed Search API url
-   Adjusted Abundance data table so it can be used as a drag-and-drop widget
-   Updated intro cell text and links from the Narrative side (for this to be actually visible a deploy of ui-common is necessary)
-   Improved genome viewer widget to show all contigs

### Version 0.5.6 - 2/7/2015

**Changes**

-   Updates to FBA model viewer widgets

**Bugfixes**

-   JIRA KBASE-1461 - The config file that contains the Narrative version should no longer be cached in the browser

### Version 0.5.5 - 2/7/2015

**Changes**

-   Minor changes to icons

**Bugfixes**

-   JIRA NAR-657, KBASE-1527 - Fixed problem where a new narrative that hasn't had any jobs in it would fail to save.
-   JIRA NAR-651 - Fixed problem where a user with no narratives would see a constant spinner under the Narrative panel
-   Fixed issue where the Narrative panel would refresh twice on startup

### Version 0.5.4 - 2/6/2015

**Changes**

-   JIRA NAR-639, KBASE-1384 - Added completion time, run time, and queue time tracking for jobs
    -   a new 'job_info' property was added to object metadata, containing the following keys:
        -   'completed', 'error', 'running' = the number of jobs in each state, >= 0
        -   'queue_time' = total time jobs in this narrative have spent in the 'queued' state
        -   'run_time' = total runtime reported by jobs in this narrative
    -   these changes become visible in the jobs panel for finished jobs
-   Optimized genome viewer widget
-   Updated Metagenome viewers
-   JIRA NAR-640 - Added autosaving whenever an output or error cells is created by job status change
-   JIRA NAR-650 - Block view of any queue position unless a job is in the 'queued' state.

### Version 0.5.3 - 2/5/2015

**Changes**

-   More minor icon changes.
-   Changed hard-coded urls to be relative to the config file in many widgets.

### Version 0.5.2 - 2/5/2015

**Changes**

-   Rerouted landing pages to new endpoint
-   Updated Docker container cleanup script to kill unused containers then images
-   Added new gapfill output widget
-   Added new icons, some code cleanup for setting icons
-   Made "corrupt" narrative labels slightly more obvious

**Bugfixes**

-   Fixed problem where data list filter gets confused when searching and changing type filters

### Version 0.5.1 - 2/4/2015

**Changes**

-   Updated data and app icons, and docs about them
-   Added stats tab to metagenome collection view
-   Fixed minor issue with tab highlighting still being bezeled
-   Hid button for method gallery :(
-   Fixed more inconsistent font issues on buttons
-   Modified text on 3-bar menu, added link to dashboard

### Version 0.5.0 - 2/3/2015

**Changes**

-   Refactor to parts of Narrative init module
    -   JIRA NAR-561 Added a version check mechanism - when a new version is deployed, a green button should appear in the header with a prompt to reload
    -   Wired deployment script to emit a version text file that sits in /kb/deployment/ui-common's root
-   Made several style changes - see https://github.com/kbase/narrative/issues/161
    -   Removed edged corners from remaining KBase cells and IPython cells
    -   JIRA NAR-421 - removed header styling from markdown and code cells
    -   KBASE-1196 - changed red ring around running methods to blue ring
    -   Red ring around a cell now only means it's in an error state
    -   Made all separator lines slightly bolder - #CECECE
    -   Added some spacing between login icon and buttons
    -   Updated tab color to a slightly different blue
    -   Added green highlight color as the general use (selected tabs, buttons, etc)
    -   Icons should now be shared between the different data panels and slideout
    -   Added blue color to markdown and code cell buttons, embiggened their icon
    -   Removed superfluous separator line from the top of side panels
    -   Javascript files are now compiled, minified, and tagged with a hash versioning during deployment - the browser should download only one substantial file instead of nearly 100 (!) smallish ones
    -   Cleaned out (commented out) old Javascript widgets that are not necessary for the February release
    -   Added test script for the backend shutdown command to verify it's only possible for an authenticated user to only shut down their own narrative
    -   Added improvements to suggested next steps functionality - now it should pull from the method store instead of being hard-coded
    -   Added custom icons for several datatypes

**Bugfixes**

-   JIRA NAR-586 - fixed error with quotation marks not being used correctly in App info boxes, and links not being rendered properly
-   Fixed several font mismatch issues - in kernel menu, new/copy narrative buttons, error buttons
-   Fixed logic error that led to log proxy causing the CPU to spin
-   Only show job queue position if > 0
-   JIRA KBASE-1304 - fixed race condition that would prevent certain output cells from appearing in apps properly when restarted without saving the output
-   Re-added ability to run the narrative_shutdown command from external hosts

### Version 0.4.9 - 1/30/2015

**Changes**

-   Added some missing metagenome viewer widgets.
-   Updated all JS client code to their most recent compiled versions.
-   Updated Python Narrative Method Store client.
-   Improved layout and structure of job error modal.
-   Improved styling for data view/selector buttons
-   Added downloaders for FBA models, paired-end reads, and single-end reads.
-   Added a 'Copy Narrative' button to narrative panel
-   Added a friendly and potentially helpful message for narrative fatal errors.

**Bugfixes**

-   JIRA NAR-530 - fixed issue with long object names not wrapping in dropdown selectors.
-   JIRA NAR-579 - fixed problem where short-jobs (e.g. viewers) were improperly treated as long-running.
-   JIRA NAR-582, NAR-514 - added better error status checking for job lookups. Now it covers network errors, unauthorized user errors, missing job errors, and generic AWE errors

### Version 0.4.8 - 1/29/2015

**Changes**

-   Fixed issue with input object type for reads ref-lib uploader.
-   Fixed bug with absent red box around long running UJS method
-   Single file download mode was switched off
-   Zip file mode including provenance info was supported for JSON format download
-   Added lots of new icons for data and apps
-   Updated some of the button styles in the data panels

**Bugfixes**

-   Fixed issue with synchronous methods being treated as asynchronous, and not showing any output.

### Version 0.4.7 - 1/28/2015

**Changes**

-   Changed Narrative tutorial link to the new one on staging.kbase.us
-   JIRA NAR-444 - Changed websocket error dialog to something much more user-readable and KBase-appropriate.

### Version 0.4.6 - 1/28/2015

**Changes**

-   Added another separate page when a narrative is not found (not just unauthorized)
-   Added support for single file extraction during download
-   Changed "dna" parameter of plant transcriptome uploader to integer value

**Bugfixes**

-   Fixed issue with deployment script not auto-shutting-down all non-attached instances
-   NAR-500 - completed UJS jobs should stay completed
-   NAR-562 - job deletion should work right, and if a deletion fails, it shouldn't break the jobs panel
-   When a user tries to delete a job, it should always remove that job
-   NAR-484 - long job names should wrap now
-   Fixed more issues with FBA model widgets
-   Fixed boolean properties issues in uploaders

### Version 0.4.5 - 1/28/2015

**Changes**

-   Changed endpoint URLs for transform service and job service
-   Added better error page when a narrative is either not found or unauthorized
-   Made several adjustments to communities visualization widgets

**Bugfixes**

-   Fixed state checking for long-running job registered with the UJS
-   Fixed issue where FBA service can return unparseable results
-   Fixed various problems with FBA model visualization widgets

### Version 0.4.4 - 1/27/2015

**Changes**

-   Updated deployment script to auto-init/update submodules and clear out old versions of provisioned (but unattached) containers,
-   Updates to metagenome widgets to prevent crashes.

**Bugfixes**

-   JIRA NAR-541 - fixed problem with missing datatables header images
-   Removed (again?) a dead pointer to a deprecated/moved javascript file.

### Version 0.4.3 - 1/27/2015

**Changes**

-   Updated Transform endpoint to the production version
-   Updated Gene Domains endpoint to the production version
-   Added kbaseDomainAnnotation widget
-   Added Media, PhenotypeSet, and PhenotypeSimulationSet widgets
-   Moved downloader panel to a separate widget
-   Updated log testing proxy

**Bugfixes**

-   Fixed issue where some workspace/narrative mappings were lost

### Version 0.4.2 - 1/23/2015

**Changes**

-   JIRA NAR-432 - added little red badge in the Jobs header with the number of running jobs
-   Added support for CSV to PhenotypeSet importer
-   Added support for Media importer
-   Added support for importing FBA Models from CSV or SBML
-   Optional dropdown inputs can now pass no inputs if its spec defaults to an empty string
-   Parameter info mouseover icon only appears if the longer info is different from the short hint

### Version 0.4.1 - 1/23/2015

**Changes**

-   Added link to app man page from app cell
-   Importer for FASTA/FASTQ files was switched to a new version

**Bugfixes**

-   Error modal that appears while trying to import data should be visible now, and not below the page dimmer
-   JIRA NAR-477 - Propagating parameters to multiple steps should work correctly now
-   JIRA NAR-516 - special characters should be properly escaped while searching for data now

### Version 0.4.0 - 1/23/2015

These are significant enough changes - mainly the improved data upload support and (mostly) feature complete data visualization widgets - to add a minor version number.

**Changes**

-   Updated URL of tutorial page
-   Updated user-icon link to go to user profile page instead of globus
-   Added features to Gene Domains visualization widget
-   Updated FBA model widgets
-   The 'Search Data' menu item should make a new browser window
-   Added refresh button to data slideout
-   Added example transcriptome data
-   Updated import UI for all supported types
-   Improved error messages in data panel and data slideout

**Bugfixes**

-   Fixed some problems in create_metagenome_set widget
-   JIRA NAR-465 Fixed problem where workspace id wasn't internally available when it should be
-   JIRA KBASE-1610 Fixed issue with selecting multiple genomes for an input to an app

### Version 0.3.18 - 1/22/2015

**Changes**

-   Added a different FBA model viewer widget
-   Changed communities widgets to properly fetch an auth token

**Bugfixes**

-   JIRA NAR-478 - fixed problem where contig count in genome viewer was incorrect
-   JIRA NAR-487 - plant genomes should be copyable now in data slide out
-   JIRA NAR-441 - corrupted Narratives should be properly handled; deleting a Narrative from a workspace via the API shouldn't break the Narrative loading process

### Version 0.3.17 - 1/22/2015

**Bugfixes**

-   Repaired link to FBA model visualization widgets

### Version 0.3.16 - 1/21/2015

**Changes**

-   Added link to KBase internal status page.
-   Added programmatic access to workspace id.
-   KBase cells can now be collapsed and restored.
-   App and Method cells now have a spinning icon while running.
-   A traceback should now appear (where applicable) in the Jobs panel.
-   Added "next steps" at bottom of app/method

### Version 0.3.15 - 1/21/2015

**Changes**

-   Updated type name for Assembly File transform method
-   Added reset button to App cells (method cells still need fixing)
-   Added widgets for metagenome sets

**Bugfixes**

-   JIRA NAR-418 - fixed issue where job error was cleared on panel refresh.
-   Fixed issue where method panel error state wasn't being activated properly.

### Version 0.3.14 - 1/21/2015

**Changes**

-   Updated server-side Narrative management code to always keep a queue of unattached Narrative containers present. When a user logs on, they already have one ready to connect to.
-   Added visualization widget for microbial community abundance and boxplots.
-   Method details and documentation are visible in a new window now.
-   Added app and method icons for the method panel.
-   Added minimize to app & method panels

### Version 0.3.13 - 1/20/2015

**Changes**

-   Added Transform service client code
-   Exposed transform service as a method
-   Added assembly view widget
-   Added icons for Apps and Methods in panel

**Bugfixes**

-   Now inserts a cell instead of freezing when DnD of data onto empty narrative
-   JIRA NAR-388 - fixed a problem where errors on service invocation weren't being stringified properly before logging
-   Github issue #162 fixed - drag and drop data onto an empty Narrative now doesn't lock up
-   JIRA NAR-402 - saving a Narrative updates the Manage panel
-   JIRA KBASE-1199 - newly registered jobs should show a timestamp
-   KBASE-1210 - (not totally fixed) - debug info for launched methods should show up on the console now.
-   NAR-400, KBASE-1202, KBASE-1192, KBASE-1191 - these were all related to the apps not properly catching errors when an output widget fails to render
-   fixed a case where a typespec references a non-existent viewer

### Version 0.3.12 - 1/20/2015

**Changes**

-   Fixes issue where the Method Gallery overlay panel wouldn't be populated if there were any problematic method/app specs.
-   Added a link to directly submit a JIRA ticket from the pulldown menu.

### Version 0.3.11 - 1/16/2015

**Changes**

-   Running Apps and Methods have a "Cancel" button associated with them. Clicking that will restore the cell to its input state, and cancel (and delete) the running job
-   Deleting App/Method cells now prompts to delete, warning the user that it'll kill any running job (if they've been run before)
-   Deleting jobs now triggers the call to the right back end services to delete the running job itself.
-   Deleting a job from a running cell now unlocks that cell so its inputs can be used again.
-   A dangling job with no associated cell should properly error.
-   A dangling job on the front end that's been deleted on the back should properly error.
-   A job in an error state (not the above, but a runtime error) should now reflect an error on its associated cell (if present)
-   Fixed an error where running a method automatically made an output cell connected to incomplete data.
-   Refactored Jobs panel to only look up jobs that are incomplete (e.g. not 'error', 'completed', 'done', or 'deleted')
-   Toolbars should only appear over IPython cells now (KBase cells have their own menus)
-   Styled app/method control buttons to be closer to the style guide / mockup.
-   Logging of apps and methods is substantially less ugly and made from fewer backslashes.

### Version 0.3.10 - 1/16/2015

**Changes**

-   Narrative panel supports copy/delete/history/revert of narratives.
-   Narrative panel shows apps/methods/description (if exists) for each narrative.
-   Links to LP for genomes and genes were added in Proteome Comparison widget.
-   'Download as JSON' button was added for objects in narrative data list.
-   Links to LP were added for genes in genome viewer.
-   ContigSet viewer was added.
-   Plant genomes were added into public data tab (and GWAS types were removed).
-   Fixed problem where error cells were not being shown properly.
-   Added several widgets to support communities apps and methods.

### Version 0.3.9 - 1/14/2015

**Changes**

-   Restyled menu bar buttons - 'about' button is now under the dropdown menu on the upper left of the screen, removed the global 'delete cell' button (for now!)
-   Restyled code and markdown cell buttons in the lower right corner of the page
-   Added a debug message that appears in the browser's Javascript console whenever an app/method object is sent to the NJS
-   App and Method specs should be globally available to all elements on the page from the method panel
-   Various styling adjustments on the data panel overlay
-   The 'more' button under each app and method in the methods panel should now link to an external manual page

### Version 0.3.8 - 1/13/2015

**Changes**

-   Drag and drop data and data viewer bug fixes.
-   Position of a queued job should now be tracked in the job panel.
-   The Narrative object metadata now tracks the number of each type of cell in that Narrative. Method and App cells are further tracked by their id.

### Version 0.3.7 - 1/12/2015

**Changes**

-   Fix for int, float and array types of input sending to NJS
-   Fix for empty parameter values in import tab
-   Support was added into public data for meta-genomes and 6 types of GWAS
-   Fixed 'Add Data' button in a new Narrative - should properly open the data overlay now
-   Updated layout and styling of Method Gallery overlay to be closer to the mockup

### Version 0.3.6 - 1/9/2015

**Changes**

-   Changed install.sh - now it requires an existing Python virtual environment for installation
-   Removed text/code cell buttons from method panel - they've now migrated to the lower right side of the page.
-   Started restyling various elements to match the new style guide (colors, shadows, etc.)
-   Inserted (better) icons than just letters for data objects
-   Public data tab on side panel was redesigned. Genome mode using search API is now the only supported mode there.
-   Method cell changes
    -   Fixed problem where starting a long-running method would immediately show an output cell with broken results
    -   Fixed problem when submitting a method with numerical value inputs
    -   Fixed problem when submitting a method with multiple possible output types for a single parameter
    -   Fixed problem where method cell parameters were not being properly validated before sending the job
-   Added document that details app failure points
-   Data list supports deleting, renaming, reverting objects

### Version 0.3.5 - 1/7/2015

**Changes**

-   Added link to release notes in 'About' dialog.
-   Removed old links from the Navbar menu.
-   Added separate 'Jobs' tab to side panel.
-   Fixed problem with Job errors overflowing the error modal.
-   Method panel changes
    -   The magnifying glass button should now toggle the search input.
    -   Added a 'type:_objecttype_' filter on methods and apps. This filters by their parameters. E.g. putting 'type:genome' or 'type:KBaseGenomes.Genome' in there will only show methods/apps that have a genome as a parameter.
    -   Added an event that can be fired to auto-filter the methods and apps.
    -   Updated the style to a more 'material' look.
    -   All specs are now fetched at Narrative startup. This will speed up some of the in-page population, but any apps with errors in their specs are no longer displayed in the list.
    -   Removed the '+/-' buttons for expanding the tooltip, replaced with '...'
-   Data list changes
    -   Added a big red '+' button to add more data.
    -   Updated the style to a more 'material' look.
    -   Removed the '+/-' buttons for showing metadata info, replaced with '...'
-   Import tab on GetData side panel allows now to upload genome from GBK file, transcriptomes from Fasta and short reads from Fasta and Fastq
-   Viewers can be open for main data types by drag-n-drop objects from Data panel to narrative
-   States of long running methods calling services are now shown on Job panel and Job panel waits for 'Done' state before show output widget
-   Added a 'debug' viewer to the apps. After starting an app's run, click on the gear menu in the app cell and select 'View Job Submission'. This will both emit the returned kernel messages from that app run into your browser's Javascript console, and it will create and run a code cell that will show you the object that gets set to the Job Service.

### Version 0.3.4

**Changes**

-   Redesign of the Method Gallery panel
-   Adjusted Data Panel slideout to maintain its size across each internal tab
-   Added buttons to the footer in the Data Panel slideout
-   Adjustment to data upload panel behavior.

### Version 0.3.3

**Changes**

-   Long running method calls that produce job ids should now be tracked properly
-   Method cells behave closer to App cells now - once they start running, they're 'locked' if they're a long running job
    -   Long running method cells get a red ring, similar to steps inside an app
    -   The next step is to merge their code bases
-   When a long running method cell finishes (the job gets output and is marked 'done' or something similar), an output cell is generated beneath it
-   Method and app jobs should be properly deleteable again.
-   Added global 'delete cell' button back to the menu bar.
-   Made major styling and functionality changes to the 'import' panel attached to 'data'

### Version 0.3.2

**Changes**

-   Steps toward getting long-running methods (not just apps) working.
-   Modified job panel to consume method jobs
-   Method jobs still do not correctly populate their end results.

### Version 0.3.1

**Changes**

-   Changed some text in the data panel, and what appears in the introductory markdown cell in a new Narrative
-   Fixed an issue with infinite scrolling under the "My Data" and "Public" data tabs

### Version 0.3.0

**Changes**

-   Added Method Gallery for browing methods and apps and viewing information
-   Added a manual Narrative Shutdown button (under the 'about' button)
-   Integrated code cells and IPython kernel management
-   Added prototype Narrative Management panel

### Version 0.2.2

**Changes**

-   Restyled Jobs panel, added better management controls, added ability to see Job error statuses
-   Added first pass at data importer

### Version 0.2.1

**Changes**

-   More improvements to logging - includes more details like user's IP address, Narrative machine, etc.
-   Changed data panel to be able to draw data from all other Narratives and Workspaces
-   Stubs in place for importing data into your Narrative
-   Changed paradigm to one narrative/one workspace for simplicity

### Version 0.2.0

**Changes**

-   Switched to semantic versioning - www.semver.org
-   Began massive changes to the UI
-   Improved logging of events and method/app running
-   Introduced App interface
-   Added a Job management panel for tracking App status
-   Switched to fetching lists of Methods and Apps from a centralized method store

### Release 9/25/2014

**Changes**

-   Fixed a bug that prevented a few Narrative functions from working if the
    user's workspace was empty.

### Release 9/24/2014

**Changes**

-   Updated workspace URL from the Narrative Interface

### Release 8/14/2014

**Changes**

-   Added functionality to Communities services

### Release 8/8/2014

**Changes**

-   Fixed problems with loading page in Safari
-   Added genome comparison widget

**Known Issues**

-   R support is problematic
-   Sharing a Narrative with a running job might break
-   Loading a Narrative with a large amount of data in it might be slow
-   Mathjax support is currently out of sync due to version drift

### Release 8/7/2014

**Changes**

-   Fixed links to landing pages linked to from the Narrative
-   Fixed problem with KBCacheClient not loading properly
-   Adjusted names of some functions (existing widgets might break!)
-   Fixed 502 Bad Gateway error on Narrative provisioning

**Known Issues**

-   Loading page on Narrative provisioning sometimes loops too much in Safari
-   R support is problematic
-   Sharing a Narrative with a running job might break
-   Loading a Narrative with a large amount of data in it might be slow
-   Mathjax support is currently out of sync due to version drift

### Release 8/6/2014

**Changes**

-   Services panel is sorted by service name now
-   Removed old Microbes Service panel
-   Updated Microbes service methods
-   Updates to picrust
-   Added ability to make deprecated services invisible
-   Updates to RNASeq and Jnomics services
-   Updates to plants widget code
-   Visual fixes to how long function names are handed in the Services panel

**Known Issues**

-   R support is problematic
-   Many links to landing pages within the Narrative are broken
-   Sharing a Narrative with a running job might break
-   Loading a Narrative with a large amount of data in it might be slow
-   Mathjax support is currently out of sync due to version drift

### Release 8/5/2014

**Changes**

-   Added a better fix to the "NoneType object has no attribute get_method" error
-   Updated Microbes services code, split services into 4 separate groups
-   Updates to Jnomics
-   Split picrust widget into qiime and picrust
-   Fixes to plant gene table size and heatmap rendering

**Known Issues**

-   Changing Narrative name in the workspace doesn't propagate inside of the Narrative itself (likely won't fix)
-   R support is problematic
-   Many links to landing pages within the Narrative are broken
-   Sharing a Narrative with a running job might break
-   Loading a Narrative with a large amount of data in it might be slow
-   Services panel should be sorted/sortable
-   Narrative creator and current workspace should be visible in the top panel
-   Mathjax support is currently out of sync due to version drift

### Release 8/4/2014

**Changes**

-   Added MathJax.js directly into the repo to combat problems on the back end (this is a temporary fix - we need to install the backend MathJax locally somehow, or update the version)
-   Added a fix where if a call to globusonline fails, the Narrative doesn't initialize properly, leading to broken service panels.
-   Fixed a bug that caused some graphical widgets to time out while loading their script files.
-   Various updates to plants_gwas.py and jnomics.py

### Release 8/1/2014

**Changes**

-   Addressed issue with auth information getting overridden (leading to the 400 HTTP error)
-   Addressed problems that cause the 502 Bad Gateway error
-   Revised names and descriptions on some widgets
-   Added widget to build a genome set from a tree
-   Revised gapfilling and phenotype view widgets
-   Numerous widgets to GWAS and Plant-specific widgets and functionality

**Known Issues**

-   Current version of jquery.datatables is finicky and can create popup errors. These can be safely ignored.
-   Changing Narrative name doesn't properly update Narrative object name in Workspace Browser and vice-versa.
-   R support is occasionally problematic.

### Release 7/30/2014

**Changes**

-   Updated config to make landing page links relative to deployment site
-   Modified provisioning code to address a potential timeout issue (the 502 Bad Gateway error)
-   Adjusted RAST genome loading widget to ignore browser's credentials
-   Updated NCBI genome importer
-   Updated GWAS services endpoints

**Known Issues**

-   Cookie with auth information occasionally gets overwritten with a useless one - logging out and back in will fix this
-   Changing Narrative name doesn't properly update Narrative object name in Workspace Browser and vice-versa.
-   R support is occasionally problematic.

### Release 7/29/2014

**Changes**

-   Updated nav bar to match changes to functional site
-   Updated many KBase functions from all domains (Microbes, Communities, and Plants)
-   Added widgets and functions for viewing SEED functional categories
-   Added a version date-stamp
-   Updated look and feel of many elements
-   Updated authentication and token management to behave better
-   Changed Narrative containers to all be named kbase/narrative:datestamp
-   Updated config.json to reference more deployed services
-   Added an input widget type that includes a hidden, untracked, password field
-   Updated references to registered typed objects from the Workspace
-   Fixed a problem where Services panel might get stuck and hang while loading a large Narrative
-   Updated more HTTP errors to have a sensible error page

**Known Issues**

-   Cookie with auth information occasionally gets overwritten with a useless one - logging out and back in will fix this
-   Unaddressed issues from previous release

### Release 7/22/2014

**Changes**

-   Added widgets and functions for viewing phylogenies

### Release 7/21/2014

**Changes**

-   Updates to Jnomics functions and widgets
-   Updates to Microbes functions and widgets
-   Most errors that were dumped to the browser as ugly stacktraces are now KBase-styled stacktraces that should be slightly more legible.
-   Errors that occur when Narrative saving fails now creates an error modal that communicates the error, instead of just "Autosave Failed!"
-   Deployment of Narrative Docker containers has changed. A base container is built containing most static dependencies (all the apt-get directives, Python and R packages). This container is then updated with the Narrative itself. After building the base container, deployment of subsequent releases should take ~2 minutes.
-   Updated workspace type registry (the kbtypes class) to be up-to-date with the current state of the Workspace.
-   The Narrative should now report unsupported browsers

**Known Issues**

-   Unaddressed issues from previous release

### Release 7/15/2014

**Changes**

-   Created a service endpoint config file to toggle between dev and prod versions of various services
-   Added Jnomics functions and widgets
-   Added more communities functions and widgets
-   Added KBase-command functions and widgets
-   Authentication should work more logically with the rest of the functional site
-   Updated Narrative typespec to support workspace version 0.2.1
-   Updated Narrative to properly access search
-   Addressed a race condition where saving a Narrative before it completely loads might wipe exiting parameter info out of input fields
-   Added directions on how to deploy the entire Narrative/Nginx provisioning stack.
-   We now have a verified SSL Certificate - Safari should work over HTTPS now.
-   Did some CSS adjustment to GUI cells.

**Known Issues**

-   Unaddressed issues remain from previous release
-   R support is occasionally problematic.
-   Changing Narrative name doesn't properly update Narrative object name in Workspace Browser and vice-versa.

### Release 6/20/2014

**Changes**

-   %%inv_run cell magic should now work properly
-   %inv_run magic (line and cell) now translate some convenience commands
    -   %inv_run ls == %inv_ls
    -   %inv_run cwd (or pwd) == %inv_cwd
    -   %inv_run mkdir == %inv_make_directory
    -   %inv_run rmdir == %inv_remove_directory
    -   %inv_run cd == %inv_cd
    -   %inv_run rm == %inv_remove_files
    -   %inv_run mv == %inv_rename_files
-   The menu bar should remain at the top of the page now, instead of being positioned inline with the rest of the narrative document.

**Known Issues**

-   %inv_ls to a directory that doesn't exist will create a generic, not-very-informative error.
-   [NAR-153], [NAR-177] A generic "Autosave failed!" message appears when the narrative fails to save for any reason.
-   [NAR-169] Using Safari through HTTPS will not work with an uncertified SSL credential (which we currently have)
-   [NAR-173] If problems external to the Narrative prevent loading (authentication, Shock or WS downtime), an ugly stacktrace is dumped into the browser instead of a nicely rendered error page.
-   [NAR-180] Copying narratives in the newsfeed can cause errors.
-   [NAR-179] There's a problem that occurs when logged into a narrative for a long time.<|MERGE_RESOLUTION|>--- conflicted
+++ resolved
@@ -4,13 +4,11 @@
 
 This is built on the Jupyter Notebook v6.0.2 (more notes will follow).
 
-<<<<<<< HEAD
+### Unreleased
+- DATAUP-696 - Prevent import specifications from being imported with either unknown data types, or data types not currently registered as using the bulk import cell.
+
 ### Version 5.0.2
 - SAM-73 - Extends the ability to use app params as arguments for dynamic dropdown calls to inputs that are part of a struct or sequence.
-=======
-### Unreleased
-- DATAUP-696 - Prevent import specifications from being imported with either unknown data types, or data types not currently registered as using the bulk import cell.
->>>>>>> cd54a920
 
 ### Version 5.0.1
 - SAM-73 - Updated DynamicDropdownInput to have access to full list of other app parameters when user selects dropdown. If an app developer specified to use a certain value from a different field, the field as it currently exists will be used as a parameter.
