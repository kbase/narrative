# OVERVIEW

The Narrative Interface allows users to craft KBase Narratives using a combination of GUI-based commands, Python and R scripts, and graphical output elements.

This is built on the Jupyter Notebook v6.4.12 and IPython 8.5.0 (more notes will follow).

## Unreleased

### Dependency Changes

<<<<<<< HEAD
- Javascript dependency updates

@wdio/browserstack-service: 8.12.2 -> 8.15.10
@wdio/cli: 8.12.2 -> 8.15.10
commander: 10.0.0 -> 11.0.0
eslint-config-prettier: 8.8.0 -> 9.0.0
handlebars: 4.7.7 -> 4.7.8
plotly-js-dist.min: 2.18.2 -> 2.26.0
postcss: 8.4.27 -> 8.4.29
prettier: 3.0.0 -> 3.0.3
puppeteer: 20.8.2 -> 21.1.1
pure-uuid: 1.6.4 -> 1.7.0
selenium-webdriver: 4.10.0 -> 4.12.0
=======
- Python dependency updates
  - coverage: 7.2.7 -> 7.3.0
  - cryptography: 41.0.2 -> 41.0.4
  - pygments: 2.15.1 -> 2.16.1
  - pymongo: 4.4.1 -> 4.5.0
>>>>>>> 8f2379eb

## Version 5.2.0
A new feature here is that app cells now store object information internally as UPAs, instead of object names. This will lead to more reproducible results, and is on the path to fixing the long-standing copy-of-a-copy problem.

-   PTV-1810 - address object name display issues in the View Configure tab of app cells. This now saves all app inputs as UPAs in the cell. It also includes an update to input transforms to properly convert from UPAs <-> names or references as appropriate before starting the app. 
-   PTV-1875 - fix public data paging issue by removing paging from workspace data sources
-   PTV-1877 - fix app descriptions to replace the documentation link for the upload / download guide
-   PTV-1878 - fix some failing front end unit tests
-   UIP-28 - update Google Analytics tags to GA4 properties
-   UIP-36 - add support for anonymous user ids sent to Google Analytics

### Dependency Changes

- Javascript dependency updates
  - @wdio/browserstack-service: 8.10.2 -> 8.12.2,
  - @wdio/cli: 8.10.2 -> 8.12.2
  - @wdio/local-runner: 8.10.2 -> 8.12.1,
  - @wdio/mocha-framework: 8.10.2 -> 8.12.1,
  - @wdio/selenium-standalone-service: 8.10.2 -> 8.14.0,
  - @wdio/spec-reporter: 8.10.2 -> 8.12.2,
  - chromedriver: ^112.0.0 -> ^114.0.0
  - commander: 10.0.0 -> 11.0.0
  - cssnano: 6.0.0 -> 6.0.1
  - datatables.net-buttons-bs: 2.2.3 -> 2.4.1
  - dompurify: none -> 2.3.8
  - eslint: 8.34.0 -> 8.46.0
  - grunt-stylelint: ^0.16.0 -> ^0.19.0
  - karma: ^6.3.16 -> 6.4.2
  - karma-jasmine-html-reporter: 2.0.0 -> 2.1.0
  - numeral: 1.5.0 -> 2.0.6
  - postcss: ^8.3.2 -> 8.4.27
  - postcss-discard-comments: ^5.1.2 -> 6.0.0
  - prettier: 2.7.1 -> 3.0.0
  - puppeteer: 19.8.2 -> 20.8.2
  - pure-uuid: 1.6.2 -> 1.6.4
  - sass: 1.60.0 -> 1.63.6
  - selenium-webdriver: 4.8.0 -> 4.10.0
  - stylelint: ^13.13.1 -> 15.10.2
  - stylelint-config-recommended: ^5.0.0 -> ^13.0.0
  - stylelint-config-sass-guidelines: ^8.0.0 -> ^10.0.0
  - stylelint-config-standard: ^22.0.0 -> ^34.0.0
  - webdriverio: 8.10.2 -> 8.12.3

- Python dependency updates
  - beautifulsoup4: 4.12.1 -> 4.12.2
  - black: 23.3.0 -> 23.7.0
  - coverage: 7.2.2 -> 7.2.7
  - cryptography: 40.0.1 -> 41.0.2
  - flake8: 6.0.0 -> 6.1.0
  - isort: none -> 5.18.0
  - markupsafe: 2.1.2 -> 2.1.3
  - pygments: 2.14.0 -> 2.15.1
  - pymongo: 4.3.3 -> 4.4.1
  - pyopenssl: 23.1.1 -> 23.2.0
  - pytest-cov: 4.0.0 -> 4.1.0
  - pytest: 7.2.2 -> 7.4.0
  - pyyaml: 6.0.0 -> 6.0.1
  - requests: 2.28.2 -> 2.31.0
  - requests-mock: none -> 1.11.0

## Version 5.1.4
-    PTV-1234 - add padding to the bottom of the data list so that the bottom-most row can slide up above the add data button and show its ellipsis icon.
-    PTV-1793 - fix problem where users could sometimes not enter spaces in bulk import cells.

Dependency Changes

-   Github Actions

    -   actions/checkout v2 -> v3
    -   actions/setup-node v2 -> v3
    -   codecov/codecov-action v2 -> v3
    -   docker/setup-qemu-action v1 -> v2
    -   docker/setup-buildx-action v1 -> v2
    -   docker/login-action v1 -> v2
    -   docker/build-push-action v2 -> v3

-   Python dependency updates

    -   beautifulsoup4 4.11.1 -> 4.12.0
    -   black 22.8.0 -> 23.3.0
    -   coverage 6.4.4 -> 7.2.2
    -   cryptography 38.0.1 -> 40.0.1
    -   flake8 3.8.4 -> 6.0.0
    -   idna 3.3 -> 3.4
    -   jupyter-console 6.4.3 -> 6.6.3
    -   markupsafe 2.0.1 -> 2.1.2
    -   pygments 2.13.0 -> 2.14.0
    -   pymongo 4.1.0 -> 4.3.3
    -   pyopenssl 22.0.0 -> 23.1.1
    -   pytest 7.0.1 -> 7.2.2
    -   pytest-cov 3.0.0 -> 4.0.0
    -   requests 2.28.1 -> 2.28.2
    -   terminado 0.12.1 -> 0.17.1

-   Javascript dependency updates
    -   @wdio/browserstack-service 7.20.1 -> 8.3.9
    -   @wdio/cli 7.25.0 -> 8.3.9
    -   @wdio/local-runner 7.25.0 -> 8.3.9
    -   @wdio/mocha-framework 7.20.0 -> 8.3.0
    -   @wdio/selenium-standalone-service 7.19.5 -> 8.3.2
    -   @wdio/spec-reporter 7.25.0 -> 8.6.8
    -   chromedriver 105.0.0 -> 110.0.0
    -   commander 9.3.0 -> 10.0.0
    -   cssnano 5.1.13 -> 6.0.0
    -   eslint 8.16.0 -> 8.34.0
    -   grunt-shell 3.0.1 -> 4.0.0
    -   husky 7.0.4 -> 8.0.3
    -   jasmine-core 4.4.0 -> 4.6.0
    -   karma-jasmine 5.0.1 -> 5.1.0
    -   plotly.js-dist-min 1.50.0 -> 2.18.0
    -   postcss-scss 4.0.4 -> 4.0.6
    -   puppeteer 18.0.5 -> 19.8.2
    -   requirejs-domready 2.0.1 -> 2.0.3
    -   sass 1.55.0 -> 1.60.0
    -   selenium-standalone 8.2.0 -> 8.3.0
    -   selenium-webdriver 4.4.0 -> 4.8.0
    -   wdio-chromedriver-service 7.3.2 -> 8.1.1
    -   webdriverio 7.20.1 -> 8.3.9

## Version 5.1.3

-   PTV-1620 - fix problem with Expression Pairwise Correlation creating or displaying large heatmaps and freezing or crashing browser
-   PTV-1514 - sanitized HTML being used for app input tooltips

Dependency Changes

-   Python dependency updates
    -   black >=20.8b1 -> 22.8.0
    -   coverage 6.2 -> 6.4.4
    -   cryptography 37.0.4 -> 38.0.1
    -   flake8 3.8.4 -> 5.0.4
    -   jinja2 3.0.3 -> 3.1.2
    -   jupyter-console 6.4.3 -> 6.4.4
    -   pygments 2.12.0 -> 2.13.0
    -   requests 2.27.1 -> 2.28.1
-   Javascript dependency updates
    -   @wdio/cli 7.19.6 -> 7.25.0
    -   @wdio/local-runner 7.19.5 -> 7.25.0
    -   @wdio/spec-reporter 7.19.5 -> 7.25.0
    -   bootstrap 3.3.7 -> 3.4.1
    -   bootstrap-slider 10.6.2 -> 11.0.2
    -   chrome-launcher 0.14.2 -> 0.15.1
    -   chromedriver ^101.0.0 -> ^105.0.0
    -   cssnano 5.1.7 -> 5.1.13
    -   jasmine-core 4.1.0 -> 4.3.0
    -   jquery-ui 1.13.1 -> 1.13.2
    -   karma-jasmine-html-reporter 1.7.0 -> 2.0.0
    -   postcss-cli 9.1.0 -> 10.0.0
    -   prettier 2.4.1 -> 2.7.1
    -   puppeteer 13.7.0 -> 18.0.5
    -   require-css 0.1.8 -> 0.1.10
    -   sass 1.51.0 -> 1.55.0
    -   selenium-standalone 8.1.1 -> 8.2.0
    -   selenium-webdriver 4.1.2 -> 4.4.0
    -   terser 5.13.1 -> 5.15.0
    -   underscore 1.13.3 -> 1.13.6

Removed dependencies
**note** a number of these were removed from the narrative, but left in the narrative base image. The `requirements.txt` in this repo is intended for those packages required for the narrative to run. Any other packages, including scientific programming ones, useful for either KBase Apps or other manual use in Narrative code cells are included in the narrative base image (see [narrative-base-image](https://github.com/kbase/narrative-base-image) for more details). Also note that most of these are duplicated and included in that image - these are still necessary for narrative functionality when installed locally (i.e. not in a Docker image), so they're left in.

-   plotly - not necessary for core narrative functionality, moved to narrative base image
-   semantic_version -- removed, wasn't used effectively, and removed the need for it
-   sklearn - still included, installed manually alongside clustergrammer in the install script, so the requirements.txt was removed
-   sympy - not necessary for core narrative functionality, moved to narrative base image

### Version 5.1.2

-   PTV-1823 - fixed problem where text input fields for apps were displaying incorrect data on reload
-   DATAUP-778 - fixed bug where xsvGenerator would not run if the paramDisplay value was not present
-   updated data icon coloring scheme
-   refactored narrative Docker image management (see new [narrative-base-image](https://github.com/kbase/narrative-base-image) repo)

### Version 5.1.1

-   PTV-1798 - fixed issue where invalid component ID was causing data list not to load properly
-   DATAUP-762 - fixed bug where previously run cells were showing errors in the View Configure tab
-   DATAUP-763 - fixed an issue where data type icons in the bulk import cell during a run would always show an error, saying that the cell is not ready to run, when it is clearly running.

Dependency Changes

-   Python dependency updates
    -   cryptography: 36.0.2 -> 37.0.4
    -   markupsafe: 2.1.1 -> 2.0.1
    -   plotly: 5.7.0 -> 5.9.0
    -   rsa: 4.8 -> 4.9
    -   semantic_version: 2.9.0 -> 2.10.0

### Version 5.1.0

-   PTV-1783 - fixed issue where the previous object revert option was unavailable
-   DATAUP-639 - fix problems with dynamic dropdown app cell input
    -   selected value wasn't being displayed properly after a page reload or cell refresh
    -   selected value wasn't being displayed in view-only version
    -   "Loading..." message wasn't displayed while fetching data from a service.
    -   Update the dynamic dropdown to support the `exact_match_on` field in app specs.
    -   Add a copy button to the dynamic dropdown - this will copy the most relevant text from the dropdown to the clipboard.
        -   For dropdowns with an `exact_match_on` field, this will copy the contents of that field (e.g. for those that present taxonomy ids for a species, this copies just the scientific name)
        -   For dropdowns that go against the FTP staging area, this copies the file name and path.
        -   For other dropdowns, this copies the formatted text
-   DATAUP-751 - add link to staging area docs in the upload tour
-   DATAUP-753 - alter the error text for Select input boxes in app cells to be a bit more generalized.
-   DATAUP-756 - add a copy button for other, non-dynamic dropdowns. This copies the displayed text to the clipboard.

Dependency Changes

-   Javascript dependency updates

    -   @wdio/browserstack-service: 7.16.16 -> 7.19.7
    -   @wdio/cli: 7.16.16 -> 7.19.6
    -   @wdio/local-runner: 7.16.6 -> 7.19.3
    -   @wdio/mocha-framework: 7.16.15 -> 7.20.0
    -   @wdio/selenium-standalone-service: 7.16.16 -> 7.19.1
    -   @wdio/spec-reporter: 7.16.14 -> 7.19.1
    -   autoprefixer: 10.2.6 -> 10.4.5
    -   commander: 9.0.0 -> 9.3.0
    -   chromedriver: 100.0.0 -> 101.0.0
    -   corejs-typeahead: 1.6.1 -> 1.3.1
    -   datatables.net: 1.11.3 -> 1.12.1
    -   datatables.net-bs 1.11.5 -> 1.12.1
    -   datatables.net-buttons-bs: 1.4.2 -> 2.2.3
    -   ejs: 3.1.6 -> 3.1.7
    -   eslint: 8.14.0 -> 8.16.0
    -   grunt: 1.4.1 -> 1.5.3
    -   grunt-contrib-concat: 1.0.1 -> 2.1.0
    -   handlebars: 4.0.5 -> 4.7.7
    -   jasmine-core: 4.0.0 -> 4.1.0
    -   jquery-nearest: 1.3.1 -> 1.4.0
    -   jquery-ui: 1.12.1 -> 1.13.1
    -   js-yaml: 3.3.1 -> 3.14.1
    -   karma-jasmine: 4.0.1 -> 5.0.1
    -   karma-jasmine-matchers: 4.0.2 -> 5.0.0
    -   postcss-remove-comments: 5.0.1 -> 5.1.2
    -   postcss-cli: 8.3.1 -> 9.1.0
    -   postcss-scss: 3.0.5 -> 4.0.4
    -   pure-uuid: 1.4.2 -> 1.6.2
    -   sass: 1.34.1 -> 1.51.0
    -   selenium-standalone: 8.0.9 -> 8.0.10
    -   selenium-webdriver: 4.1.1 -> 4.1.2
    -   spark-md5: 3.0.0 -> 3.0.2
    -   underscore: 1.8.3 -> 1.13.3
    -   webdriverio: 7.16.16 -> 7.19.7

-   Python dependency updates
    -   beautifulsoup4: 4.8.1 -> 4.11.1
    -   cryptography: 3.3.2 -> 36.0.2
    -   html5lib: 1.0.1 -> 1.1
    -   idna: 2.8 -> 3.3
    -   jinja2: 3.1.1 -> 3.0.3
    -   plotly: 5.6.0 -> 5.7.0
    -   pygments: 2.11.2 -> 2.12.0
    -   jupyter-console: 6.0.0 -> 6.4.3
    -   jsonschema: 4.4.0 -> 3.2.0
    -   pymongo: 4.1.0 -> 4.1.1
    -   pyopenssl: 19.0.0 -> 22.0.0
    -   setuptools: 62.0.0 -> 62.1.0

### Version 5.0.3

-   DATAUP-641
    -   Adds custom error messages when app cell dropdown menu inputs are incorrect in various different ways.
    -   Adds custom error messages when app cell checkboxes are initialized with non binary data (should only happen with a bulk import cell from a spreadsheet file)
    -   Adds custom error messages when app cell numeric inputs are initialized with non-numeric data.
-   PTV-1765 - Fix Pangenome viewer; wasn't able to get an object ref
-   DATAUP-643 - Adds a warning to the top of a bulk import cell when attempting to use multiple distinct non-file and non-output parameter values. E.g. different assembly types for multiple rows of an assembly uploader spreadsheet.
-   SCT-3162 - Fix download buttons in Data panel widget so that full UPA (with object version) is sent to the downloader app.
-   DATAUP-525 - Fix the "show advanced" button in bulk import cells to properly toggle its label when clicked.
-   DATAUP-642 - Adds an error message to the bulk import advanced parameters header when closed.
-   DATAUP-737 - Overhaul of GitHub Actions to move to using official Docker actions for building, tagging, and uploading images. Move python module installation out of Dockerfile and into the requirements.txt.

Dependency Changes

-   Python dependency updates
    -   coverage: 5.5 -> 6.2
    -   cryptography: 2.7 -> 3.3.2
    -   decorator: 5.0.9 -> 5.1.1
    -   jinja2: 3.0.1 -> 3.1.1
    -   jsonschema: 3.2.0 -> 4.4.0
    -   markupsafe: 2.0.1 -> 2.1.1
    -   pillow: 8.3.2 -> 8.4.0
    -   plotly: 5.3.1 -> 5.6.0
    -   pygments: 2.10.0 -> 2.11.2
    -   pymongo: 3.12.0 -> 4.1.0
    -   pytest-cov: 2.12.1 -> 3.0.0
    -   pyyaml: 5.4.1 -> 6.0
    -   requests: 2.26.0 -> 2.27.1
    -   rsa: 4.7.2 -> 4.8
    -   semantic_version: 2.8.5 -> 2.9.0
    -   setuptools: 57.4.0 -> 62.0.0
    -   sympy: 1.8 -> 1.10.1
    -   terminado: 0.11.1 -> 0.13.3

### Version 5.0.2

-   SAM-73 - Extends the ability to use app params as arguments for dynamic dropdown calls to inputs that are part of a struct or sequence.
-   DATAUP-696 - Prevent import specifications from being imported with either unknown data types, or data types not currently registered as using the bulk import cell.
-   DATAUP-715 - Adds scrollbars to the configure and results tab of the bulk import cell.
-   Fixed an error where Narrative names didn't always render properly in the Narratives panel.
-   Fixed an error where Narrative names didn't always render properly in the data slideout.

### Version 5.0.1

-   SAM-73 - Updated DynamicDropdownInput to have access to full list of other app parameters when user selects dropdown. If an app developer specified to use a certain value from a different field, the field as it currently exists will be used as a parameter.
-   Updated AppParamsWidget to return all current values from `get-parameters` if no specific value was specified, allowing to see all current parameter values without having to know their names.
-   DATAUP-570 - Only use the Narrative configuration to set available import types in the Import area dropdowns
-   DATAUP-577 - Sanitize suggested output object names for bulk import jobs so they follow the rules
-   PTV-1717 - fix landing page links for modeling widgets
-   PTV-1726 - address issue where the "Narrative updated in another session" would appear with no other session open

### Version 5.0.0

This new major version of the KBase Narrative Interface introduces a way to import data from your data staging area in large batches using a single Bulk Import cell. See more details about the new workflows here: [Bulk Import Guide](https://docs.kbase.us/data/upload-download-guide/bulk-import-guide)

There are also a ton of other updates and changes to both the Narrative interface (in various small and not-so-small ways) and to how the Narrative software will be developed going forward.

The following is a high level list of changes, with matching JIRA tickets where appropriate. As always, all Narrative work is done on Github and is available for view and discussion there.

Code Changes

-   Built an entirely new Bulk Import cell type that runs a batch of Import jobs all at once.
-   Objects that can be imported in bulk are:
    -   SRA reads
    -   Interleaved FASTQ reads
    -   Non-interleaved FASTQ reads
    -   Read Assemblies
    -   GFF metagenomes
    -   Genbank genomes
-   Redesigned the Data Import Tab
    -   It now suggests object upload type based on file suffix.
    -   Files are now selected for import by clicking a checkbox (or selecting a type), then clicking “Import Selected”
    -   The Import Tab file browser has been improved and remembers selections more consistently
    -   The Import Tab styling has been made more internally consistent.
-   DATAUP-225 - Styles and color usage have been normalized in many places in the app cell and bulk import cell
-   DATAUP-329 - Standardized the use of select boxes in various inputs for the app cell and bulk import cell
-   Remove app info dialog option - superseded by the “Info” tab on all app cells
-   DATAUP-263 - Fix bug where app cells can get stuck in the “Sending…” phase
-   SAM-40 - Add Name/ID column to SampleSet viewer
-   DATAUP-651 - Update Data Import tab help tour to include new features.

Development Changes

-   UIP-3 - Made the migration away from Bower to using only NPM for Javascript package management. Mostly, the same versions were kept, though some were unavoidably changed
    -   seiyria-bootstrap-slider 10.6.2 -> bootstrap-slider 10.6.2 (renamed on npm)
    -   plotly.js v1.5.1 -> plotly.js-dist-min v1.50.0 (1.5.1 unavailable)
    -   requirejs-plugins 1.0.3 -> 1.0.2 (which is on npm)
    -   requirejs-text 2.0.14 -> requirejs/text 2.0.16 (renamed on npm)
    -   kbase-ui-plugin-catalog 1.2.14 -> kbase-ui-plugin-catalog 2.2.5 (requires a package.json)
    -   Datatables got modified as it was out of date, and there were multiple versions being assembled at once. Now, there's: - `datatables` as a package is obsolete, and supplanted by `datatables.net` (i.e., we shouldn't have both). Updated from 1.10.9 -> 1.11.3 - supporting modules (`datatables.net-bs`, `datatables.net-buttons-bs`) are the same
        DATAUP-246 - migrate from CSS to using SASS throughout the Narrative, making use of [BEM notation](http://getbem.com/introduction/) for element styling
        DATAUP-62 - designed and implemented simple coding standards and git workflow for the Narrative repo
        DATAUP-71 - added automated linting and code quality tools to the Narrative repo

### Version 4.6.0

Code changes

-   DATAUP-599 - Adjusted the kernel code and tests to account for a Workspace service update.
-   PTV-1703 - Fix DifferentialExpressionSet and DifferentialExpressionMatrixSet viewers
-   SCT-3088 - Add Narrative Outline View. Allows scrolling through a minimal view of Narrative cells more quickly.

Dependency Changes

-   Python dependency updates
    -   pillow 8.3.1 -> 8.3.2
    -   plotly 5.1.0 -> 5.3.1
    -   pygments 2.9.0 -> 2.10.0
    -   pytest 6.2.4 -> 6.2.5
    -   terminado 0.10.1 -> 0.11.1
-   Javascript dependency updates
    -   @wdio/browserstack-service 7.9.1 -> 7.11.1
    -   @wdio/cli 7.9.1 -> 7.11.1
    -   @wdio/local-runner 7.9.1 -> 7.11.1
    -   @wdio/mocha-framework 7.9.1 -> 7.11.1
    -   @wdio/selenium-standalone-service 7.7.7 -> 7.10.1
    -   @wdio/spec-reporter 7.9.0 -> 7.10.1
    -   chromedriver 92.0.1 -> 93.0.1
    -   husky 7.0.1 -> 7.0.2
    -   jasmine-core 3.8.0 -> 3.9.0
    -   msw 0.34.0 -> 0.35.0
    -   puppeteer 10.1.0 -> 10.4.0
    -   terser 5.7.1 -> 5.7.2
    -   webdriverio 7.9.1 -> 7.11.1
-   Javascript dependency additions
    -   expect-webdriverio 3.1.4

### Version 4.5.0

-   PTV-1561 - SampleSet viewer fixes to allow AMA features; not complete support for AMA features as GenomeSearchUtil does not yet support AMA.
-   SCT-3100 - Improve SampleSet viewer; add improved JSON-RPC 1.1 client and associatedKBase service client; add msw (Mock Service Worker) support;
-   SCT-3084 - Fixed broken (non-functional) search in the data panel
-   SCT-3602 - refseq public data tool now searches by lineage as well; for all public data tools: automatically focus the search input; fix paging bug.
-   No ticket - migrate from `nosetests` to `pytest` for testing the Python stack.
-   Python dependency updates
    -   bokeh 2.3.2 -> 2.3.3
    -   pillow 8.2.0 -> 8.3.1
    -   plotly 4.14.3 -> 5.1.0
    -   pymongo 3.11.4 -> 3.12.0
    -   pytest 6.2.3. -> 6.2.4
    -   pytest-cov 2.11.1 -> 2.12.1
    -   requests 2.25.1 -> 2.26.0
    -   setuptools 57.0.0 -> 57.4.0
-   Javascript dependency updates
    -   @types/puppeteer 5.0.0 -> 5.4.4
    -   @wdio/browserstack-service 7.7.3 -> 7.9.0
    -   @wdio/cli 7.7.3 -> 7.9.0
    -   @wdio/local-runner 7.7.3 -> 7.9.0
    -   @wdio/mocha-framework 7.7.3 -> 7.9.0
    -   @wdio/selenium-standalone-service 7.7.3 -> 7.7.4
    -   @wdio/spec-reporter 7.7.7 -> 7.9.0
    -   chromedriver 91.0.0 -> 91.0.1
    -   eslint 7.28.0 -> 7.32.0
    -   husky 6.0.0 -> 7.0.1
    -   karma 6.3.3. -> 6.3.4
    -   puppeteer 10.0.0 -> 10.1.0
    -   selenium-standalone 6.23.0 -> 7.1.0
    -   terser 5.7.0 -> 5.7.1
    -   wdio-chromedriver-service 7.1.0 -> 7.1.1
    -   webdriverio 7.7.3 -> 7.9.1

### Version 4.4.0

-   No ticket: boatloads of code cleanup and fixes to the unit and internal testing
-   PTV-1635: fix bug in data slideout tab selection
-   PTV-1635: fix data and app slideout button and opening behavior
-   DEVOPS-475: Change dockerfile so that container runs as nobody, without need to setuid for initialization. Enables removing CAP_SETUID from container initialization
-   SCT-2935 - fix refseq public data search behavior to properly restrict the search with multiple terms
-   SCT-3038 - refseq public data search now includes genome_id and source_id

### Version 4.3.2

-   SCT-2778 - convert data slideout, public tab, refseq data source to use searchapi2/rpc api rather than searchapi2/legacy.
-   Enhanced integration testing support to add service, host, browser, screen size support.
-   Changed the "Dashboard" link in hamburger menu to "Narratives" and use the new /narratives path.

### Version 4.3.1

-   Fixed problem where code cells could forget their toggled state after saving.
-   Fixed setting up local authentication for developers.
-   DATAUP-69 - added a pull request template to the narrative repo.
-   DATAUP-120 - improve testing documentation
-   DATAUP-164, DATAUP-165 - add automatic linting configuration with flake8 and black for the Python layer.
-   DATAUP-176 - refactored the startup process to be more robust with respect to kernel activity.
-   DATAUP-178 - changed "Add Data" and "+" icon color in the data panel.
-   DATAUP-187 - repositioned Globus link in the staging area.
-   DATAUP-188, DATAUP-228 - adds text and refresh button to the staging area, and stabilized the trash can icon.
-   DATAUP-197 - fixed problem where canceling an app cell could cause it to freeze.
-   DATAUP-204 - made folder names clickable in the staging area.
-   DATAUP-210 - adds a "file too large" error to the staging area when a file is too large to upload.
-   DATAUP-213 - added a "clear all" button that removes all staging area errors.
-   DATAUP-246 - dramatic cleanup and refactor done globally throughout the Narrative stylesheets.
-   DATAUP-266 - fixed a problem where the staging area didn't automatically refresh when a file finishes uploading.
-   DATAUP-301 - fixed a problem where the staging area rendered twice in a row on page load.

### Version 4.3.0

-   SCT-2664 - Show the app cell status when in a collapsed state.
-   Added an "Info" tab to all app cells with app information.
-   Updated links to new KBase home page and docs site.
-   Fixed an uploader issue where uploads taking longer than 30 seconds would fail.
-   (Trigger release via labels)

### Version 4.2.1

-   Address problems with SampleSet / AMA Viewer widget.
-   SCT-1822 - fix problems with drag and drop data upload failing for more than 100 files (updated the Dropzone widget to version 5.7.0)
-   Updated Globus endpoint to point to the newer Globusconnect server.
-   Updated tons of dependencies. Thanks Jason Fillman!

### Version 4.2.0

-   Updated the Narrative interface to connect to the remade Execution Engine.
-   Updated the Narrative interface to streamline events and cookies connected to the Traefik update.
-   Fixed an issue where job log browser state (running, stopped, scrolling) could cross browser sessions.
-   Added a viewer for the SampleSet object.
-   PTV-1446 - fix bug preventing KBaseFeatureValues viewer apps from working and displaying data

### Version 4.1.2

-   Improve display of job logs.
-   Prevent App cell elements from overflowing the page.
-   Job status is now inaccessible before a job enters the queue.

### Version 4.1.1

-   Fix sort order in Narratives panel - should be by most recently saved.
-   Add better error support in data staging uploader - if an upload directory is not available, you should be able to return to the root directory without trouble.

### Version 4.1.0

-   Introduce Static Narratives, available under the Share menu. First release!

### Version 4.0.0

-   Update various software packages
    -   Python to 3.6.9
    -   Jupyter Notebook to 6.0.2
    -   IPython to 7.9.0

### Version 3.11.4

-   Add Annotated Metagenome Assembly viewer widget
-   PTV-1214 - Fix Binned Contig Viewer labels
-   PTV-1341 - Fix column and row labeling in GenomeComparison viewer
-   Improve functionality and options for dynamic dropdowns in apps.

### Version 3.11.3

-   PTV-1308 - Fix problem where users with a Globus account that's not linked to KBase will see an error when trying to access the Globus interface through the upload area.
-   Add GFF Metagenome object upload type.

### Version 3.11.2

-   Improve load times for the Data Panel and the browser in the data slideout (the "My Data" and "Shared with Me" tabs).
-   Set the Narratives tab to lazy load.
-   #1487 - fixed typo in genome feature viewer.
-   Updated data import tutorial for some clarity.
-   Changed Pangenome viewer field names for clarity and consistency.

### Version 3.11.1

-   Add internal information for users who came to the site from a Google ad click.
-   Improve load time of the App Panel.
-   Fix a bug where jobs canceled in the non-Narrative job browser would cause issues with the corresponding App Cell.

### Version 3.11.0

-   Add an option to share a Narrative with an organization as well as people.
-   SCT-1783 - Reduce the number of network calls to the auth service on startup.
-   SCT-1785 - Reduce the number of network calls to the Catalog/NMS services on startup.
-   SCT-1793 - Lazy-load reports (i.e. if they're not in the brower viewport, don't load them).
-   Fix an issue with nested subdata inputs into apps not being accessible as expected.
-   Removed a bunch of dead code, including the older "service" modules, that haven't been in use for a few years.

### Version 3.10.1

-   Fixed a critical bug where users with write access to a Narrative (but not share access) were unable to save changes to a Narrative or run Apps.

### Version 3.10.0

-   Fix tooltip for long object names in the data panel.
-   Add ability to prefix a part of path_to_subdata with WSREF to list options from other objects.
-   SCT-1602 - Add new URL options - /narrative/12345 will find the narrative in workspace 12345 (older URLs like /narrative/ws.12345.obj.1 still work).
-   Fix problem where jobs were not being properly started with an agent token (i.e. weren't guaranteed to have a week-long authentication token).
-   Improved error handling and display when a Narrative doesn't exist or a user doesn't have permission to see it.
-   Add functionality to request access to a Narrative instead of throwing a "not allowed" error.

### Version 3.9.1

-   SCT-1509 - Ensure access permissions to Globus before redirecting a user there from the Import area.

### Version 3.9.0

-   Fix security vulnerability with rendering some user info.
-   SCT-1547 - Add a download endpoint to the staging service, so a user can now download files directly from the FTP stagin area.
-   SCT-1496 - Add functionality for downloading data from the data panel to the FTP Staging area.
-   SCT-1526 - Create a code cell generator as an app output.

### Version 3.8.3

-   SCT-1253 - Replace old RNA-Seq data viewers.
-   SCT-1393 - Fix "Objects Created" links in app outputs.
-   SCT-1370 - Give instructions to users on how to link their account to Globus for uploading data.
-   SCT-1395 - Convert object ref and ids to common names for downloading.
-   Add viewers and support for generic data types.
-   Fix RNA-Seq data viewers, including Feature Clusters.

### Version 3.8.2

-   Add the clustergrammer_widget
-   SCT-1219 - Fix the app cell so it shows an error if an app has multiple outputs, and they're given the same name.
-   Add numpy, scipy, scikit-learn to the base Docker image

### Version 3.8.1

-   SCT-1261 - Changed the 'outdated app' warning to a small icon with a popover text.
-   SCT-886 - Added a default viewer for typed objects that don't have an actual viewer associated with them.
-   Added a test-mode viewer for a new matrix type.
-   SCT-1253 - fixed bugs in how assembly and reads typed objects get viewed - their numbers of reads weren't being presented properly.
-   SCT-1210 - Module-level (not just type) spec files are available for determining object viewers.
-   SCT-1234 - Introduces the clustergrammer Jupyter Notebook widget.
-   SCT-1206 - fixes a cell error that can occur if an app doesn't produce any output objects (including reports).
-   Introduces a new build and deployment strategy.
-   Updates the versions of numpy and pandas so they should work again.

### Version 3.8.0

-   Generalized updates to support viewing the new version of the genome data type.
-   SCT-500 - Fix DomainAnnotation viewer widget.
-   SCT-380 - Updates to the RNA-Seq Volcano plot viewer.
-   KBASE-1916 - Fix data type descriptions in the Example tab of the data slideout.
-   SCT-923 - Improve Mycocosm public data search.
-   SCT-930 - Add a "show report" button to objects in the data panel.
-   Reformat and generalize the job logs for both the App Cell and standalone job log viewer widget.
-   Migrate unit tests to use HeadlessChrome and (optionally) Firefox.
-   Refactor Public Data in the Data Slideout to make use of the new KBase Search API.
-   Display a warning if a typed object has no viewer associated with it.
-   SCT-901 - enhance expression matrix viewer.
-   Add ConditionSet viewer.
-   SCT-1082 - fix regressions in Public Data tab.
-   Fix regression in feature set viewer caused by SCT-762.

### Version 3.7.2

-   SCT-908 - Fix formatting issues with heatmaps.
-   SCT-875 - Accept poorly formatted input data into the RNA-Seq data heatmap viewers.
-   SCT-878 - Deal with very large heatmaps so that they get downloaded instead of displayed inline, otherwise allow it to grow to some proper size and embed it in a scroll panel.
-   SCT-875 - Fix labels on heatmaps under certain data conditions.
-   SCT-809 - Fix configuration view mode when there are deeply nested parameters, especially lists of grouped parameters containing a subdata param.
-   SCT-866 - Improve side panel behavior in view-only mode; stretch data panel to full height.
-   SCT-821 - Add "info" item to view cell menu, also some other cleanup for viewer cells.
-   SCT-762 - Convert the Feature set viewer to use a dynamic service to fetch feature data.
-   SCT-657 - Narrative Public Data search now uses new Search API to find KBase data.
    -   Due to the nature of the Search API, this also changes the interface to require the user to press "enter" to do a search, instead of as-you-type.
    -   Changes the layout of the retrieved items from searching.
-   SCT-804 - General updates to fix a compilation problem with FeatureValues data widgets.
-   SCT-698 - Redo the narrative build so that it uses Conda for installs of R, Python and Jupyter. This updates
    the versions to current levels, fixing numpy and pandas incompatibilities

### Version 3.7.1

-   SCT-793, SCT-496 - Fix version of upstream dependency "file-saver" to 1.3.4; an upstream update had broken and taken down the Pangenome viewer and others.
-   SCT-104 Convert the narrative container to new CI/CD model based on dockerize+environment variables for startup config

### Version 3.7.0

-   Update Jupyter Notebook to 5.4.1 with a few KBase adjustments
    -   Prevent Jupyter favicon from overriding ours at various points.
    -   Use local version of Font Awesome.
    -   Use local version of Glyphicons font pack (for Datatables-based widgets).
    -   Use Bootstrap version 3.3.7
-   Update ipywidgets to 7.2.1
-   SCT-559 - Fix ugly race condition that could prevent app cells from being properly rendered when loading an existing Narrative.
-   Re-enable security measure that prevents Markdown cells from rendering JavaScript. We're about a year past the point when that was necessary.
-   SCT-628 - adds a viewer for the CompoundSet object.
-       - Tornado dependency to 5.0.0
-   SCT-637 - adds a warning to the loading section if there's an extreme delay (20 seconds) in between loading individual steps.
-   SCT-690 - truncate long Narrative names, show the whole thing on mouseover.
-   SCT-590 - add cache busting to the public data mapping lookup. No more force-refreshing!
-   SCT-706 - fix problem where space characters were sometimes ignored in the app panel search.
-   Remove old Import tab, remove (New) tag and warning from new Import tab.

### Version 3.6.3

-   SCT-585 add folder drag and drop upload to the Import area.
-   Remove old link to Search from the Narrative hamburger menu.
-   Relabel public data referencing fungal genomes.

### Version 3.6.2

-   Fix problem preventing read-only Narratives from loading.
-   SCT-581 fix failure when reloading tabs in the data staging panel.
-   SCT-582 reconcile labels and order of App Panel with Catalog.

### Version 3.6.1

-   SCT-533 - Remove the accidental test uploader that crept into production.
-   SCT-516 - Set staging panel to auto-refresh after various updates.
-   SCT-531 - Updated App Panel to have the same category names as the external App Catalog.
-   Added fungal genomes as a Public Data option.
-   Added Phytozome plant genomes as a Public Data option.
-   Repaired somewhat broken Doman Annotation viewer.
-   Text fixes to Import Tab tour.

### Version 3.6.0

-   SCT-400 - Deprecates the old Import panel, change text from "Staging (beta)" -> "Import (new)"
-   SCT-417
    -   All older Import functionality should now be available in the new Import panel.
    -   Adds a link to create an app for uploading from a public URL into the staging area.
    -   Cleans up unclear text in the new Import panel.
    -   Adds new (hopefully informative) steps to the Import panel tour.
    -   Move the 'decompress file' button so it should always be visible for archives.
-   PTV-225 - Add more icon clarity to the data sorting options.
-   PTV-886 - Restore missing scrollbar in the Narratives panel.
-   KBASE-5410 - Improve job log viewer, add different.
-   SCT-291 - Initial addition of tools for programmatically accessing the FTP file staging area.
-   SCT-405 - Custom compounds will now display properly in the media viewer.
-   KBASE-5417 - Fix long strings not wrapping correctly when showing object metadata in the Data panel.

### Version 3.5.2

-   PTV-682 - Fix problem with rendering a Pangenome widget in a copied Narrative.
-   KBASE-5405 (in progress) - new version of app log viewer.
-   PTV-225 - Fix and clarify data sorting by name, type, and date.
-   PTV-833 - Restore missing genome icons to the data panel.
-   KBASE-5410 - Put the user id onto the link to Globus in the staging upload area.
-   Adds new functionality to the data staging area, including showing file metadata and whether a file has been uploaded before.

### Version 3.5.1

-   TASK-1113/PUBLIC-148 - Import Panel scrolls if panel size is larger than screen size
-   TASK-1114 - Add lock when editing name, that prevents data panel from refreshing with new data. Relinquishes lock after 15 min if no activity.
-   TASK-1116 - Add PhenotypeSet importer to staging area
-   TASK-1117 - Add importer for FBAModels to staging area
-   TASK-1088 - Data Pane maintains filters after refresh due to changes in narrative
-   TASK-1089 - Import data slide out panel tracks what object is added to narrative. "Add" button turns into "copy" if object already exists. Add pop up when user copies and overrides existing object.
-   TASK-1094 - Fix overlapping cells and buttons issue in Firefox
-   Style Fixes
    -   Fix bold font display inconsistencies between different browsers
    -   Move tooltip in data panel from covering buttons to the top
-   KBASE-4756 - Fix data type filtering in data panel slideout.
-   PTV-225 - Fixes sorting by type in data panel
-   PTV-535 - Fix RNA-seq viewer to properly handle multiple input types.
-   PUBLIC-123 - Fix incorrect reaction counts in FBA Model viewer
-   TASK-1158 - Standardize app and object cards in narrative and data panel

### Version 3.5.0

-   TASK-1054 - Create a new loading window with a set of tasks to load and connect to (treats the problem of slowly loading websockets, still probably needs some adjusting).
-   TASK-588 - Change status of importers from "suspend" to "error" if the import job fails.
-   KBASE-3778/TASK-1017 - hide "next steps" area of app results tab if there are no next steps available.
-   KBASE-1041 - fix error that shows a version number instead of username for who saved the most recent narrative.
-   TASK-1069 - fix problems with searching and filtering the App panel
    -   Searching by output object type works again.
    -   Added "input:" and "output:" as filters for input object types and output object types (same as "in_type:" and "out_type:", respectively)
    -   Made type search more stringent.
        -   If no "." separator is present, will only match by the type name. E.g. "in_type:Genome" will not match "GenomeSet" or "PanGenome" or "KBaseGenomes.ContigSet", just "ANYMODULE.Genome"
        -   If a "." is present, will only match a full type name, like "KBaseGenomes.Genome"
    -   Non-type search will also search i/o fields now and do fuzzy matching. E.g. "Genome" will match "Annotate Domains in a GenomeSet" (by the name), and "Assemble Reads with MEGAHIT" (by the output object KBaseGenomeAnnotations.Assembly)
-   TASK-1079 - fix problems with code cell rendering and controls.
-   KBASE-5275 - fix title for code cells used to track import jobs.

### Version 3.4.4

-   TASK-932 - fix problem where authentication tokens appear to get lost when a Narrative has been asleep for a while.
-   TASK-956 - fix error handling for the PanGenome viewer (and for other viewers that use the dynamicTable widget).
-   TASK-938 - fix problems and usability in read only mode
    -   Can now double-click on a cell title area to collapse/expand it
    -   Collapse/expand button is now in the top-right of a cell.
    -   Read-only narratives cannot have app inputs modified.
    -   In read-only mode, no data view cells can be added.
    -   In read-only mode, code cells are not editable.
    -   In read-only mode, narrative titles can no longer be edited.
    -   Removed the "config" cog button in the top menu.
    -   Double-clicking markdown content switches to edit mode.
    -   App cells should no longer flash their code area before converting to the widget view on narrative startup.
-   TASK-1041 - when a Narrative is open in multiple locations (whether windows in the same browser with the same user, or different computers all together with different users), and is saved in one location, the other location should now get a notification that it is out of date.
-   PTV-295/TASK-1035 - Fix subdata controls in the App cell's object input area.
-   TASK-816 - Fix problems with a differential expression viewer.
-   TASK-933 - Fixes problems with the volcano plot viewer for expression data.
-   Adds a generic data viewer for all Set data.
-   TASK-1036 - Address problems with FBA Modeling object viewers (FBAModel, Media, etc.)

### Version 3.4.3

-   TASK-877 - fix issue where mismatched App names between different versions caused the App Cell to fail to render.
-   Update Expression Sample widget to better handle failures and only show a single widget tab.
-   TASK-816 - update Volcano Plot viewer to improve functionality and performance with different data types.
-   TASK-141 - update available types for sorting in Data Panel slideout.
-   TASK-922 - fix visual problem where red bars indicating a required app input were not visible in certain browsers.
-   Fixed favorites star in App Panel.
-   TASK-959 - sharing panel wasn't updating properly when sharing privileges were changed in a different window
-   TASK-960 - fix problem where a user with sharing privileges who didn't own the Narrative could try and fail to remove privileges from the owner of that Narrative.

### Version 3.4.2

-   Update base Narrative image to include an Ubuntu kernel security update.
-   Add ETE3 to the environment.
-   PTV-409 - fix problem where copying a Narrative using the "Narratives" panel would only make a copy of the currently viewed Narrative.

### Version 3.4.1

-   Fixed job status widget spamming the kernel with constant update requests.
-   Fixed job status widget not starting its logs as expected.
-   Hide the "outdated job" warning in view only mode so tutorials don't look goofy.

### Version 3.4.0

**Changes**

-   Modified the Sharing dialog to make the actions more clear.
-   Modified the configuration for publicly available data sources.
-   Made global changes to support the new KBase authentication/authorization system.
-   KBASE-5243 - fix problem where Narratives (and probably data objects) were showing a change date one month into the future.

### Version 3.3.0

**Changes**

-   Modified how to select an App from the App Panel, now you can sort and group by category, inputs, outputs, and alphabetically.
-   Update a widget for viewing Pan-Genomes, and the underlying table to show data.
-   Fix a bug that added unnecessary data to logs.
-   Fixed several installation problems and technical dependency issues.
-   Updated front end tests.

### Version 3.2.5

**Changes**

-   Fix problems preventing job logs from being scrolled in apps that are in an error state.
-   Update widgets for viewing Binned Contigs, and the underlying table.
-   Add tests for the above.

### Version 3.2.4

**Changes**

-   Added a viewer widget for Binned Contig objects.
-   Updated the Assembly viewer to improve performance for large Assemblies.

### Version 3.2.3

**Changes**

-   Fixed problems that can occur on initial load (the page with the flashing KBase icons)
-   Further improvements to the sharing interface.

### Version 3.2.2

**Changes**

-   Adjusted flow of job log viewing for data import jobs.
-   Changed Narrative sharing interface, fixed cross-browser incompatibilities.
-   Added new importer apps to the data staging panel.

### Version 3.2.1

**Changes**

-   Added JGI Data policy requirement to the JGI Public Data browser/stager.
-   Fixed a text problem with an FBA viewer tab.

### Version 3.2.0

**Changes**

-   Added a prototype Public Data option to fetch files from JGI and load them into a user's staging area.
-   Fixed problems with the Sharing popover having a very narrow text box.
-   Updated the Search area to retrieve data from the updated service.
-   Introduced a new Selenium-based browser testing harness.
-   Bumped version of Jupyter Notebook to 4.4.1, IPython to 5.3.0, and IPywidgets to 6.0.0.

### Version 3.1.12

**Changes**

-   Adjusted look and feel of group parameters in app cells.
-   Fixed problems with RNA-seq viewer widgets.
-   Added new categories to the Public data dropdown.
-   Data should now be downloadable in read-only mode.
-   Added a taxonomy viewer widget.

### Version 3.1.11

**Changes**

-   Fixed a problem where the job log in app cells would continue to poll after the job had finished, or after a user had clicked onto a different tab.
-   Fixed a problem with the Hisat viewer widget not working properly.
-   Grouped parameters in apps should now group in the proper order.
-   Minor adjustments to the ordering of buttons in dialog boxes (cancel buttons go on the left, active actions go on the right).
-   Change text of copy button in view only mode.
-   Adjust workflow of Narrative copying in view only mode to make more sense and prevent multi-clicking the copy button.

### Version 3.1.10

**Changes**

-   Fixed broken Import tab in the data slideout.
-   Adjusted text in staging area tour.
-   Fixed issue in App cells where the tab buttons could crowd each other out.
-   Adjusted behavior of slider buttons in volcano plot widget to be more performant.

### Version 3.1.9

**Changes**

-   Expanded the reach of the front end code compiler.
-   Adjusted the logic of job polling to only poll jobs that are currently attached to Narrative cells and running.
-   Changed what publicly available data is visible.
-   Fixed data panel timestamps in Safari.
-   Fixed sharing user lookup input field in Safari.
-   Made many visual improvements to the app cell.

### Version 3.1.8

**Changes**

-   JIRA TASK-434 Made improvements to speed up loading and (hopefully) improve stability.
-   JIRA TASK-439 Fixed a problem with adding inputs to subselected parameters in apps.
-   JIRA TASK-440 Advanced dropdowns should now have the right horizontal size when un-hidden.
-   Made a change to publically available data - Phytozome genomes are now just part of the genomes list.
-   Fixed issue with viewer cells not rendering properly.
-   Enable a tab that displays which output objects were created in a report viewer.

### Version 3.1.7

**Changes**

-   Fixed an issue where if looking up any job status fails, all job statuses fail to update.
-   Fixed problems with viewing RNA seq object viewers.
-   Fixed a problem with displaying output widgets for many apps.

### Version 3.1.6

**Changes**

-   Created a help menu with some options migrated from the hamburger menu.
-   Fixed staging area uploader configuration to keep up with uploader app changes.
-   JIRA TASK-378 Fixed issue with app parameters not always enforcing "required" constraint.
-   Fix label display in app report viewer.
-   Fix import job panel not updating job status.
-   Minor tweaks to labels in volcano plot viewer.

### Version 3.1.5

**Changes**

-   Added staging area uploaders for Genbank files, and SRA reads.
-   Fixed (other) problems with backend job lookup.
-   Changed group parameters toggle look and feel.
-   Fixed minor UI problems with volcano plot.
-   Fixed potential problem with Cummerbund output viewer.

### Version 3.1.4

**Changes**

-   Linked the new reads uploaders to the staging panel.
-   Wired the staging panel to include the subpath (not the username, just any subdirectories) in the input to uploaders.
-   Linked the staging panel to get its uploader specs from a source that includes the currently selected version tag.
-   Added configuration for several data panel properties (max number of items to fetch, etc.).
-   Added a semaphore lock that prevents any backend job lookup calls from being made before the channel is ready.

### Version 3.1.3

**Changes**

-   Fixed bug where read-only Narratives were still interactive (apps had run and reset buttons)
-   Fixed bug where copying a read-only Narrative created a bad forwarding URL.

### Version 3.1.2

**Changes**

-   Do an autosave after starting an import job.
-   Hide the code area for the 'Job Status' widget, whenever that widget gets instantiated.
-   Remove 'Object Details...' button from data viewers (it's just hidden for now).
-   In the App Cell Report tab, remove 'Summary' or 'Report' areas if either of those are missing.

### Version 3.1.1

**Changes**

-   Optimized how job status polling works.

### Version 3.1.0

**Changes**

-   Release of ReadsSet viewer and Reads viewer.
-   Release of support for data palettes (currently disabled in the service)
-   Data now gets fetched from a Narrative Service to support data palettes.
-   Support for an FTP-based data file staging area (currently disabled until import apps catch up).
-   Fixed issue where an undefined app_type field would cause a crash while instantiating an app cell.

### Version 3.1.0-alpha-4

**Changes**

-   Adjust visuals in Reads viewer.
-   Adjust tooltip for objects from other Narratives.
-   Changed functionality of object copying in data slideout.

### Version 3.1.0-alpha-3

**Changes**

-   Updated ReadsSet viewer and Reads viewer.
-   Modified icons for elements from an external Narrative.
-   Improved usability for set editors.
-   Fixed missing upload functions bug.
-   Fixed issues with Narrative copying (from the Narratives panel)

### Version 3.1.0-alpha-2

**Changes**

-   Fixes problem with data hierarchy when sub-elements are from a different Narrative.
-   Puts a visual label on things from another Narrative.

### Version 3.1.0-alpha-1

**Changes**

-   Introduces the concept of data sets with hierarchical manipulation.
-   Sets objects should be able to expand and contract, showing sub objects.
-   Adds Apps that can manipulate data sets (currently only Reads Sets).
-   Rewires all data manipulation code to use a different service.

### Version 3.0.2

**Changes**

-   Fixed bug preventing the "Annotate Microbial Genome" app (and others that make use of randomized input strings) from launching.
-   Fixed another bug with CSS files.

### Version 3.0.1

**Changes**

-   Fixed bug with path to some CSS files.
-   Fixed error where an update to old viewer cells would just produce code that would crash.
-   Fixed error where updated app cells containing Apps made with the KBase SDK weren't updated properly.

### Version 3.0.0

**Changes**

-   Final 3.0.0 release!
-   Adjust data import user experience.

### Version 3.0.0-alpha-23

**Changes**

-   Major updates to the App Cell UI
    -   Restructured so each view is a separate tab.
    -   Added a status icon for each App state.
    -   Adjusted failure modes to be more descriptive.
    -   Integrated Report view under Results tab.
    -   Moved many of the sprawling toolbar buttons into a dropdown menu.
    -   Added a modal Info dialog for each app (in toolbar menu).
    -   Remove Jupyter's prompt area... which might cause more problems.
-   Fixed various problems with Jupyter's command-mode shortcuts (again).
-   Import panel should disappear and scroll to running import Job on Import.
-   Changes to improve performance and visibility of Genome Viewer widget.
-   Added an interactive tour for the Narrative (in the hamburger menu).
-   Cells should now all be deleteable in all cases.
-   Updated Ontology view widgets to use tabs.
-   Fixed automated front end test apparatus.

### Version 3.0.0-alpha-22

**Changes**

-   First pass at an inline clickable interface tour.
-   Fixed problems with Jupyter's command-mode shortcuts overriding whatever they wanted to.
-   Updated front end tests so they should function more seamlessly.
-   Add GenomeAnnotation support to genome, pangenome, and proteome comparison viewers.
-   Add warning for out of date apps.

### Version 3.0.0-alpha-21

**Changes**

-   Applied module release version to that module's method specs.
-   Fixed regression preventing cell deletion in some conditions.
-   Added module commit hash to App dropdowns in App Panel for beta and dev Apps.
-   Added 401 error when the Narrative handler is unauthenticated.
-   Addressed issues with job cancellation.

### Version 3.0.0-alpha-20

**Changes**

-   Fixed custom parameter widgets.
-   Improved error catching within App Cell.
-   Updated Docker container invocation methods on Narrative Server.
-   Updated Dockerfiles to use new versions of a few dependencies.
-   Fixed DomainAnnotation viewer widget.
-   Updated Data API-based widgets to use latest clients.
-   Added prompt with report option (not working yet) when the JobManager fails to initialize.

### Version 3.0.0-alpha-19

**Changes**

-   add latest workspace python client
-   update narrative usage of ws client since ServerError has moved

### Version 3.0.0-alpha-18

**Changes**

-   revert python workspace client for now (breaks narrative launch)
-   fix error widget for output cell

### Version 3.0.0-alpha-17

**Changes**

-   fix checkbox validation bug
-   fix viewer widget not getting the cell id and therefore not rendering
-   update python workspace client to latest

### Version 3.0.0-alpha-16

**Changes**

-   fix multiple object input widget
-   remove execution summary widget
-   updated kbase client api lib to bring in updated workspace client

### Version 3.0.0-alpha-15

**Changes**

-   fix output param marked as parameter triggering error and blocking app cell insertion
-   improve error message when checkbox is misconfigured
-   improve checkbox rules display

### Version 3.0.0-alpha-14

**Changes**

-   fix job cell (as produced by JobManager()->job_info())
-   relax enforcement of object output name input widget being categorized as an "output" control
-   fix tab label and job count badge in job panel
-   more progress on custom subdata, binary, and select controls

### Version 3.0.0-alpha-13

**Changes**

-   Fix display of data objects drag-and-dropped or clicked from the data panel
-   Job status lookup and error handling improvements
-   Fixed bug in handling app results
-   Initial implementation of viewers for new objects
-   Fixed ontology dictionary

### Version 3.0.0-alpha-12

**Changes**

-   Fixed JobManager.list_jobs (again)
-   Reconnected the 'scroll to app' button in the Jobs panel to existing App Cell widgets
-   Removed the Scroll to App button from Jobs that don't have an accompanying cell to scroll to (might be confusing, still).
-   Fixed a constant spam of Job info from the kernel on page refresh.
-   Restored multiselection in subdata inputs.

### Version 3.0.0-alpha-11

**Changes**

-   Fixed Narrative metadata to contain a proper list of Apps for showing on the Dashboard.
-   Updated read only mode
    -   Codemirror elements (markdown cell and code cell input areas) are visible, but not editable
    -   App Cells get their button bars hidden
    -   Output areas get their delete areas hidden
    -   Cell toolbars get their buttons hidden (maybe all but the collapse and code toggles should be hidden?)
-   Tweaked placeholder text of Markdown cells.

### Version 3.0.0-alpha-10

**Changes**

-   Pressing the Enter key should trigger a positive reponse on most dialogs (e.g. if there are Yes or No options, it should select Yes)
-   Only the user who started a job can delete it (except for owners of a narrative... that's all confusing, though, so it's only users who started a job now).
-   The Jobs Panel should now show the owner of a job as registered with UJS.
-   Canceling a job from an App cell will attempt to delete it, and at least, cancel it.
-   Canceled jobs are treated as Deleted by the App cell.
-   Added configuration for the service_wizard client - mild refactor to how configs get loaded.

### Version 3.0.0-alpha-9

**Changes**

-   Restore app and viewer cell icons to their rightful place
-   Minor string tweaks
-   Minor CSS tweaks
-   First pass at setup for optionally using Dynamic services for getting widget subdata

### Version 3.0.0-alpha-8

**Changes**

-   Fix various problems with subdata input widget - selecting multiple when only one should be allowed, pathway issues into data object, etc.
-   Convert execution area back to tabbed items.
-   Add catalog link back to toolbar.
-   Fix launch start time bug.
-   Remove millisecond counts from times.
-   Add icon to tab in tabset.
-   Make use of updated cancel job function in UJS (gonna need some iteration on this once the UJS change goes up)

### Version 3.0.0-alpha-7

**Changes**

-   Updated invocation signatures for AppManage.run_app, .run_local_app, WidgetManager.show_output_widget -- inputs to apps (and widgets) must now be a map where the keys are the input ids and the values are the inputs themselves. See this PR for details: https://github.com/kbase/narrative/pull/679
-   Newly generated output cells auto-hide their input areas (still not ideal, since it's the generated widget, but... it's a start).
-   Fixed a couple UI typos

### Version 3.0.0-alpha-6

**Changes**

-   App parameter validation updates:
    -   Empty strings in either text fields or dropdowns get transformed to null before starting the app
    -   Empty strings in checkboxes get transformed to false
-   Log view in App cells has blocky whitespace removed
-   Multiple textarea inputs (currently unused?) has improved support
-   App cell layout has been updated to remove most excess whitespace
-   Improved error and warning handling for Apps. (e.g. pre-existing output object names can be overwritten again, but now there's a warning)
-   '-' characters are not allowed in App parameter ids. They must be representable as variable names (still up for debate, but that's how it is now)

### Version 3.0.0-alpha-5

**Changes**

-   Fixed issue when starting SDK jobs from the upload panel with numeric parameters.
-   Fixed crash bug when trying to unpack a finished job that has incomplete inputs.
-   Shut off Jupyter command-mode quick keys when a text parameter input is focused.

### Version 3.0.0-alpha-4

**Changes**

-   Improve error reporting when failing to load a viewer.

### Version 3.0.0-alpha-3

**Changes**

-   Replace RNA-Seq viewers that had wandered off
-   Display SDK methods for various uploaders

### Version 3.0.0-alpha-2

**Changes**

-   Fix updater so that it updates the Markdown cell version of viewer cells into pre-executed code cells that generate viewers. (So, updated viewers should work again)
-   Fix Docker image so that it doesn't spam the annoying SSL errors in all cells.
-   Put code area toggle on all code cells at all times. (Just to give Erik and I something to argue about)

### Version 3.0.0-alpha-1

**Major Updates**

-   Apps and Methods not made as part of KBase SDK modules are now obsolete and will no longer run. Those apps have been replaced with Markdown cells that note their obsolescence, but still give the name and set of parameters used in the apps for reference. This also gives suggestions for updated apps (that will be available in production eventually...)
-   The distinction between "App" and "Method" has been removed. All cells that execute KBase jobs are now referred to as Apps.
-   All app cells are now based on Jupyter code cells (previously they were based on heavily modified Markdown cells). This means that they generate code that gets executed in the same way that any other code does. This also introduces a KBase Jobs API that gives programmatic access to running Apps. See docs/developer/job_api.md for details.
-   All output and viewer cells are now code cells as well. Existing viewers are still based on Markdown cells, and should work as previously.
-   All visualization widgets had their initialization code slightly modified. See docs/developer/narrative_widgets.md for details.

**Other Changes**

-   Update Jupyter to version 4.2.1.
-   Update IPython kernel to version 5.0.0.
-   Adds a settings menu for editing user options (prototype).
-   App cells tightly validate each input before generating runnable code - until all required inputs are valid, no code can be run.
-   The Jobs panel gets its information pushed from the kernel, and that from communicating with back end servies. Job information is no longer stored in Narrative objects.
-   Running Jobs are associated directly with a Narrative, and inherit its view permissions accordingly; if you can view a Narrative, you can view its running jobs.
-   Copying a shared Narrative no longer copies its Jobs - copying a Narrative with running Jobs will not copy the results.
-   Updated the job log widget to no longer fetch all lines of a running log. It has a limit of 100 lines at a time, with buttons to navigate around the log.

### Version 2.0.9

**Changes**

-   Small changes to viewer widgets - esp. genome viewer and expression data viewer.
-   Fixed overlapping sort icons in tables - JIRA ticket KBASE-4220.

### Version 2.0.8

**Changes**

-   Numerous small fixes to text and layout of various widgets.
-   Genome view deals with plants and eukaryota better.
-   Proteome comparison widget uses SVG now.
-   Tree browser widget is properly clickable again.
-   Ontologies, Assemblies, and GenomeAnnotations are uploadable.
-   Fixed several issues with Narrative copying (see JIRA tickets KBASE-2034, KBASE-4140, KBASE-4154, KBASE-4159, NAR-849, and NAR-850).

### Version 2.0.7

**Changes**

-   Fixed data subsetting parameter input.

### Version 2.0.6

**Changes**

-   Fixed local configuration issue with Public and Example data tabs.
-   Updated genome viewer widget to better support eukaryotic genomes.
-   Added sequence category to app catalog.
-   Added Release/Beta method button toggle that should show up in production mode.
-   JIRA NAR-846 - fix problem with Run Time in jobs panel reported as "how long ago"

### Version 2.0.5

**Changes**

-   Fixed problems with missing data from Public data tab.
-   Added separate configuration file for Public and Example data tabs.
-   Fixed a few missing vis widget paths.
-   Fixed jitter on data object mouseover.
-   Added 'Shutdown and Restart' option to hamburger menu.

### Version 2.0.4

**Changes**

-   Fixed problems with sharing jobs based on SDK-built methods.
-   JIRA KBASE-3725 - renaming narratives should now trigger a save.
-   Updated widgets for some feature-value methods and data types.
-   Fixed problem where pressing 'enter' while filtering the method catalog would refresh the page.
-   Added categories and new icons to various methods.
-   Removed unused data objects from example data tab.
-   Methods can now specify that no output widget should be created.

### Version 2.0.3

**Changes**

-   JIRA KBASE-3388 - fixed problem that caused a crash on save when too many unique methods or apps were in a narrative. The narrative metadata has been reformatted to support this.
-   Fixed problems with funky unicode characters in narrative titles.
-   Updates to various FBA widgets.

### Version 2.0.2

**Changes**

-   JIRA KBASE-3556 - fixed links from genome widget to gene landing page, made contigs in genome tab clickable.
-   Added tools for editing FBA models.
-   JIRA NAR-838 - delete cell dialog should no longer break when hitting return to trigger it.
-   JIRA NAR-839 - delete cell dialogs should not pollute the DOM (there's only one dialog now, not a new one for each cell).
-   JIRA NAR-589 - change "Copy Narrative" to "Copy This Narrative" for clarity.
-   JIRA NAR-788 - remove light colors from random picker when coloring user names for sharing.

### Version 2.0.1

**Changes**

-   JIRA KBASE-3623 - fixed problem where updating an old version of the Narrative typed object could cause the Narrative title to be lost
-   JIRA KBASE-3624 - fixed links in method input cell subtitles to manual pages
-   JIRA KBASE-3630 - fixed problem with hierarchical clustering widget missing a button
-   Added widget for sequence comparison
-   Added tools for editing FBA model media sets.

### Version 2.0.0

**Changes**

-   Update IPython Notebook backend to Jupyter 4.1.0.
-   Data Panel slideout should now perform better for users with lots and lots of objects.
-   Fixed problem with copied narratives sometimes referring back to their original workspace.
-   Data Panel slideout dimmer should be in the correct z-position now.
-   Added separate job console for each running method, attached to that cell.
-   Changed style of cells to better show what cell is selected and active.
-   Adjusted Narrative Management tab to be somewhat more performant.
-   Updated Narrative object definition to match the Jupyter notebook object definition more closely.
-   Data panel should no longer hang forever on Narrative startup.

### Version 1.1.0

**Changes**

-   Added "Edit and Re-Run" button to method cells that have already been run.
-   Updated 'filtered' in method panel to 'filtered out'.
-   Added uploaders for Feature-Value pair data.
-   Added viewers for BLAST output.
-   Added bokeh (Python) and Plot.ly (JS) dependencies.
-   Added KBase data_api methods.
-   Added a refresh button to the method panel.
-   Added support for method specs based on namespacing.
-   Added preliminary third party SDK support.

### Version 1.0.5

**Changes**

-   Fix for bugs in saving/loading App state and displaying App step output widgets.
-   Fix for a bug that prevented users with edit privileges from saving a shared narrative.
-   Fixed issue where FBA model comparison widget wasn't showing up properly.

### Version 1.0.4

**Changes**

-   Added widgets and methods to support feature-value analyses
-   JIRA KBASE-2626 - Narrative should no longer crash when the Workspace Service is unavailable, but it will produce a 404 error when trying to fetch a Narrative from that Workspace.
-   JIRA NAR-528 - Narrative method panel now allows filtering by input/output type along with additional
    search terms.

### Version 1.0.3

**Changes**

-   JIRA KBASE-1672 - updated text in upload dialogs
-   JIRA KBASE-1288 - show prompt when copying a public genome to a Narrative if that genome already exists in the Narrative
-   JIRA NAR-702 - show warning on My Data panel for untitled Narratives
-   JIRA KBASE-1245 - block the Data Uploader's "Import" button while a file is being uploaded.
-   JIRA KBASE-1350 - change reference to "Workspace" to a reference to "Narrative".
-   Refactored all widget code to be loaded asynchronously through Require.js
-   Added initial Selenium test scripts
-   Updated root README, added Travis-CI and Coveralls badges
-   Linked the Narrative Github repo to Travis-CI and Coveralls

**Bugfixes**

-   JIRA KBASE-1671 - fix typo in genome annotation widget
-   JIRA KBASE-2042 - fix errors in the error page that shows up when a Narrative is unavailable.
-   JIRA KBASE-1843/KBASE-1849 - fixed issue where a large narrative object (e.g. a large IPython notebook object) fails to save without a decent error message. The maximum size was bumped to 4MB, and a sensible error message was introduced.
-   Fixed issue where duplicated results can appear in the Public Data tab
-   JIRA NAR-758 - added a horizontal scrollbar to widgets who get too wide (this currenly only affects the OTU Abundance data table widget, but others might get affected in the future).
-   JIRA NAR-814 - added a trailing slash to the service status url.

### Version 1.0.2 - 2/19/2015

**Bugfixes**

-   JIRA NAR-491 - modified public data panel to get metagenomes of the correct type from the updated search interface
-   Fixed problem where Plant transcriptomes weren't properly rendered in the genome browser
-   Fixed problems in domain annotation widget so it displays properly in different error cases

### Version 1.0.1 - 2/16/2015

**Changes**

-   JIRA NAR-716 - If a app/method finishes with a non-error status, then the results in the step_errors field of the job status aren't shown.
-   Added Lazy Loading to genome widget. Large genomes shouldn't take a long time to load now.
-   JIRA KBASE-1607 - Sort data types in the data slide out panel

**Bugfixes**

-   Fixed an issue where widgets would occasionally not load.
-   JIRA NAR-699, NAR-700 - Made changes to widgets that were producing confusing or incorrect output based on different context.
-   Fixed issue where data panel list sometimes doesn't load.

### Version 1.0.0 - 2/13/2015

## Production release!

### Version 0.6.4 - 2/12/2015

**Changes**

-   Removed most 'View' methods from the Methods panel, except for those required by the Communities tutorials
-   Set the default page title back to "KBase Narrative"

**Bugfixes**

-   In the rename dialog:
    -   Text field wasn't autofocused
    -   Enter button didn't automatically work
-   In other dropdowns, the escape key didn't work properly
-   https://atlassian.kbase.us/browse/KBASE-1586 - fixed parameter checking for min/max ints
-   https://atlassian.kbase.us/browse/NAR-687 - fixed issue with non-loading reactions and compounds for certain gapfilled FBA models
-   https://atlassian.kbase.us/browse/NAR-633 - Rerouted urls to the production site in prep for production release tomorrow. Eep!

### Version 0.6.3 - 2/12/2015

**Bugfixes**

-   https://atlassian.kbase.us/browse/NAR-690 - Missing data types in data panel filter
-   https://atlassian.kbase.us/browse/NAR-692 - Fixed issue that led to drag and drop not working

### Version 0.6.2 - 2/11/2015

**Changes**

-   Adjustments to readonly mode
    -   Added reduced-functionality side panel
    -   Improved copy dialog
-   Added support for uploading Microsoft Excel files with Media and FBAModels

**Bugfixes**

-   https://atlassian.kbase.us/browse/NAR-681 - loading screen blocks out valid HTTP error pages
-   https://atlassian.kbase.us/browse/NAR-682 - loading screen persists when it shouldn't
-   https://atlassian.kbase.us/browse/NAR-688 - 401 errors when unauthenticated don't redirect to kbase.us

### Version 0.6.1 - 2/10/2015

**Changes**

-   Made adjustments to Gapfill viewer widget
-   Added downloaders for PhenotypeSimulationSet and Pangenome

### Version 0.6.0 - 2/10/2015

**Changes**

-   Added a read-only mode for narratives. Users with read-only privileges can only view a narrative, but not change anything, including running functions, since they do not have write privileges anyway. This does come with a copy function that will allow a fork to be made and owned by the user.
-   Header style update, some consistency issues
-   Include old narrative objects under "My Data" and "Shared with me"
-   Show loading icon in communities widgets
-   Renamed CSV Transform API arguments to TSV

**Bugfixes**

-   JIRA KBASE-1411 fix - render issue for protein comparison widget
-   Fixed case where genome object doesn't have any contig info.

### Version 0.5.7 - 2/9/2015

**Changes**

-   Updates to provisioning service to deal with JIRA NAR-660 and overall stability and control
-   Updated urls for FBA service
-   Added new FBAModelSet output viewer
-   Fixed Search API url
-   Adjusted Abundance data table so it can be used as a drag-and-drop widget
-   Updated intro cell text and links from the Narrative side (for this to be actually visible a deploy of ui-common is necessary)
-   Improved genome viewer widget to show all contigs

### Version 0.5.6 - 2/7/2015

**Changes**

-   Updates to FBA model viewer widgets

**Bugfixes**

-   JIRA KBASE-1461 - The config file that contains the Narrative version should no longer be cached in the browser

### Version 0.5.5 - 2/7/2015

**Changes**

-   Minor changes to icons

**Bugfixes**

-   JIRA NAR-657, KBASE-1527 - Fixed problem where a new narrative that hasn't had any jobs in it would fail to save.
-   JIRA NAR-651 - Fixed problem where a user with no narratives would see a constant spinner under the Narrative panel
-   Fixed issue where the Narrative panel would refresh twice on startup

### Version 0.5.4 - 2/6/2015

**Changes**

-   JIRA NAR-639, KBASE-1384 - Added completion time, run time, and queue time tracking for jobs
    -   a new 'job_info' property was added to object metadata, containing the following keys:
        -   'completed', 'error', 'running' = the number of jobs in each state, >= 0
        -   'queue_time' = total time jobs in this narrative have spent in the 'queued' state
        -   'run_time' = total runtime reported by jobs in this narrative
    -   these changes become visible in the jobs panel for finished jobs
-   Optimized genome viewer widget
-   Updated Metagenome viewers
-   JIRA NAR-640 - Added autosaving whenever an output or error cells is created by job status change
-   JIRA NAR-650 - Block view of any queue position unless a job is in the 'queued' state.

### Version 0.5.3 - 2/5/2015

**Changes**

-   More minor icon changes.
-   Changed hard-coded urls to be relative to the config file in many widgets.

### Version 0.5.2 - 2/5/2015

**Changes**

-   Rerouted landing pages to new endpoint
-   Updated Docker container cleanup script to kill unused containers then images
-   Added new gapfill output widget
-   Added new icons, some code cleanup for setting icons
-   Made "corrupt" narrative labels slightly more obvious

**Bugfixes**

-   Fixed problem where data list filter gets confused when searching and changing type filters

### Version 0.5.1 - 2/4/2015

**Changes**

-   Updated data and app icons, and docs about them
-   Added stats tab to metagenome collection view
-   Fixed minor issue with tab highlighting still being bezeled
-   Hid button for method gallery :(
-   Fixed more inconsistent font issues on buttons
-   Modified text on 3-bar menu, added link to dashboard

### Version 0.5.0 - 2/3/2015

**Changes**

-   Refactor to parts of Narrative init module
    -   JIRA NAR-561 Added a version check mechanism - when a new version is deployed, a green button should appear in the header with a prompt to reload
    -   Wired deployment script to emit a version text file that sits in /kb/deployment/ui-common's root
-   Made several style changes - see https://github.com/kbase/narrative/issues/161
    -   Removed edged corners from remaining KBase cells and IPython cells
    -   JIRA NAR-421 - removed header styling from markdown and code cells
    -   KBASE-1196 - changed red ring around running methods to blue ring
    -   Red ring around a cell now only means it's in an error state
    -   Made all separator lines slightly bolder - #CECECE
    -   Added some spacing between login icon and buttons
    -   Updated tab color to a slightly different blue
    -   Added green highlight color as the general use (selected tabs, buttons, etc)
    -   Icons should now be shared between the different data panels and slideout
    -   Added blue color to markdown and code cell buttons, embiggened their icon
    -   Removed superfluous separator line from the top of side panels
    -   Javascript files are now compiled, minified, and tagged with a hash versioning during deployment - the browser should download only one substantial file instead of nearly 100 (!) smallish ones
    -   Cleaned out (commented out) old Javascript widgets that are not necessary for the February release
    -   Added test script for the backend shutdown command to verify it's only possible for an authenticated user to only shut down their own narrative
    -   Added improvements to suggested next steps functionality - now it should pull from the method store instead of being hard-coded
    -   Added custom icons for several datatypes

**Bugfixes**

-   JIRA NAR-586 - fixed error with quotation marks not being used correctly in App info boxes, and links not being rendered properly
-   Fixed several font mismatch issues - in kernel menu, new/copy narrative buttons, error buttons
-   Fixed logic error that led to log proxy causing the CPU to spin
-   Only show job queue position if > 0
-   JIRA KBASE-1304 - fixed race condition that would prevent certain output cells from appearing in apps properly when restarted without saving the output
-   Re-added ability to run the narrative_shutdown command from external hosts

### Version 0.4.9 - 1/30/2015

**Changes**

-   Added some missing metagenome viewer widgets.
-   Updated all JS client code to their most recent compiled versions.
-   Updated Python Narrative Method Store client.
-   Improved layout and structure of job error modal.
-   Improved styling for data view/selector buttons
-   Added downloaders for FBA models, paired-end reads, and single-end reads.
-   Added a 'Copy Narrative' button to narrative panel
-   Added a friendly and potentially helpful message for narrative fatal errors.

**Bugfixes**

-   JIRA NAR-530 - fixed issue with long object names not wrapping in dropdown selectors.
-   JIRA NAR-579 - fixed problem where short-jobs (e.g. viewers) were improperly treated as long-running.
-   JIRA NAR-582, NAR-514 - added better error status checking for job lookups. Now it covers network errors, unauthorized user errors, missing job errors, and generic AWE errors

### Version 0.4.8 - 1/29/2015

**Changes**

-   Fixed issue with input object type for reads ref-lib uploader.
-   Fixed bug with absent red box around long running UJS method
-   Single file download mode was switched off
-   Zip file mode including provenance info was supported for JSON format download
-   Added lots of new icons for data and apps
-   Updated some of the button styles in the data panels

**Bugfixes**

-   Fixed issue with synchronous methods being treated as asynchronous, and not showing any output.

### Version 0.4.7 - 1/28/2015

**Changes**

-   Changed Narrative tutorial link to the new one on staging.kbase.us
-   JIRA NAR-444 - Changed websocket error dialog to something much more user-readable and KBase-appropriate.

### Version 0.4.6 - 1/28/2015

**Changes**

-   Added another separate page when a narrative is not found (not just unauthorized)
-   Added support for single file extraction during download
-   Changed "dna" parameter of plant transcriptome uploader to integer value

**Bugfixes**

-   Fixed issue with deployment script not auto-shutting-down all non-attached instances
-   NAR-500 - completed UJS jobs should stay completed
-   NAR-562 - job deletion should work right, and if a deletion fails, it shouldn't break the jobs panel
-   When a user tries to delete a job, it should always remove that job
-   NAR-484 - long job names should wrap now
-   Fixed more issues with FBA model widgets
-   Fixed boolean properties issues in uploaders

### Version 0.4.5 - 1/28/2015

**Changes**

-   Changed endpoint URLs for transform service and job service
-   Added better error page when a narrative is either not found or unauthorized
-   Made several adjustments to communities visualization widgets

**Bugfixes**

-   Fixed state checking for long-running job registered with the UJS
-   Fixed issue where FBA service can return unparseable results
-   Fixed various problems with FBA model visualization widgets

### Version 0.4.4 - 1/27/2015

**Changes**

-   Updated deployment script to auto-init/update submodules and clear out old versions of provisioned (but unattached) containers,
-   Updates to metagenome widgets to prevent crashes.

**Bugfixes**

-   JIRA NAR-541 - fixed problem with missing datatables header images
-   Removed (again?) a dead pointer to a deprecated/moved javascript file.

### Version 0.4.3 - 1/27/2015

**Changes**

-   Updated Transform endpoint to the production version
-   Updated Gene Domains endpoint to the production version
-   Added kbaseDomainAnnotation widget
-   Added Media, PhenotypeSet, and PhenotypeSimulationSet widgets
-   Moved downloader panel to a separate widget
-   Updated log testing proxy

**Bugfixes**

-   Fixed issue where some workspace/narrative mappings were lost

### Version 0.4.2 - 1/23/2015

**Changes**

-   JIRA NAR-432 - added little red badge in the Jobs header with the number of running jobs
-   Added support for CSV to PhenotypeSet importer
-   Added support for Media importer
-   Added support for importing FBA Models from CSV or SBML
-   Optional dropdown inputs can now pass no inputs if its spec defaults to an empty string
-   Parameter info mouseover icon only appears if the longer info is different from the short hint

### Version 0.4.1 - 1/23/2015

**Changes**

-   Added link to app man page from app cell
-   Importer for FASTA/FASTQ files was switched to a new version

**Bugfixes**

-   Error modal that appears while trying to import data should be visible now, and not below the page dimmer
-   JIRA NAR-477 - Propagating parameters to multiple steps should work correctly now
-   JIRA NAR-516 - special characters should be properly escaped while searching for data now

### Version 0.4.0 - 1/23/2015

These are significant enough changes - mainly the improved data upload support and (mostly) feature complete data visualization widgets - to add a minor version number.

**Changes**

-   Updated URL of tutorial page
-   Updated user-icon link to go to user profile page instead of globus
-   Added features to Gene Domains visualization widget
-   Updated FBA model widgets
-   The 'Search Data' menu item should make a new browser window
-   Added refresh button to data slideout
-   Added example transcriptome data
-   Updated import UI for all supported types
-   Improved error messages in data panel and data slideout

**Bugfixes**

-   Fixed some problems in create_metagenome_set widget
-   JIRA NAR-465 Fixed problem where workspace id wasn't internally available when it should be
-   JIRA KBASE-1610 Fixed issue with selecting multiple genomes for an input to an app

### Version 0.3.18 - 1/22/2015

**Changes**

-   Added a different FBA model viewer widget
-   Changed communities widgets to properly fetch an auth token

**Bugfixes**

-   JIRA NAR-478 - fixed problem where contig count in genome viewer was incorrect
-   JIRA NAR-487 - plant genomes should be copyable now in data slide out
-   JIRA NAR-441 - corrupted Narratives should be properly handled; deleting a Narrative from a workspace via the API shouldn't break the Narrative loading process

### Version 0.3.17 - 1/22/2015

**Bugfixes**

-   Repaired link to FBA model visualization widgets

### Version 0.3.16 - 1/21/2015

**Changes**

-   Added link to KBase internal status page.
-   Added programmatic access to workspace id.
-   KBase cells can now be collapsed and restored.
-   App and Method cells now have a spinning icon while running.
-   A traceback should now appear (where applicable) in the Jobs panel.
-   Added "next steps" at bottom of app/method

### Version 0.3.15 - 1/21/2015

**Changes**

-   Updated type name for Assembly File transform method
-   Added reset button to App cells (method cells still need fixing)
-   Added widgets for metagenome sets

**Bugfixes**

-   JIRA NAR-418 - fixed issue where job error was cleared on panel refresh.
-   Fixed issue where method panel error state wasn't being activated properly.

### Version 0.3.14 - 1/21/2015

**Changes**

-   Updated server-side Narrative management code to always keep a queue of unattached Narrative containers present. When a user logs on, they already have one ready to connect to.
-   Added visualization widget for microbial community abundance and boxplots.
-   Method details and documentation are visible in a new window now.
-   Added app and method icons for the method panel.
-   Added minimize to app & method panels

### Version 0.3.13 - 1/20/2015

**Changes**

-   Added Transform service client code
-   Exposed transform service as a method
-   Added assembly view widget
-   Added icons for Apps and Methods in panel

**Bugfixes**

-   Now inserts a cell instead of freezing when DnD of data onto empty narrative
-   JIRA NAR-388 - fixed a problem where errors on service invocation weren't being stringified properly before logging
-   Github issue #162 fixed - drag and drop data onto an empty Narrative now doesn't lock up
-   JIRA NAR-402 - saving a Narrative updates the Manage panel
-   JIRA KBASE-1199 - newly registered jobs should show a timestamp
-   KBASE-1210 - (not totally fixed) - debug info for launched methods should show up on the console now.
-   NAR-400, KBASE-1202, KBASE-1192, KBASE-1191 - these were all related to the apps not properly catching errors when an output widget fails to render
-   fixed a case where a typespec references a non-existent viewer

### Version 0.3.12 - 1/20/2015

**Changes**

-   Fixes issue where the Method Gallery overlay panel wouldn't be populated if there were any problematic method/app specs.
-   Added a link to directly submit a JIRA ticket from the pulldown menu.

### Version 0.3.11 - 1/16/2015

**Changes**

-   Running Apps and Methods have a "Cancel" button associated with them. Clicking that will restore the cell to its input state, and cancel (and delete) the running job
-   Deleting App/Method cells now prompts to delete, warning the user that it'll kill any running job (if they've been run before)
-   Deleting jobs now triggers the call to the right back end services to delete the running job itself.
-   Deleting a job from a running cell now unlocks that cell so its inputs can be used again.
-   A dangling job with no associated cell should properly error.
-   A dangling job on the front end that's been deleted on the back should properly error.
-   A job in an error state (not the above, but a runtime error) should now reflect an error on its associated cell (if present)
-   Fixed an error where running a method automatically made an output cell connected to incomplete data.
-   Refactored Jobs panel to only look up jobs that are incomplete (e.g. not 'error', 'completed', 'done', or 'deleted')
-   Toolbars should only appear over IPython cells now (KBase cells have their own menus)
-   Styled app/method control buttons to be closer to the style guide / mockup.
-   Logging of apps and methods is substantially less ugly and made from fewer backslashes.

### Version 0.3.10 - 1/16/2015

**Changes**

-   Narrative panel supports copy/delete/history/revert of narratives.
-   Narrative panel shows apps/methods/description (if exists) for each narrative.
-   Links to LP for genomes and genes were added in Proteome Comparison widget.
-   'Download as JSON' button was added for objects in narrative data list.
-   Links to LP were added for genes in genome viewer.
-   ContigSet viewer was added.
-   Plant genomes were added into public data tab (and GWAS types were removed).
-   Fixed problem where error cells were not being shown properly.
-   Added several widgets to support communities apps and methods.

### Version 0.3.9 - 1/14/2015

**Changes**

-   Restyled menu bar buttons - 'about' button is now under the dropdown menu on the upper left of the screen, removed the global 'delete cell' button (for now!)
-   Restyled code and markdown cell buttons in the lower right corner of the page
-   Added a debug message that appears in the browser's Javascript console whenever an app/method object is sent to the NJS
-   App and Method specs should be globally available to all elements on the page from the method panel
-   Various styling adjustments on the data panel overlay
-   The 'more' button under each app and method in the methods panel should now link to an external manual page

### Version 0.3.8 - 1/13/2015

**Changes**

-   Drag and drop data and data viewer bug fixes.
-   Position of a queued job should now be tracked in the job panel.
-   The Narrative object metadata now tracks the number of each type of cell in that Narrative. Method and App cells are further tracked by their id.

### Version 0.3.7 - 1/12/2015

**Changes**

-   Fix for int, float and array types of input sending to NJS
-   Fix for empty parameter values in import tab
-   Support was added into public data for meta-genomes and 6 types of GWAS
-   Fixed 'Add Data' button in a new Narrative - should properly open the data overlay now
-   Updated layout and styling of Method Gallery overlay to be closer to the mockup

### Version 0.3.6 - 1/9/2015

**Changes**

-   Changed install.sh - now it requires an existing Python virtual environment for installation
-   Removed text/code cell buttons from method panel - they've now migrated to the lower right side of the page.
-   Started restyling various elements to match the new style guide (colors, shadows, etc.)
-   Inserted (better) icons than just letters for data objects
-   Public data tab on side panel was redesigned. Genome mode using search API is now the only supported mode there.
-   Method cell changes
    -   Fixed problem where starting a long-running method would immediately show an output cell with broken results
    -   Fixed problem when submitting a method with numerical value inputs
    -   Fixed problem when submitting a method with multiple possible output types for a single parameter
    -   Fixed problem where method cell parameters were not being properly validated before sending the job
-   Added document that details app failure points
-   Data list supports deleting, renaming, reverting objects

### Version 0.3.5 - 1/7/2015

**Changes**

-   Added link to release notes in 'About' dialog.
-   Removed old links from the Navbar menu.
-   Added separate 'Jobs' tab to side panel.
-   Fixed problem with Job errors overflowing the error modal.
-   Method panel changes
    -   The magnifying glass button should now toggle the search input.
    -   Added a 'type:_objecttype_' filter on methods and apps. This filters by their parameters. E.g. putting 'type:genome' or 'type:KBaseGenomes.Genome' in there will only show methods/apps that have a genome as a parameter.
    -   Added an event that can be fired to auto-filter the methods and apps.
    -   Updated the style to a more 'material' look.
    -   All specs are now fetched at Narrative startup. This will speed up some of the in-page population, but any apps with errors in their specs are no longer displayed in the list.
    -   Removed the '+/-' buttons for expanding the tooltip, replaced with '...'
-   Data list changes
    -   Added a big red '+' button to add more data.
    -   Updated the style to a more 'material' look.
    -   Removed the '+/-' buttons for showing metadata info, replaced with '...'
-   Import tab on GetData side panel allows now to upload genome from GBK file, transcriptomes from Fasta and short reads from Fasta and Fastq
-   Viewers can be open for main data types by drag-n-drop objects from Data panel to narrative
-   States of long running methods calling services are now shown on Job panel and Job panel waits for 'Done' state before show output widget
-   Added a 'debug' viewer to the apps. After starting an app's run, click on the gear menu in the app cell and select 'View Job Submission'. This will both emit the returned kernel messages from that app run into your browser's Javascript console, and it will create and run a code cell that will show you the object that gets set to the Job Service.

### Version 0.3.4

**Changes**

-   Redesign of the Method Gallery panel
-   Adjusted Data Panel slideout to maintain its size across each internal tab
-   Added buttons to the footer in the Data Panel slideout
-   Adjustment to data upload panel behavior.

### Version 0.3.3

**Changes**

-   Long running method calls that produce job ids should now be tracked properly
-   Method cells behave closer to App cells now - once they start running, they're 'locked' if they're a long running job
    -   Long running method cells get a red ring, similar to steps inside an app
    -   The next step is to merge their code bases
-   When a long running method cell finishes (the job gets output and is marked 'done' or something similar), an output cell is generated beneath it
-   Method and app jobs should be properly deleteable again.
-   Added global 'delete cell' button back to the menu bar.
-   Made major styling and functionality changes to the 'import' panel attached to 'data'

### Version 0.3.2

**Changes**

-   Steps toward getting long-running methods (not just apps) working.
-   Modified job panel to consume method jobs
-   Method jobs still do not correctly populate their end results.

### Version 0.3.1

**Changes**

-   Changed some text in the data panel, and what appears in the introductory markdown cell in a new Narrative
-   Fixed an issue with infinite scrolling under the "My Data" and "Public" data tabs

### Version 0.3.0

**Changes**

-   Added Method Gallery for browing methods and apps and viewing information
-   Added a manual Narrative Shutdown button (under the 'about' button)
-   Integrated code cells and IPython kernel management
-   Added prototype Narrative Management panel

### Version 0.2.2

**Changes**

-   Restyled Jobs panel, added better management controls, added ability to see Job error statuses
-   Added first pass at data importer

### Version 0.2.1

**Changes**

-   More improvements to logging - includes more details like user's IP address, Narrative machine, etc.
-   Changed data panel to be able to draw data from all other Narratives and Workspaces
-   Stubs in place for importing data into your Narrative
-   Changed paradigm to one narrative/one workspace for simplicity

### Version 0.2.0

**Changes**

-   Switched to semantic versioning - www.semver.org
-   Began massive changes to the UI
-   Improved logging of events and method/app running
-   Introduced App interface
-   Added a Job management panel for tracking App status
-   Switched to fetching lists of Methods and Apps from a centralized method store

### Release 9/25/2014

**Changes**

-   Fixed a bug that prevented a few Narrative functions from working if the
    user's workspace was empty.

### Release 9/24/2014

**Changes**

-   Updated workspace URL from the Narrative Interface

### Release 8/14/2014

**Changes**

-   Added functionality to Communities services

### Release 8/8/2014

**Changes**

-   Fixed problems with loading page in Safari
-   Added genome comparison widget

**Known Issues**

-   R support is problematic
-   Sharing a Narrative with a running job might break
-   Loading a Narrative with a large amount of data in it might be slow
-   Mathjax support is currently out of sync due to version drift

### Release 8/7/2014

**Changes**

-   Fixed links to landing pages linked to from the Narrative
-   Fixed problem with KBCacheClient not loading properly
-   Adjusted names of some functions (existing widgets might break!)
-   Fixed 502 Bad Gateway error on Narrative provisioning

**Known Issues**

-   Loading page on Narrative provisioning sometimes loops too much in Safari
-   R support is problematic
-   Sharing a Narrative with a running job might break
-   Loading a Narrative with a large amount of data in it might be slow
-   Mathjax support is currently out of sync due to version drift

### Release 8/6/2014

**Changes**

-   Services panel is sorted by service name now
-   Removed old Microbes Service panel
-   Updated Microbes service methods
-   Updates to picrust
-   Added ability to make deprecated services invisible
-   Updates to RNASeq and Jnomics services
-   Updates to plants widget code
-   Visual fixes to how long function names are handed in the Services panel

**Known Issues**

-   R support is problematic
-   Many links to landing pages within the Narrative are broken
-   Sharing a Narrative with a running job might break
-   Loading a Narrative with a large amount of data in it might be slow
-   Mathjax support is currently out of sync due to version drift

### Release 8/5/2014

**Changes**

-   Added a better fix to the "NoneType object has no attribute get_method" error
-   Updated Microbes services code, split services into 4 separate groups
-   Updates to Jnomics
-   Split picrust widget into qiime and picrust
-   Fixes to plant gene table size and heatmap rendering

**Known Issues**

-   Changing Narrative name in the workspace doesn't propagate inside of the Narrative itself (likely won't fix)
-   R support is problematic
-   Many links to landing pages within the Narrative are broken
-   Sharing a Narrative with a running job might break
-   Loading a Narrative with a large amount of data in it might be slow
-   Services panel should be sorted/sortable
-   Narrative creator and current workspace should be visible in the top panel
-   Mathjax support is currently out of sync due to version drift

### Release 8/4/2014

**Changes**

-   Added MathJax.js directly into the repo to combat problems on the back end (this is a temporary fix - we need to install the backend MathJax locally somehow, or update the version)
-   Added a fix where if a call to globusonline fails, the Narrative doesn't initialize properly, leading to broken service panels.
-   Fixed a bug that caused some graphical widgets to time out while loading their script files.
-   Various updates to plants_gwas.py and jnomics.py

### Release 8/1/2014

**Changes**

-   Addressed issue with auth information getting overridden (leading to the 400 HTTP error)
-   Addressed problems that cause the 502 Bad Gateway error
-   Revised names and descriptions on some widgets
-   Added widget to build a genome set from a tree
-   Revised gapfilling and phenotype view widgets
-   Numerous widgets to GWAS and Plant-specific widgets and functionality

**Known Issues**

-   Current version of jquery.datatables is finicky and can create popup errors. These can be safely ignored.
-   Changing Narrative name doesn't properly update Narrative object name in Workspace Browser and vice-versa.
-   R support is occasionally problematic.

### Release 7/30/2014

**Changes**

-   Updated config to make landing page links relative to deployment site
-   Modified provisioning code to address a potential timeout issue (the 502 Bad Gateway error)
-   Adjusted RAST genome loading widget to ignore browser's credentials
-   Updated NCBI genome importer
-   Updated GWAS services endpoints

**Known Issues**

-   Cookie with auth information occasionally gets overwritten with a useless one - logging out and back in will fix this
-   Changing Narrative name doesn't properly update Narrative object name in Workspace Browser and vice-versa.
-   R support is occasionally problematic.

### Release 7/29/2014

**Changes**

-   Updated nav bar to match changes to functional site
-   Updated many KBase functions from all domains (Microbes, Communities, and Plants)
-   Added widgets and functions for viewing SEED functional categories
-   Added a version date-stamp
-   Updated look and feel of many elements
-   Updated authentication and token management to behave better
-   Changed Narrative containers to all be named kbase/narrative:datestamp
-   Updated config.json to reference more deployed services
-   Added an input widget type that includes a hidden, untracked, password field
-   Updated references to registered typed objects from the Workspace
-   Fixed a problem where Services panel might get stuck and hang while loading a large Narrative
-   Updated more HTTP errors to have a sensible error page

**Known Issues**

-   Cookie with auth information occasionally gets overwritten with a useless one - logging out and back in will fix this
-   Unaddressed issues from previous release

### Release 7/22/2014

**Changes**

-   Added widgets and functions for viewing phylogenies

### Release 7/21/2014

**Changes**

-   Updates to Jnomics functions and widgets
-   Updates to Microbes functions and widgets
-   Most errors that were dumped to the browser as ugly stacktraces are now KBase-styled stacktraces that should be slightly more legible.
-   Errors that occur when Narrative saving fails now creates an error modal that communicates the error, instead of just "Autosave Failed!"
-   Deployment of Narrative Docker containers has changed. A base container is built containing most static dependencies (all the apt-get directives, Python and R packages). This container is then updated with the Narrative itself. After building the base container, deployment of subsequent releases should take ~2 minutes.
-   Updated workspace type registry (the kbtypes class) to be up-to-date with the current state of the Workspace.
-   The Narrative should now report unsupported browsers

**Known Issues**

-   Unaddressed issues from previous release

### Release 7/15/2014

**Changes**

-   Created a service endpoint config file to toggle between dev and prod versions of various services
-   Added Jnomics functions and widgets
-   Added more communities functions and widgets
-   Added KBase-command functions and widgets
-   Authentication should work more logically with the rest of the functional site
-   Updated Narrative typespec to support workspace version 0.2.1
-   Updated Narrative to properly access search
-   Addressed a race condition where saving a Narrative before it completely loads might wipe exiting parameter info out of input fields
-   Added directions on how to deploy the entire Narrative/Nginx provisioning stack.
-   We now have a verified SSL Certificate - Safari should work over HTTPS now.
-   Did some CSS adjustment to GUI cells.

**Known Issues**

-   Unaddressed issues remain from previous release
-   R support is occasionally problematic.
-   Changing Narrative name doesn't properly update Narrative object name in Workspace Browser and vice-versa.

### Release 6/20/2014

**Changes**

-   %%inv_run cell magic should now work properly
-   %inv_run magic (line and cell) now translate some convenience commands
    -   %inv_run ls == %inv_ls
    -   %inv_run cwd (or pwd) == %inv_cwd
    -   %inv_run mkdir == %inv_make_directory
    -   %inv_run rmdir == %inv_remove_directory
    -   %inv_run cd == %inv_cd
    -   %inv_run rm == %inv_remove_files
    -   %inv_run mv == %inv_rename_files
-   The menu bar should remain at the top of the page now, instead of being positioned inline with the rest of the narrative document.

**Known Issues**

-   %inv_ls to a directory that doesn't exist will create a generic, not-very-informative error.
-   [NAR-153], [NAR-177] A generic "Autosave failed!" message appears when the narrative fails to save for any reason.
-   [NAR-169] Using Safari through HTTPS will not work with an uncertified SSL credential (which we currently have)
-   [NAR-173] If problems external to the Narrative prevent loading (authentication, Shock or WS downtime), an ugly stacktrace is dumped into the browser instead of a nicely rendered error page.
-   [NAR-180] Copying narratives in the newsfeed can cause errors.
-   [NAR-179] There's a problem that occurs when logged into a narrative for a long time.<|MERGE_RESOLUTION|>--- conflicted
+++ resolved
@@ -8,27 +8,24 @@
 
 ### Dependency Changes
 
-<<<<<<< HEAD
 - Javascript dependency updates
-
-@wdio/browserstack-service: 8.12.2 -> 8.15.10
-@wdio/cli: 8.12.2 -> 8.15.10
-commander: 10.0.0 -> 11.0.0
-eslint-config-prettier: 8.8.0 -> 9.0.0
-handlebars: 4.7.7 -> 4.7.8
-plotly-js-dist.min: 2.18.2 -> 2.26.0
-postcss: 8.4.27 -> 8.4.29
-prettier: 3.0.0 -> 3.0.3
-puppeteer: 20.8.2 -> 21.1.1
-pure-uuid: 1.6.4 -> 1.7.0
-selenium-webdriver: 4.10.0 -> 4.12.0
-=======
+  - @wdio/browserstack-service: 8.12.2 -> 8.15.10
+  - @wdio/cli: 8.12.2 -> 8.15.10
+  - commander: 10.0.0 -> 11.0.0
+  - eslint-config-prettier: 8.8.0 -> 9.0.0
+  - handlebars: 4.7.7 -> 4.7.8
+  - plotly-js-dist.min: 2.18.2 -> 2.26.0
+  - postcss: 8.4.27 -> 8.4.29
+  - prettier: 3.0.0 -> 3.0.3
+  - puppeteer: 20.8.2 -> 21.1.1
+  - pure-uuid: 1.6.4 -> 1.7.0
+  - selenium-webdriver: 4.10.0 -> 4.12.0
+
 - Python dependency updates
   - coverage: 7.2.7 -> 7.3.0
   - cryptography: 41.0.2 -> 41.0.4
   - pygments: 2.15.1 -> 2.16.1
   - pymongo: 4.4.1 -> 4.5.0
->>>>>>> 8f2379eb
 
 ## Version 5.2.0
 A new feature here is that app cells now store object information internally as UPAs, instead of object names. This will lead to more reproducible results, and is on the path to fixing the long-standing copy-of-a-copy problem.
