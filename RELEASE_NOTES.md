--- conflicted
+++ resolved
@@ -3,8 +3,6 @@
 
 This is built on the Jupyter Notebook v4.2.1 (more notes will follow).
 
-<<<<<<< HEAD
-=======
 ### Version 3.1.6
 __Changes__
 - Created a help menu with some options migrated from the hamburger menu.
@@ -14,7 +12,6 @@
 - Fix import job panel not updating job status.
 - Minor tweaks to labels in volcano plot viewer.
 
->>>>>>> 2ffd2b63
 ### Version 3.1.5
 __Changes__
 - Added staging area uploaders for Genbank files, and SRA reads.
