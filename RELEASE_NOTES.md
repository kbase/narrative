### OVERVIEW

The Narrative Interface allows users to craft KBase Narratives using a combination of GUI-based commands, Python and R scripts, and graphical output elements.

This is built on the Jupyter Notebook v6.4.12 and IPython 8.5.0 (more notes will follow).

<<<<<<< HEAD
## Version 5.1.4

Dependency Changes
- Github Actions
  - actions/checkout v2 -> v3
  - actions/setup-node v2 -> v3
  - codecov/codecov-action v2 -> v3
  - docker/setup-qemu-action v1 -> v2
  - docker/setup-buildx-action v1 -> v2
  - docker/login-action v1 -> v2
  - docker/build-push-action v2 -> v4
=======
## Unreleased
- PTV-1234 - add padding to the bottom of the data list so that the bottom-most row can slide up above the add data button and show its ellipsis icon.
>>>>>>> 6ea47e7f

## Version 5.1.3

- PTV-1620 - fix problem with Expression Pairwise Correlation creating or displaying large heatmaps and freezing or crashing browser
- PTV-1514 - sanitized HTML being used for app input tooltips

Dependency Changes
- Python dependency updates
  - black >=20.8b1 -> 22.8.0
  - coverage 6.2 -> 6.4.4
  - cryptography 37.0.4 -> 38.0.1
  - flake8 3.8.4 -> 5.0.4
  - jinja2 3.0.3 -> 3.1.2
  - jupyter-console 6.4.3 -> 6.4.4
  - pygments 2.12.0 -> 2.13.0
  - requests 2.27.1 -> 2.28.1
- Javascript dependency updates
  - @wdio/cli 7.19.6 -> 7.25.0
  - @wdio/local-runner 7.19.5 -> 7.25.0
  - @wdio/spec-reporter 7.19.5 -> 7.25.0
  - bootstrap 3.3.7 -> 3.4.1
  - bootstrap-slider 10.6.2 -> 11.0.2
  - chrome-launcher 0.14.2 -> 0.15.1
  - chromedriver ^101.0.0 -> ^105.0.0
  - cssnano 5.1.7 -> 5.1.13
  - jasmine-core 4.1.0 -> 4.3.0
  - jquery-ui 1.13.1 -> 1.13.2
  - karma-jasmine-html-reporter 1.7.0 -> 2.0.0
  - postcss-cli 9.1.0 -> 10.0.0
  - prettier 2.4.1 -> 2.7.1
  - puppeteer 13.7.0 -> 18.0.5
  - require-css 0.1.8 -> 0.1.10
  - sass 1.51.0 -> 1.55.0
  - selenium-standalone 8.1.1 -> 8.2.0
  - selenium-webdriver 4.1.2 -> 4.4.0
  - terser 5.13.1 -> 5.15.0
  - underscore 1.13.3 -> 1.13.6

Removed dependencies  
**note** a number of these were removed from the narrative, but left in the narrative base image. The `requirements.txt` in this repo is intended for those packages required for the narrative to run. Any other packages, including scientific programming ones, useful for either KBase Apps or other manual use in Narrative code cells are included in the narrative base image (see [narrative-base-image](https://github.com/kbase/narrative-base-image) for more details). Also note that most of these are duplicated and included in that image - these are still necessary for narrative functionality when installed locally (i.e. not in a Docker image), so they're left in.
  - plotly - not necessary for core narrative functionality, moved to narrative base image
  - semantic_version -- removed, wasn't used effectively, and removed the need for it
  - sklearn - still included, installed manually alongside clustergrammer in the install script, so the requirements.txt was removed
  - sympy - not necessary for core narrative functionality, moved to narrative base image

### Version 5.1.2
- PTV-1823 - fixed problem where text input fields for apps were displaying incorrect data on reload
- DATAUP-778 - fixed bug where xsvGenerator would not run if the paramDisplay value was not present
- updated data icon coloring scheme
- refactored narrative Docker image management (see new [narrative-base-image](https://github.com/kbase/narrative-base-image) repo)

### Version 5.1.1
- PTV-1798 - fixed issue where invalid component ID was causing data list not to load properly
- DATAUP-762 - fixed bug where previously run cells were showing errors in the View Configure tab
- DATAUP-763 - fixed an issue where data type icons in the bulk import cell during a run would always show an error, saying that the cell is not ready to run, when it is clearly running.

Dependency Changes
- Python dependency updates
  - cryptography: 36.0.2 -> 37.0.4
  - markupsafe: 2.1.1 -> 2.0.1
  - plotly: 5.7.0 -> 5.9.0
  - rsa: 4.8 -> 4.9
  - semantic_version: 2.9.0 -> 2.10.0

### Version 5.1.0
- PTV-1783 - fixed issue where the previous object revert option was unavailable
- DATAUP-639 - fix problems with dynamic dropdown app cell input
  - selected value wasn't being displayed properly after a page reload or cell refresh
  - selected value wasn't being displayed in view-only version
  - "Loading..." message wasn't displayed while fetching data from a service.
  - Update the dynamic dropdown to support the `exact_match_on` field in app specs.
  - Add a copy button to the dynamic dropdown - this will copy the most relevant text from the dropdown to the clipboard.
    - For dropdowns with an `exact_match_on` field, this will copy the contents of that field (e.g. for those that present taxonomy ids for a species, this copies just the scientific name)
    - For dropdowns that go against the FTP staging area, this copies the file name and path.
    - For other dropdowns, this copies the formatted text
- DATAUP-751 - add link to staging area docs in the upload tour
- DATAUP-753 - alter the error text for Select input boxes in app cells to be a bit more generalized.
- DATAUP-756 - add a copy button for other, non-dynamic dropdowns. This copies the displayed text to the clipboard.

Dependency Changes
- Javascript dependency updates
  - @wdio/browserstack-service: 7.16.16 -> 7.19.7
  - @wdio/cli: 7.16.16 -> 7.19.6
  - @wdio/local-runner: 7.16.6 -> 7.19.3
  - @wdio/mocha-framework: 7.16.15 -> 7.20.0
  - @wdio/selenium-standalone-service: 7.16.16 -> 7.19.1
  - @wdio/spec-reporter: 7.16.14 -> 7.19.1
  - autoprefixer: 10.2.6 -> 10.4.5
  - commander: 9.0.0 -> 9.3.0
  - chromedriver: 100.0.0 -> 101.0.0
  - corejs-typeahead: 1.6.1 -> 1.3.1
  - datatables.net: 1.11.3 -> 1.12.1
  - datatables.net-bs 1.11.5 -> 1.12.1
  - datatables.net-buttons-bs: 1.4.2 -> 2.2.3
  - ejs: 3.1.6 -> 3.1.7
  - eslint: 8.14.0 -> 8.16.0
  - grunt: 1.4.1 -> 1.5.3
  - grunt-contrib-concat: 1.0.1 -> 2.1.0
  - handlebars: 4.0.5 -> 4.7.7
  - jasmine-core: 4.0.0 -> 4.1.0
  - jquery-nearest: 1.3.1 -> 1.4.0
  - jquery-ui: 1.12.1 -> 1.13.1
  - js-yaml: 3.3.1 -> 3.14.1
  - karma-jasmine: 4.0.1 -> 5.0.1
  - karma-jasmine-matchers: 4.0.2 -> 5.0.0
  - postcss-remove-comments: 5.0.1 -> 5.1.2
  - postcss-cli: 8.3.1 -> 9.1.0
  - postcss-scss: 3.0.5 -> 4.0.4
  - pure-uuid: 1.4.2 -> 1.6.2
  - sass: 1.34.1 -> 1.51.0
  - selenium-standalone: 8.0.9 -> 8.0.10
  - selenium-webdriver: 4.1.1 -> 4.1.2
  - spark-md5: 3.0.0 -> 3.0.2
  - underscore: 1.8.3 -> 1.13.3
  - webdriverio: 7.16.16 -> 7.19.7

- Python dependency updates
  - beautifulsoup4: 4.8.1 -> 4.11.1
  - cryptography: 3.3.2 -> 36.0.2
  - html5lib: 1.0.1 -> 1.1
  - idna: 2.8 -> 3.3
  - jinja2: 3.1.1 -> 3.0.3
  - plotly: 5.6.0 -> 5.7.0
  - pygments: 2.11.2 -> 2.12.0
  - jupyter-console: 6.0.0 -> 6.4.3
  - jsonschema: 4.4.0 -> 3.2.0
  - pymongo: 4.1.0 -> 4.1.1
  - pyopenssl: 19.0.0 -> 22.0.0
  - setuptools: 62.0.0 -> 62.1.0

### Version 5.0.3
- DATAUP-641
  - Adds custom error messages when app cell dropdown menu inputs are incorrect in various different ways.
  - Adds custom error messages when app cell checkboxes are initialized with non binary data (should only happen with a bulk import cell from a spreadsheet file)
  - Adds custom error messages when app cell numeric inputs are initialized with non-numeric data.
- PTV-1765 - Fix Pangenome viewer; wasn't able to get an object ref
- DATAUP-643 - Adds a warning to the top of a bulk import cell when attempting to use multiple distinct non-file and non-output parameter values. E.g. different assembly types for multiple rows of an assembly uploader spreadsheet.
- SCT-3162 - Fix download buttons in Data panel widget so that full UPA (with object version) is sent to the downloader app.
- DATAUP-525 - Fix the "show advanced" button in bulk import cells to properly toggle its label when clicked.
- DATAUP-642 - Adds an error message to the bulk import advanced parameters header when closed.
- DATAUP-737 - Overhaul of GitHub Actions to move to using official Docker actions for building, tagging, and uploading images. Move python module installation out of Dockerfile and into the requirements.txt.

Dependency Changes
- Python dependency updates
  - coverage: 5.5 -> 6.2
  - cryptography: 2.7 -> 3.3.2
  - decorator: 5.0.9 -> 5.1.1
  - jinja2: 3.0.1 -> 3.1.1
  - jsonschema: 3.2.0 -> 4.4.0
  - markupsafe: 2.0.1 -> 2.1.1
  - pillow: 8.3.2 -> 8.4.0
  - plotly: 5.3.1 -> 5.6.0
  - pygments: 2.10.0 -> 2.11.2
  - pymongo: 3.12.0 -> 4.1.0
  - pytest-cov: 2.12.1 -> 3.0.0
  - pyyaml: 5.4.1 -> 6.0
  - requests: 2.26.0 -> 2.27.1
  - rsa: 4.7.2 -> 4.8
  - semantic_version: 2.8.5 -> 2.9.0
  - setuptools: 57.4.0 -> 62.0.0
  - sympy: 1.8 -> 1.10.1
  - terminado: 0.11.1 -> 0.13.3

### Version 5.0.2
- SAM-73 - Extends the ability to use app params as arguments for dynamic dropdown calls to inputs that are part of a struct or sequence.
- DATAUP-696 - Prevent import specifications from being imported with either unknown data types, or data types not currently registered as using the bulk import cell.
- DATAUP-715 - Adds scrollbars to the configure and results tab of the bulk import cell.
- Fixed an error where Narrative names didn't always render properly in the Narratives panel.
- Fixed an error where Narrative names didn't always render properly in the data slideout.

### Version 5.0.1
- SAM-73 - Updated DynamicDropdownInput to have access to full list of other app parameters when user selects dropdown. If an app developer specified to use a certain value from a different field, the field as it currently exists will be used as a parameter.
- Updated AppParamsWidget to return all current values from `get-parameters` if no specific value was specified, allowing to see all current parameter values without having to know their names.
- DATAUP-570 - Only use the Narrative configuration to set available import types in the Import area dropdowns
- DATAUP-577 - Sanitize suggested output object names for bulk import jobs so they follow the rules
- PTV-1717 - fix landing page links for modeling widgets
- PTV-1726 - address issue where the "Narrative updated in another session" would appear with no other session open

### Version 5.0.0
This new major version of the KBase Narrative Interface introduces a way to import data from your data staging area in large batches using a single Bulk Import cell. See more details about the new workflows here: [Bulk Import Guide](https://docs.kbase.us/data/upload-download-guide/bulk-import-guide)

There are also a ton of other updates and changes to both the Narrative interface (in various small and not-so-small ways) and to how the Narrative software will be developed going forward.

The following is a high level list of changes, with matching JIRA tickets where appropriate. As always, all Narrative work is done on Github and is available for view and discussion there.

Code Changes
- Built an entirely new Bulk Import cell type that runs a batch of Import jobs all at once.
- Objects that can be imported in bulk are:
  - SRA reads
  - Interleaved FASTQ reads
  - Non-interleaved FASTQ reads
  - Read Assemblies
  - GFF metagenomes
  - Genbank genomes
- Redesigned the Data Import Tab
  - It now suggests object upload type based on file suffix.
  - Files are now selected for import by clicking a checkbox (or selecting a type), then clicking “Import Selected”
  - The Import Tab file browser has been improved and remembers selections more consistently
  - The Import Tab styling has been made more internally consistent.
- DATAUP-225 - Styles and color usage have been normalized in many places in the app cell and bulk import cell
- DATAUP-329 - Standardized the use of select boxes in various inputs for the app cell and bulk import cell
- Remove app info dialog option - superseded by the “Info” tab on all app cells
- DATAUP-263 - Fix bug where app cells can get stuck in the “Sending…” phase
- SAM-40 - Add Name/ID column to SampleSet viewer
- DATAUP-651 - Update Data Import tab help tour to include new features.

Development Changes
- UIP-3 - Made the migration away from Bower to using only NPM for Javascript package management. Mostly, the same versions were kept, though some were unavoidably changed
  - seiyria-bootstrap-slider 10.6.2 -> bootstrap-slider 10.6.2 (renamed on npm)
  - plotly.js v1.5.1 -> plotly.js-dist-min v1.50.0 (1.5.1 unavailable)
  - requirejs-plugins 1.0.3 -> 1.0.2 (which is on npm)
  - requirejs-text 2.0.14 -> requirejs/text 2.0.16 (renamed on npm)
  - kbase-ui-plugin-catalog 1.2.14 -> kbase-ui-plugin-catalog 2.2.5 (requires a package.json)
  - Datatables got modified as it was out of date, and there were multiple versions being assembled at once. Now, there's:
    - `datatables` as a package is obsolete, and supplanted by `datatables.net` (i.e., we shouldn't have both). Updated from 1.10.9 -> 1.11.3
    - supporting modules (`datatables.net-bs`, `datatables.net-buttons-bs`) are the same
DATAUP-246 - migrate from CSS to using SASS throughout the Narrative, making use of [BEM notation](http://getbem.com/introduction/) for element styling
DATAUP-62 - designed and implemented simple coding standards and git workflow for the Narrative repo
DATAUP-71 - added automated linting and code quality tools to the Narrative repo


### Version 4.6.0
Code changes
- DATAUP-599 - Adjusted the kernel code and tests to account for a Workspace service update.
- PTV-1703 - Fix DifferentialExpressionSet and DifferentialExpressionMatrixSet viewers
- SCT-3088 - Add Narrative Outline View. Allows scrolling through a minimal view of Narrative cells more quickly.

Dependency Changes
- Python dependency updates
  - pillow 8.3.1 -> 8.3.2
  - plotly 5.1.0 -> 5.3.1
  - pygments 2.9.0 -> 2.10.0
  - pytest 6.2.4 -> 6.2.5
  - terminado 0.10.1 -> 0.11.1
- Javascript dependency updates
  - @wdio/browserstack-service 7.9.1 -> 7.11.1
  - @wdio/cli 7.9.1 -> 7.11.1
  - @wdio/local-runner 7.9.1 -> 7.11.1
  - @wdio/mocha-framework 7.9.1 -> 7.11.1
  - @wdio/selenium-standalone-service 7.7.7 -> 7.10.1
  - @wdio/spec-reporter 7.9.0 -> 7.10.1
  - chromedriver 92.0.1 -> 93.0.1
  - husky 7.0.1 -> 7.0.2
  - jasmine-core 3.8.0 -> 3.9.0
  - msw 0.34.0 -> 0.35.0
  - puppeteer 10.1.0 -> 10.4.0
  - terser 5.7.1 -> 5.7.2
  - webdriverio 7.9.1 -> 7.11.1
- Javascript dependency additions
  - expect-webdriverio 3.1.4

### Version 4.5.0
- PTV-1561 - SampleSet viewer fixes to allow AMA features; not complete support for AMA features as GenomeSearchUtil does not yet support AMA.
- SCT-3100 - Improve SampleSet viewer; add improved JSON-RPC 1.1 client and associatedKBase service client; add msw (Mock Service Worker) support;
- SCT-3084 - Fixed broken (non-functional) search in the data panel
- SCT-3602 - refseq public data tool now searches by lineage as well; for all public data tools: automatically focus the search input; fix paging bug.
- No ticket - migrate from `nosetests` to `pytest` for testing the Python stack.
- Python dependency updates
  - bokeh 2.3.2 -> 2.3.3
  - pillow 8.2.0 -> 8.3.1
  - plotly 4.14.3 -> 5.1.0
  - pymongo 3.11.4 -> 3.12.0
  - pytest 6.2.3. -> 6.2.4
  - pytest-cov 2.11.1 -> 2.12.1
  - requests 2.25.1 -> 2.26.0
  - setuptools 57.0.0 -> 57.4.0
- Javascript dependency updates
  - @types/puppeteer 5.0.0 -> 5.4.4
  - @wdio/browserstack-service 7.7.3 -> 7.9.0
  - @wdio/cli 7.7.3 -> 7.9.0
  - @wdio/local-runner 7.7.3 -> 7.9.0
  - @wdio/mocha-framework 7.7.3 -> 7.9.0
  - @wdio/selenium-standalone-service 7.7.3 -> 7.7.4
  - @wdio/spec-reporter 7.7.7 -> 7.9.0
  - chromedriver 91.0.0 -> 91.0.1
  - eslint 7.28.0 -> 7.32.0
  - husky 6.0.0 -> 7.0.1
  - karma 6.3.3. -> 6.3.4
  - puppeteer 10.0.0 -> 10.1.0
  - selenium-standalone 6.23.0 -> 7.1.0
  - terser 5.7.0 -> 5.7.1
  - wdio-chromedriver-service 7.1.0 -> 7.1.1
  - webdriverio 7.7.3 -> 7.9.1

### Version 4.4.0
-   No ticket: boatloads of code cleanup and fixes to the unit and internal testing
-   PTV-1635: fix bug in data slideout tab selection
-   PTV-1635: fix data and app slideout button and opening behavior
-   DEVOPS-475: Change dockerfile so that container runs as nobody, without need to setuid for initialization. Enables removing CAP_SETUID from container initialization
-   SCT-2935 - fix refseq public data search behavior to properly restrict the search with multiple terms
-   SCT-3038 - refseq public data search now includes genome_id and source_id

### Version 4.3.2
-   SCT-2778 - convert data slideout, public tab, refseq data source to use searchapi2/rpc api rather than searchapi2/legacy.
-   Enhanced integration testing support to add service, host, browser, screen size support.
-   Changed the "Dashboard" link in hamburger menu to "Narratives" and use the new /narratives path.

### Version 4.3.1
-   Fixed problem where code cells could forget their toggled state after saving.
-   Fixed setting up local authentication for developers.
-   DATAUP-69 - added a pull request template to the narrative repo.
-   DATAUP-120 - improve testing documentation
-   DATAUP-164, DATAUP-165 - add automatic linting configuration with flake8 and black for the Python layer.
-   DATAUP-176 - refactored the startup process to be more robust with respect to kernel activity.
-   DATAUP-178 - changed "Add Data" and "+" icon color in the data panel.
-   DATAUP-187 - repositioned Globus link in the staging area.
-   DATAUP-188, DATAUP-228 - adds text and refresh button to the staging area, and stabilized the trash can icon.
-   DATAUP-197 - fixed problem where canceling an app cell could cause it to freeze.
-   DATAUP-204 - made folder names clickable in the staging area.
-   DATAUP-210 - adds a "file too large" error to the staging area when a file is too large to upload.
-   DATAUP-213 - added a "clear all" button that removes all staging area errors.
-   DATAUP-246 - dramatic cleanup and refactor done globally throughout the Narrative stylesheets.
-   DATAUP-266 - fixed a problem where the staging area didn't automatically refresh when a file finishes uploading.
-   DATAUP-301 - fixed a problem where the staging area rendered twice in a row on page load.

### Version 4.3.0
- SCT-2664 - Show the app cell status when in a collapsed state.
- Added an "Info" tab to all app cells with app information.
- Updated links to new KBase home page and docs site.
- Fixed an uploader issue where uploads taking longer than 30 seconds would fail.
- (Trigger release via labels)

### Version 4.2.1

-   Address problems with SampleSet / AMA Viewer widget.
-   SCT-1822 - fix problems with drag and drop data upload failing for more than 100 files (updated the Dropzone widget to version 5.7.0)
-   Updated Globus endpoint to point to the newer Globusconnect server.
-   Updated tons of dependencies. Thanks Jason Fillman!

### Version 4.2.0

-   Updated the Narrative interface to connect to the remade Execution Engine.
-   Updated the Narrative interface to streamline events and cookies connected to the Traefik update.
-   Fixed an issue where job log browser state (running, stopped, scrolling) could cross browser sessions.
-   Added a viewer for the SampleSet object.
-   PTV-1446 - fix bug preventing KBaseFeatureValues viewer apps from working and displaying data

### Version 4.1.2

-   Improve display of job logs.
-   Prevent App cell elements from overflowing the page.
-   Job status is now inaccessible before a job enters the queue.

### Version 4.1.1

-   Fix sort order in Narratives panel - should be by most recently saved.
-   Add better error support in data staging uploader - if an upload directory is not available, you should be able to return to the root directory without trouble.

### Version 4.1.0

-   Introduce Static Narratives, available under the Share menu. First release!

### Version 4.0.0

-   Update various software packages
    -   Python to 3.6.9
    -   Jupyter Notebook to 6.0.2
    -   IPython to 7.9.0

### Version 3.11.4

-   Add Annotated Metagenome Assembly viewer widget
-   PTV-1214 - Fix Binned Contig Viewer labels
-   PTV-1341 - Fix column and row labeling in GenomeComparison viewer
-   Improve functionality and options for dynamic dropdowns in apps.

### Version 3.11.3

-   PTV-1308 - Fix problem where users with a Globus account that's not linked to KBase will see an error when trying to access the Globus interface through the upload area.
-   Add GFF Metagenome object upload type.

### Version 3.11.2

-   Improve load times for the Data Panel and the browser in the data slideout (the "My Data" and "Shared with Me" tabs).
-   Set the Narratives tab to lazy load.
-   #1487 - fixed typo in genome feature viewer.
-   Updated data import tutorial for some clarity.
-   Changed Pangenome viewer field names for clarity and consistency.

### Version 3.11.1

-   Add internal information for users who came to the site from a Google ad click.
-   Improve load time of the App Panel.
-   Fix a bug where jobs canceled in the non-Narrative job browser would cause issues with the corresponding App Cell.

### Version 3.11.0

-   Add an option to share a Narrative with an organization as well as people.
-   SCT-1783 - Reduce the number of network calls to the auth service on startup.
-   SCT-1785 - Reduce the number of network calls to the Catalog/NMS services on startup.
-   SCT-1793 - Lazy-load reports (i.e. if they're not in the brower viewport, don't load them).
-   Fix an issue with nested subdata inputs into apps not being accessible as expected.
-   Removed a bunch of dead code, including the older "service" modules, that haven't been in use for a few years.

### Version 3.10.1

-   Fixed a critical bug where users with write access to a Narrative (but not share access) were unable to save changes to a Narrative or run Apps.

### Version 3.10.0

-   Fix tooltip for long object names in the data panel.
-   Add ability to prefix a part of path_to_subdata with WSREF to list options from other objects.
-   SCT-1602 - Add new URL options - /narrative/12345 will find the narrative in workspace 12345 (older URLs like /narrative/ws.12345.obj.1 still work).
-   Fix problem where jobs were not being properly started with an agent token (i.e. weren't guaranteed to have a week-long authentication token).
-   Improved error handling and display when a Narrative doesn't exist or a user doesn't have permission to see it.
-   Add functionality to request access to a Narrative instead of throwing a "not allowed" error.

### Version 3.9.1

-   SCT-1509 - Ensure access permissions to Globus before redirecting a user there from the Import area.

### Version 3.9.0

-   Fix security vulnerability with rendering some user info.
-   SCT-1547 - Add a download endpoint to the staging service, so a user can now download files directly from the FTP stagin area.
-   SCT-1496 - Add functionality for downloading data from the data panel to the FTP Staging area.
-   SCT-1526 - Create a code cell generator as an app output.

### Version 3.8.3

-   SCT-1253 - Replace old RNA-Seq data viewers.
-   SCT-1393 - Fix "Objects Created" links in app outputs.
-   SCT-1370 - Give instructions to users on how to link their account to Globus for uploading data.
-   SCT-1395 - Convert object ref and ids to common names for downloading.
-   Add viewers and support for generic data types.
-   Fix RNA-Seq data viewers, including Feature Clusters.

### Version 3.8.2

-   Add the clustergrammer_widget
-   SCT-1219 - Fix the app cell so it shows an error if an app has multiple outputs, and they're given the same name.
-   Add numpy, scipy, scikit-learn to the base Docker image

### Version 3.8.1

-   SCT-1261 - Changed the 'outdated app' warning to a small icon with a popover text.
-   SCT-886 - Added a default viewer for typed objects that don't have an actual viewer associated with them.
-   Added a test-mode viewer for a new matrix type.
-   SCT-1253 - fixed bugs in how assembly and reads typed objects get viewed - their numbers of reads weren't being presented properly.
-   SCT-1210 - Module-level (not just type) spec files are available for determining object viewers.
-   SCT-1234 - Introduces the clustergrammer Jupyter Notebook widget.
-   SCT-1206 - fixes a cell error that can occur if an app doesn't produce any output objects (including reports).
-   Introduces a new build and deployment strategy.
-   Updates the versions of numpy and pandas so they should work again.

### Version 3.8.0

-   Generalized updates to support viewing the new version of the genome data type.
-   SCT-500 - Fix DomainAnnotation viewer widget.
-   SCT-380 - Updates to the RNA-Seq Volcano plot viewer.
-   KBASE-1916 - Fix data type descriptions in the Example tab of the data slideout.
-   SCT-923 - Improve Mycocosm public data search.
-   SCT-930 - Add a "show report" button to objects in the data panel.
-   Reformat and generalize the job logs for both the App Cell and standalone job log viewer widget.
-   Migrate unit tests to use HeadlessChrome and (optionally) Firefox.
-   Refactor Public Data in the Data Slideout to make use of the new KBase Search API.
-   Display a warning if a typed object has no viewer associated with it.
-   SCT-901 - enhance expression matrix viewer.
-   Add ConditionSet viewer.
-   SCT-1082 - fix regressions in Public Data tab.
-   Fix regression in feature set viewer caused by SCT-762.

### Version 3.7.2

-   SCT-908 - Fix formatting issues with heatmaps.
-   SCT-875 - Accept poorly formatted input data into the RNA-Seq data heatmap viewers.
-   SCT-878 - Deal with very large heatmaps so that they get downloaded instead of displayed inline, otherwise allow it to grow to some proper size and embed it in a scroll panel.
-   SCT-875 - Fix labels on heatmaps under certain data conditions.
-   SCT-809 - Fix configuration view mode when there are deeply nested parameters, especially lists of grouped parameters containing a subdata param.
-   SCT-866 - Improve side panel behavior in view-only mode; stretch data panel to full height.
-   SCT-821 - Add "info" item to view cell menu, also some other cleanup for viewer cells.
-   SCT-762 - Convert the Feature set viewer to use a dynamic service to fetch feature data.
-   SCT-657 - Narrative Public Data search now uses new Search API to find KBase data.
    -   Due to the nature of the Search API, this also changes the interface to require the user to press "enter" to do a search, instead of as-you-type.
    -   Changes the layout of the retrieved items from searching.
-   SCT-804 - General updates to fix a compilation problem with FeatureValues data widgets.
-   SCT-698 - Redo the narrative build so that it uses Conda for installs of R, Python and Jupyter. This updates
    the versions to current levels, fixing numpy and pandas incompatibilities

### Version 3.7.1

-   SCT-793, SCT-496 - Fix version of upstream dependency "file-saver" to 1.3.4; an upstream update had broken and taken down the Pangenome viewer and others.
-   SCT-104 Convert the narrative container to new CI/CD model based on dockerize+environment variables for startup config

### Version 3.7.0

-   Update Jupyter Notebook to 5.4.1 with a few KBase adjustments
    -   Prevent Jupyter favicon from overriding ours at various points.
    -   Use local version of Font Awesome.
    -   Use local version of Glyphicons font pack (for Datatables-based widgets).
    -   Use Bootstrap version 3.3.7
-   Update ipywidgets to 7.2.1
-   SCT-559 - Fix ugly race condition that could prevent app cells from being properly rendered when loading an existing Narrative.
-   Re-enable security measure that prevents Markdown cells from rendering JavaScript. We're about a year past the point when that was necessary.
-   SCT-628 - adds a viewer for the CompoundSet object.
-   Bump Tornado dependency to 5.0.0
-   SCT-637 - adds a warning to the loading section if there's an extreme delay (20 seconds) in between loading individual steps.
-   SCT-690 - truncate long Narrative names, show the whole thing on mouseover.
-   SCT-590 - add cache busting to the public data mapping lookup. No more force-refreshing!
-   SCT-706 - fix problem where space characters were sometimes ignored in the app panel search.
-   Remove old Import tab, remove (New) tag and warning from new Import tab.

### Version 3.6.3

-   SCT-585 add folder drag and drop upload to the Import area.
-   Remove old link to Search from the Narrative hamburger menu.
-   Relabel public data referencing fungal genomes.

### Version 3.6.2

-   Fix problem preventing read-only Narratives from loading.
-   SCT-581 fix failure when reloading tabs in the data staging panel.
-   SCT-582 reconcile labels and order of App Panel with Catalog.

### Version 3.6.1

-   SCT-533 - Remove the accidental test uploader that crept into production.
-   SCT-516 - Set staging panel to auto-refresh after various updates.
-   SCT-531 - Updated App Panel to have the same category names as the external App Catalog.
-   Added fungal genomes as a Public Data option.
-   Added Phytozome plant genomes as a Public Data option.
-   Repaired somewhat broken Doman Annotation viewer.
-   Text fixes to Import Tab tour.

### Version 3.6.0

-   SCT-400 - Deprecates the old Import panel, change text from "Staging (beta)" -> "Import (new)"
-   SCT-417
    -   All older Import functionality should now be available in the new Import panel.
    -   Adds a link to create an app for uploading from a public URL into the staging area.
    -   Cleans up unclear text in the new Import panel.
    -   Adds new (hopefully informative) steps to the Import panel tour.
    -   Move the 'decompress file' button so it should always be visible for archives.
-   PTV-225 - Add more icon clarity to the data sorting options.
-   PTV-886 - Restore missing scrollbar in the Narratives panel.
-   KBASE-5410 - Improve job log viewer, add different.
-   SCT-291 - Initial addition of tools for programmatically accessing the FTP file staging area.
-   SCT-405 - Custom compounds will now display properly in the media viewer.
-   KBASE-5417 - Fix long strings not wrapping correctly when showing object metadata in the Data panel.

### Version 3.5.2

-   PTV-682 - Fix problem with rendering a Pangenome widget in a copied Narrative.
-   KBASE-5405 (in progress) - new version of app log viewer.
-   PTV-225 - Fix and clarify data sorting by name, type, and date.
-   PTV-833 - Restore missing genome icons to the data panel.
-   KBASE-5410 - Put the user id onto the link to Globus in the staging upload area.
-   Adds new functionality to the data staging area, including showing file metadata and whether a file has been uploaded before.

### Version 3.5.1

-   TASK-1113/PUBLIC-148 - Import Panel scrolls if panel size is larger than screen size
-   TASK-1114 - Add lock when editing name, that prevents data panel from refreshing with new data. Relinquishes lock after 15 min if no activity.
-   TASK-1116 - Add PhenotypeSet importer to staging area
-   TASK-1117 - Add importer for FBAModels to staging area
-   TASK-1088 - Data Pane maintains filters after refresh due to changes in narrative
-   TASK-1089 - Import data slide out panel tracks what object is added to narrative. "Add" button turns into "copy" if object already exists. Add pop up when user copies and overrides existing object.
-   TASK-1094 - Fix overlapping cells and buttons issue in Firefox
-   Style Fixes
    -   Fix bold font display inconsistencies between different browsers
    -   Move tooltip in data panel from covering buttons to the top
-   KBASE-4756 - Fix data type filtering in data panel slideout.
-   PTV-225 - Fixes sorting by type in data panel
-   PTV-535 - Fix RNA-seq viewer to properly handle multiple input types.
-   PUBLIC-123 - Fix incorrect reaction counts in FBA Model viewer
-   TASK-1158 - Standardize app and object cards in narrative and data panel

### Version 3.5.0

-   TASK-1054 - Create a new loading window with a set of tasks to load and connect to (treats the problem of slowly loading websockets, still probably needs some adjusting).
-   TASK-588 - Change status of importers from "suspend" to "error" if the import job fails.
-   KBASE-3778/TASK-1017 - hide "next steps" area of app results tab if there are no next steps available.
-   KBASE-1041 - fix error that shows a version number instead of username for who saved the most recent narrative.
-   TASK-1069 - fix problems with searching and filtering the App panel
    -   Searching by output object type works again.
    -   Added "input:" and "output:" as filters for input object types and output object types (same as "in_type:" and "out_type:", respectively)
    -   Made type search more stringent.
        -   If no "." separator is present, will only match by the type name. E.g. "in_type:Genome" will not match "GenomeSet" or "PanGenome" or "KBaseGenomes.ContigSet", just "ANYMODULE.Genome"
        -   If a "." is present, will only match a full type name, like "KBaseGenomes.Genome"
    -   Non-type search will also search i/o fields now and do fuzzy matching. E.g. "Genome" will match "Annotate Domains in a GenomeSet" (by the name), and "Assemble Reads with MEGAHIT" (by the output object KBaseGenomeAnnotations.Assembly)
-   TASK-1079 - fix problems with code cell rendering and controls.
-   KBASE-5275 - fix title for code cells used to track import jobs.

### Version 3.4.4

-   TASK-932 - fix problem where authentication tokens appear to get lost when a Narrative has been asleep for a while.
-   TASK-956 - fix error handling for the PanGenome viewer (and for other viewers that use the dynamicTable widget).
-   TASK-938 - fix problems and usability in read only mode
    -   Can now double-click on a cell title area to collapse/expand it
    -   Collapse/expand button is now in the top-right of a cell.
    -   Read-only narratives cannot have app inputs modified.
    -   In read-only mode, no data view cells can be added.
    -   In read-only mode, code cells are not editable.
    -   In read-only mode, narrative titles can no longer be edited.
    -   Removed the "config" cog button in the top menu.
    -   Double-clicking markdown content switches to edit mode.
    -   App cells should no longer flash their code area before converting to the widget view on narrative startup.
-   TASK-1041 - when a Narrative is open in multiple locations (whether windows in the same browser with the same user, or different computers all together with different users), and is saved in one location, the other location should now get a notification that it is out of date.
-   PTV-295/TASK-1035 - Fix subdata controls in the App cell's object input area.
-   TASK-816 - Fix problems with a differential expression viewer.
-   TASK-933 - Fixes problems with the volcano plot viewer for expression data.
-   Adds a generic data viewer for all Set data.
-   TASK-1036 - Address problems with FBA Modeling object viewers (FBAModel, Media, etc.)

### Version 3.4.3

-   TASK-877 - fix issue where mismatched App names between different versions caused the App Cell to fail to render.
-   Update Expression Sample widget to better handle failures and only show a single widget tab.
-   TASK-816 - update Volcano Plot viewer to improve functionality and performance with different data types.
-   TASK-141 - update available types for sorting in Data Panel slideout.
-   TASK-922 - fix visual problem where red bars indicating a required app input were not visible in certain browsers.
-   Fixed favorites star in App Panel.
-   TASK-959 - sharing panel wasn't updating properly when sharing privileges were changed in a different window
-   TASK-960 - fix problem where a user with sharing privileges who didn't own the Narrative could try and fail to remove privileges from the owner of that Narrative.

### Version 3.4.2

-   Update base Narrative image to include an Ubuntu kernel security update.
-   Add ETE3 to the environment.
-   PTV-409 - fix problem where copying a Narrative using the "Narratives" panel would only make a copy of the currently viewed Narrative.

### Version 3.4.1

-   Fixed job status widget spamming the kernel with constant update requests.
-   Fixed job status widget not starting its logs as expected.
-   Hide the "outdated job" warning in view only mode so tutorials don't look goofy.

### Version 3.4.0

**Changes**

-   Modified the Sharing dialog to make the actions more clear.
-   Modified the configuration for publicly available data sources.
-   Made global changes to support the new KBase authentication/authorization system.
-   KBASE-5243 - fix problem where Narratives (and probably data objects) were showing a change date one month into the future.

### Version 3.3.0

**Changes**

-   Modified how to select an App from the App Panel, now you can sort and group by category, inputs, outputs, and alphabetically.
-   Update a widget for viewing Pan-Genomes, and the underlying table to show data.
-   Fix a bug that added unnecessary data to logs.
-   Fixed several installation problems and technical dependency issues.
-   Updated front end tests.

### Version 3.2.5

**Changes**

-   Fix problems preventing job logs from being scrolled in apps that are in an error state.
-   Update widgets for viewing Binned Contigs, and the underlying table.
-   Add tests for the above.

### Version 3.2.4

**Changes**

-   Added a viewer widget for Binned Contig objects.
-   Updated the Assembly viewer to improve performance for large Assemblies.

### Version 3.2.3

**Changes**

-   Fixed problems that can occur on initial load (the page with the flashing KBase icons)
-   Further improvements to the sharing interface.

### Version 3.2.2

**Changes**

-   Adjusted flow of job log viewing for data import jobs.
-   Changed Narrative sharing interface, fixed cross-browser incompatibilities.
-   Added new importer apps to the data staging panel.

### Version 3.2.1

**Changes**

-   Added JGI Data policy requirement to the JGI Public Data browser/stager.
-   Fixed a text problem with an FBA viewer tab.

### Version 3.2.0

**Changes**

-   Added a prototype Public Data option to fetch files from JGI and load them into a user's staging area.
-   Fixed problems with the Sharing popover having a very narrow text box.
-   Updated the Search area to retrieve data from the updated service.
-   Introduced a new Selenium-based browser testing harness.
-   Bumped version of Jupyter Notebook to 4.4.1, IPython to 5.3.0, and IPywidgets to 6.0.0.

### Version 3.1.12

**Changes**

-   Adjusted look and feel of group parameters in app cells.
-   Fixed problems with RNA-seq viewer widgets.
-   Added new categories to the Public data dropdown.
-   Data should now be downloadable in read-only mode.
-   Added a taxonomy viewer widget.

### Version 3.1.11

**Changes**

-   Fixed a problem where the job log in app cells would continue to poll after the job had finished, or after a user had clicked onto a different tab.
-   Fixed a problem with the Hisat viewer widget not working properly.
-   Grouped parameters in apps should now group in the proper order.
-   Minor adjustments to the ordering of buttons in dialog boxes (cancel buttons go on the left, active actions go on the right).
-   Change text of copy button in view only mode.
-   Adjust workflow of Narrative copying in view only mode to make more sense and prevent multi-clicking the copy button.

### Version 3.1.10

**Changes**

-   Fixed broken Import tab in the data slideout.
-   Adjusted text in staging area tour.
-   Fixed issue in App cells where the tab buttons could crowd each other out.
-   Adjusted behavior of slider buttons in volcano plot widget to be more performant.

### Version 3.1.9

**Changes**

-   Expanded the reach of the front end code compiler.
-   Adjusted the logic of job polling to only poll jobs that are currently attached to Narrative cells and running.
-   Changed what publicly available data is visible.
-   Fixed data panel timestamps in Safari.
-   Fixed sharing user lookup input field in Safari.
-   Made many visual improvements to the app cell.

### Version 3.1.8

**Changes**

-   JIRA TASK-434 Made improvements to speed up loading and (hopefully) improve stability.
-   JIRA TASK-439 Fixed a problem with adding inputs to subselected parameters in apps.
-   JIRA TASK-440 Advanced dropdowns should now have the right horizontal size when un-hidden.
-   Made a change to publically available data - Phytozome genomes are now just part of the genomes list.
-   Fixed issue with viewer cells not rendering properly.
-   Enable a tab that displays which output objects were created in a report viewer.

### Version 3.1.7

**Changes**

-   Fixed an issue where if looking up any job status fails, all job statuses fail to update.
-   Fixed problems with viewing RNA seq object viewers.
-   Fixed a problem with displaying output widgets for many apps.

### Version 3.1.6

**Changes**

-   Created a help menu with some options migrated from the hamburger menu.
-   Fixed staging area uploader configuration to keep up with uploader app changes.
-   JIRA TASK-378 Fixed issue with app parameters not always enforcing "required" constraint.
-   Fix label display in app report viewer.
-   Fix import job panel not updating job status.
-   Minor tweaks to labels in volcano plot viewer.

### Version 3.1.5

**Changes**

-   Added staging area uploaders for Genbank files, and SRA reads.
-   Fixed (other) problems with backend job lookup.
-   Changed group parameters toggle look and feel.
-   Fixed minor UI problems with volcano plot.
-   Fixed potential problem with Cummerbund output viewer.

### Version 3.1.4

**Changes**

-   Linked the new reads uploaders to the staging panel.
-   Wired the staging panel to include the subpath (not the username, just any subdirectories) in the input to uploaders.
-   Linked the staging panel to get its uploader specs from a source that includes the currently selected version tag.
-   Added configuration for several data panel properties (max number of items to fetch, etc.).
-   Added a semaphore lock that prevents any backend job lookup calls from being made before the channel is ready.

### Version 3.1.3

**Changes**

-   Fixed bug where read-only Narratives were still interactive (apps had run and reset buttons)
-   Fixed bug where copying a read-only Narrative created a bad forwarding URL.

### Version 3.1.2

**Changes**

-   Do an autosave after starting an import job.
-   Hide the code area for the 'Job Status' widget, whenever that widget gets instantiated.
-   Remove 'Object Details...' button from data viewers (it's just hidden for now).
-   In the App Cell Report tab, remove 'Summary' or 'Report' areas if either of those are missing.

### Version 3.1.1

**Changes**

-   Optimized how job status polling works.

### Version 3.1.0

**Changes**

-   Release of ReadsSet viewer and Reads viewer.
-   Release of support for data palettes (currently disabled in the service)
-   Data now gets fetched from a Narrative Service to support data palettes.
-   Support for an FTP-based data file staging area (currently disabled until import apps catch up).
-   Fixed issue where an undefined app_type field would cause a crash while instantiating an app cell.

### Version 3.1.0-alpha-4

**Changes**

-   Adjust visuals in Reads viewer.
-   Adjust tooltip for objects from other Narratives.
-   Changed functionality of object copying in data slideout.

### Version 3.1.0-alpha-3

**Changes**

-   Updated ReadsSet viewer and Reads viewer.
-   Modified icons for elements from an external Narrative.
-   Improved usability for set editors.
-   Fixed missing upload functions bug.
-   Fixed issues with Narrative copying (from the Narratives panel)

### Version 3.1.0-alpha-2

**Changes**

-   Fixes problem with data hierarchy when sub-elements are from a different Narrative.
-   Puts a visual label on things from another Narrative.

### Version 3.1.0-alpha-1

**Changes**

-   Introduces the concept of data sets with hierarchical manipulation.
-   Sets objects should be able to expand and contract, showing sub objects.
-   Adds Apps that can manipulate data sets (currently only Reads Sets).
-   Rewires all data manipulation code to use a different service.

### Version 3.0.2

**Changes**

-   Fixed bug preventing the "Annotate Microbial Genome" app (and others that make use of randomized input strings) from launching.
-   Fixed another bug with CSS files.

### Version 3.0.1

**Changes**

-   Fixed bug with path to some CSS files.
-   Fixed error where an update to old viewer cells would just produce code that would crash.
-   Fixed error where updated app cells containing Apps made with the KBase SDK weren't updated properly.

### Version 3.0.0

**Changes**

-   Final 3.0.0 release!
-   Adjust data import user experience.

### Version 3.0.0-alpha-23

**Changes**

-   Major updates to the App Cell UI
    -   Restructured so each view is a separate tab.
    -   Added a status icon for each App state.
    -   Adjusted failure modes to be more descriptive.
    -   Integrated Report view under Results tab.
    -   Moved many of the sprawling toolbar buttons into a dropdown menu.
    -   Added a modal Info dialog for each app (in toolbar menu).
    -   Remove Jupyter's prompt area... which might cause more problems.
-   Fixed various problems with Jupyter's command-mode shortcuts (again).
-   Import panel should disappear and scroll to running import Job on Import.
-   Changes to improve performance and visibility of Genome Viewer widget.
-   Added an interactive tour for the Narrative (in the hamburger menu).
-   Cells should now all be deleteable in all cases.
-   Updated Ontology view widgets to use tabs.
-   Fixed automated front end test apparatus.

### Version 3.0.0-alpha-22

**Changes**

-   First pass at an inline clickable interface tour.
-   Fixed problems with Jupyter's command-mode shortcuts overriding whatever they wanted to.
-   Updated front end tests so they should function more seamlessly.
-   Add GenomeAnnotation support to genome, pangenome, and proteome comparison viewers.
-   Add warning for out of date apps.

### Version 3.0.0-alpha-21

**Changes**

-   Applied module release version to that module's method specs.
-   Fixed regression preventing cell deletion in some conditions.
-   Added module commit hash to App dropdowns in App Panel for beta and dev Apps.
-   Added 401 error when the Narrative handler is unauthenticated.
-   Addressed issues with job cancellation.

### Version 3.0.0-alpha-20

**Changes**

-   Fixed custom parameter widgets.
-   Improved error catching within App Cell.
-   Updated Docker container invocation methods on Narrative Server.
-   Updated Dockerfiles to use new versions of a few dependencies.
-   Fixed DomainAnnotation viewer widget.
-   Updated Data API-based widgets to use latest clients.
-   Added prompt with report option (not working yet) when the JobManager fails to initialize.

### Version 3.0.0-alpha-19

**Changes**

-   add latest workspace python client
-   update narrative usage of ws client since ServerError has moved

### Version 3.0.0-alpha-18

**Changes**

-   revert python workspace client for now (breaks narrative launch)
-   fix error widget for output cell

### Version 3.0.0-alpha-17

**Changes**

-   fix checkbox validation bug
-   fix viewer widget not getting the cell id and therefore not rendering
-   update python workspace client to latest

### Version 3.0.0-alpha-16

**Changes**

-   fix multiple object input widget
-   remove execution summary widget
-   updated kbase client api lib to bring in updated workspace client

### Version 3.0.0-alpha-15

**Changes**

-   fix output param marked as parameter triggering error and blocking app cell insertion
-   improve error message when checkbox is misconfigured
-   improve checkbox rules display

### Version 3.0.0-alpha-14

**Changes**

-   fix job cell (as produced by JobManager()->job_info())
-   relax enforcement of object output name input widget being categorized as an "output" control
-   fix tab label and job count badge in job panel
-   more progress on custom subdata, binary, and select controls

### Version 3.0.0-alpha-13

**Changes**

-   Fix display of data objects drag-and-dropped or clicked from the data panel
-   Job status lookup and error handling improvements
-   Fixed bug in handling app results
-   Initial implementation of viewers for new objects
-   Fixed ontology dictionary

### Version 3.0.0-alpha-12

**Changes**

-   Fixed JobManager.list_jobs (again)
-   Reconnected the 'scroll to app' button in the Jobs panel to existing App Cell widgets
-   Removed the Scroll to App button from Jobs that don't have an accompanying cell to scroll to (might be confusing, still).
-   Fixed a constant spam of Job info from the kernel on page refresh.
-   Restored multiselection in subdata inputs.

### Version 3.0.0-alpha-11

**Changes**

-   Fixed Narrative metadata to contain a proper list of Apps for showing on the Dashboard.
-   Updated read only mode
    -   Codemirror elements (markdown cell and code cell input areas) are visible, but not editable
    -   App Cells get their button bars hidden
    -   Output areas get their delete areas hidden
    -   Cell toolbars get their buttons hidden (maybe all but the collapse and code toggles should be hidden?)
-   Tweaked placeholder text of Markdown cells.

### Version 3.0.0-alpha-10

**Changes**

-   Pressing the Enter key should trigger a positive reponse on most dialogs (e.g. if there are Yes or No options, it should select Yes)
-   Only the user who started a job can delete it (except for owners of a narrative... that's all confusing, though, so it's only users who started a job now).
-   The Jobs Panel should now show the owner of a job as registered with UJS.
-   Canceling a job from an App cell will attempt to delete it, and at least, cancel it.
-   Canceled jobs are treated as Deleted by the App cell.
-   Added configuration for the service_wizard client - mild refactor to how configs get loaded.

### Version 3.0.0-alpha-9

**Changes**

-   Restore app and viewer cell icons to their rightful place
-   Minor string tweaks
-   Minor CSS tweaks
-   First pass at setup for optionally using Dynamic services for getting widget subdata

### Version 3.0.0-alpha-8

**Changes**

-   Fix various problems with subdata input widget - selecting multiple when only one should be allowed, pathway issues into data object, etc.
-   Convert execution area back to tabbed items.
-   Add catalog link back to toolbar.
-   Fix launch start time bug.
-   Remove millisecond counts from times.
-   Add icon to tab in tabset.
-   Make use of updated cancel job function in UJS (gonna need some iteration on this once the UJS change goes up)

### Version 3.0.0-alpha-7

**Changes**

-   Updated invocation signatures for AppManage.run_app, .run_local_app, WidgetManager.show_output_widget -- inputs to apps (and widgets) must now be a map where the keys are the input ids and the values are the inputs themselves. See this PR for details: https://github.com/kbase/narrative/pull/679
-   Newly generated output cells auto-hide their input areas (still not ideal, since it's the generated widget, but... it's a start).
-   Fixed a couple UI typos

### Version 3.0.0-alpha-6

**Changes**

-   App parameter validation updates:
    -   Empty strings in either text fields or dropdowns get transformed to null before starting the app
    -   Empty strings in checkboxes get transformed to false
-   Log view in App cells has blocky whitespace removed
-   Multiple textarea inputs (currently unused?) has improved support
-   App cell layout has been updated to remove most excess whitespace
-   Improved error and warning handling for Apps. (e.g. pre-existing output object names can be overwritten again, but now there's a warning)
-   '-' characters are not allowed in App parameter ids. They must be representable as variable names (still up for debate, but that's how it is now)

### Version 3.0.0-alpha-5

**Changes**

-   Fixed issue when starting SDK jobs from the upload panel with numeric parameters.
-   Fixed crash bug when trying to unpack a finished job that has incomplete inputs.
-   Shut off Jupyter command-mode quick keys when a text parameter input is focused.

### Version 3.0.0-alpha-4

**Changes**

-   Improve error reporting when failing to load a viewer.

### Version 3.0.0-alpha-3

**Changes**

-   Replace RNA-Seq viewers that had wandered off
-   Display SDK methods for various uploaders

### Version 3.0.0-alpha-2

**Changes**

-   Fix updater so that it updates the Markdown cell version of viewer cells into pre-executed code cells that generate viewers. (So, updated viewers should work again)
-   Fix Docker image so that it doesn't spam the annoying SSL errors in all cells.
-   Put code area toggle on all code cells at all times. (Just to give Erik and I something to argue about)

### Version 3.0.0-alpha-1

**Major Updates**

-   Apps and Methods not made as part of KBase SDK modules are now obsolete and will no longer run. Those apps have been replaced with Markdown cells that note their obsolescence, but still give the name and set of parameters used in the apps for reference. This also gives suggestions for updated apps (that will be available in production eventually...)
-   The distinction between "App" and "Method" has been removed. All cells that execute KBase jobs are now referred to as Apps.
-   All app cells are now based on Jupyter code cells (previously they were based on heavily modified Markdown cells). This means that they generate code that gets executed in the same way that any other code does. This also introduces a KBase Jobs API that gives programmatic access to running Apps. See docs/developer/job_api.md for details.
-   All output and viewer cells are now code cells as well. Existing viewers are still based on Markdown cells, and should work as previously.
-   All visualization widgets had their initialization code slightly modified. See docs/developer/narrative_widgets.md for details.

**Other Changes**

-   Update Jupyter to version 4.2.1.
-   Update IPython kernel to version 5.0.0.
-   Adds a settings menu for editing user options (prototype).
-   App cells tightly validate each input before generating runnable code - until all required inputs are valid, no code can be run.
-   The Jobs panel gets its information pushed from the kernel, and that from communicating with back end servies. Job information is no longer stored in Narrative objects.
-   Running Jobs are associated directly with a Narrative, and inherit its view permissions accordingly; if you can view a Narrative, you can view its running jobs.
-   Copying a shared Narrative no longer copies its Jobs - copying a Narrative with running Jobs will not copy the results.
-   Updated the job log widget to no longer fetch all lines of a running log. It has a limit of 100 lines at a time, with buttons to navigate around the log.

### Version 2.0.9

**Changes**

-   Small changes to viewer widgets - esp. genome viewer and expression data viewer.
-   Fixed overlapping sort icons in tables - JIRA ticket KBASE-4220.

### Version 2.0.8

**Changes**

-   Numerous small fixes to text and layout of various widgets.
-   Genome view deals with plants and eukaryota better.
-   Proteome comparison widget uses SVG now.
-   Tree browser widget is properly clickable again.
-   Ontologies, Assemblies, and GenomeAnnotations are uploadable.
-   Fixed several issues with Narrative copying (see JIRA tickets KBASE-2034, KBASE-4140, KBASE-4154, KBASE-4159, NAR-849, and NAR-850).

### Version 2.0.7

**Changes**

-   Fixed data subsetting parameter input.

### Version 2.0.6

**Changes**

-   Fixed local configuration issue with Public and Example data tabs.
-   Updated genome viewer widget to better support eukaryotic genomes.
-   Added sequence category to app catalog.
-   Added Release/Beta method button toggle that should show up in production mode.
-   JIRA NAR-846 - fix problem with Run Time in jobs panel reported as "how long ago"

### Version 2.0.5

**Changes**

-   Fixed problems with missing data from Public data tab.
-   Added separate configuration file for Public and Example data tabs.
-   Fixed a few missing vis widget paths.
-   Fixed jitter on data object mouseover.
-   Added 'Shutdown and Restart' option to hamburger menu.

### Version 2.0.4

**Changes**

-   Fixed problems with sharing jobs based on SDK-built methods.
-   JIRA KBASE-3725 - renaming narratives should now trigger a save.
-   Updated widgets for some feature-value methods and data types.
-   Fixed problem where pressing 'enter' while filtering the method catalog would refresh the page.
-   Added categories and new icons to various methods.
-   Removed unused data objects from example data tab.
-   Methods can now specify that no output widget should be created.

### Version 2.0.3

**Changes**

-   JIRA KBASE-3388 - fixed problem that caused a crash on save when too many unique methods or apps were in a narrative. The narrative metadata has been reformatted to support this.
-   Fixed problems with funky unicode characters in narrative titles.
-   Updates to various FBA widgets.

### Version 2.0.2

**Changes**

-   JIRA KBASE-3556 - fixed links from genome widget to gene landing page, made contigs in genome tab clickable.
-   Added tools for editing FBA models.
-   JIRA NAR-838 - delete cell dialog should no longer break when hitting return to trigger it.
-   JIRA NAR-839 - delete cell dialogs should not pollute the DOM (there's only one dialog now, not a new one for each cell).
-   JIRA NAR-589 - change "Copy Narrative" to "Copy This Narrative" for clarity.
-   JIRA NAR-788 - remove light colors from random picker when coloring user names for sharing.

### Version 2.0.1

**Changes**

-   JIRA KBASE-3623 - fixed problem where updating an old version of the Narrative typed object could cause the Narrative title to be lost
-   JIRA KBASE-3624 - fixed links in method input cell subtitles to manual pages
-   JIRA KBASE-3630 - fixed problem with hierarchical clustering widget missing a button
-   Added widget for sequence comparison
-   Added tools for editing FBA model media sets.

### Version 2.0.0

**Changes**

-   Update IPython Notebook backend to Jupyter 4.1.0.
-   Data Panel slideout should now perform better for users with lots and lots of objects.
-   Fixed problem with copied narratives sometimes referring back to their original workspace.
-   Data Panel slideout dimmer should be in the correct z-position now.
-   Added separate job console for each running method, attached to that cell.
-   Changed style of cells to better show what cell is selected and active.
-   Adjusted Narrative Management tab to be somewhat more performant.
-   Updated Narrative object definition to match the Jupyter notebook object definition more closely.
-   Data panel should no longer hang forever on Narrative startup.

### Version 1.1.0

**Changes**

-   Added "Edit and Re-Run" button to method cells that have already been run.
-   Updated 'filtered' in method panel to 'filtered out'.
-   Added uploaders for Feature-Value pair data.
-   Added viewers for BLAST output.
-   Added bokeh (Python) and Plot.ly (JS) dependencies.
-   Added KBase data_api methods.
-   Added a refresh button to the method panel.
-   Added support for method specs based on namespacing.
-   Added preliminary third party SDK support.

### Version 1.0.5

**Changes**

-   Fix for bugs in saving/loading App state and displaying App step output widgets.
-   Fix for a bug that prevented users with edit privileges from saving a shared narrative.
-   Fixed issue where FBA model comparison widget wasn't showing up properly.

### Version 1.0.4

**Changes**

-   Added widgets and methods to support feature-value analyses
-   JIRA KBASE-2626 - Narrative should no longer crash when the Workspace Service is unavailable, but it will produce a 404 error when trying to fetch a Narrative from that Workspace.
-   JIRA NAR-528 - Narrative method panel now allows filtering by input/output type along with additional
    search terms.

### Version 1.0.3

**Changes**

-   JIRA KBASE-1672 - updated text in upload dialogs
-   JIRA KBASE-1288 - show prompt when copying a public genome to a Narrative if that genome already exists in the Narrative
-   JIRA NAR-702 - show warning on My Data panel for untitled Narratives
-   JIRA KBASE-1245 - block the Data Uploader's "Import" button while a file is being uploaded.
-   JIRA KBASE-1350 - change reference to "Workspace" to a reference to "Narrative".
-   Refactored all widget code to be loaded asynchronously through Require.js
-   Added initial Selenium test scripts
-   Updated root README, added Travis-CI and Coveralls badges
-   Linked the Narrative Github repo to Travis-CI and Coveralls

**Bugfixes**

-   JIRA KBASE-1671 - fix typo in genome annotation widget
-   JIRA KBASE-2042 - fix errors in the error page that shows up when a Narrative is unavailable.
-   JIRA KBASE-1843/KBASE-1849 - fixed issue where a large narrative object (e.g. a large IPython notebook object) fails to save without a decent error message. The maximum size was bumped to 4MB, and a sensible error message was introduced.
-   Fixed issue where duplicated results can appear in the Public Data tab
-   JIRA NAR-758 - added a horizontal scrollbar to widgets who get too wide (this currenly only affects the OTU Abundance data table widget, but others might get affected in the future).
-   JIRA NAR-814 - added a trailing slash to the service status url.

### Version 1.0.2 - 2/19/2015

**Bugfixes**

-   JIRA NAR-491 - modified public data panel to get metagenomes of the correct type from the updated search interface
-   Fixed problem where Plant transcriptomes weren't properly rendered in the genome browser
-   Fixed problems in domain annotation widget so it displays properly in different error cases

### Version 1.0.1 - 2/16/2015

**Changes**

-   JIRA NAR-716 - If a app/method finishes with a non-error status, then the results in the step_errors field of the job status aren't shown.
-   Added Lazy Loading to genome widget. Large genomes shouldn't take a long time to load now.
-   JIRA KBASE-1607 - Sort data types in the data slide out panel

**Bugfixes**

-   Fixed an issue where widgets would occasionally not load.
-   JIRA NAR-699, NAR-700 - Made changes to widgets that were producing confusing or incorrect output based on different context.
-   Fixed issue where data panel list sometimes doesn't load.

### Version 1.0.0 - 2/13/2015

## Production release!

### Version 0.6.4 - 2/12/2015

**Changes**

-   Removed most 'View' methods from the Methods panel, except for those required by the Communities tutorials
-   Set the default page title back to "KBase Narrative"

**Bugfixes**

-   In the rename dialog:
    -   Text field wasn't autofocused
    -   Enter button didn't automatically work
-   In other dropdowns, the escape key didn't work properly
-   https://atlassian.kbase.us/browse/KBASE-1586 - fixed parameter checking for min/max ints
-   https://atlassian.kbase.us/browse/NAR-687 - fixed issue with non-loading reactions and compounds for certain gapfilled FBA models
-   https://atlassian.kbase.us/browse/NAR-633 - Rerouted urls to the production site in prep for production release tomorrow. Eep!

### Version 0.6.3 - 2/12/2015

**Bugfixes**

-   https://atlassian.kbase.us/browse/NAR-690 - Missing data types in data panel filter
-   https://atlassian.kbase.us/browse/NAR-692 - Fixed issue that led to drag and drop not working

### Version 0.6.2 - 2/11/2015

**Changes**

-   Adjustments to readonly mode
    -   Added reduced-functionality side panel
    -   Improved copy dialog
-   Added support for uploading Microsoft Excel files with Media and FBAModels

**Bugfixes**

-   https://atlassian.kbase.us/browse/NAR-681 - loading screen blocks out valid HTTP error pages
-   https://atlassian.kbase.us/browse/NAR-682 - loading screen persists when it shouldn't
-   https://atlassian.kbase.us/browse/NAR-688 - 401 errors when unauthenticated don't redirect to kbase.us

### Version 0.6.1 - 2/10/2015

**Changes**

-   Made adjustments to Gapfill viewer widget
-   Added downloaders for PhenotypeSimulationSet and Pangenome

### Version 0.6.0 - 2/10/2015

**Changes**

-   Added a read-only mode for narratives. Users with read-only privileges can only view a narrative, but not change anything, including running functions, since they do not have write privileges anyway. This does come with a copy function that will allow a fork to be made and owned by the user.
-   Header style update, some consistency issues
-   Include old narrative objects under "My Data" and "Shared with me"
-   Show loading icon in communities widgets
-   Renamed CSV Transform API arguments to TSV

**Bugfixes**

-   JIRA KBASE-1411 fix - render issue for protein comparison widget
-   Fixed case where genome object doesn't have any contig info.

### Version 0.5.7 - 2/9/2015

**Changes**

-   Updates to provisioning service to deal with JIRA NAR-660 and overall stability and control
-   Updated urls for FBA service
-   Added new FBAModelSet output viewer
-   Fixed Search API url
-   Adjusted Abundance data table so it can be used as a drag-and-drop widget
-   Updated intro cell text and links from the Narrative side (for this to be actually visible a deploy of ui-common is necessary)
-   Improved genome viewer widget to show all contigs

### Version 0.5.6 - 2/7/2015

**Changes**

-   Updates to FBA model viewer widgets

**Bugfixes**

-   JIRA KBASE-1461 - The config file that contains the Narrative version should no longer be cached in the browser

### Version 0.5.5 - 2/7/2015

**Changes**

-   Minor changes to icons

**Bugfixes**

-   JIRA NAR-657, KBASE-1527 - Fixed problem where a new narrative that hasn't had any jobs in it would fail to save.
-   JIRA NAR-651 - Fixed problem where a user with no narratives would see a constant spinner under the Narrative panel
-   Fixed issue where the Narrative panel would refresh twice on startup

### Version 0.5.4 - 2/6/2015

**Changes**

-   JIRA NAR-639, KBASE-1384 - Added completion time, run time, and queue time tracking for jobs
    -   a new 'job_info' property was added to object metadata, containing the following keys:
        -   'completed', 'error', 'running' = the number of jobs in each state, >= 0
        -   'queue_time' = total time jobs in this narrative have spent in the 'queued' state
        -   'run_time' = total runtime reported by jobs in this narrative
    -   these changes become visible in the jobs panel for finished jobs
-   Optimized genome viewer widget
-   Updated Metagenome viewers
-   JIRA NAR-640 - Added autosaving whenever an output or error cells is created by job status change
-   JIRA NAR-650 - Block view of any queue position unless a job is in the 'queued' state.

### Version 0.5.3 - 2/5/2015

**Changes**

-   More minor icon changes.
-   Changed hard-coded urls to be relative to the config file in many widgets.

### Version 0.5.2 - 2/5/2015

**Changes**

-   Rerouted landing pages to new endpoint
-   Updated Docker container cleanup script to kill unused containers then images
-   Added new gapfill output widget
-   Added new icons, some code cleanup for setting icons
-   Made "corrupt" narrative labels slightly more obvious

**Bugfixes**

-   Fixed problem where data list filter gets confused when searching and changing type filters

### Version 0.5.1 - 2/4/2015

**Changes**

-   Updated data and app icons, and docs about them
-   Added stats tab to metagenome collection view
-   Fixed minor issue with tab highlighting still being bezeled
-   Hid button for method gallery :(
-   Fixed more inconsistent font issues on buttons
-   Modified text on 3-bar menu, added link to dashboard

### Version 0.5.0 - 2/3/2015

**Changes**

-   Refactor to parts of Narrative init module
    -   JIRA NAR-561 Added a version check mechanism - when a new version is deployed, a green button should appear in the header with a prompt to reload
    -   Wired deployment script to emit a version text file that sits in /kb/deployment/ui-common's root
-   Made several style changes - see https://github.com/kbase/narrative/issues/161
    -   Removed edged corners from remaining KBase cells and IPython cells
    -   JIRA NAR-421 - removed header styling from markdown and code cells
    -   KBASE-1196 - changed red ring around running methods to blue ring
    -   Red ring around a cell now only means it's in an error state
    -   Made all separator lines slightly bolder - #CECECE
    -   Added some spacing between login icon and buttons
    -   Updated tab color to a slightly different blue
    -   Added green highlight color as the general use (selected tabs, buttons, etc)
    -   Icons should now be shared between the different data panels and slideout
    -   Added blue color to markdown and code cell buttons, embiggened their icon
    -   Removed superfluous separator line from the top of side panels
    -   Javascript files are now compiled, minified, and tagged with a hash versioning during deployment - the browser should download only one substantial file instead of nearly 100 (!) smallish ones
    -   Cleaned out (commented out) old Javascript widgets that are not necessary for the February release
    -   Added test script for the backend shutdown command to verify it's only possible for an authenticated user to only shut down their own narrative
    -   Added improvements to suggested next steps functionality - now it should pull from the method store instead of being hard-coded
    -   Added custom icons for several datatypes

**Bugfixes**

-   JIRA NAR-586 - fixed error with quotation marks not being used correctly in App info boxes, and links not being rendered properly
-   Fixed several font mismatch issues - in kernel menu, new/copy narrative buttons, error buttons
-   Fixed logic error that led to log proxy causing the CPU to spin
-   Only show job queue position if > 0
-   JIRA KBASE-1304 - fixed race condition that would prevent certain output cells from appearing in apps properly when restarted without saving the output
-   Re-added ability to run the narrative_shutdown command from external hosts

### Version 0.4.9 - 1/30/2015

**Changes**

-   Added some missing metagenome viewer widgets.
-   Updated all JS client code to their most recent compiled versions.
-   Updated Python Narrative Method Store client.
-   Improved layout and structure of job error modal.
-   Improved styling for data view/selector buttons
-   Added downloaders for FBA models, paired-end reads, and single-end reads.
-   Added a 'Copy Narrative' button to narrative panel
-   Added a friendly and potentially helpful message for narrative fatal errors.

**Bugfixes**

-   JIRA NAR-530 - fixed issue with long object names not wrapping in dropdown selectors.
-   JIRA NAR-579 - fixed problem where short-jobs (e.g. viewers) were improperly treated as long-running.
-   JIRA NAR-582, NAR-514 - added better error status checking for job lookups. Now it covers network errors, unauthorized user errors, missing job errors, and generic AWE errors

### Version 0.4.8 - 1/29/2015

**Changes**

-   Fixed issue with input object type for reads ref-lib uploader.
-   Fixed bug with absent red box around long running UJS method
-   Single file download mode was switched off
-   Zip file mode including provenance info was supported for JSON format download
-   Added lots of new icons for data and apps
-   Updated some of the button styles in the data panels

**Bugfixes**

-   Fixed issue with synchronous methods being treated as asynchronous, and not showing any output.

### Version 0.4.7 - 1/28/2015

**Changes**

-   Changed Narrative tutorial link to the new one on staging.kbase.us
-   JIRA NAR-444 - Changed websocket error dialog to something much more user-readable and KBase-appropriate.

### Version 0.4.6 - 1/28/2015

**Changes**

-   Added another separate page when a narrative is not found (not just unauthorized)
-   Added support for single file extraction during download
-   Changed "dna" parameter of plant transcriptome uploader to integer value

**Bugfixes**

-   Fixed issue with deployment script not auto-shutting-down all non-attached instances
-   NAR-500 - completed UJS jobs should stay completed
-   NAR-562 - job deletion should work right, and if a deletion fails, it shouldn't break the jobs panel
-   When a user tries to delete a job, it should always remove that job
-   NAR-484 - long job names should wrap now
-   Fixed more issues with FBA model widgets
-   Fixed boolean properties issues in uploaders

### Version 0.4.5 - 1/28/2015

**Changes**

-   Changed endpoint URLs for transform service and job service
-   Added better error page when a narrative is either not found or unauthorized
-   Made several adjustments to communities visualization widgets

**Bugfixes**

-   Fixed state checking for long-running job registered with the UJS
-   Fixed issue where FBA service can return unparseable results
-   Fixed various problems with FBA model visualization widgets

### Version 0.4.4 - 1/27/2015

**Changes**

-   Updated deployment script to auto-init/update submodules and clear out old versions of provisioned (but unattached) containers,
-   Updates to metagenome widgets to prevent crashes.

**Bugfixes**

-   JIRA NAR-541 - fixed problem with missing datatables header images
-   Removed (again?) a dead pointer to a deprecated/moved javascript file.

### Version 0.4.3 - 1/27/2015

**Changes**

-   Updated Transform endpoint to the production version
-   Updated Gene Domains endpoint to the production version
-   Added kbaseDomainAnnotation widget
-   Added Media, PhenotypeSet, and PhenotypeSimulationSet widgets
-   Moved downloader panel to a separate widget
-   Updated log testing proxy

**Bugfixes**

-   Fixed issue where some workspace/narrative mappings were lost

### Version 0.4.2 - 1/23/2015

**Changes**

-   JIRA NAR-432 - added little red badge in the Jobs header with the number of running jobs
-   Added support for CSV to PhenotypeSet importer
-   Added support for Media importer
-   Added support for importing FBA Models from CSV or SBML
-   Optional dropdown inputs can now pass no inputs if its spec defaults to an empty string
-   Parameter info mouseover icon only appears if the longer info is different from the short hint

### Version 0.4.1 - 1/23/2015

**Changes**

-   Added link to app man page from app cell
-   Importer for FASTA/FASTQ files was switched to a new version

**Bugfixes**

-   Error modal that appears while trying to import data should be visible now, and not below the page dimmer
-   JIRA NAR-477 - Propagating parameters to multiple steps should work correctly now
-   JIRA NAR-516 - special characters should be properly escaped while searching for data now

### Version 0.4.0 - 1/23/2015

These are significant enough changes - mainly the improved data upload support and (mostly) feature complete data visualization widgets - to add a minor version number.

**Changes**

-   Updated URL of tutorial page
-   Updated user-icon link to go to user profile page instead of globus
-   Added features to Gene Domains visualization widget
-   Updated FBA model widgets
-   The 'Search Data' menu item should make a new browser window
-   Added refresh button to data slideout
-   Added example transcriptome data
-   Updated import UI for all supported types
-   Improved error messages in data panel and data slideout

**Bugfixes**

-   Fixed some problems in create_metagenome_set widget
-   JIRA NAR-465 Fixed problem where workspace id wasn't internally available when it should be
-   JIRA KBASE-1610 Fixed issue with selecting multiple genomes for an input to an app

### Version 0.3.18 - 1/22/2015

**Changes**

-   Added a different FBA model viewer widget
-   Changed communities widgets to properly fetch an auth token

**Bugfixes**

-   JIRA NAR-478 - fixed problem where contig count in genome viewer was incorrect
-   JIRA NAR-487 - plant genomes should be copyable now in data slide out
-   JIRA NAR-441 - corrupted Narratives should be properly handled; deleting a Narrative from a workspace via the API shouldn't break the Narrative loading process

### Version 0.3.17 - 1/22/2015

**Bugfixes**

-   Repaired link to FBA model visualization widgets

### Version 0.3.16 - 1/21/2015

**Changes**

-   Added link to KBase internal status page.
-   Added programmatic access to workspace id.
-   KBase cells can now be collapsed and restored.
-   App and Method cells now have a spinning icon while running.
-   A traceback should now appear (where applicable) in the Jobs panel.
-   Added "next steps" at bottom of app/method

### Version 0.3.15 - 1/21/2015

**Changes**

-   Updated type name for Assembly File transform method
-   Added reset button to App cells (method cells still need fixing)
-   Added widgets for metagenome sets

**Bugfixes**

-   JIRA NAR-418 - fixed issue where job error was cleared on panel refresh.
-   Fixed issue where method panel error state wasn't being activated properly.

### Version 0.3.14 - 1/21/2015

**Changes**

-   Updated server-side Narrative management code to always keep a queue of unattached Narrative containers present. When a user logs on, they already have one ready to connect to.
-   Added visualization widget for microbial community abundance and boxplots.
-   Method details and documentation are visible in a new window now.
-   Added app and method icons for the method panel.
-   Added minimize to app & method panels

### Version 0.3.13 - 1/20/2015

**Changes**

-   Added Transform service client code
-   Exposed transform service as a method
-   Added assembly view widget
-   Added icons for Apps and Methods in panel

**Bugfixes**

-   Now inserts a cell instead of freezing when DnD of data onto empty narrative
-   JIRA NAR-388 - fixed a problem where errors on service invocation weren't being stringified properly before logging
-   Github issue #162 fixed - drag and drop data onto an empty Narrative now doesn't lock up
-   JIRA NAR-402 - saving a Narrative updates the Manage panel
-   JIRA KBASE-1199 - newly registered jobs should show a timestamp
-   KBASE-1210 - (not totally fixed) - debug info for launched methods should show up on the console now.
-   NAR-400, KBASE-1202, KBASE-1192, KBASE-1191 - these were all related to the apps not properly catching errors when an output widget fails to render
-   fixed a case where a typespec references a non-existent viewer

### Version 0.3.12 - 1/20/2015

**Changes**

-   Fixes issue where the Method Gallery overlay panel wouldn't be populated if there were any problematic method/app specs.
-   Added a link to directly submit a JIRA ticket from the pulldown menu.

### Version 0.3.11 - 1/16/2015

**Changes**

-   Running Apps and Methods have a "Cancel" button associated with them. Clicking that will restore the cell to its input state, and cancel (and delete) the running job
-   Deleting App/Method cells now prompts to delete, warning the user that it'll kill any running job (if they've been run before)
-   Deleting jobs now triggers the call to the right back end services to delete the running job itself.
-   Deleting a job from a running cell now unlocks that cell so its inputs can be used again.
-   A dangling job with no associated cell should properly error.
-   A dangling job on the front end that's been deleted on the back should properly error.
-   A job in an error state (not the above, but a runtime error) should now reflect an error on its associated cell (if present)
-   Fixed an error where running a method automatically made an output cell connected to incomplete data.
-   Refactored Jobs panel to only look up jobs that are incomplete (e.g. not 'error', 'completed', 'done', or 'deleted')
-   Toolbars should only appear over IPython cells now (KBase cells have their own menus)
-   Styled app/method control buttons to be closer to the style guide / mockup.
-   Logging of apps and methods is substantially less ugly and made from fewer backslashes.

### Version 0.3.10 - 1/16/2015

**Changes**

-   Narrative panel supports copy/delete/history/revert of narratives.
-   Narrative panel shows apps/methods/description (if exists) for each narrative.
-   Links to LP for genomes and genes were added in Proteome Comparison widget.
-   'Download as JSON' button was added for objects in narrative data list.
-   Links to LP were added for genes in genome viewer.
-   ContigSet viewer was added.
-   Plant genomes were added into public data tab (and GWAS types were removed).
-   Fixed problem where error cells were not being shown properly.
-   Added several widgets to support communities apps and methods.

### Version 0.3.9 - 1/14/2015

**Changes**

-   Restyled menu bar buttons - 'about' button is now under the dropdown menu on the upper left of the screen, removed the global 'delete cell' button (for now!)
-   Restyled code and markdown cell buttons in the lower right corner of the page
-   Added a debug message that appears in the browser's Javascript console whenever an app/method object is sent to the NJS
-   App and Method specs should be globally available to all elements on the page from the method panel
-   Various styling adjustments on the data panel overlay
-   The 'more' button under each app and method in the methods panel should now link to an external manual page

### Version 0.3.8 - 1/13/2015

**Changes**

-   Drag and drop data and data viewer bug fixes.
-   Position of a queued job should now be tracked in the job panel.
-   The Narrative object metadata now tracks the number of each type of cell in that Narrative. Method and App cells are further tracked by their id.

### Version 0.3.7 - 1/12/2015

**Changes**

-   Fix for int, float and array types of input sending to NJS
-   Fix for empty parameter values in import tab
-   Support was added into public data for meta-genomes and 6 types of GWAS
-   Fixed 'Add Data' button in a new Narrative - should properly open the data overlay now
-   Updated layout and styling of Method Gallery overlay to be closer to the mockup

### Version 0.3.6 - 1/9/2015

**Changes**

-   Changed install.sh - now it requires an existing Python virtual environment for installation
-   Removed text/code cell buttons from method panel - they've now migrated to the lower right side of the page.
-   Started restyling various elements to match the new style guide (colors, shadows, etc.)
-   Inserted (better) icons than just letters for data objects
-   Public data tab on side panel was redesigned. Genome mode using search API is now the only supported mode there.
-   Method cell changes
    -   Fixed problem where starting a long-running method would immediately show an output cell with broken results
    -   Fixed problem when submitting a method with numerical value inputs
    -   Fixed problem when submitting a method with multiple possible output types for a single parameter
    -   Fixed problem where method cell parameters were not being properly validated before sending the job
-   Added document that details app failure points
-   Data list supports deleting, renaming, reverting objects

### Version 0.3.5 - 1/7/2015

**Changes**

-   Added link to release notes in 'About' dialog.
-   Removed old links from the Navbar menu.
-   Added separate 'Jobs' tab to side panel.
-   Fixed problem with Job errors overflowing the error modal.
-   Method panel changes
    -   The magnifying glass button should now toggle the search input.
    -   Added a 'type:_objecttype_' filter on methods and apps. This filters by their parameters. E.g. putting 'type:genome' or 'type:KBaseGenomes.Genome' in there will only show methods/apps that have a genome as a parameter.
    -   Added an event that can be fired to auto-filter the methods and apps.
    -   Updated the style to a more 'material' look.
    -   All specs are now fetched at Narrative startup. This will speed up some of the in-page population, but any apps with errors in their specs are no longer displayed in the list.
    -   Removed the '+/-' buttons for expanding the tooltip, replaced with '...'
-   Data list changes
    -   Added a big red '+' button to add more data.
    -   Updated the style to a more 'material' look.
    -   Removed the '+/-' buttons for showing metadata info, replaced with '...'
-   Import tab on GetData side panel allows now to upload genome from GBK file, transcriptomes from Fasta and short reads from Fasta and Fastq
-   Viewers can be open for main data types by drag-n-drop objects from Data panel to narrative
-   States of long running methods calling services are now shown on Job panel and Job panel waits for 'Done' state before show output widget
-   Added a 'debug' viewer to the apps. After starting an app's run, click on the gear menu in the app cell and select 'View Job Submission'. This will both emit the returned kernel messages from that app run into your browser's Javascript console, and it will create and run a code cell that will show you the object that gets set to the Job Service.

### Version 0.3.4

**Changes**

-   Redesign of the Method Gallery panel
-   Adjusted Data Panel slideout to maintain its size across each internal tab
-   Added buttons to the footer in the Data Panel slideout
-   Adjustment to data upload panel behavior.

### Version 0.3.3

**Changes**

-   Long running method calls that produce job ids should now be tracked properly
-   Method cells behave closer to App cells now - once they start running, they're 'locked' if they're a long running job
    -   Long running method cells get a red ring, similar to steps inside an app
    -   The next step is to merge their code bases
-   When a long running method cell finishes (the job gets output and is marked 'done' or something similar), an output cell is generated beneath it
-   Method and app jobs should be properly deleteable again.
-   Added global 'delete cell' button back to the menu bar.
-   Made major styling and functionality changes to the 'import' panel attached to 'data'

### Version 0.3.2

**Changes**

-   Steps toward getting long-running methods (not just apps) working.
-   Modified job panel to consume method jobs
-   Method jobs still do not correctly populate their end results.

### Version 0.3.1

**Changes**

-   Changed some text in the data panel, and what appears in the introductory markdown cell in a new Narrative
-   Fixed an issue with infinite scrolling under the "My Data" and "Public" data tabs

### Version 0.3.0

**Changes**

-   Added Method Gallery for browing methods and apps and viewing information
-   Added a manual Narrative Shutdown button (under the 'about' button)
-   Integrated code cells and IPython kernel management
-   Added prototype Narrative Management panel

### Version 0.2.2

**Changes**

-   Restyled Jobs panel, added better management controls, added ability to see Job error statuses
-   Added first pass at data importer

### Version 0.2.1

**Changes**

-   More improvements to logging - includes more details like user's IP address, Narrative machine, etc.
-   Changed data panel to be able to draw data from all other Narratives and Workspaces
-   Stubs in place for importing data into your Narrative
-   Changed paradigm to one narrative/one workspace for simplicity

### Version 0.2.0

**Changes**

-   Switched to semantic versioning - www.semver.org
-   Began massive changes to the UI
-   Improved logging of events and method/app running
-   Introduced App interface
-   Added a Job management panel for tracking App status
-   Switched to fetching lists of Methods and Apps from a centralized method store

### Release 9/25/2014

**Changes**

-   Fixed a bug that prevented a few Narrative functions from working if the
    user's workspace was empty.

### Release 9/24/2014

**Changes**

-   Updated workspace URL from the Narrative Interface

### Release 8/14/2014

**Changes**

-   Added functionality to Communities services

### Release 8/8/2014

**Changes**

-   Fixed problems with loading page in Safari
-   Added genome comparison widget

**Known Issues**

-   R support is problematic
-   Sharing a Narrative with a running job might break
-   Loading a Narrative with a large amount of data in it might be slow
-   Mathjax support is currently out of sync due to version drift

### Release 8/7/2014

**Changes**

-   Fixed links to landing pages linked to from the Narrative
-   Fixed problem with KBCacheClient not loading properly
-   Adjusted names of some functions (existing widgets might break!)
-   Fixed 502 Bad Gateway error on Narrative provisioning

**Known Issues**

-   Loading page on Narrative provisioning sometimes loops too much in Safari
-   R support is problematic
-   Sharing a Narrative with a running job might break
-   Loading a Narrative with a large amount of data in it might be slow
-   Mathjax support is currently out of sync due to version drift

### Release 8/6/2014

**Changes**

-   Services panel is sorted by service name now
-   Removed old Microbes Service panel
-   Updated Microbes service methods
-   Updates to picrust
-   Added ability to make deprecated services invisible
-   Updates to RNASeq and Jnomics services
-   Updates to plants widget code
-   Visual fixes to how long function names are handed in the Services panel

**Known Issues**

-   R support is problematic
-   Many links to landing pages within the Narrative are broken
-   Sharing a Narrative with a running job might break
-   Loading a Narrative with a large amount of data in it might be slow
-   Mathjax support is currently out of sync due to version drift

### Release 8/5/2014

**Changes**

-   Added a better fix to the "NoneType object has no attribute get_method" error
-   Updated Microbes services code, split services into 4 separate groups
-   Updates to Jnomics
-   Split picrust widget into qiime and picrust
-   Fixes to plant gene table size and heatmap rendering

**Known Issues**

-   Changing Narrative name in the workspace doesn't propagate inside of the Narrative itself (likely won't fix)
-   R support is problematic
-   Many links to landing pages within the Narrative are broken
-   Sharing a Narrative with a running job might break
-   Loading a Narrative with a large amount of data in it might be slow
-   Services panel should be sorted/sortable
-   Narrative creator and current workspace should be visible in the top panel
-   Mathjax support is currently out of sync due to version drift

### Release 8/4/2014

**Changes**

-   Added MathJax.js directly into the repo to combat problems on the back end (this is a temporary fix - we need to install the backend MathJax locally somehow, or update the version)
-   Added a fix where if a call to globusonline fails, the Narrative doesn't initialize properly, leading to broken service panels.
-   Fixed a bug that caused some graphical widgets to time out while loading their script files.
-   Various updates to plants_gwas.py and jnomics.py

### Release 8/1/2014

**Changes**

-   Addressed issue with auth information getting overridden (leading to the 400 HTTP error)
-   Addressed problems that cause the 502 Bad Gateway error
-   Revised names and descriptions on some widgets
-   Added widget to build a genome set from a tree
-   Revised gapfilling and phenotype view widgets
-   Numerous widgets to GWAS and Plant-specific widgets and functionality

**Known Issues**

-   Current version of jquery.datatables is finicky and can create popup errors. These can be safely ignored.
-   Changing Narrative name doesn't properly update Narrative object name in Workspace Browser and vice-versa.
-   R support is occasionally problematic.

### Release 7/30/2014

**Changes**

-   Updated config to make landing page links relative to deployment site
-   Modified provisioning code to address a potential timeout issue (the 502 Bad Gateway error)
-   Adjusted RAST genome loading widget to ignore browser's credentials
-   Updated NCBI genome importer
-   Updated GWAS services endpoints

**Known Issues**

-   Cookie with auth information occasionally gets overwritten with a useless one - logging out and back in will fix this
-   Changing Narrative name doesn't properly update Narrative object name in Workspace Browser and vice-versa.
-   R support is occasionally problematic.

### Release 7/29/2014

**Changes**

-   Updated nav bar to match changes to functional site
-   Updated many KBase functions from all domains (Microbes, Communities, and Plants)
-   Added widgets and functions for viewing SEED functional categories
-   Added a version date-stamp
-   Updated look and feel of many elements
-   Updated authentication and token management to behave better
-   Changed Narrative containers to all be named kbase/narrative:datestamp
-   Updated config.json to reference more deployed services
-   Added an input widget type that includes a hidden, untracked, password field
-   Updated references to registered typed objects from the Workspace
-   Fixed a problem where Services panel might get stuck and hang while loading a large Narrative
-   Updated more HTTP errors to have a sensible error page

**Known Issues**

-   Cookie with auth information occasionally gets overwritten with a useless one - logging out and back in will fix this
-   Unaddressed issues from previous release

### Release 7/22/2014

**Changes**

-   Added widgets and functions for viewing phylogenies

### Release 7/21/2014

**Changes**

-   Updates to Jnomics functions and widgets
-   Updates to Microbes functions and widgets
-   Most errors that were dumped to the browser as ugly stacktraces are now KBase-styled stacktraces that should be slightly more legible.
-   Errors that occur when Narrative saving fails now creates an error modal that communicates the error, instead of just "Autosave Failed!"
-   Deployment of Narrative Docker containers has changed. A base container is built containing most static dependencies (all the apt-get directives, Python and R packages). This container is then updated with the Narrative itself. After building the base container, deployment of subsequent releases should take ~2 minutes.
-   Updated workspace type registry (the kbtypes class) to be up-to-date with the current state of the Workspace.
-   The Narrative should now report unsupported browsers

**Known Issues**

-   Unaddressed issues from previous release

### Release 7/15/2014

**Changes**

-   Created a service endpoint config file to toggle between dev and prod versions of various services
-   Added Jnomics functions and widgets
-   Added more communities functions and widgets
-   Added KBase-command functions and widgets
-   Authentication should work more logically with the rest of the functional site
-   Updated Narrative typespec to support workspace version 0.2.1
-   Updated Narrative to properly access search
-   Addressed a race condition where saving a Narrative before it completely loads might wipe exiting parameter info out of input fields
-   Added directions on how to deploy the entire Narrative/Nginx provisioning stack.
-   We now have a verified SSL Certificate - Safari should work over HTTPS now.
-   Did some CSS adjustment to GUI cells.

**Known Issues**

-   Unaddressed issues remain from previous release
-   R support is occasionally problematic.
-   Changing Narrative name doesn't properly update Narrative object name in Workspace Browser and vice-versa.

### Release 6/20/2014

**Changes**

-   %%inv_run cell magic should now work properly
-   %inv_run magic (line and cell) now translate some convenience commands
    -   %inv_run ls == %inv_ls
    -   %inv_run cwd (or pwd) == %inv_cwd
    -   %inv_run mkdir == %inv_make_directory
    -   %inv_run rmdir == %inv_remove_directory
    -   %inv_run cd == %inv_cd
    -   %inv_run rm == %inv_remove_files
    -   %inv_run mv == %inv_rename_files
-   The menu bar should remain at the top of the page now, instead of being positioned inline with the rest of the narrative document.

**Known Issues**

-   %inv_ls to a directory that doesn't exist will create a generic, not-very-informative error.
-   [NAR-153], [NAR-177] A generic "Autosave failed!" message appears when the narrative fails to save for any reason.
-   [NAR-169] Using Safari through HTTPS will not work with an uncertified SSL credential (which we currently have)
-   [NAR-173] If problems external to the Narrative prevent loading (authentication, Shock or WS downtime), an ugly stacktrace is dumped into the browser instead of a nicely rendered error page.
-   [NAR-180] Copying narratives in the newsfeed can cause errors.
-   [NAR-179] There's a problem that occurs when logged into a narrative for a long time.<|MERGE_RESOLUTION|>--- conflicted
+++ resolved
@@ -4,8 +4,8 @@
 
 This is built on the Jupyter Notebook v6.4.12 and IPython 8.5.0 (more notes will follow).
 
-<<<<<<< HEAD
-## Version 5.1.4
+## Unreleased
+- PTV-1234 - add padding to the bottom of the data list so that the bottom-most row can slide up above the add data button and show its ellipsis icon.
 
 Dependency Changes
 - Github Actions
@@ -16,13 +16,8 @@
   - docker/setup-buildx-action v1 -> v2
   - docker/login-action v1 -> v2
   - docker/build-push-action v2 -> v4
-=======
-## Unreleased
-- PTV-1234 - add padding to the bottom of the data list so that the bottom-most row can slide up above the add data button and show its ellipsis icon.
->>>>>>> 6ea47e7f
 
 ## Version 5.1.3
-
 - PTV-1620 - fix problem with Expression Pairwise Correlation creating or displaying large heatmaps and freezing or crashing browser
 - PTV-1514 - sanitized HTML being used for app input tooltips
 
