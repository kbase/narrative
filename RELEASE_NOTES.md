### OVERVIEW
The Narrative Interface allows users to craft KBase Narratives using a combination of GUI-based commands, Python and R scripts, and graphical output elements.

This is built on the Jupyter Notebook v4.4.1 (more notes will follow).

### Version 3.4.3
- TASK-877 - fix issue where mismatched App names between different versions caused the App Cell to fail to render.
- Update Expression Sample widget to better handle failures and only show a single widget tab.
- TASK-816 - update Volcano Plot viewer to improve functionality and performance with different data types.
- TASK-141 - update available types for sorting in Data Panel slideout.
<<<<<<< HEAD
- TASK-922 - fix visual problem where red bars indicating a required app input were not visible in certain browsers.
=======
- Fixed favorites star in App Panel.
- TASK-922 - fix missing red required App parameter bars in Firefox/Safari.
>>>>>>> 99e54c00

### Version 3.4.2
- Update base Narrative image to include an Ubuntu kernel security update.
- Add ETE3 to the environment.
- PTV-409 - fix problem where copying a Narrative using the "Narratives" panel would only make a copy of the currently viewed Narrative.

### Version 3.4.1
- Fixed job status widget spamming the kernel with constant update requests.
- Fixed job status widget not starting its logs as expected.
- Hide the "outdated job" warning in view only mode so tutorials don't look goofy.

### Version 3.4.0
__Changes__
- Modified the Sharing dialog to make the actions more clear.
- Modified the configuration for publicly available data sources.
- Made global changes to support the new KBase authentication/authorization system.
- KBASE-5243 - fix problem where Narratives (and probably data objects) were showing a change date one month into the future.

### Version 3.3.0
__Changes__
- Modified how to select an App from the App Panel, now you can sort and group by category, inputs, outputs, and alphabetically.
- Update a widget for viewing Pan-Genomes, and the underlying table to show data.
- Fix a bug that added unnecessary data to logs.
- Fixed several installation problems and technical dependency issues.
- Updated front end tests.

### Version 3.2.5
__Changes__
- Fix problems preventing job logs from being scrolled in apps that are in an error state.
- Update widgets for viewing Binned Contigs, and the underlying table.
- Add tests for the above.

### Version 3.2.4
__Changes__
- Added a viewer widget for Binned Contig objects.
- Updated the Assembly viewer to improve performance for large Assemblies.

### Version 3.2.3
__Changes__
- Fixed problems that can occur on initial load (the page with the flashing KBase icons)
- Further improvements to the sharing interface.

### Version 3.2.2
__Changes__
- Adjusted flow of job log viewing for data import jobs.
- Changed Narrative sharing interface, fixed cross-browser incompatibilities.
- Added new importer apps to the data staging panel.

### Version 3.2.1
__Changes__
- Added JGI Data policy requirement to the JGI Public Data browser/stager.
- Fixed a text problem with an FBA viewer tab.

### Version 3.2.0
__Changes__
- Added a prototype Public Data option to fetch files from JGI and load them into a user's staging area.
- Fixed problems with the Sharing popover having a very narrow text box.
- Updated the Search area to retrieve data from the updated service.
- Introduced a new Selenium-based browser testing harness.
- Bumped version of Jupyter Notebook to 4.4.1, IPython to 5.3.0, and IPywidgets to 6.0.0.

### Version 3.1.12
__Changes__
- Adjusted look and feel of group parameters in app cells.
- Fixed problems with RNA-seq viewer widgets.
- Added new categories to the Public data dropdown.
- Data should now be downloadable in read-only mode.
- Added a taxonomy viewer widget.

### Version 3.1.11
__Changes__
- Fixed a problem where the job log in app cells would continue to poll after the job had finished, or after a user had clicked onto a different tab.
- Fixed a problem with the Hisat viewer widget not working properly.
- Grouped parameters in apps should now group in the proper order.
- Minor adjustments to the ordering of buttons in dialog boxes (cancel buttons go on the left, active actions go on the right).
- Change text of copy button in view only mode.
- Adjust workflow of Narrative copying in view only mode to make more sense and prevent multi-clicking the copy button.

### Version 3.1.10
__Changes__
- Fixed broken Import tab in the data slideout.
- Adjusted text in staging area tour.
- Fixed issue in App cells where the tab buttons could crowd each other out.
- Adjusted behavior of slider buttons in volcano plot widget to be more performant.

### Version 3.1.9
__Changes__
- Expanded the reach of the front end code compiler.
- Adjusted the logic of job polling to only poll jobs that are currently attached to Narrative cells and running.
- Changed what publicly available data is visible.
- Fixed data panel timestamps in Safari.
- Fixed sharing user lookup input field in Safari.
- Made many visual improvements to the app cell.

### Version 3.1.8
__Changes__
- JIRA TASK-434 Made improvements to speed up loading and (hopefully) improve stability.
- JIRA TASK-439 Fixed a problem with adding inputs to subselected parameters in apps.
- JIRA TASK-440 Advanced dropdowns should now have the right horizontal size when un-hidden.
- Made a change to publically available data - Phytozome genomes are now just part of the genomes list.
- Fixed issue with viewer cells not rendering properly.
- Enable a tab that displays which output objects were created in a report viewer.

### Version 3.1.7
__Changes__
- Fixed an issue where if looking up any job status fails, all job statuses fail to update.
- Fixed problems with viewing RNA seq object viewers.
- Fixed a problem with displaying output widgets for many apps.

### Version 3.1.6
__Changes__
- Created a help menu with some options migrated from the hamburger menu.
- Fixed staging area uploader configuration to keep up with uploader app changes.
- JIRA TASK-378 Fixed issue with app parameters not always enforcing "required" constraint.
- Fix label display in app report viewer.
- Fix import job panel not updating job status.
- Minor tweaks to labels in volcano plot viewer.

### Version 3.1.5
__Changes__
- Added staging area uploaders for Genbank files, and SRA reads.
- Fixed (other) problems with backend job lookup.
- Changed group parameters toggle look and feel.
- Fixed minor UI problems with volcano plot.
- Fixed potential problem with Cummerbund output viewer.

### Version 3.1.4
__Changes__
- Linked the new reads uploaders to the staging panel.
- Wired the staging panel to include the subpath (not the username, just any subdirectories) in the input to uploaders.
- Linked the staging panel to get its uploader specs from a source that includes the currently selected version tag.
- Added configuration for several data panel properties (max number of items to fetch, etc.).
- Added a semaphore lock that prevents any backend job lookup calls from being made before the channel is ready.

### Version 3.1.3
__Changes__
- Fixed bug where read-only Narratives were still interactive (apps had run and reset buttons)
- Fixed bug where copying a read-only Narrative created a bad forwarding URL.

### Version 3.1.2
__Changes__
- Do an autosave after starting an import job.
- Hide the code area for the 'Job Status' widget, whenever that widget gets instantiated.
- Remove 'Object Details...' button from data viewers (it's just hidden for now).
- In the App Cell Report tab, remove 'Summary' or 'Report' areas if either of those are missing.

### Version 3.1.1
__Changes__
- Optimized how job status polling works.

### Version 3.1.0
__Changes__
- Release of ReadsSet viewer and Reads viewer.
- Release of support for data palettes (currently disabled in the service)
- Data now gets fetched from a Narrative Service to support data palettes.
- Support for an FTP-based data file staging area (currently disabled until import apps catch up).
- Fixed issue where an undefined app_type field would cause a crash while instantiating an app cell.

### Version 3.1.0-alpha-4
__Changes__
- Adjust visuals in Reads viewer.
- Adjust tooltip for objects from other Narratives.
- Changed functionality of object copying in data slideout.

### Version 3.1.0-alpha-3
__Changes__
- Updated ReadsSet viewer and Reads viewer.
- Modified icons for elements from an external Narrative.
- Improved usability for set editors.
- Fixed missing upload functions bug.
- Fixed issues with Narrative copying (from the Narratives panel)

### Version 3.1.0-alpha-2
__Changes__
- Fixes problem with data hierarchy when sub-elements are from a different Narrative.
- Puts a visual label on things from another Narrative.

### Version 3.1.0-alpha-1
__Changes__
- Introduces the concept of data sets with hierarchical manipulation.
- Sets objects should be able to expand and contract, showing sub objects.
- Adds Apps that can manipulate data sets (currently only Reads Sets).
- Rewires all data manipulation code to use a different service.

### Version 3.0.2
__Changes__
- Fixed bug preventing the "Annotate Microbial Genome" app (and others that make use of randomized input strings) from launching.
- Fixed another bug with CSS files.

### Version 3.0.1
__Changes__
- Fixed bug with path to some CSS files.
- Fixed error where an update to old viewer cells would just produce code that would crash.
- Fixed error where updated app cells containing Apps made with the KBase SDK weren't updated properly.

### Version 3.0.0
__Changes__
- Final 3.0.0 release!
- Adjust data import user experience.

### Version 3.0.0-alpha-23
__Changes__
- Major updates to the App Cell UI
    - Restructured so each view is a separate tab.
    - Added a status icon for each App state.
    - Adjusted failure modes to be more descriptive.
    - Integrated Report view under Results tab.
    - Moved many of the sprawling toolbar buttons into a dropdown menu.
    - Added a modal Info dialog for each app (in toolbar menu).
    - Remove Jupyter's prompt area... which might cause more problems.
- Fixed various problems with Jupyter's command-mode shortcuts (again).
- Import panel should disappear and scroll to running import Job on Import.
- Changes to improve performance and visibility of Genome Viewer widget.
- Added an interactive tour for the Narrative (in the hamburger menu).
- Cells should now all be deleteable in all cases.
- Updated Ontology view widgets to use tabs.
- Fixed automated front end test apparatus.

### Version 3.0.0-alpha-22
__Changes__
- First pass at an inline clickable interface tour.
- Fixed problems with Jupyter's command-mode shortcuts overriding whatever they wanted to.
- Updated front end tests so they should function more seamlessly.
- Add GenomeAnnotation support to genome, pangenome, and proteome comparison viewers.
- Add warning for out of date apps.

### Version 3.0.0-alpha-21
__Changes__
- Applied module release version to that module's method specs.
- Fixed regression preventing cell deletion in some conditions.
- Added module commit hash to App dropdowns in App Panel for beta and dev Apps.
- Added 401 error when the Narrative handler is unauthenticated.
- Addressed issues with job cancellation.

### Version 3.0.0-alpha-20
__Changes__
- Fixed custom parameter widgets.
- Improved error catching within App Cell.
- Updated Docker container invocation methods on Narrative Server.
- Updated Dockerfiles to use new versions of a few dependencies.
- Fixed DomainAnnotation viewer widget.
- Updated Data API-based widgets to use latest clients.
- Added prompt with report option (not working yet) when the JobManager fails to initialize.

### Version 3.0.0-alpha-19
__Changes__
- add latest workspace python client
- update narrative usage of ws client since ServerError has moved

### Version 3.0.0-alpha-18
__Changes__
- revert python workspace client for now (breaks narrative launch)
- fix error widget for output cell

### Version 3.0.0-alpha-17
__Changes__
- fix checkbox validation bug
- fix viewer widget not getting the cell id and therefore not rendering
- update python workspace client to latest

### Version 3.0.0-alpha-16
__Changes__
- fix multiple object input widget
- remove execution summary widget
- updated kbase client api lib to bring in updated workspace client

### Version 3.0.0-alpha-15
__Changes__
- fix output param marked as parameter triggering error and blocking app cell insertion
- improve error message when checkbox is misconfigured
- improve checkbox rules display


### Version 3.0.0-alpha-14
__Changes__
- fix job cell (as produced by JobManager()->job_info())
- relax enforcement of object output name input widget being categorized as an "output" control
- fix tab label and job count badge in job panel
- more progress on custom subdata, binary, and select controls


### Version 3.0.0-alpha-13
__Changes__
- Fix display of data objects drag-and-dropped or clicked from the data panel
- Job status lookup and error handling improvements
- Fixed bug in handling app results
- Initial implementation of viewers for new objects
- Fixed ontology dictionary


### Version 3.0.0-alpha-12
__Changes__
- Fixed JobManager.list_jobs (again)
- Reconnected the 'scroll to app' button in the Jobs panel to existing App Cell widgets
- Removed the Scroll to App button from Jobs that don't have an accompanying cell to scroll to (might be confusing, still).
- Fixed a constant spam of Job info from the kernel on page refresh.
- Restored multiselection in subdata inputs.

### Version 3.0.0-alpha-11
__Changes__
- Fixed Narrative metadata to contain a proper list of Apps for showing on the Dashboard.
- Updated read only mode
  - Codemirror elements (markdown cell and code cell input areas) are visible, but not editable
  - App Cells get their button bars hidden
  - Output areas get their delete areas hidden
  - Cell toolbars get their buttons hidden (maybe all but the collapse and code toggles should be hidden?)
- Tweaked placeholder text of Markdown cells.

### Version 3.0.0-alpha-10
__Changes__
- Pressing the Enter key should trigger a positive reponse on most dialogs (e.g. if there are Yes or No options, it should select Yes)
- Only the user who started a job can delete it (except for owners of a narrative... that's all confusing, though, so it's only users who started a job now).
- The Jobs Panel should now show the owner of a job as registered with UJS.
- Canceling a job from an App cell will attempt to delete it, and at least, cancel it.
- Canceled jobs are treated as Deleted by the App cell.
- Added configuration for the service_wizard client - mild refactor to how configs get loaded.

### Version 3.0.0-alpha-9
__Changes__
- Restore app and viewer cell icons to their rightful place
- Minor string tweaks
- Minor CSS tweaks
- First pass at setup for optionally using Dynamic services for getting widget subdata

### Version 3.0.0-alpha-8
__Changes__
- Fix various problems with subdata input widget - selecting multiple when only one should be allowed, pathway issues into data object, etc.
- Convert execution area back to tabbed items.
- Add catalog link back to toolbar.
- Fix launch start time bug.
- Remove millisecond counts from times.
- Add icon to tab in tabset.
- Make use of updated cancel job function in UJS (gonna need some iteration on this once the UJS change goes up)

### Version 3.0.0-alpha-7
__Changes__
- Updated invocation signatures for AppManage.run_app, .run_local_app, WidgetManager.show_output_widget -- inputs to apps (and widgets) must now be a map where the keys are the input ids and the values are the inputs themselves. See this PR for details: https://github.com/kbase/narrative/pull/679
- Newly generated output cells auto-hide their input areas (still not ideal, since it's the generated widget, but... it's a start).
- Fixed a couple UI typos

### Version 3.0.0-alpha-6
__Changes__
- App parameter validation updates:
  - Empty strings in either text fields or dropdowns get transformed to null before starting the app
  - Empty strings in checkboxes get transformed to false
- Log view in App cells has blocky whitespace removed
- Multiple textarea inputs (currently unused?) has improved support
- App cell layout has been updated to remove most excess whitespace
- Improved error and warning handling for Apps. (e.g. pre-existing output object names can be overwritten again, but now there's a warning)
- '-' characters are not allowed in App parameter ids. They must be representable as variable names (still up for debate, but that's how it is now)

### Version 3.0.0-alpha-5
__Changes__
- Fixed issue when starting SDK jobs from the upload panel with numeric parameters.
- Fixed crash bug when trying to unpack a finished job that has incomplete inputs.
- Shut off Jupyter command-mode quick keys when a text parameter input is focused.

### Version 3.0.0-alpha-4
__Changes__
- Improve error reporting when failing to load a viewer.

### Version 3.0.0-alpha-3
__Changes__
- Replace RNA-Seq viewers that had wandered off
- Display SDK methods for various uploaders

### Version 3.0.0-alpha-2
__Changes__
- Fix updater so that it updates the Markdown cell version of viewer cells into pre-executed code cells that generate viewers. (So, updated viewers should work again)
- Fix Docker image so that it doesn't spam the annoying SSL errors in all cells.
- Put code area toggle on all code cells at all times. (Just to give Erik and I something to argue about)

### Version 3.0.0-alpha-1
__Major Updates__
- Apps and Methods not made as part of KBase SDK modules are now obsolete and will no longer run. Those apps have been replaced with Markdown cells that note their obsolescence, but still give the name and set of parameters used in the apps for reference. This also gives suggestions for updated apps (that will be available in production eventually...)
- The distinction between "App" and "Method" has been removed. All cells that execute KBase jobs are now referred to as Apps.
- All app cells are now based on Jupyter code cells (previously they were based on heavily modified Markdown cells). This means that they generate code that gets executed in the same way that any other code does. This also introduces a KBase Jobs API that gives programmatic access to running Apps. See docs/developer/job_api.md for details.
- All output and viewer cells are now code cells as well. Existing viewers are still based on Markdown cells, and should work as previously.
- All visualization widgets had their initialization code slightly modified. See docs/developer/narrative_widgets.md for details.

__Other Changes__
- Update Jupyter to version 4.2.1.
- Update IPython kernel to version 5.0.0.
- Adds a settings menu for editing user options (prototype).
- App cells tightly validate each input before generating runnable code - until all required inputs are valid, no code can be run.
- The Jobs panel gets its information pushed from the kernel, and that from communicating with back end servies. Job information is no longer stored in Narrative objects.
- Running Jobs are associated directly with a Narrative, and inherit its view permissions accordingly; if you can view a Narrative, you can view its running jobs.
- Copying a shared Narrative no longer copies its Jobs - copying a Narrative with running Jobs will not copy the results.
- Updated the job log widget to no longer fetch all lines of a running log. It has a limit of 100 lines at a time, with buttons to navigate around the log.

### Version 2.0.9
__Changes__
- Small changes to viewer widgets - esp. genome viewer and expression data viewer.
- Fixed overlapping sort icons in tables - JIRA ticket KBASE-4220.

### Version 2.0.8
__Changes__
- Numerous small fixes to text and layout of various widgets.
- Genome view deals with plants and eukaryota better.
- Proteome comparison widget uses SVG now.
- Tree browser widget is properly clickable again.
- Ontologies, Assemblies, and GenomeAnnotations are uploadable.
- Fixed several issues with Narrative copying (see JIRA tickets KBASE-2034, KBASE-4140, KBASE-4154, KBASE-4159, NAR-849, and NAR-850).

### Version 2.0.7
__Changes__
- Fixed data subsetting parameter input.

### Version 2.0.6
__Changes__
- Fixed local configuration issue with Public and Example data tabs.
- Updated genome viewer widget to better support eukaryotic genomes.
- Added sequence category to app catalog.
- Added Release/Beta method button toggle that should show up in production mode.
- JIRA NAR-846 - fix problem with Run Time in jobs panel reported as "how long ago"

### Version 2.0.5
__Changes__
- Fixed problems with missing data from Public data tab.
- Added separate configuration file for Public and Example data tabs.
- Fixed a few missing vis widget paths.
- Fixed jitter on data object mouseover.
- Added 'Shutdown and Restart' option to hamburger menu.

### Version 2.0.4
__Changes__
- Fixed problems with sharing jobs based on SDK-built methods.
- JIRA KBASE-3725 - renaming narratives should now trigger a save.
- Updated widgets for some feature-value methods and data types.
- Fixed problem where pressing 'enter' while filtering the method catalog would refresh the page.
- Added categories and new icons to various methods.
- Removed unused data objects from example data tab.
- Methods can now specify that no output widget should be created.

### Version 2.0.3
__Changes__
- JIRA KBASE-3388 - fixed problem that caused a crash on save when too many unique methods or apps were in a narrative. The narrative metadata has been reformatted to support this.
- Fixed problems with funky unicode characters in narrative titles.
- Updates to various FBA widgets.

### Version 2.0.2
__Changes__
- JIRA KBASE-3556 - fixed links from genome widget to gene landing page, made contigs in genome tab clickable.
- Added tools for editing FBA models.
- JIRA NAR-838 - delete cell dialog should no longer break when hitting return to trigger it.
- JIRA NAR-839 - delete cell dialogs should not pollute the DOM (there's only one dialog now, not a new one for each cell).
- JIRA NAR-589 - change "Copy Narrative" to "Copy This Narrative" for clarity.
- JIRA NAR-788 - remove light colors from random picker when coloring user names for sharing.

### Version 2.0.1
__Changes__
- JIRA KBASE-3623 - fixed problem where updating an old version of the Narrative typed object could cause the Narrative title to be lost
- JIRA KBASE-3624 - fixed links in method input cell subtitles to manual pages
- JIRA KBASE-3630 - fixed problem with hierarchical clustering widget missing a button
- Added widget for sequence comparison
- Added tools for editing FBA model media sets.

### Version 2.0.0
__Changes__
- Update IPython Notebook backend to Jupyter 4.1.0.
- Data Panel slideout should now perform better for users with lots and lots of objects.
- Fixed problem with copied narratives sometimes referring back to their original workspace.
- Data Panel slideout dimmer should be in the correct z-position now.
- Added separate job console for each running method, attached to that cell.
- Changed style of cells to better show what cell is selected and active.
- Adjusted Narrative Management tab to be somewhat more performant.
- Updated Narrative object definition to match the Jupyter notebook object definition more closely.
- Data panel should no longer hang forever on Narrative startup.

### Version 1.1.0
__Changes__
- Added "Edit and Re-Run" button to method cells that have already been run.
- Updated 'filtered' in method panel to 'filtered out'.
- Added uploaders for Feature-Value pair data.
- Added viewers for BLAST output.
- Added bokeh (Python) and Plot.ly (JS) dependencies.
- Added KBase data_api methods.
- Added a refresh button to the method panel.
- Added support for method specs based on namespacing.
- Added preliminary third party SDK support.

### Version 1.0.5
__Changes__
- Fix for bugs in saving/loading App state and displaying App step output widgets.
- Fix for a bug that prevented users with edit privileges from saving a shared narrative.
- Fixed issue where FBA model comparison widget wasn't showing up properly.

### Version 1.0.4
__Changes__
- Added widgets and methods to support feature-value analyses
- JIRA KBASE-2626 - Narrative should no longer crash when the Workspace Service is unavailable, but it will produce a 404 error when trying to fetch a Narrative from that Workspace.
- JIRA NAR-528 - Narrative method panel now allows filtering by input/output type along with additional
search terms.

### Version 1.0.3
__Changes__
- JIRA KBASE-1672 - updated text in upload dialogs
- JIRA KBASE-1288 - show prompt when copying a public genome to a Narrative if that genome already exists in the Narrative
- JIRA NAR-702 - show warning on My Data panel for untitled Narratives
- JIRA KBASE-1245 - block the Data Uploader's "Import" button while a file is being uploaded.
- JIRA KBASE-1350 - change reference to "Workspace" to a reference to "Narrative".
- Refactored all widget code to be loaded asynchronously through Require.js
- Added initial Selenium test scripts
- Updated root README, added Travis-CI and Coveralls badges
- Linked the Narrative Github repo to Travis-CI and Coveralls

__Bugfixes__
- JIRA KBASE-1671 - fix typo in genome annotation widget
- JIRA KBASE-2042 - fix errors in the error page that shows up when a Narrative is unavailable.
- JIRA KBASE-1843/KBASE-1849 - fixed issue where a large narrative object (e.g. a large IPython notebook object) fails to save without a decent error message. The maximum size was bumped to 4MB, and a sensible error message was introduced.
- Fixed issue where duplicated results can appear in the Public Data tab
- JIRA NAR-758 - added a horizontal scrollbar to widgets who get too wide (this currenly only affects the OTU Abundance data table widget, but others might get affected in the future).
- JIRA NAR-814 - added a trailing slash to the service status url.

### Version 1.0.2 - 2/19/2015
__Bugfixes__
- JIRA NAR-491 - modified public data panel to get metagenomes of the correct type from the updated search interface
- Fixed problem where Plant transcriptomes weren't properly rendered in the genome browser
- Fixed problems in domain annotation widget so it displays properly in different error cases

### Version 1.0.1 - 2/16/2015
__Changes__
- JIRA NAR-716 - If a app/method finishes with a non-error status, then the results in the step_errors field of the job status aren't shown.
- Added Lazy Loading to genome widget. Large genomes shouldn't take a long time to load now.
- JIRA KBASE-1607 - Sort data types in the data slide out panel

__Bugfixes__
- Fixed an issue where widgets would occasionally not load.
- JIRA NAR-699, NAR-700 - Made changes to widgets that were producing confusing or incorrect output based on different context.
- Fixed issue where data panel list sometimes doesn't load.

### Version 1.0.0 - 2/13/2015
## Production release!

### Version 0.6.4 - 2/12/2015
__Changes__
- Removed most 'View' methods from the Methods panel, except for those required by the Communities tutorials
- Set the default page title back to "KBase Narrative"

__Bugfixes__
- In the rename dialog:
  - Text field wasn't autofocused
  - Enter button didn't automatically work
- In other dropdowns, the escape key didn't work properly
- https://atlassian.kbase.us/browse/KBASE-1586 - fixed parameter checking for min/max ints
- https://atlassian.kbase.us/browse/NAR-687 - fixed issue with non-loading reactions and compounds for certain gapfilled FBA models
- https://atlassian.kbase.us/browse/NAR-633 - Rerouted urls to the production site in prep for production release tomorrow. Eep!

### Version 0.6.3 - 2/12/2015
__Bugfixes__
- https://atlassian.kbase.us/browse/NAR-690 - Missing data types in data panel filter
- https://atlassian.kbase.us/browse/NAR-692 - Fixed issue that led to drag and drop not working

### Version 0.6.2 - 2/11/2015
__Changes__
- Adjustments to readonly mode
  - Added reduced-functionality side panel
  - Improved copy dialog
- Added support for uploading Microsoft Excel files with Media and FBAModels

__Bugfixes__
- https://atlassian.kbase.us/browse/NAR-681 - loading screen blocks out valid HTTP error pages
- https://atlassian.kbase.us/browse/NAR-682 - loading screen persists when it shouldn't
- https://atlassian.kbase.us/browse/NAR-688 - 401 errors when unauthenticated don't redirect to kbase.us

### Version 0.6.1 - 2/10/2015
__Changes__
- Made adjustments to Gapfill viewer widget
- Added downloaders for PhenotypeSimulationSet and Pangenome

### Version 0.6.0 - 2/10/2015
__Changes__
- Added a read-only mode for narratives. Users with read-only privileges can only view a narrative, but not change anything, including running functions, since they do not have write privileges anyway. This does come with a copy function that will allow a fork to be made and owned by the user.
- Header style update, some consistency issues
- Include old narrative objects under "My Data" and "Shared with me"
- Show loading icon in communities widgets
- Renamed CSV Transform API arguments to TSV

__Bugfixes__
- JIRA KBASE-1411 fix - render issue for protein comparison widget
- Fixed case where genome object doesn't have any contig info.

### Version 0.5.7 - 2/9/2015
__Changes__
- Updates to provisioning service to deal with JIRA NAR-660 and overall stability and control
- Updated urls for FBA service
- Added new FBAModelSet output viewer
- Fixed Search API url
- Adjusted Abundance data table so it can be used as a drag-and-drop widget
- Updated intro cell text and links from the Narrative side (for this to be actually visible a deploy of ui-common is necessary)
- Improved genome viewer widget to show all contigs

### Version 0.5.6 - 2/7/2015
__Changes__
- Updates to FBA model viewer widgets

__Bugfixes__
- JIRA KBASE-1461 - The config file that contains the Narrative version should no longer be cached in the browser

### Version 0.5.5 - 2/7/2015
__Changes__
- Minor changes to icons

__Bugfixes__
- JIRA NAR-657, KBASE-1527 - Fixed problem where a new narrative that hasn't had any jobs in it would fail to save.
- JIRA NAR-651 - Fixed problem where a user with no narratives would see a constant spinner under the Narrative panel
- Fixed issue where the Narrative panel would refresh twice on startup

### Version 0.5.4 - 2/6/2015
__Changes__
- JIRA NAR-639, KBASE-1384 - Added completion time, run time, and queue time tracking for jobs
  - a new 'job_info' property was added to object metadata, containing the following keys:
    - 'completed', 'error', 'running' = the number of jobs in each state, >= 0
    - 'queue_time' = total time jobs in this narrative have spent in the 'queued' state
    - 'run_time' = total runtime reported by jobs in this narrative
  - these changes become visible in the jobs panel for finished jobs
- Optimized genome viewer widget
- Updated Metagenome viewers
- JIRA NAR-640 - Added autosaving whenever an output or error cells is created by job status change
- JIRA NAR-650 - Block view of any queue position unless a job is in the 'queued' state.

### Version 0.5.3 - 2/5/2015
__Changes__
- More minor icon changes.
- Changed hard-coded urls to be relative to the config file in many widgets.

### Version 0.5.2 - 2/5/2015
__Changes__
- Rerouted landing pages to new endpoint
- Updated Docker container cleanup script to kill unused containers then images
- Added new gapfill output widget
- Added new icons, some code cleanup for setting icons
- Made "corrupt" narrative labels slightly more obvious

__Bugfixes__
- Fixed problem where data list filter gets confused when searching and changing type filters

### Version 0.5.1 - 2/4/2015
__Changes__
- Updated data and app icons, and docs about them
- Added stats tab to metagenome collection view
- Fixed minor issue with tab highlighting still being bezeled
- Hid button for method gallery :(
- Fixed more inconsistent font issues on buttons
- Modified text on 3-bar menu, added link to dashboard

### Version 0.5.0 - 2/3/2015
__Changes__
- Refactor to parts of Narrative init module
  - JIRA NAR-561 Added a version check mechanism - when a new version is deployed, a green button should appear in the header with a prompt to reload
  - Wired deployment script to emit a version text file that sits in /kb/deployment/ui-common's root
- Made several style changes - see https://github.com/kbase/narrative/issues/161
  - Removed edged corners from remaining KBase cells and IPython cells
  - JIRA NAR-421 - removed header styling from markdown and code cells
  - KBASE-1196 - changed red ring around running methods to blue ring
  - Red ring around a cell now only means it's in an error state
  - Made all separator lines slightly bolder - #CECECE
  - Added some spacing between login icon and buttons
  - Updated tab color to a slightly different blue
  - Added green highlight color as the general use (selected tabs, buttons, etc)
  - Icons should now be shared between the different data panels and slideout
  - Added blue color to markdown and code cell buttons, embiggened their icon
  - Removed superfluous separator line from the top of side panels
  - Javascript files are now compiled, minified, and tagged with a hash versioning during deployment - the browser should download only one substantial file instead of nearly 100 (!) smallish ones
  - Cleaned out (commented out) old Javascript widgets that are not necessary for the February release
  - Added test script for the backend shutdown command to verify it's only possible for an authenticated user to only shut down their own narrative
  - Added improvements to suggested next steps functionality - now it should pull from the method store instead of being hard-coded
  - Added custom icons for several datatypes

__Bugfixes__
- JIRA NAR-586 - fixed error with quotation marks not being used correctly in App info boxes, and links not being rendered properly
- Fixed several font mismatch issues - in kernel menu, new/copy narrative buttons, error buttons
- Fixed logic error that led to log proxy causing the CPU to spin
- Only show job queue position if > 0
- JIRA KBASE-1304 - fixed race condition that would prevent certain output cells from appearing in apps properly when restarted without saving the output
- Re-added ability to run the narrative_shutdown command from external hosts

### Version 0.4.9 - 1/30/2015
__Changes__
- Added some missing metagenome viewer widgets.
- Updated all JS client code to their most recent compiled versions.
- Updated Python Narrative Method Store client.
- Improved layout and structure of job error modal.
- Improved styling for data view/selector buttons
- Added downloaders for FBA models, paired-end reads, and single-end reads.
- Added a 'Copy Narrative' button to narrative panel
- Added a friendly and potentially helpful message for narrative fatal errors.

__Bugfixes__
- JIRA NAR-530 - fixed issue with long object names not wrapping in dropdown selectors.
- JIRA NAR-579 - fixed problem where short-jobs (e.g. viewers) were improperly treated as long-running.
- JIRA NAR-582, NAR-514 - added better error status checking for job lookups. Now it covers network errors, unauthorized user errors, missing job errors, and generic AWE errors

### Version 0.4.8 - 1/29/2015
__Changes__
- Fixed issue with input object type for reads ref-lib uploader.
- Fixed bug with absent red box around long running UJS method
- Single file download mode was switched off
- Zip file mode including provenance info was supported for JSON format download
- Added lots of new icons for data and apps
- Updated some of the button styles in the data panels

__Bugfixes__
- Fixed issue with synchronous methods being treated as asynchronous, and not showing any output.

### Version 0.4.7 - 1/28/2015
__Changes__
- Changed Narrative tutorial link to the new one on staging.kbase.us
- JIRA NAR-444 - Changed websocket error dialog to something much more user-readable and KBase-appropriate.

### Version 0.4.6 - 1/28/2015
__Changes__
- Added another separate page when a narrative is not found (not just unauthorized)
- Added support for single file extraction during download
- Changed "dna" parameter of plant transcriptome uploader to integer value

__Bugfixes__
- Fixed issue with deployment script not auto-shutting-down all non-attached instances
- NAR-500 - completed UJS jobs should stay completed
- NAR-562 - job deletion should work right, and if a deletion fails, it shouldn't break the jobs panel
- When a user tries to delete a job, it should always remove that job
- NAR-484 - long job names should wrap now
- Fixed more issues with FBA model widgets
- Fixed boolean properties issues in uploaders

### Version 0.4.5 - 1/28/2015
__Changes__
- Changed endpoint URLs for transform service and job service
- Added better error page when a narrative is either not found or unauthorized
- Made several adjustments to communities visualization widgets

__Bugfixes__
- Fixed state checking for long-running job registered with the UJS
- Fixed issue where FBA service can return unparseable results
- Fixed various problems with FBA model visualization widgets


### Version 0.4.4 - 1/27/2015
__Changes__
- Updated deployment script to auto-init/update submodules and clear out old versions of provisioned (but unattached) containers,
- Updates to metagenome widgets to prevent crashes.

__Bugfixes__
- JIRA NAR-541 - fixed problem with missing datatables header images
- Removed (again?) a dead pointer to a deprecated/moved javascript file.

### Version 0.4.3 - 1/27/2015
__Changes__
- Updated Transform endpoint to the production version
- Updated Gene Domains endpoint to the production version
- Added kbaseDomainAnnotation widget
- Added Media, PhenotypeSet, and PhenotypeSimulationSet widgets
- Moved downloader panel to a separate widget
- Updated log testing proxy

__Bugfixes__
- Fixed issue where some workspace/narrative mappings were lost

### Version 0.4.2 - 1/23/2015
__Changes__
- JIRA NAR-432 - added little red badge in the Jobs header with the number of running jobs
- Added support for CSV to PhenotypeSet importer
- Added support for Media importer
- Added support for importing FBA Models from CSV or SBML
- Optional dropdown inputs can now pass no inputs if its spec defaults to an empty string
- Parameter info mouseover icon only appears if the longer info is different from the short hint

### Version 0.4.1 - 1/23/2015
__Changes__
- Added link to app man page from app cell
- Importer for FASTA/FASTQ files was switched to a new version

__Bugfixes__
- Error modal that appears while trying to import data should be visible now, and not below the page dimmer
- JIRA NAR-477 - Propagating parameters to multiple steps should work correctly now
- JIRA NAR-516 - special characters should be properly escaped while searching for data now

### Version 0.4.0 - 1/23/2015

These are significant enough changes - mainly the improved data upload support and (mostly) feature complete data visualization widgets - to add a minor version number.

__Changes__
- Updated URL of tutorial page
- Updated user-icon link to go to user profile page instead of globus
- Added features to Gene Domains visualization widget
- Updated FBA model widgets
- The 'Search Data' menu item should make a new browser window
- Added refresh button to data slideout
- Added example transcriptome data
- Updated import UI for all supported types
- Improved error messages in data panel and data slideout

__Bugfixes__
- Fixed some problems in create_metagenome_set widget
- JIRA NAR-465 Fixed problem where workspace id wasn't internally available when it should be
- JIRA KBASE-1610 Fixed issue with selecting multiple genomes for an input to an app

### Version 0.3.18 - 1/22/2015
__Changes__
- Added a different FBA model viewer widget
- Changed communities widgets to properly fetch an auth token

__Bugfixes__
- JIRA NAR-478 - fixed problem where contig count in genome viewer was incorrect
- JIRA NAR-487 - plant genomes should be copyable now in data slide out
- JIRA NAR-441 - corrupted Narratives should be properly handled; deleting a Narrative from a workspace via the API shouldn't break the Narrative loading process

### Version 0.3.17 - 1/22/2015
__Bugfixes__
- Repaired link to FBA model visualization widgets

### Version 0.3.16 - 1/21/2015
__Changes__
- Added link to KBase internal status page.
- Added programmatic access to workspace id.
- KBase cells can now be collapsed and restored.
- App and Method cells now have a spinning icon while running.
- A traceback should now appear (where applicable) in the Jobs panel.
- Added "next steps" at bottom of app/method

### Version 0.3.15 - 1/21/2015
__Changes__
- Updated type name for Assembly File transform method
- Added reset button to App cells (method cells still need fixing)
- Added widgets for metagenome sets

__Bugfixes__
- JIRA NAR-418 - fixed issue where job error was cleared on panel refresh.
- Fixed issue where method panel error state wasn't being activated properly.

### Version 0.3.14 - 1/21/2015
__Changes__
- Updated server-side Narrative management code to always keep a queue of unattached Narrative containers present. When a user logs on, they already have one ready to connect to.
- Added visualization widget for microbial community abundance and boxplots.
- Method details and documentation are visible in a new window now.
- Added app and method icons for the method panel.
- Added minimize to app & method panels

### Version 0.3.13 - 1/20/2015
__Changes__
- Added Transform service client code
- Exposed transform service as a method
- Added assembly view widget
- Added icons for Apps and Methods in panel

__Bugfixes__
- Now inserts a cell instead of freezing when DnD of data onto empty narrative
- JIRA NAR-388 - fixed a problem where errors on service invocation weren't being stringified properly before logging
- Github issue #162 fixed - drag and drop data onto an empty Narrative now doesn't lock up
- JIRA NAR-402 - saving a Narrative updates the Manage panel
- JIRA KBASE-1199 - newly registered jobs should show a timestamp
- KBASE-1210 - (not totally fixed) - debug info for launched methods should show up on the console now.
- NAR-400, KBASE-1202, KBASE-1192, KBASE-1191 - these were all related to the apps not properly catching errors when an output widget fails to render
- fixed a case where a typespec references a non-existent viewer

### Version 0.3.12 - 1/20/2015
__Changes__
- Fixes issue where the Method Gallery overlay panel wouldn't be populated if there were any problematic method/app specs.
- Added a link to directly submit a JIRA ticket from the pulldown menu.

### Version 0.3.11 - 1/16/2015
__Changes__
- Running Apps and Methods have a "Cancel" button associated with them. Clicking that will restore the cell to its input state, and cancel (and delete) the running job
- Deleting App/Method cells now prompts to delete, warning the user that it'll kill any running job (if they've been run before)
- Deleting jobs now triggers the call to the right back end services to delete the running job itself.
- Deleting a job from a running cell now unlocks that cell so its inputs can be used again.
- A dangling job with no associated cell should properly error.
- A dangling job on the front end that's been deleted on the back should properly error.
- A job in an error state (not the above, but a runtime error) should now reflect an error on its associated cell (if present)
- Fixed an error where running a method automatically made an output cell connected to incomplete data.
- Refactored Jobs panel to only look up jobs that are incomplete (e.g. not 'error', 'completed', 'done', or 'deleted')
- Toolbars should only appear over IPython cells now (KBase cells have their own menus)
- Styled app/method control buttons to be closer to the style guide / mockup.
- Logging of apps and methods is substantially less ugly and made from fewer backslashes.

### Version 0.3.10 - 1/16/2015
__Changes__
- Narrative panel supports copy/delete/history/revert of narratives.
- Narrative panel shows apps/methods/description (if exists) for each narrative.
- Links to LP for genomes and genes were added in Proteome Comparison widget.
- 'Download as JSON' button was added for objects in narrative data list.
- Links to LP were added for genes in genome viewer.
- ContigSet viewer was added.
- Plant genomes were added into public data tab (and GWAS types were removed).
- Fixed problem where error cells were not being shown properly.
- Added several widgets to support communities apps and methods.

### Version 0.3.9 - 1/14/2015
__Changes__
- Restyled menu bar buttons - 'about' button is now under the dropdown menu on the upper left of the screen, removed the global 'delete cell' button (for now!)
- Restyled code and markdown cell buttons in the lower right corner of the page
- Added a debug message that appears in the browser's Javascript console whenever an app/method object is sent to the NJS
- App and Method specs should be globally available to all elements on the page from the method panel
- Various styling adjustments on the data panel overlay
- The 'more' button under each app and method in the methods panel should now link to an external manual page

### Version 0.3.8 - 1/13/2015
__Changes__
- Drag and drop data and data viewer bug fixes.
- Position of a queued job should now be tracked in the job panel.
- The Narrative object metadata now tracks the number of each type of cell in that Narrative. Method and App cells are further tracked by their id.

### Version 0.3.7 - 1/12/2015
__Changes__
- Fix for int, float and array types of input sending to NJS
- Fix for empty parameter values in import tab
- Support was added into public data for meta-genomes and 6 types of GWAS
- Fixed 'Add Data' button in a new Narrative - should properly open the data overlay now
- Updated layout and styling of Method Gallery overlay to be closer to the mockup

### Version 0.3.6 - 1/9/2015
__Changes__
- Changed install.sh - now it requires an existing Python virtual environment for installation
- Removed text/code cell buttons from method panel - they've now migrated to the lower right side of the page.
- Started restyling various elements to match the new style guide (colors, shadows, etc.)
- Inserted (better) icons than just letters for data objects
- Public data tab on side panel was redesigned. Genome mode using search API is now the only supported mode there.
- Method cell changes
    - Fixed problem where starting a long-running method would immediately show an output cell with broken results
    - Fixed problem when submitting a method with numerical value inputs
    - Fixed problem when submitting a method with multiple possible output types for a single parameter
    - Fixed problem where method cell parameters were not being properly validated before sending the job
- Added document that details app failure points
- Data list supports deleting, renaming, reverting objects

### Version 0.3.5 - 1/7/2015
__Changes__
- Added link to release notes in 'About' dialog.
- Removed old links from the Navbar menu.
- Added separate 'Jobs' tab to side panel.
- Fixed problem with Job errors overflowing the error modal.
- Method panel changes
    - The magnifying glass button should now toggle the search input.
    - Added a 'type:_objecttype_' filter on methods and apps. This filters by their parameters. E.g. putting 'type:genome' or 'type:KBaseGenomes.Genome' in there will only show methods/apps that have a genome as a parameter.
    - Added an event that can be fired to auto-filter the methods and apps.
    - Updated the style to a more 'material' look.
    - All specs are now fetched at Narrative startup. This will speed up some of the in-page population, but any apps with errors in their specs are no longer displayed in the list.
    - Removed the '+/-' buttons for expanding the tooltip, replaced with '...'
- Data list changes
    - Added a big red '+' button to add more data.
    - Updated the style to a more 'material' look.
    - Removed the '+/-' buttons for showing metadata info, replaced with '...'
- Import tab on GetData side panel allows now to upload genome from GBK file, transcriptomes from Fasta and short reads from Fasta and Fastq
- Viewers can be open for main data types by drag-n-drop objects from Data panel to narrative
- States of long running methods calling services are now shown on Job panel and Job panel waits for 'Done' state before show output widget
- Added a 'debug' viewer to the apps. After starting an app's run, click on the gear menu in the app cell and select 'View Job Submission'. This will both emit the returned kernel messages from that app run into your browser's Javascript console, and it will create and run a code cell that will show you the object that gets set to the Job Service.

### Version 0.3.4
__Changes__
- Redesign of the Method Gallery panel
- Adjusted Data Panel slideout to maintain its size across each internal tab
- Added buttons to the footer in the Data Panel slideout
- Adjustment to data upload panel behavior.

### Version 0.3.3
__Changes__
- Long running method calls that produce job ids should now be tracked properly
- Method cells behave closer to App cells now - once they start running, they're 'locked' if they're a long running job
  - Long running method cells get a red ring, similar to steps inside an app
  - The next step is to merge their code bases
- When a long running method cell finishes (the job gets output and is marked 'done' or something similar), an output cell is generated beneath it
- Method and app jobs should be properly deleteable again.
- Added global 'delete cell' button back to the menu bar.
- Made major styling and functionality changes to the 'import' panel attached to 'data'

### Version 0.3.2
__Changes__
- Steps toward getting long-running methods (not just apps) working.
- Modified job panel to consume method jobs
- Method jobs still do not correctly populate their end results.

### Version 0.3.1
__Changes__
- Changed some text in the data panel, and what appears in the introductory markdown cell in a new Narrative
- Fixed an issue with infinite scrolling under the "My Data" and "Public" data tabs

### Version 0.3.0
__Changes__
- Added Method Gallery for browing methods and apps and viewing information
- Added a manual Narrative Shutdown button (under the 'about' button)
- Integrated code cells and IPython kernel management
- Added prototype Narrative Management panel

### Version 0.2.2
__Changes__
- Restyled Jobs panel, added better management controls, added ability to see Job error statuses
- Added first pass at data importer

### Version 0.2.1
__Changes__
- More improvements to logging - includes more details like user's IP address, Narrative machine, etc.
- Changed data panel to be able to draw data from all other Narratives and Workspaces
- Stubs in place for importing data into your Narrative
- Changed paradigm to one narrative/one workspace for simplicity

### Version 0.2.0
__Changes__
- Switched to semantic versioning - www.semver.org
- Began massive changes to the UI
- Improved logging of events and method/app running
- Introduced App interface
- Added a Job management panel for tracking App status
- Switched to fetching lists of Methods and Apps from a centralized method store

### Release 9/25/2014
__Changes__
- Fixed a bug that prevented a few Narrative functions from working if the
user's workspace was empty.

### Release 9/24/2014
__Changes__
- Updated workspace URL from the Narrative Interface

### Release 8/14/2014
__Changes__
- Added functionality to Communities services

### Release 8/8/2014
__Changes__
- Fixed problems with loading page in Safari
- Added genome comparison widget

__Known Issues__
- R support is problematic
- Sharing a Narrative with a running job might break
- Loading a Narrative with a large amount of data in it might be slow
- Mathjax support is currently out of sync due to version drift


### Release 8/7/2014
__Changes__
- Fixed links to landing pages linked to from the Narrative
- Fixed problem with KBCacheClient not loading properly
- Adjusted names of some functions (existing widgets might break!)
- Fixed 502 Bad Gateway error on Narrative provisioning

__Known Issues__
- Loading page on Narrative provisioning sometimes loops too much in Safari
- R support is problematic
- Sharing a Narrative with a running job might break
- Loading a Narrative with a large amount of data in it might be slow
- Mathjax support is currently out of sync due to version drift


### Release 8/6/2014
__Changes__
- Services panel is sorted by service name now
- Removed old Microbes Service panel
- Updated Microbes service methods
- Updates to picrust
- Added ability to make deprecated services invisible
- Updates to RNASeq and Jnomics services
- Updates to plants widget code
- Visual fixes to how long function names are handed in the Services panel

__Known Issues__
- R support is problematic
- Many links to landing pages within the Narrative are broken
- Sharing a Narrative with a running job might break
- Loading a Narrative with a large amount of data in it might be slow
- Mathjax support is currently out of sync due to version drift


### Release 8/5/2014
__Changes__
- Added a better fix to the "NoneType object has no attribute get_method" error
- Updated Microbes services code, split services into 4 separate groups
- Updates to Jnomics
- Split picrust widget into qiime and picrust
- Fixes to plant gene table size and heatmap rendering

__Known Issues__
- Changing Narrative name in the workspace doesn't propagate inside of the Narrative itself (likely won't fix)
- R support is problematic
- Many links to landing pages within the Narrative are broken
- Sharing a Narrative with a running job might break
- Loading a Narrative with a large amount of data in it might be slow
- Services panel should be sorted/sortable
- Narrative creator and current workspace should be visible in the top panel
- Mathjax support is currently out of sync due to version drift

### Release 8/4/2014
__Changes__
- Added MathJax.js directly into the repo to combat problems on the back end (this is a temporary fix - we need to install the backend MathJax locally somehow, or update the version)
- Added a fix where if a call to globusonline fails, the Narrative doesn't initialize properly, leading to broken service panels.
- Fixed a bug that caused some graphical widgets to time out while loading their script files.
- Various updates to plants_gwas.py and jnomics.py

### Release 8/1/2014
__Changes__
- Addressed issue with auth information getting overridden (leading to the 400 HTTP error)
- Addressed problems that cause the 502 Bad Gateway error
- Revised names and descriptions on some widgets
- Added widget to build a genome set from a tree
- Revised gapfilling and phenotype view widgets
- Numerous widgets to GWAS and Plant-specific widgets and functionality

__Known Issues__
- Current version of jquery.datatables is finicky and can create popup errors. These can be safely ignored.
- Changing Narrative name doesn't properly update Narrative object name in Workspace Browser and vice-versa.
- R support is occasionally problematic.

### Release 7/30/2014
__Changes__
- Updated config to make landing page links relative to deployment site
- Modified provisioning code to address a potential timeout issue (the 502 Bad Gateway error)
- Adjusted RAST genome loading widget to ignore browser's credentials
- Updated NCBI genome importer
- Updated GWAS services endpoints

__Known Issues__
- Cookie with auth information occasionally gets overwritten with a useless one - logging out and back in will fix this
- Changing Narrative name doesn't properly update Narrative object name in Workspace Browser and vice-versa.
- R support is occasionally problematic.


### Release 7/29/2014
__Changes__
- Updated nav bar to match changes to functional site
- Updated many KBase functions from all domains (Microbes, Communities, and Plants)
- Added widgets and functions for viewing SEED functional categories
- Added a version date-stamp
- Updated look and feel of many elements
- Updated authentication and token management to behave better
- Changed Narrative containers to all be named kbase/narrative:datestamp
- Updated config.json to reference more deployed services
- Added an input widget type that includes a hidden, untracked, password field
- Updated references to registered typed objects from the Workspace
- Fixed a problem where Services panel might get stuck and hang while loading a large Narrative
- Updated more HTTP errors to have a sensible error page

__Known Issues__
- Cookie with auth information occasionally gets overwritten with a useless one - logging out and back in will fix this
- Unaddressed issues from previous release


### Release 7/22/2014
__Changes__
- Added widgets and functions for viewing phylogenies


### Release 7/21/2014
__Changes__
- Updates to Jnomics functions and widgets
- Updates to Microbes functions and widgets
- Most errors that were dumped to the browser as ugly stacktraces are now KBase-styled stacktraces that should be slightly more legible.
- Errors that occur when Narrative saving fails now creates an error modal that communicates the error, instead of just "Autosave Failed!"
- Deployment of Narrative Docker containers has changed. A base container is built containing most static dependencies (all the apt-get directives, Python and R packages). This container is then updated with the Narrative itself. After building the base container, deployment of subsequent releases should take ~2 minutes.
- Updated workspace type registry (the kbtypes class) to be up-to-date with the current state of the Workspace.
- The Narrative should now report unsupported browsers

__Known Issues__
- Unaddressed issues from previous release

### Release 7/15/2014
__Changes__
- Created a service endpoint config file to toggle between dev and prod versions of various services
- Added Jnomics functions and widgets
- Added more communities functions and widgets
- Added KBase-command functions and widgets
- Authentication should work more logically with the rest of the functional site
- Updated Narrative typespec to support workspace version 0.2.1
- Updated Narrative to properly access search
- Addressed a race condition where saving a Narrative before it completely loads might wipe exiting parameter info out of input fields
- Added directions on how to deploy the entire Narrative/Nginx provisioning stack.
- We now have a verified SSL Certificate - Safari should work over HTTPS now.
- Did some CSS adjustment to GUI cells.

__Known Issues__
- Unaddressed issues remain from previous release
- R support is occasionally problematic.
- Changing Narrative name doesn't properly update Narrative object name in Workspace Browser and vice-versa.


### Release 6/20/2014
__Changes__

- %%inv\_run cell magic should now work properly
- %inv\_run magic (line and cell) now translate some convenience commands
    - %inv\_run ls == %inv\_ls
    - %inv\_run cwd (or pwd) == %inv\_cwd
    - %inv\_run mkdir == %inv\_make\_directory
    - %inv\_run rmdir == %inv\_remove_directory
    - %inv\_run cd == %inv\_cd
    - %inv\_run rm == %inv\_remove\_files
    - %inv\_run mv == %inv\_rename\_files
- The menu bar should remain at the top of the page now, instead of being positioned inline with the rest of the narrative document.

__Known Issues__
- %inv\_ls to a directory that doesn't exist will create a generic, not-very-informative error.
- [NAR-153], [NAR-177] A generic "Autosave failed!" message appears when the narrative fails to save for any reason.
- [NAR-169] Using Safari through HTTPS will not work with an uncertified SSL credential (which we currently have)
- [NAR-173] If problems external to the Narrative prevent loading (authentication, Shock or WS downtime), an ugly stacktrace is dumped into the browser instead of a nicely rendered error page.
- [NAR-180] Copying narratives in the newsfeed can cause errors.
- [NAR-179] There's a problem that occurs when logged into a narrative for a long time.<|MERGE_RESOLUTION|>--- conflicted
+++ resolved
@@ -8,12 +8,8 @@
 - Update Expression Sample widget to better handle failures and only show a single widget tab.
 - TASK-816 - update Volcano Plot viewer to improve functionality and performance with different data types.
 - TASK-141 - update available types for sorting in Data Panel slideout.
-<<<<<<< HEAD
 - TASK-922 - fix visual problem where red bars indicating a required app input were not visible in certain browsers.
-=======
 - Fixed favorites star in App Panel.
-- TASK-922 - fix missing red required App parameter bars in Firefox/Safari.
->>>>>>> 99e54c00
 
 ### Version 3.4.2
 - Update base Narrative image to include an Ubuntu kernel security update.
