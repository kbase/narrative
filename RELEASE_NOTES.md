### OVERVIEW

The Narrative Interface allows users to craft KBase Narratives using a combination of GUI-based commands, Python and R scripts, and graphical output elements.

This is built on the Jupyter Notebook v6.0.2 (more notes will follow).

### Unreleased
- DATAUP-641 - Adds custom error messages when app cell dropdown menu inputs are incorrect in various different ways.
- DATAUP-641 - Adds custom error messages when app cell checkboxes are initialized with non binary data (should only happen with a bulk import cell from a spreadsheet file)
- DATAUP-641 - Adds custom error messages when app cell numeric inputs are initialized with non-numeric data.
- PTV-1765 - Fix Pangenome viewer; wasn't able to get an object ref
- DATAUP-643 - Adds a warning to the top of a bulk import cell when attempting to use multiple distinct non-file and non-output parameter values. E.g. different assembly types for multiple rows of an assembly uploader spreadsheet.
<<<<<<< HEAD

Dependency Changes
- Python dependency updates
  - bokeh: 2.3.3 -> 2.4.2
  - coverage: 5.5 -> 6.3.2
  - decorator: 5.0.9 -> 5.1.1
  - jinja2: 3.0.1 -> 3.0.3
  - jsonschema: 3.2.0 -> 4.4.0
  - markupsafe: 2.0.1 -> 2.1.0
  - pillow: 8.3.2 -> 9.0.1
  - plotly: 5.3.1 -> 5.6.0
  - pygments: 2.10.0 -> 2.11.2
  - pymongo: 3.12.0 -> 4.0.1
  - pytest-cov: 2.12.1 -> 3.0.0
  - pytest: 6.2.5 -> 7.0.1
  - pyyaml: 5.4.1 -> 6.0
  - requests: 2.26.0 -> 2.27.1
  - rsa: 4.7.2 -> 4.8
  - semantic_version: 2.8.5 -> 2.9.0
  - setuptools: 57.4.0 -> 60.9.3
  - sympy: 1.8 -> 1.9
  - terminado: 0.11.1 -> 0.13.1
=======
- DATAUP-525 - Fix the "show advanced" button in bulk import cells to properly toggle its label when clicked.
>>>>>>> effc760c

### Version 5.0.2
- SAM-73 - Extends the ability to use app params as arguments for dynamic dropdown calls to inputs that are part of a struct or sequence.
- DATAUP-696 - Prevent import specifications from being imported with either unknown data types, or data types not currently registered as using the bulk import cell.
- DATAUP-715 - Adds scrollbars to the configure and results tab of the bulk import cell.
- Fixed an error where Narrative names didn't always render properly in the Narratives panel.
- Fixed an error where Narrative names didn't always render properly in the data slideout.

### Version 5.0.1
- SAM-73 - Updated DynamicDropdownInput to have access to full list of other app parameters when user selects dropdown. If an app developer specified to use a certain value from a different field, the field as it currently exists will be used as a parameter.
- Updated AppParamsWidget to return all current values from `get-parameters` if no specific value was specified, allowing to see all current parameter values without having to know their names.
- DATAUP-570 - Only use the Narrative configuration to set available import types in the Import area dropdowns
- DATAUP-577 - Sanitize suggested output object names for bulk import jobs so they follow the rules
- PTV-1717 - fix landing page links for modeling widgets
- PTV-1726 - address issue where the "Narrative updated in another session" would appear with no other session open

### Version 5.0.0
This new major version of the KBase Narrative Interface introduces a way to import data from your data staging area in large batches using a single Bulk Import cell. See more details about the new workflows here: [Bulk Import Guide](https://docs.kbase.us/data/upload-download-guide/bulk-import-guide)

There are also a ton of other updates and changes to both the Narrative interface (in various small and not-so-small ways) and to how the Narrative software will be developed going forward.

The following is a high level list of changes, with matching JIRA tickets where appropriate. As always, all Narrative work is done on Github and is available for view and discussion there.

Code Changes
- Built an entirely new Bulk Import cell type that runs a batch of Import jobs all at once.
- Objects that can be imported in bulk are:
  - SRA reads
  - Interleaved FASTQ reads
  - Non-interleaved FASTQ reads
  - Read Assemblies
  - GFF metagenomes
  - Genbank genomes
- Redesigned the Data Import Tab
  - It now suggests object upload type based on file suffix.
  - Files are now selected for import by clicking a checkbox (or selecting a type), then clicking “Import Selected”
  - The Import Tab file browser has been improved and remembers selections more consistently
  - The Import Tab styling has been made more internally consistent.
- DATAUP-225 - Styles and color usage have been normalized in many places in the app cell and bulk import cell
- DATAUP-329 - Standardized the use of select boxes in various inputs for the app cell and bulk import cell
- Remove app info dialog option - superseded by the “Info” tab on all app cells
- DATAUP-263 - Fix bug where app cells can get stuck in the “Sending…” phase
- SAM-40 - Add Name/ID column to SampleSet viewer
- DATAUP-651 - Update Data Import tab help tour to include new features.

Development Changes
- UIP-3 - Made the migration away from Bower to using only NPM for Javascript package management. Mostly, the same versions were kept, though some were unavoidably changed
  - seiyria-bootstrap-slider 10.6.2 -> bootstrap-slider 10.6.2 (renamed on npm)
  - plotly.js v1.5.1 -> plotly.js-dist-min v1.50.0 (1.5.1 unavailable)
  - requirejs-plugins 1.0.3 -> 1.0.2 (which is on npm)
  - requirejs-text 2.0.14 -> requirejs/text 2.0.16 (renamed on npm)
  - kbase-ui-plugin-catalog 1.2.14 -> kbase-ui-plugin-catalog 2.2.5 (requires a package.json)
  - Datatables got modified as it was out of date, and there were multiple versions being assembled at once. Now, there's:
    - `datatables` as a package is obsolete, and supplanted by `datatables.net` (i.e., we shouldn't have both). Updated from 1.10.9 -> 1.11.3
    - supporting modules (`datatables.net-bs`, `datatables.net-buttons-bs`) are the same
DATAUP-246 - migrate from CSS to using SASS throughout the Narrative, making use of [BEM notation](http://getbem.com/introduction/) for element styling
DATAUP-62 - designed and implemented simple coding standards and git workflow for the Narrative repo
DATAUP-71 - added automated linting and code quality tools to the Narrative repo


### Version 4.6.0
Code changes
- DATAUP-599 - Adjusted the kernel code and tests to account for a Workspace service update.
- PTV-1703 - Fix DifferentialExpressionSet and DifferentialExpressionMatrixSet viewers
- SCT-3088 - Add Narrative Outline View. Allows scrolling through a minimal view of Narrative cells more quickly.

Dependency Changes
- Python dependency updates
  - pillow 8.3.1 -> 8.3.2
  - plotly 5.1.0 -> 5.3.1
  - pygments 2.9.0 -> 2.10.0
  - pytest 6.2.4 -> 6.2.5
  - terminado 0.10.1 -> 0.11.1
- Javascript dependency updates
  - @wdio/browserstack-service 7.9.1 -> 7.11.1
  - @wdio/cli 7.9.1 -> 7.11.1
  - @wdio/local-runner 7.9.1 -> 7.11.1
  - @wdio/mocha-framework 7.9.1 -> 7.11.1
  - @wdio/selenium-standalone-service 7.7.7 -> 7.10.1
  - @wdio/spec-reporter 7.9.0 -> 7.10.1
  - chromedriver 92.0.1 -> 93.0.1
  - husky 7.0.1 -> 7.0.2
  - jasmine-core 3.8.0 -> 3.9.0
  - msw 0.34.0 -> 0.35.0
  - puppeteer 10.1.0 -> 10.4.0
  - terser 5.7.1 -> 5.7.2
  - webdriverio 7.9.1 -> 7.11.1
- Javascript dependency additions
  - expect-webdriverio 3.1.4

### Version 4.5.0
- PTV-1561 - SampleSet viewer fixes to allow AMA features; not complete support for AMA features as GenomeSearchUtil does not yet support AMA.
- SCT-3100 - Improve SampleSet viewer; add improved JSON-RPC 1.1 client and associatedKBase service client; add msw (Mock Service Worker) support;
- SCT-3084 - Fixed broken (non-functional) search in the data panel
- SCT-3602 - refseq public data tool now searches by lineage as well; for all public data tools: automatically focus the search input; fix paging bug.
- No ticket - migrate from `nosetests` to `pytest` for testing the Python stack.
- Python dependency updates
  - bokeh 2.3.2 -> 2.3.3
  - pillow 8.2.0 -> 8.3.1
  - plotly 4.14.3 -> 5.1.0
  - pymongo 3.11.4 -> 3.12.0
  - pytest 6.2.3. -> 6.2.4
  - pytest-cov 2.11.1 -> 2.12.1
  - requests 2.25.1 -> 2.26.0
  - setuptools 57.0.0 -> 57.4.0
- Javascript dependency updates
  - @types/puppeteer 5.0.0 -> 5.4.4
  - @wdio/browserstack-service 7.7.3 -> 7.9.0
  - @wdio/cli 7.7.3 -> 7.9.0
  - @wdio/local-runner 7.7.3 -> 7.9.0
  - @wdio/mocha-framework 7.7.3 -> 7.9.0
  - @wdio/selenium-standalone-service 7.7.3 -> 7.7.4
  - @wdio/spec-reporter 7.7.7 -> 7.9.0
  - chromedriver 91.0.0 -> 91.0.1
  - eslint 7.28.0 -> 7.32.0
  - husky 6.0.0 -> 7.0.1
  - karma 6.3.3. -> 6.3.4
  - puppeteer 10.0.0 -> 10.1.0
  - selenium-standalone 6.23.0 -> 7.1.0
  - terser 5.7.0 -> 5.7.1
  - wdio-chromedriver-service 7.1.0 -> 7.1.1
  - webdriverio 7.7.3 -> 7.9.1

### Version 4.4.0
-   No ticket: boatloads of code cleanup and fixes to the unit and internal testing
-   PTV-1635: fix bug in data slideout tab selection
-   PTV-1635: fix data and app slideout button and opening behavior
-   DEVOPS-475: Change dockerfile so that container runs as nobody, without need to setuid for initialization. Enables removing CAP_SETUID from container initialization
-   SCT-2935 - fix refseq public data search behavior to properly restrict the search with multiple terms
-   SCT-3038 - refseq public data search now includes genome_id and source_id

### Version 4.3.2
-   SCT-2778 - convert data slideout, public tab, refseq data source to use searchapi2/rpc api rather than searchapi2/legacy.
-   Enhanced integration testing support to add service, host, browser, screen size support.
-   Changed the "Dashboard" link in hamburger menu to "Narratives" and use the new /narratives path.

### Version 4.3.1
-   Fixed problem where code cells could forget their toggled state after saving.
-   Fixed setting up local authentication for developers.
-   DATAUP-69 - added a pull request template to the narrative repo.
-   DATAUP-120 - improve testing documentation
-   DATAUP-164, DATAUP-165 - add automatic linting configuration with flake8 and black for the Python layer.
-   DATAUP-176 - refactored the startup process to be more robust with respect to kernel activity.
-   DATAUP-178 - changed "Add Data" and "+" icon color in the data panel.
-   DATAUP-187 - repositioned Globus link in the staging area.
-   DATAUP-188, DATAUP-228 - adds text and refresh button to the staging area, and stabilized the trash can icon.
-   DATAUP-197 - fixed problem where canceling an app cell could cause it to freeze.
-   DATAUP-204 - made folder names clickable in the staging area.
-   DATAUP-210 - adds a "file too large" error to the staging area when a file is too large to upload.
-   DATAUP-213 - added a "clear all" button that removes all staging area errors.
-   DATAUP-246 - dramatic cleanup and refactor done globally throughout the Narrative stylesheets.
-   DATAUP-266 - fixed a problem where the staging area didn't automatically refresh when a file finishes uploading.
-   DATAUP-301 - fixed a problem where the staging area rendered twice in a row on page load.

### Version 4.3.0
- SCT-2664 - Show the app cell status when in a collapsed state.
- Added an "Info" tab to all app cells with app information.
- Updated links to new KBase home page and docs site.
- Fixed an uploader issue where uploads taking longer than 30 seconds would fail.
- (Trigger release via labels)

### Version 4.2.1

-   Address problems with SampleSet / AMA Viewer widget.
-   SCT-1822 - fix problems with drag and drop data upload failing for more than 100 files (updated the Dropzone widget to version 5.7.0)
-   Updated Globus endpoint to point to the newer Globusconnect server.
-   Updated tons of dependencies. Thanks Jason Fillman!

### Version 4.2.0

-   Updated the Narrative interface to connect to the remade Execution Engine.
-   Updated the Narrative interface to streamline events and cookies connected to the Traefik update.
-   Fixed an issue where job log browser state (running, stopped, scrolling) could cross browser sessions.
-   Added a viewer for the SampleSet object.
-   PTV-1446 - fix bug preventing KBaseFeatureValues viewer apps from working and displaying data

### Version 4.1.2

-   Improve display of job logs.
-   Prevent App cell elements from overflowing the page.
-   Job status is now inaccessible before a job enters the queue.

### Version 4.1.1

-   Fix sort order in Narratives panel - should be by most recently saved.
-   Add better error support in data staging uploader - if an upload directory is not available, you should be able to return to the root directory without trouble.

### Version 4.1.0

-   Introduce Static Narratives, available under the Share menu. First release!

### Version 4.0.0

-   Update various software packages
    -   Python to 3.6.9
    -   Jupyter Notebook to 6.0.2
    -   IPython to 7.9.0

### Version 3.11.4

-   Add Annotated Metagenome Assembly viewer widget
-   PTV-1214 - Fix Binned Contig Viewer labels
-   PTV-1341 - Fix column and row labeling in GenomeComparison viewer
-   Improve functionality and options for dynamic dropdowns in apps.

### Version 3.11.3

-   PTV-1308 - Fix problem where users with a Globus account that's not linked to KBase will see an error when trying to access the Globus interface through the upload area.
-   Add GFF Metagenome object upload type.

### Version 3.11.2

-   Improve load times for the Data Panel and the browser in the data slideout (the "My Data" and "Shared with Me" tabs).
-   Set the Narratives tab to lazy load.
-   #1487 - fixed typo in genome feature viewer.
-   Updated data import tutorial for some clarity.
-   Changed Pangenome viewer field names for clarity and consistency.

### Version 3.11.1

-   Add internal information for users who came to the site from a Google ad click.
-   Improve load time of the App Panel.
-   Fix a bug where jobs canceled in the non-Narrative job browser would cause issues with the corresponding App Cell.

### Version 3.11.0

-   Add an option to share a Narrative with an organization as well as people.
-   SCT-1783 - Reduce the number of network calls to the auth service on startup.
-   SCT-1785 - Reduce the number of network calls to the Catalog/NMS services on startup.
-   SCT-1793 - Lazy-load reports (i.e. if they're not in the brower viewport, don't load them).
-   Fix an issue with nested subdata inputs into apps not being accessible as expected.
-   Removed a bunch of dead code, including the older "service" modules, that haven't been in use for a few years.

### Version 3.10.1

-   Fixed a critical bug where users with write access to a Narrative (but not share access) were unable to save changes to a Narrative or run Apps.

### Version 3.10.0

-   Fix tooltip for long object names in the data panel.
-   Add ability to prefix a part of path_to_subdata with WSREF to list options from other objects.
-   SCT-1602 - Add new URL options - /narrative/12345 will find the narrative in workspace 12345 (older URLs like /narrative/ws.12345.obj.1 still work).
-   Fix problem where jobs were not being properly started with an agent token (i.e. weren't guaranteed to have a week-long authentication token).
-   Improved error handling and display when a Narrative doesn't exist or a user doesn't have permission to see it.
-   Add functionality to request access to a Narrative instead of throwing a "not allowed" error.

### Version 3.9.1

-   SCT-1509 - Ensure access permissions to Globus before redirecting a user there from the Import area.

### Version 3.9.0

-   Fix security vulnerability with rendering some user info.
-   SCT-1547 - Add a download endpoint to the staging service, so a user can now download files directly from the FTP stagin area.
-   SCT-1496 - Add functionality for downloading data from the data panel to the FTP Staging area.
-   SCT-1526 - Create a code cell generator as an app output.

### Version 3.8.3

-   SCT-1253 - Replace old RNA-Seq data viewers.
-   SCT-1393 - Fix "Objects Created" links in app outputs.
-   SCT-1370 - Give instructions to users on how to link their account to Globus for uploading data.
-   SCT-1395 - Convert object ref and ids to common names for downloading.
-   Add viewers and support for generic data types.
-   Fix RNA-Seq data viewers, including Feature Clusters.

### Version 3.8.2

-   Add the clustergrammer_widget
-   SCT-1219 - Fix the app cell so it shows an error if an app has multiple outputs, and they're given the same name.
-   Add numpy, scipy, scikit-learn to the base Docker image

### Version 3.8.1

-   SCT-1261 - Changed the 'outdated app' warning to a small icon with a popover text.
-   SCT-886 - Added a default viewer for typed objects that don't have an actual viewer associated with them.
-   Added a test-mode viewer for a new matrix type.
-   SCT-1253 - fixed bugs in how assembly and reads typed objects get viewed - their numbers of reads weren't being presented properly.
-   SCT-1210 - Module-level (not just type) spec files are available for determining object viewers.
-   SCT-1234 - Introduces the clustergrammer Jupyter Notebook widget.
-   SCT-1206 - fixes a cell error that can occur if an app doesn't produce any output objects (including reports).
-   Introduces a new build and deployment strategy.
-   Updates the versions of numpy and pandas so they should work again.

### Version 3.8.0

-   Generalized updates to support viewing the new version of the genome data type.
-   SCT-500 - Fix DomainAnnotation viewer widget.
-   SCT-380 - Updates to the RNA-Seq Volcano plot viewer.
-   KBASE-1916 - Fix data type descriptions in the Example tab of the data slideout.
-   SCT-923 - Improve Mycocosm public data search.
-   SCT-930 - Add a "show report" button to objects in the data panel.
-   Reformat and generalize the job logs for both the App Cell and standalone job log viewer widget.
-   Migrate unit tests to use HeadlessChrome and (optionally) Firefox.
-   Refactor Public Data in the Data Slideout to make use of the new KBase Search API.
-   Display a warning if a typed object has no viewer associated with it.
-   SCT-901 - enhance expression matrix viewer.
-   Add ConditionSet viewer.
-   SCT-1082 - fix regressions in Public Data tab.
-   Fix regression in feature set viewer caused by SCT-762.

### Version 3.7.2

-   SCT-908 - Fix formatting issues with heatmaps.
-   SCT-875 - Accept poorly formatted input data into the RNA-Seq data heatmap viewers.
-   SCT-878 - Deal with very large heatmaps so that they get downloaded instead of displayed inline, otherwise allow it to grow to some proper size and embed it in a scroll panel.
-   SCT-875 - Fix labels on heatmaps under certain data conditions.
-   SCT-809 - Fix configuration view mode when there are deeply nested parameters, especially lists of grouped parameters containing a subdata param.
-   SCT-866 - Improve side panel behavior in view-only mode; stretch data panel to full height.
-   SCT-821 - Add "info" item to view cell menu, also some other cleanup for viewer cells.
-   SCT-762 - Convert the Feature set viewer to use a dynamic service to fetch feature data.
-   SCT-657 - Narrative Public Data search now uses new Search API to find KBase data.
    -   Due to the nature of the Search API, this also changes the interface to require the user to press "enter" to do a search, instead of as-you-type.
    -   Changes the layout of the retrieved items from searching.
-   SCT-804 - General updates to fix a compilation problem with FeatureValues data widgets.
-   SCT-698 - Redo the narrative build so that it uses Conda for installs of R, Python and Jupyter. This updates
    the versions to current levels, fixing numpy and pandas incompatibilities

### Version 3.7.1

-   SCT-793, SCT-496 - Fix version of upstream dependency "file-saver" to 1.3.4; an upstream update had broken and taken down the Pangenome viewer and others.
-   SCT-104 Convert the narrative container to new CI/CD model based on dockerize+environment variables for startup config

### Version 3.7.0

-   Update Jupyter Notebook to 5.4.1 with a few KBase adjustments
    -   Prevent Jupyter favicon from overriding ours at various points.
    -   Use local version of Font Awesome.
    -   Use local version of Glyphicons font pack (for Datatables-based widgets).
    -   Use Bootstrap version 3.3.7
-   Update ipywidgets to 7.2.1
-   SCT-559 - Fix ugly race condition that could prevent app cells from being properly rendered when loading an existing Narrative.
-   Re-enable security measure that prevents Markdown cells from rendering JavaScript. We're about a year past the point when that was necessary.
-   SCT-628 - adds a viewer for the CompoundSet object.
-   Bump Tornado dependency to 5.0.0
-   SCT-637 - adds a warning to the loading section if there's an extreme delay (20 seconds) in between loading individual steps.
-   SCT-690 - truncate long Narrative names, show the whole thing on mouseover.
-   SCT-590 - add cache busting to the public data mapping lookup. No more force-refreshing!
-   SCT-706 - fix problem where space characters were sometimes ignored in the app panel search.
-   Remove old Import tab, remove (New) tag and warning from new Import tab.

### Version 3.6.3

-   SCT-585 add folder drag and drop upload to the Import area.
-   Remove old link to Search from the Narrative hamburger menu.
-   Relabel public data referencing fungal genomes.

### Version 3.6.2

-   Fix problem preventing read-only Narratives from loading.
-   SCT-581 fix failure when reloading tabs in the data staging panel.
-   SCT-582 reconcile labels and order of App Panel with Catalog.

### Version 3.6.1

-   SCT-533 - Remove the accidental test uploader that crept into production.
-   SCT-516 - Set staging panel to auto-refresh after various updates.
-   SCT-531 - Updated App Panel to have the same category names as the external App Catalog.
-   Added fungal genomes as a Public Data option.
-   Added Phytozome plant genomes as a Public Data option.
-   Repaired somewhat broken Doman Annotation viewer.
-   Text fixes to Import Tab tour.

### Version 3.6.0

-   SCT-400 - Deprecates the old Import panel, change text from "Staging (beta)" -> "Import (new)"
-   SCT-417
    -   All older Import functionality should now be available in the new Import panel.
    -   Adds a link to create an app for uploading from a public URL into the staging area.
    -   Cleans up unclear text in the new Import panel.
    -   Adds new (hopefully informative) steps to the Import panel tour.
    -   Move the 'decompress file' button so it should always be visible for archives.
-   PTV-225 - Add more icon clarity to the data sorting options.
-   PTV-886 - Restore missing scrollbar in the Narratives panel.
-   KBASE-5410 - Improve job log viewer, add different.
-   SCT-291 - Initial addition of tools for programmatically accessing the FTP file staging area.
-   SCT-405 - Custom compounds will now display properly in the media viewer.
-   KBASE-5417 - Fix long strings not wrapping correctly when showing object metadata in the Data panel.

### Version 3.5.2

-   PTV-682 - Fix problem with rendering a Pangenome widget in a copied Narrative.
-   KBASE-5405 (in progress) - new version of app log viewer.
-   PTV-225 - Fix and clarify data sorting by name, type, and date.
-   PTV-833 - Restore missing genome icons to the data panel.
-   KBASE-5410 - Put the user id onto the link to Globus in the staging upload area.
-   Adds new functionality to the data staging area, including showing file metadata and whether a file has been uploaded before.

### Version 3.5.1

-   TASK-1113/PUBLIC-148 - Import Panel scrolls if panel size is larger than screen size
-   TASK-1114 - Add lock when editing name, that prevents data panel from refreshing with new data. Relinquishes lock after 15 min if no activity.
-   TASK-1116 - Add PhenotypeSet importer to staging area
-   TASK-1117 - Add importer for FBAModels to staging area
-   TASK-1088 - Data Pane maintains filters after refresh due to changes in narrative
-   TASK-1089 - Import data slide out panel tracks what object is added to narrative. "Add" button turns into "copy" if object already exists. Add pop up when user copies and overrides existing object.
-   TASK-1094 - Fix overlapping cells and buttons issue in Firefox
-   Style Fixes
    -   Fix bold font display inconsistencies between different browsers
    -   Move tooltip in data panel from covering buttons to the top
-   KBASE-4756 - Fix data type filtering in data panel slideout.
-   PTV-225 - Fixes sorting by type in data panel
-   PTV-535 - Fix RNA-seq viewer to properly handle multiple input types.
-   PUBLIC-123 - Fix incorrect reaction counts in FBA Model viewer
-   TASK-1158 - Standardize app and object cards in narrative and data panel

### Version 3.5.0

-   TASK-1054 - Create a new loading window with a set of tasks to load and connect to (treats the problem of slowly loading websockets, still probably needs some adjusting).
-   TASK-588 - Change status of importers from "suspend" to "error" if the import job fails.
-   KBASE-3778/TASK-1017 - hide "next steps" area of app results tab if there are no next steps available.
-   KBASE-1041 - fix error that shows a version number instead of username for who saved the most recent narrative.
-   TASK-1069 - fix problems with searching and filtering the App panel
    -   Searching by output object type works again.
    -   Added "input:" and "output:" as filters for input object types and output object types (same as "in_type:" and "out_type:", respectively)
    -   Made type search more stringent.
        -   If no "." separator is present, will only match by the type name. E.g. "in_type:Genome" will not match "GenomeSet" or "PanGenome" or "KBaseGenomes.ContigSet", just "ANYMODULE.Genome"
        -   If a "." is present, will only match a full type name, like "KBaseGenomes.Genome"
    -   Non-type search will also search i/o fields now and do fuzzy matching. E.g. "Genome" will match "Annotate Domains in a GenomeSet" (by the name), and "Assemble Reads with MEGAHIT" (by the output object KBaseGenomeAnnotations.Assembly)
-   TASK-1079 - fix problems with code cell rendering and controls.
-   KBASE-5275 - fix title for code cells used to track import jobs.

### Version 3.4.4

-   TASK-932 - fix problem where authentication tokens appear to get lost when a Narrative has been asleep for a while.
-   TASK-956 - fix error handling for the PanGenome viewer (and for other viewers that use the dynamicTable widget).
-   TASK-938 - fix problems and usability in read only mode
    -   Can now double-click on a cell title area to collapse/expand it
    -   Collapse/expand button is now in the top-right of a cell.
    -   Read-only narratives cannot have app inputs modified.
    -   In read-only mode, no data view cells can be added.
    -   In read-only mode, code cells are not editable.
    -   In read-only mode, narrative titles can no longer be edited.
    -   Removed the "config" cog button in the top menu.
    -   Double-clicking markdown content switches to edit mode.
    -   App cells should no longer flash their code area before converting to the widget view on narrative startup.
-   TASK-1041 - when a Narrative is open in multiple locations (whether windows in the same browser with the same user, or different computers all together with different users), and is saved in one location, the other location should now get a notification that it is out of date.
-   PTV-295/TASK-1035 - Fix subdata controls in the App cell's object input area.
-   TASK-816 - Fix problems with a differential expression viewer.
-   TASK-933 - Fixes problems with the volcano plot viewer for expression data.
-   Adds a generic data viewer for all Set data.
-   TASK-1036 - Address problems with FBA Modeling object viewers (FBAModel, Media, etc.)

### Version 3.4.3

-   TASK-877 - fix issue where mismatched App names between different versions caused the App Cell to fail to render.
-   Update Expression Sample widget to better handle failures and only show a single widget tab.
-   TASK-816 - update Volcano Plot viewer to improve functionality and performance with different data types.
-   TASK-141 - update available types for sorting in Data Panel slideout.
-   TASK-922 - fix visual problem where red bars indicating a required app input were not visible in certain browsers.
-   Fixed favorites star in App Panel.
-   TASK-959 - sharing panel wasn't updating properly when sharing privileges were changed in a different window
-   TASK-960 - fix problem where a user with sharing privileges who didn't own the Narrative could try and fail to remove privileges from the owner of that Narrative.

### Version 3.4.2

-   Update base Narrative image to include an Ubuntu kernel security update.
-   Add ETE3 to the environment.
-   PTV-409 - fix problem where copying a Narrative using the "Narratives" panel would only make a copy of the currently viewed Narrative.

### Version 3.4.1

-   Fixed job status widget spamming the kernel with constant update requests.
-   Fixed job status widget not starting its logs as expected.
-   Hide the "outdated job" warning in view only mode so tutorials don't look goofy.

### Version 3.4.0

**Changes**

-   Modified the Sharing dialog to make the actions more clear.
-   Modified the configuration for publicly available data sources.
-   Made global changes to support the new KBase authentication/authorization system.
-   KBASE-5243 - fix problem where Narratives (and probably data objects) were showing a change date one month into the future.

### Version 3.3.0

**Changes**

-   Modified how to select an App from the App Panel, now you can sort and group by category, inputs, outputs, and alphabetically.
-   Update a widget for viewing Pan-Genomes, and the underlying table to show data.
-   Fix a bug that added unnecessary data to logs.
-   Fixed several installation problems and technical dependency issues.
-   Updated front end tests.

### Version 3.2.5

**Changes**

-   Fix problems preventing job logs from being scrolled in apps that are in an error state.
-   Update widgets for viewing Binned Contigs, and the underlying table.
-   Add tests for the above.

### Version 3.2.4

**Changes**

-   Added a viewer widget for Binned Contig objects.
-   Updated the Assembly viewer to improve performance for large Assemblies.

### Version 3.2.3

**Changes**

-   Fixed problems that can occur on initial load (the page with the flashing KBase icons)
-   Further improvements to the sharing interface.

### Version 3.2.2

**Changes**

-   Adjusted flow of job log viewing for data import jobs.
-   Changed Narrative sharing interface, fixed cross-browser incompatibilities.
-   Added new importer apps to the data staging panel.

### Version 3.2.1

**Changes**

-   Added JGI Data policy requirement to the JGI Public Data browser/stager.
-   Fixed a text problem with an FBA viewer tab.

### Version 3.2.0

**Changes**

-   Added a prototype Public Data option to fetch files from JGI and load them into a user's staging area.
-   Fixed problems with the Sharing popover having a very narrow text box.
-   Updated the Search area to retrieve data from the updated service.
-   Introduced a new Selenium-based browser testing harness.
-   Bumped version of Jupyter Notebook to 4.4.1, IPython to 5.3.0, and IPywidgets to 6.0.0.

### Version 3.1.12

**Changes**

-   Adjusted look and feel of group parameters in app cells.
-   Fixed problems with RNA-seq viewer widgets.
-   Added new categories to the Public data dropdown.
-   Data should now be downloadable in read-only mode.
-   Added a taxonomy viewer widget.

### Version 3.1.11

**Changes**

-   Fixed a problem where the job log in app cells would continue to poll after the job had finished, or after a user had clicked onto a different tab.
-   Fixed a problem with the Hisat viewer widget not working properly.
-   Grouped parameters in apps should now group in the proper order.
-   Minor adjustments to the ordering of buttons in dialog boxes (cancel buttons go on the left, active actions go on the right).
-   Change text of copy button in view only mode.
-   Adjust workflow of Narrative copying in view only mode to make more sense and prevent multi-clicking the copy button.

### Version 3.1.10

**Changes**

-   Fixed broken Import tab in the data slideout.
-   Adjusted text in staging area tour.
-   Fixed issue in App cells where the tab buttons could crowd each other out.
-   Adjusted behavior of slider buttons in volcano plot widget to be more performant.

### Version 3.1.9

**Changes**

-   Expanded the reach of the front end code compiler.
-   Adjusted the logic of job polling to only poll jobs that are currently attached to Narrative cells and running.
-   Changed what publicly available data is visible.
-   Fixed data panel timestamps in Safari.
-   Fixed sharing user lookup input field in Safari.
-   Made many visual improvements to the app cell.

### Version 3.1.8

**Changes**

-   JIRA TASK-434 Made improvements to speed up loading and (hopefully) improve stability.
-   JIRA TASK-439 Fixed a problem with adding inputs to subselected parameters in apps.
-   JIRA TASK-440 Advanced dropdowns should now have the right horizontal size when un-hidden.
-   Made a change to publically available data - Phytozome genomes are now just part of the genomes list.
-   Fixed issue with viewer cells not rendering properly.
-   Enable a tab that displays which output objects were created in a report viewer.

### Version 3.1.7

**Changes**

-   Fixed an issue where if looking up any job status fails, all job statuses fail to update.
-   Fixed problems with viewing RNA seq object viewers.
-   Fixed a problem with displaying output widgets for many apps.

### Version 3.1.6

**Changes**

-   Created a help menu with some options migrated from the hamburger menu.
-   Fixed staging area uploader configuration to keep up with uploader app changes.
-   JIRA TASK-378 Fixed issue with app parameters not always enforcing "required" constraint.
-   Fix label display in app report viewer.
-   Fix import job panel not updating job status.
-   Minor tweaks to labels in volcano plot viewer.

### Version 3.1.5

**Changes**

-   Added staging area uploaders for Genbank files, and SRA reads.
-   Fixed (other) problems with backend job lookup.
-   Changed group parameters toggle look and feel.
-   Fixed minor UI problems with volcano plot.
-   Fixed potential problem with Cummerbund output viewer.

### Version 3.1.4

**Changes**

-   Linked the new reads uploaders to the staging panel.
-   Wired the staging panel to include the subpath (not the username, just any subdirectories) in the input to uploaders.
-   Linked the staging panel to get its uploader specs from a source that includes the currently selected version tag.
-   Added configuration for several data panel properties (max number of items to fetch, etc.).
-   Added a semaphore lock that prevents any backend job lookup calls from being made before the channel is ready.

### Version 3.1.3

**Changes**

-   Fixed bug where read-only Narratives were still interactive (apps had run and reset buttons)
-   Fixed bug where copying a read-only Narrative created a bad forwarding URL.

### Version 3.1.2

**Changes**

-   Do an autosave after starting an import job.
-   Hide the code area for the 'Job Status' widget, whenever that widget gets instantiated.
-   Remove 'Object Details...' button from data viewers (it's just hidden for now).
-   In the App Cell Report tab, remove 'Summary' or 'Report' areas if either of those are missing.

### Version 3.1.1

**Changes**

-   Optimized how job status polling works.

### Version 3.1.0

**Changes**

-   Release of ReadsSet viewer and Reads viewer.
-   Release of support for data palettes (currently disabled in the service)
-   Data now gets fetched from a Narrative Service to support data palettes.
-   Support for an FTP-based data file staging area (currently disabled until import apps catch up).
-   Fixed issue where an undefined app_type field would cause a crash while instantiating an app cell.

### Version 3.1.0-alpha-4

**Changes**

-   Adjust visuals in Reads viewer.
-   Adjust tooltip for objects from other Narratives.
-   Changed functionality of object copying in data slideout.

### Version 3.1.0-alpha-3

**Changes**

-   Updated ReadsSet viewer and Reads viewer.
-   Modified icons for elements from an external Narrative.
-   Improved usability for set editors.
-   Fixed missing upload functions bug.
-   Fixed issues with Narrative copying (from the Narratives panel)

### Version 3.1.0-alpha-2

**Changes**

-   Fixes problem with data hierarchy when sub-elements are from a different Narrative.
-   Puts a visual label on things from another Narrative.

### Version 3.1.0-alpha-1

**Changes**

-   Introduces the concept of data sets with hierarchical manipulation.
-   Sets objects should be able to expand and contract, showing sub objects.
-   Adds Apps that can manipulate data sets (currently only Reads Sets).
-   Rewires all data manipulation code to use a different service.

### Version 3.0.2

**Changes**

-   Fixed bug preventing the "Annotate Microbial Genome" app (and others that make use of randomized input strings) from launching.
-   Fixed another bug with CSS files.

### Version 3.0.1

**Changes**

-   Fixed bug with path to some CSS files.
-   Fixed error where an update to old viewer cells would just produce code that would crash.
-   Fixed error where updated app cells containing Apps made with the KBase SDK weren't updated properly.

### Version 3.0.0

**Changes**

-   Final 3.0.0 release!
-   Adjust data import user experience.

### Version 3.0.0-alpha-23

**Changes**

-   Major updates to the App Cell UI
    -   Restructured so each view is a separate tab.
    -   Added a status icon for each App state.
    -   Adjusted failure modes to be more descriptive.
    -   Integrated Report view under Results tab.
    -   Moved many of the sprawling toolbar buttons into a dropdown menu.
    -   Added a modal Info dialog for each app (in toolbar menu).
    -   Remove Jupyter's prompt area... which might cause more problems.
-   Fixed various problems with Jupyter's command-mode shortcuts (again).
-   Import panel should disappear and scroll to running import Job on Import.
-   Changes to improve performance and visibility of Genome Viewer widget.
-   Added an interactive tour for the Narrative (in the hamburger menu).
-   Cells should now all be deleteable in all cases.
-   Updated Ontology view widgets to use tabs.
-   Fixed automated front end test apparatus.

### Version 3.0.0-alpha-22

**Changes**

-   First pass at an inline clickable interface tour.
-   Fixed problems with Jupyter's command-mode shortcuts overriding whatever they wanted to.
-   Updated front end tests so they should function more seamlessly.
-   Add GenomeAnnotation support to genome, pangenome, and proteome comparison viewers.
-   Add warning for out of date apps.

### Version 3.0.0-alpha-21

**Changes**

-   Applied module release version to that module's method specs.
-   Fixed regression preventing cell deletion in some conditions.
-   Added module commit hash to App dropdowns in App Panel for beta and dev Apps.
-   Added 401 error when the Narrative handler is unauthenticated.
-   Addressed issues with job cancellation.

### Version 3.0.0-alpha-20

**Changes**

-   Fixed custom parameter widgets.
-   Improved error catching within App Cell.
-   Updated Docker container invocation methods on Narrative Server.
-   Updated Dockerfiles to use new versions of a few dependencies.
-   Fixed DomainAnnotation viewer widget.
-   Updated Data API-based widgets to use latest clients.
-   Added prompt with report option (not working yet) when the JobManager fails to initialize.

### Version 3.0.0-alpha-19

**Changes**

-   add latest workspace python client
-   update narrative usage of ws client since ServerError has moved

### Version 3.0.0-alpha-18

**Changes**

-   revert python workspace client for now (breaks narrative launch)
-   fix error widget for output cell

### Version 3.0.0-alpha-17

**Changes**

-   fix checkbox validation bug
-   fix viewer widget not getting the cell id and therefore not rendering
-   update python workspace client to latest

### Version 3.0.0-alpha-16

**Changes**

-   fix multiple object input widget
-   remove execution summary widget
-   updated kbase client api lib to bring in updated workspace client

### Version 3.0.0-alpha-15

**Changes**

-   fix output param marked as parameter triggering error and blocking app cell insertion
-   improve error message when checkbox is misconfigured
-   improve checkbox rules display

### Version 3.0.0-alpha-14

**Changes**

-   fix job cell (as produced by JobManager()->job_info())
-   relax enforcement of object output name input widget being categorized as an "output" control
-   fix tab label and job count badge in job panel
-   more progress on custom subdata, binary, and select controls

### Version 3.0.0-alpha-13

**Changes**

-   Fix display of data objects drag-and-dropped or clicked from the data panel
-   Job status lookup and error handling improvements
-   Fixed bug in handling app results
-   Initial implementation of viewers for new objects
-   Fixed ontology dictionary

### Version 3.0.0-alpha-12

**Changes**

-   Fixed JobManager.list_jobs (again)
-   Reconnected the 'scroll to app' button in the Jobs panel to existing App Cell widgets
-   Removed the Scroll to App button from Jobs that don't have an accompanying cell to scroll to (might be confusing, still).
-   Fixed a constant spam of Job info from the kernel on page refresh.
-   Restored multiselection in subdata inputs.

### Version 3.0.0-alpha-11

**Changes**

-   Fixed Narrative metadata to contain a proper list of Apps for showing on the Dashboard.
-   Updated read only mode
    -   Codemirror elements (markdown cell and code cell input areas) are visible, but not editable
    -   App Cells get their button bars hidden
    -   Output areas get their delete areas hidden
    -   Cell toolbars get their buttons hidden (maybe all but the collapse and code toggles should be hidden?)
-   Tweaked placeholder text of Markdown cells.

### Version 3.0.0-alpha-10

**Changes**

-   Pressing the Enter key should trigger a positive reponse on most dialogs (e.g. if there are Yes or No options, it should select Yes)
-   Only the user who started a job can delete it (except for owners of a narrative... that's all confusing, though, so it's only users who started a job now).
-   The Jobs Panel should now show the owner of a job as registered with UJS.
-   Canceling a job from an App cell will attempt to delete it, and at least, cancel it.
-   Canceled jobs are treated as Deleted by the App cell.
-   Added configuration for the service_wizard client - mild refactor to how configs get loaded.

### Version 3.0.0-alpha-9

**Changes**

-   Restore app and viewer cell icons to their rightful place
-   Minor string tweaks
-   Minor CSS tweaks
-   First pass at setup for optionally using Dynamic services for getting widget subdata

### Version 3.0.0-alpha-8

**Changes**

-   Fix various problems with subdata input widget - selecting multiple when only one should be allowed, pathway issues into data object, etc.
-   Convert execution area back to tabbed items.
-   Add catalog link back to toolbar.
-   Fix launch start time bug.
-   Remove millisecond counts from times.
-   Add icon to tab in tabset.
-   Make use of updated cancel job function in UJS (gonna need some iteration on this once the UJS change goes up)

### Version 3.0.0-alpha-7

**Changes**

-   Updated invocation signatures for AppManage.run_app, .run_local_app, WidgetManager.show_output_widget -- inputs to apps (and widgets) must now be a map where the keys are the input ids and the values are the inputs themselves. See this PR for details: https://github.com/kbase/narrative/pull/679
-   Newly generated output cells auto-hide their input areas (still not ideal, since it's the generated widget, but... it's a start).
-   Fixed a couple UI typos

### Version 3.0.0-alpha-6

**Changes**

-   App parameter validation updates:
    -   Empty strings in either text fields or dropdowns get transformed to null before starting the app
    -   Empty strings in checkboxes get transformed to false
-   Log view in App cells has blocky whitespace removed
-   Multiple textarea inputs (currently unused?) has improved support
-   App cell layout has been updated to remove most excess whitespace
-   Improved error and warning handling for Apps. (e.g. pre-existing output object names can be overwritten again, but now there's a warning)
-   '-' characters are not allowed in App parameter ids. They must be representable as variable names (still up for debate, but that's how it is now)

### Version 3.0.0-alpha-5

**Changes**

-   Fixed issue when starting SDK jobs from the upload panel with numeric parameters.
-   Fixed crash bug when trying to unpack a finished job that has incomplete inputs.
-   Shut off Jupyter command-mode quick keys when a text parameter input is focused.

### Version 3.0.0-alpha-4

**Changes**

-   Improve error reporting when failing to load a viewer.

### Version 3.0.0-alpha-3

**Changes**

-   Replace RNA-Seq viewers that had wandered off
-   Display SDK methods for various uploaders

### Version 3.0.0-alpha-2

**Changes**

-   Fix updater so that it updates the Markdown cell version of viewer cells into pre-executed code cells that generate viewers. (So, updated viewers should work again)
-   Fix Docker image so that it doesn't spam the annoying SSL errors in all cells.
-   Put code area toggle on all code cells at all times. (Just to give Erik and I something to argue about)

### Version 3.0.0-alpha-1

**Major Updates**

-   Apps and Methods not made as part of KBase SDK modules are now obsolete and will no longer run. Those apps have been replaced with Markdown cells that note their obsolescence, but still give the name and set of parameters used in the apps for reference. This also gives suggestions for updated apps (that will be available in production eventually...)
-   The distinction between "App" and "Method" has been removed. All cells that execute KBase jobs are now referred to as Apps.
-   All app cells are now based on Jupyter code cells (previously they were based on heavily modified Markdown cells). This means that they generate code that gets executed in the same way that any other code does. This also introduces a KBase Jobs API that gives programmatic access to running Apps. See docs/developer/job_api.md for details.
-   All output and viewer cells are now code cells as well. Existing viewers are still based on Markdown cells, and should work as previously.
-   All visualization widgets had their initialization code slightly modified. See docs/developer/narrative_widgets.md for details.

**Other Changes**

-   Update Jupyter to version 4.2.1.
-   Update IPython kernel to version 5.0.0.
-   Adds a settings menu for editing user options (prototype).
-   App cells tightly validate each input before generating runnable code - until all required inputs are valid, no code can be run.
-   The Jobs panel gets its information pushed from the kernel, and that from communicating with back end servies. Job information is no longer stored in Narrative objects.
-   Running Jobs are associated directly with a Narrative, and inherit its view permissions accordingly; if you can view a Narrative, you can view its running jobs.
-   Copying a shared Narrative no longer copies its Jobs - copying a Narrative with running Jobs will not copy the results.
-   Updated the job log widget to no longer fetch all lines of a running log. It has a limit of 100 lines at a time, with buttons to navigate around the log.

### Version 2.0.9

**Changes**

-   Small changes to viewer widgets - esp. genome viewer and expression data viewer.
-   Fixed overlapping sort icons in tables - JIRA ticket KBASE-4220.

### Version 2.0.8

**Changes**

-   Numerous small fixes to text and layout of various widgets.
-   Genome view deals with plants and eukaryota better.
-   Proteome comparison widget uses SVG now.
-   Tree browser widget is properly clickable again.
-   Ontologies, Assemblies, and GenomeAnnotations are uploadable.
-   Fixed several issues with Narrative copying (see JIRA tickets KBASE-2034, KBASE-4140, KBASE-4154, KBASE-4159, NAR-849, and NAR-850).

### Version 2.0.7

**Changes**

-   Fixed data subsetting parameter input.

### Version 2.0.6

**Changes**

-   Fixed local configuration issue with Public and Example data tabs.
-   Updated genome viewer widget to better support eukaryotic genomes.
-   Added sequence category to app catalog.
-   Added Release/Beta method button toggle that should show up in production mode.
-   JIRA NAR-846 - fix problem with Run Time in jobs panel reported as "how long ago"

### Version 2.0.5

**Changes**

-   Fixed problems with missing data from Public data tab.
-   Added separate configuration file for Public and Example data tabs.
-   Fixed a few missing vis widget paths.
-   Fixed jitter on data object mouseover.
-   Added 'Shutdown and Restart' option to hamburger menu.

### Version 2.0.4

**Changes**

-   Fixed problems with sharing jobs based on SDK-built methods.
-   JIRA KBASE-3725 - renaming narratives should now trigger a save.
-   Updated widgets for some feature-value methods and data types.
-   Fixed problem where pressing 'enter' while filtering the method catalog would refresh the page.
-   Added categories and new icons to various methods.
-   Removed unused data objects from example data tab.
-   Methods can now specify that no output widget should be created.

### Version 2.0.3

**Changes**

-   JIRA KBASE-3388 - fixed problem that caused a crash on save when too many unique methods or apps were in a narrative. The narrative metadata has been reformatted to support this.
-   Fixed problems with funky unicode characters in narrative titles.
-   Updates to various FBA widgets.

### Version 2.0.2

**Changes**

-   JIRA KBASE-3556 - fixed links from genome widget to gene landing page, made contigs in genome tab clickable.
-   Added tools for editing FBA models.
-   JIRA NAR-838 - delete cell dialog should no longer break when hitting return to trigger it.
-   JIRA NAR-839 - delete cell dialogs should not pollute the DOM (there's only one dialog now, not a new one for each cell).
-   JIRA NAR-589 - change "Copy Narrative" to "Copy This Narrative" for clarity.
-   JIRA NAR-788 - remove light colors from random picker when coloring user names for sharing.

### Version 2.0.1

**Changes**

-   JIRA KBASE-3623 - fixed problem where updating an old version of the Narrative typed object could cause the Narrative title to be lost
-   JIRA KBASE-3624 - fixed links in method input cell subtitles to manual pages
-   JIRA KBASE-3630 - fixed problem with hierarchical clustering widget missing a button
-   Added widget for sequence comparison
-   Added tools for editing FBA model media sets.

### Version 2.0.0

**Changes**

-   Update IPython Notebook backend to Jupyter 4.1.0.
-   Data Panel slideout should now perform better for users with lots and lots of objects.
-   Fixed problem with copied narratives sometimes referring back to their original workspace.
-   Data Panel slideout dimmer should be in the correct z-position now.
-   Added separate job console for each running method, attached to that cell.
-   Changed style of cells to better show what cell is selected and active.
-   Adjusted Narrative Management tab to be somewhat more performant.
-   Updated Narrative object definition to match the Jupyter notebook object definition more closely.
-   Data panel should no longer hang forever on Narrative startup.

### Version 1.1.0

**Changes**

-   Added "Edit and Re-Run" button to method cells that have already been run.
-   Updated 'filtered' in method panel to 'filtered out'.
-   Added uploaders for Feature-Value pair data.
-   Added viewers for BLAST output.
-   Added bokeh (Python) and Plot.ly (JS) dependencies.
-   Added KBase data_api methods.
-   Added a refresh button to the method panel.
-   Added support for method specs based on namespacing.
-   Added preliminary third party SDK support.

### Version 1.0.5

**Changes**

-   Fix for bugs in saving/loading App state and displaying App step output widgets.
-   Fix for a bug that prevented users with edit privileges from saving a shared narrative.
-   Fixed issue where FBA model comparison widget wasn't showing up properly.

### Version 1.0.4

**Changes**

-   Added widgets and methods to support feature-value analyses
-   JIRA KBASE-2626 - Narrative should no longer crash when the Workspace Service is unavailable, but it will produce a 404 error when trying to fetch a Narrative from that Workspace.
-   JIRA NAR-528 - Narrative method panel now allows filtering by input/output type along with additional
    search terms.

### Version 1.0.3

**Changes**

-   JIRA KBASE-1672 - updated text in upload dialogs
-   JIRA KBASE-1288 - show prompt when copying a public genome to a Narrative if that genome already exists in the Narrative
-   JIRA NAR-702 - show warning on My Data panel for untitled Narratives
-   JIRA KBASE-1245 - block the Data Uploader's "Import" button while a file is being uploaded.
-   JIRA KBASE-1350 - change reference to "Workspace" to a reference to "Narrative".
-   Refactored all widget code to be loaded asynchronously through Require.js
-   Added initial Selenium test scripts
-   Updated root README, added Travis-CI and Coveralls badges
-   Linked the Narrative Github repo to Travis-CI and Coveralls

**Bugfixes**

-   JIRA KBASE-1671 - fix typo in genome annotation widget
-   JIRA KBASE-2042 - fix errors in the error page that shows up when a Narrative is unavailable.
-   JIRA KBASE-1843/KBASE-1849 - fixed issue where a large narrative object (e.g. a large IPython notebook object) fails to save without a decent error message. The maximum size was bumped to 4MB, and a sensible error message was introduced.
-   Fixed issue where duplicated results can appear in the Public Data tab
-   JIRA NAR-758 - added a horizontal scrollbar to widgets who get too wide (this currenly only affects the OTU Abundance data table widget, but others might get affected in the future).
-   JIRA NAR-814 - added a trailing slash to the service status url.

### Version 1.0.2 - 2/19/2015

**Bugfixes**

-   JIRA NAR-491 - modified public data panel to get metagenomes of the correct type from the updated search interface
-   Fixed problem where Plant transcriptomes weren't properly rendered in the genome browser
-   Fixed problems in domain annotation widget so it displays properly in different error cases

### Version 1.0.1 - 2/16/2015

**Changes**

-   JIRA NAR-716 - If a app/method finishes with a non-error status, then the results in the step_errors field of the job status aren't shown.
-   Added Lazy Loading to genome widget. Large genomes shouldn't take a long time to load now.
-   JIRA KBASE-1607 - Sort data types in the data slide out panel

**Bugfixes**

-   Fixed an issue where widgets would occasionally not load.
-   JIRA NAR-699, NAR-700 - Made changes to widgets that were producing confusing or incorrect output based on different context.
-   Fixed issue where data panel list sometimes doesn't load.

### Version 1.0.0 - 2/13/2015

## Production release!

### Version 0.6.4 - 2/12/2015

**Changes**

-   Removed most 'View' methods from the Methods panel, except for those required by the Communities tutorials
-   Set the default page title back to "KBase Narrative"

**Bugfixes**

-   In the rename dialog:
    -   Text field wasn't autofocused
    -   Enter button didn't automatically work
-   In other dropdowns, the escape key didn't work properly
-   https://atlassian.kbase.us/browse/KBASE-1586 - fixed parameter checking for min/max ints
-   https://atlassian.kbase.us/browse/NAR-687 - fixed issue with non-loading reactions and compounds for certain gapfilled FBA models
-   https://atlassian.kbase.us/browse/NAR-633 - Rerouted urls to the production site in prep for production release tomorrow. Eep!

### Version 0.6.3 - 2/12/2015

**Bugfixes**

-   https://atlassian.kbase.us/browse/NAR-690 - Missing data types in data panel filter
-   https://atlassian.kbase.us/browse/NAR-692 - Fixed issue that led to drag and drop not working

### Version 0.6.2 - 2/11/2015

**Changes**

-   Adjustments to readonly mode
    -   Added reduced-functionality side panel
    -   Improved copy dialog
-   Added support for uploading Microsoft Excel files with Media and FBAModels

**Bugfixes**

-   https://atlassian.kbase.us/browse/NAR-681 - loading screen blocks out valid HTTP error pages
-   https://atlassian.kbase.us/browse/NAR-682 - loading screen persists when it shouldn't
-   https://atlassian.kbase.us/browse/NAR-688 - 401 errors when unauthenticated don't redirect to kbase.us

### Version 0.6.1 - 2/10/2015

**Changes**

-   Made adjustments to Gapfill viewer widget
-   Added downloaders for PhenotypeSimulationSet and Pangenome

### Version 0.6.0 - 2/10/2015

**Changes**

-   Added a read-only mode for narratives. Users with read-only privileges can only view a narrative, but not change anything, including running functions, since they do not have write privileges anyway. This does come with a copy function that will allow a fork to be made and owned by the user.
-   Header style update, some consistency issues
-   Include old narrative objects under "My Data" and "Shared with me"
-   Show loading icon in communities widgets
-   Renamed CSV Transform API arguments to TSV

**Bugfixes**

-   JIRA KBASE-1411 fix - render issue for protein comparison widget
-   Fixed case where genome object doesn't have any contig info.

### Version 0.5.7 - 2/9/2015

**Changes**

-   Updates to provisioning service to deal with JIRA NAR-660 and overall stability and control
-   Updated urls for FBA service
-   Added new FBAModelSet output viewer
-   Fixed Search API url
-   Adjusted Abundance data table so it can be used as a drag-and-drop widget
-   Updated intro cell text and links from the Narrative side (for this to be actually visible a deploy of ui-common is necessary)
-   Improved genome viewer widget to show all contigs

### Version 0.5.6 - 2/7/2015

**Changes**

-   Updates to FBA model viewer widgets

**Bugfixes**

-   JIRA KBASE-1461 - The config file that contains the Narrative version should no longer be cached in the browser

### Version 0.5.5 - 2/7/2015

**Changes**

-   Minor changes to icons

**Bugfixes**

-   JIRA NAR-657, KBASE-1527 - Fixed problem where a new narrative that hasn't had any jobs in it would fail to save.
-   JIRA NAR-651 - Fixed problem where a user with no narratives would see a constant spinner under the Narrative panel
-   Fixed issue where the Narrative panel would refresh twice on startup

### Version 0.5.4 - 2/6/2015

**Changes**

-   JIRA NAR-639, KBASE-1384 - Added completion time, run time, and queue time tracking for jobs
    -   a new 'job_info' property was added to object metadata, containing the following keys:
        -   'completed', 'error', 'running' = the number of jobs in each state, >= 0
        -   'queue_time' = total time jobs in this narrative have spent in the 'queued' state
        -   'run_time' = total runtime reported by jobs in this narrative
    -   these changes become visible in the jobs panel for finished jobs
-   Optimized genome viewer widget
-   Updated Metagenome viewers
-   JIRA NAR-640 - Added autosaving whenever an output or error cells is created by job status change
-   JIRA NAR-650 - Block view of any queue position unless a job is in the 'queued' state.

### Version 0.5.3 - 2/5/2015

**Changes**

-   More minor icon changes.
-   Changed hard-coded urls to be relative to the config file in many widgets.

### Version 0.5.2 - 2/5/2015

**Changes**

-   Rerouted landing pages to new endpoint
-   Updated Docker container cleanup script to kill unused containers then images
-   Added new gapfill output widget
-   Added new icons, some code cleanup for setting icons
-   Made "corrupt" narrative labels slightly more obvious

**Bugfixes**

-   Fixed problem where data list filter gets confused when searching and changing type filters

### Version 0.5.1 - 2/4/2015

**Changes**

-   Updated data and app icons, and docs about them
-   Added stats tab to metagenome collection view
-   Fixed minor issue with tab highlighting still being bezeled
-   Hid button for method gallery :(
-   Fixed more inconsistent font issues on buttons
-   Modified text on 3-bar menu, added link to dashboard

### Version 0.5.0 - 2/3/2015

**Changes**

-   Refactor to parts of Narrative init module
    -   JIRA NAR-561 Added a version check mechanism - when a new version is deployed, a green button should appear in the header with a prompt to reload
    -   Wired deployment script to emit a version text file that sits in /kb/deployment/ui-common's root
-   Made several style changes - see https://github.com/kbase/narrative/issues/161
    -   Removed edged corners from remaining KBase cells and IPython cells
    -   JIRA NAR-421 - removed header styling from markdown and code cells
    -   KBASE-1196 - changed red ring around running methods to blue ring
    -   Red ring around a cell now only means it's in an error state
    -   Made all separator lines slightly bolder - #CECECE
    -   Added some spacing between login icon and buttons
    -   Updated tab color to a slightly different blue
    -   Added green highlight color as the general use (selected tabs, buttons, etc)
    -   Icons should now be shared between the different data panels and slideout
    -   Added blue color to markdown and code cell buttons, embiggened their icon
    -   Removed superfluous separator line from the top of side panels
    -   Javascript files are now compiled, minified, and tagged with a hash versioning during deployment - the browser should download only one substantial file instead of nearly 100 (!) smallish ones
    -   Cleaned out (commented out) old Javascript widgets that are not necessary for the February release
    -   Added test script for the backend shutdown command to verify it's only possible for an authenticated user to only shut down their own narrative
    -   Added improvements to suggested next steps functionality - now it should pull from the method store instead of being hard-coded
    -   Added custom icons for several datatypes

**Bugfixes**

-   JIRA NAR-586 - fixed error with quotation marks not being used correctly in App info boxes, and links not being rendered properly
-   Fixed several font mismatch issues - in kernel menu, new/copy narrative buttons, error buttons
-   Fixed logic error that led to log proxy causing the CPU to spin
-   Only show job queue position if > 0
-   JIRA KBASE-1304 - fixed race condition that would prevent certain output cells from appearing in apps properly when restarted without saving the output
-   Re-added ability to run the narrative_shutdown command from external hosts

### Version 0.4.9 - 1/30/2015

**Changes**

-   Added some missing metagenome viewer widgets.
-   Updated all JS client code to their most recent compiled versions.
-   Updated Python Narrative Method Store client.
-   Improved layout and structure of job error modal.
-   Improved styling for data view/selector buttons
-   Added downloaders for FBA models, paired-end reads, and single-end reads.
-   Added a 'Copy Narrative' button to narrative panel
-   Added a friendly and potentially helpful message for narrative fatal errors.

**Bugfixes**

-   JIRA NAR-530 - fixed issue with long object names not wrapping in dropdown selectors.
-   JIRA NAR-579 - fixed problem where short-jobs (e.g. viewers) were improperly treated as long-running.
-   JIRA NAR-582, NAR-514 - added better error status checking for job lookups. Now it covers network errors, unauthorized user errors, missing job errors, and generic AWE errors

### Version 0.4.8 - 1/29/2015

**Changes**

-   Fixed issue with input object type for reads ref-lib uploader.
-   Fixed bug with absent red box around long running UJS method
-   Single file download mode was switched off
-   Zip file mode including provenance info was supported for JSON format download
-   Added lots of new icons for data and apps
-   Updated some of the button styles in the data panels

**Bugfixes**

-   Fixed issue with synchronous methods being treated as asynchronous, and not showing any output.

### Version 0.4.7 - 1/28/2015

**Changes**

-   Changed Narrative tutorial link to the new one on staging.kbase.us
-   JIRA NAR-444 - Changed websocket error dialog to something much more user-readable and KBase-appropriate.

### Version 0.4.6 - 1/28/2015

**Changes**

-   Added another separate page when a narrative is not found (not just unauthorized)
-   Added support for single file extraction during download
-   Changed "dna" parameter of plant transcriptome uploader to integer value

**Bugfixes**

-   Fixed issue with deployment script not auto-shutting-down all non-attached instances
-   NAR-500 - completed UJS jobs should stay completed
-   NAR-562 - job deletion should work right, and if a deletion fails, it shouldn't break the jobs panel
-   When a user tries to delete a job, it should always remove that job
-   NAR-484 - long job names should wrap now
-   Fixed more issues with FBA model widgets
-   Fixed boolean properties issues in uploaders

### Version 0.4.5 - 1/28/2015

**Changes**

-   Changed endpoint URLs for transform service and job service
-   Added better error page when a narrative is either not found or unauthorized
-   Made several adjustments to communities visualization widgets

**Bugfixes**

-   Fixed state checking for long-running job registered with the UJS
-   Fixed issue where FBA service can return unparseable results
-   Fixed various problems with FBA model visualization widgets

### Version 0.4.4 - 1/27/2015

**Changes**

-   Updated deployment script to auto-init/update submodules and clear out old versions of provisioned (but unattached) containers,
-   Updates to metagenome widgets to prevent crashes.

**Bugfixes**

-   JIRA NAR-541 - fixed problem with missing datatables header images
-   Removed (again?) a dead pointer to a deprecated/moved javascript file.

### Version 0.4.3 - 1/27/2015

**Changes**

-   Updated Transform endpoint to the production version
-   Updated Gene Domains endpoint to the production version
-   Added kbaseDomainAnnotation widget
-   Added Media, PhenotypeSet, and PhenotypeSimulationSet widgets
-   Moved downloader panel to a separate widget
-   Updated log testing proxy

**Bugfixes**

-   Fixed issue where some workspace/narrative mappings were lost

### Version 0.4.2 - 1/23/2015

**Changes**

-   JIRA NAR-432 - added little red badge in the Jobs header with the number of running jobs
-   Added support for CSV to PhenotypeSet importer
-   Added support for Media importer
-   Added support for importing FBA Models from CSV or SBML
-   Optional dropdown inputs can now pass no inputs if its spec defaults to an empty string
-   Parameter info mouseover icon only appears if the longer info is different from the short hint

### Version 0.4.1 - 1/23/2015

**Changes**

-   Added link to app man page from app cell
-   Importer for FASTA/FASTQ files was switched to a new version

**Bugfixes**

-   Error modal that appears while trying to import data should be visible now, and not below the page dimmer
-   JIRA NAR-477 - Propagating parameters to multiple steps should work correctly now
-   JIRA NAR-516 - special characters should be properly escaped while searching for data now

### Version 0.4.0 - 1/23/2015

These are significant enough changes - mainly the improved data upload support and (mostly) feature complete data visualization widgets - to add a minor version number.

**Changes**

-   Updated URL of tutorial page
-   Updated user-icon link to go to user profile page instead of globus
-   Added features to Gene Domains visualization widget
-   Updated FBA model widgets
-   The 'Search Data' menu item should make a new browser window
-   Added refresh button to data slideout
-   Added example transcriptome data
-   Updated import UI for all supported types
-   Improved error messages in data panel and data slideout

**Bugfixes**

-   Fixed some problems in create_metagenome_set widget
-   JIRA NAR-465 Fixed problem where workspace id wasn't internally available when it should be
-   JIRA KBASE-1610 Fixed issue with selecting multiple genomes for an input to an app

### Version 0.3.18 - 1/22/2015

**Changes**

-   Added a different FBA model viewer widget
-   Changed communities widgets to properly fetch an auth token

**Bugfixes**

-   JIRA NAR-478 - fixed problem where contig count in genome viewer was incorrect
-   JIRA NAR-487 - plant genomes should be copyable now in data slide out
-   JIRA NAR-441 - corrupted Narratives should be properly handled; deleting a Narrative from a workspace via the API shouldn't break the Narrative loading process

### Version 0.3.17 - 1/22/2015

**Bugfixes**

-   Repaired link to FBA model visualization widgets

### Version 0.3.16 - 1/21/2015

**Changes**

-   Added link to KBase internal status page.
-   Added programmatic access to workspace id.
-   KBase cells can now be collapsed and restored.
-   App and Method cells now have a spinning icon while running.
-   A traceback should now appear (where applicable) in the Jobs panel.
-   Added "next steps" at bottom of app/method

### Version 0.3.15 - 1/21/2015

**Changes**

-   Updated type name for Assembly File transform method
-   Added reset button to App cells (method cells still need fixing)
-   Added widgets for metagenome sets

**Bugfixes**

-   JIRA NAR-418 - fixed issue where job error was cleared on panel refresh.
-   Fixed issue where method panel error state wasn't being activated properly.

### Version 0.3.14 - 1/21/2015

**Changes**

-   Updated server-side Narrative management code to always keep a queue of unattached Narrative containers present. When a user logs on, they already have one ready to connect to.
-   Added visualization widget for microbial community abundance and boxplots.
-   Method details and documentation are visible in a new window now.
-   Added app and method icons for the method panel.
-   Added minimize to app & method panels

### Version 0.3.13 - 1/20/2015

**Changes**

-   Added Transform service client code
-   Exposed transform service as a method
-   Added assembly view widget
-   Added icons for Apps and Methods in panel

**Bugfixes**

-   Now inserts a cell instead of freezing when DnD of data onto empty narrative
-   JIRA NAR-388 - fixed a problem where errors on service invocation weren't being stringified properly before logging
-   Github issue #162 fixed - drag and drop data onto an empty Narrative now doesn't lock up
-   JIRA NAR-402 - saving a Narrative updates the Manage panel
-   JIRA KBASE-1199 - newly registered jobs should show a timestamp
-   KBASE-1210 - (not totally fixed) - debug info for launched methods should show up on the console now.
-   NAR-400, KBASE-1202, KBASE-1192, KBASE-1191 - these were all related to the apps not properly catching errors when an output widget fails to render
-   fixed a case where a typespec references a non-existent viewer

### Version 0.3.12 - 1/20/2015

**Changes**

-   Fixes issue where the Method Gallery overlay panel wouldn't be populated if there were any problematic method/app specs.
-   Added a link to directly submit a JIRA ticket from the pulldown menu.

### Version 0.3.11 - 1/16/2015

**Changes**

-   Running Apps and Methods have a "Cancel" button associated with them. Clicking that will restore the cell to its input state, and cancel (and delete) the running job
-   Deleting App/Method cells now prompts to delete, warning the user that it'll kill any running job (if they've been run before)
-   Deleting jobs now triggers the call to the right back end services to delete the running job itself.
-   Deleting a job from a running cell now unlocks that cell so its inputs can be used again.
-   A dangling job with no associated cell should properly error.
-   A dangling job on the front end that's been deleted on the back should properly error.
-   A job in an error state (not the above, but a runtime error) should now reflect an error on its associated cell (if present)
-   Fixed an error where running a method automatically made an output cell connected to incomplete data.
-   Refactored Jobs panel to only look up jobs that are incomplete (e.g. not 'error', 'completed', 'done', or 'deleted')
-   Toolbars should only appear over IPython cells now (KBase cells have their own menus)
-   Styled app/method control buttons to be closer to the style guide / mockup.
-   Logging of apps and methods is substantially less ugly and made from fewer backslashes.

### Version 0.3.10 - 1/16/2015

**Changes**

-   Narrative panel supports copy/delete/history/revert of narratives.
-   Narrative panel shows apps/methods/description (if exists) for each narrative.
-   Links to LP for genomes and genes were added in Proteome Comparison widget.
-   'Download as JSON' button was added for objects in narrative data list.
-   Links to LP were added for genes in genome viewer.
-   ContigSet viewer was added.
-   Plant genomes were added into public data tab (and GWAS types were removed).
-   Fixed problem where error cells were not being shown properly.
-   Added several widgets to support communities apps and methods.

### Version 0.3.9 - 1/14/2015

**Changes**

-   Restyled menu bar buttons - 'about' button is now under the dropdown menu on the upper left of the screen, removed the global 'delete cell' button (for now!)
-   Restyled code and markdown cell buttons in the lower right corner of the page
-   Added a debug message that appears in the browser's Javascript console whenever an app/method object is sent to the NJS
-   App and Method specs should be globally available to all elements on the page from the method panel
-   Various styling adjustments on the data panel overlay
-   The 'more' button under each app and method in the methods panel should now link to an external manual page

### Version 0.3.8 - 1/13/2015

**Changes**

-   Drag and drop data and data viewer bug fixes.
-   Position of a queued job should now be tracked in the job panel.
-   The Narrative object metadata now tracks the number of each type of cell in that Narrative. Method and App cells are further tracked by their id.

### Version 0.3.7 - 1/12/2015

**Changes**

-   Fix for int, float and array types of input sending to NJS
-   Fix for empty parameter values in import tab
-   Support was added into public data for meta-genomes and 6 types of GWAS
-   Fixed 'Add Data' button in a new Narrative - should properly open the data overlay now
-   Updated layout and styling of Method Gallery overlay to be closer to the mockup

### Version 0.3.6 - 1/9/2015

**Changes**

-   Changed install.sh - now it requires an existing Python virtual environment for installation
-   Removed text/code cell buttons from method panel - they've now migrated to the lower right side of the page.
-   Started restyling various elements to match the new style guide (colors, shadows, etc.)
-   Inserted (better) icons than just letters for data objects
-   Public data tab on side panel was redesigned. Genome mode using search API is now the only supported mode there.
-   Method cell changes
    -   Fixed problem where starting a long-running method would immediately show an output cell with broken results
    -   Fixed problem when submitting a method with numerical value inputs
    -   Fixed problem when submitting a method with multiple possible output types for a single parameter
    -   Fixed problem where method cell parameters were not being properly validated before sending the job
-   Added document that details app failure points
-   Data list supports deleting, renaming, reverting objects

### Version 0.3.5 - 1/7/2015

**Changes**

-   Added link to release notes in 'About' dialog.
-   Removed old links from the Navbar menu.
-   Added separate 'Jobs' tab to side panel.
-   Fixed problem with Job errors overflowing the error modal.
-   Method panel changes
    -   The magnifying glass button should now toggle the search input.
    -   Added a 'type:_objecttype_' filter on methods and apps. This filters by their parameters. E.g. putting 'type:genome' or 'type:KBaseGenomes.Genome' in there will only show methods/apps that have a genome as a parameter.
    -   Added an event that can be fired to auto-filter the methods and apps.
    -   Updated the style to a more 'material' look.
    -   All specs are now fetched at Narrative startup. This will speed up some of the in-page population, but any apps with errors in their specs are no longer displayed in the list.
    -   Removed the '+/-' buttons for expanding the tooltip, replaced with '...'
-   Data list changes
    -   Added a big red '+' button to add more data.
    -   Updated the style to a more 'material' look.
    -   Removed the '+/-' buttons for showing metadata info, replaced with '...'
-   Import tab on GetData side panel allows now to upload genome from GBK file, transcriptomes from Fasta and short reads from Fasta and Fastq
-   Viewers can be open for main data types by drag-n-drop objects from Data panel to narrative
-   States of long running methods calling services are now shown on Job panel and Job panel waits for 'Done' state before show output widget
-   Added a 'debug' viewer to the apps. After starting an app's run, click on the gear menu in the app cell and select 'View Job Submission'. This will both emit the returned kernel messages from that app run into your browser's Javascript console, and it will create and run a code cell that will show you the object that gets set to the Job Service.

### Version 0.3.4

**Changes**

-   Redesign of the Method Gallery panel
-   Adjusted Data Panel slideout to maintain its size across each internal tab
-   Added buttons to the footer in the Data Panel slideout
-   Adjustment to data upload panel behavior.

### Version 0.3.3

**Changes**

-   Long running method calls that produce job ids should now be tracked properly
-   Method cells behave closer to App cells now - once they start running, they're 'locked' if they're a long running job
    -   Long running method cells get a red ring, similar to steps inside an app
    -   The next step is to merge their code bases
-   When a long running method cell finishes (the job gets output and is marked 'done' or something similar), an output cell is generated beneath it
-   Method and app jobs should be properly deleteable again.
-   Added global 'delete cell' button back to the menu bar.
-   Made major styling and functionality changes to the 'import' panel attached to 'data'

### Version 0.3.2

**Changes**

-   Steps toward getting long-running methods (not just apps) working.
-   Modified job panel to consume method jobs
-   Method jobs still do not correctly populate their end results.

### Version 0.3.1

**Changes**

-   Changed some text in the data panel, and what appears in the introductory markdown cell in a new Narrative
-   Fixed an issue with infinite scrolling under the "My Data" and "Public" data tabs

### Version 0.3.0

**Changes**

-   Added Method Gallery for browing methods and apps and viewing information
-   Added a manual Narrative Shutdown button (under the 'about' button)
-   Integrated code cells and IPython kernel management
-   Added prototype Narrative Management panel

### Version 0.2.2

**Changes**

-   Restyled Jobs panel, added better management controls, added ability to see Job error statuses
-   Added first pass at data importer

### Version 0.2.1

**Changes**

-   More improvements to logging - includes more details like user's IP address, Narrative machine, etc.
-   Changed data panel to be able to draw data from all other Narratives and Workspaces
-   Stubs in place for importing data into your Narrative
-   Changed paradigm to one narrative/one workspace for simplicity

### Version 0.2.0

**Changes**

-   Switched to semantic versioning - www.semver.org
-   Began massive changes to the UI
-   Improved logging of events and method/app running
-   Introduced App interface
-   Added a Job management panel for tracking App status
-   Switched to fetching lists of Methods and Apps from a centralized method store

### Release 9/25/2014

**Changes**

-   Fixed a bug that prevented a few Narrative functions from working if the
    user's workspace was empty.

### Release 9/24/2014

**Changes**

-   Updated workspace URL from the Narrative Interface

### Release 8/14/2014

**Changes**

-   Added functionality to Communities services

### Release 8/8/2014

**Changes**

-   Fixed problems with loading page in Safari
-   Added genome comparison widget

**Known Issues**

-   R support is problematic
-   Sharing a Narrative with a running job might break
-   Loading a Narrative with a large amount of data in it might be slow
-   Mathjax support is currently out of sync due to version drift

### Release 8/7/2014

**Changes**

-   Fixed links to landing pages linked to from the Narrative
-   Fixed problem with KBCacheClient not loading properly
-   Adjusted names of some functions (existing widgets might break!)
-   Fixed 502 Bad Gateway error on Narrative provisioning

**Known Issues**

-   Loading page on Narrative provisioning sometimes loops too much in Safari
-   R support is problematic
-   Sharing a Narrative with a running job might break
-   Loading a Narrative with a large amount of data in it might be slow
-   Mathjax support is currently out of sync due to version drift

### Release 8/6/2014

**Changes**

-   Services panel is sorted by service name now
-   Removed old Microbes Service panel
-   Updated Microbes service methods
-   Updates to picrust
-   Added ability to make deprecated services invisible
-   Updates to RNASeq and Jnomics services
-   Updates to plants widget code
-   Visual fixes to how long function names are handed in the Services panel

**Known Issues**

-   R support is problematic
-   Many links to landing pages within the Narrative are broken
-   Sharing a Narrative with a running job might break
-   Loading a Narrative with a large amount of data in it might be slow
-   Mathjax support is currently out of sync due to version drift

### Release 8/5/2014

**Changes**

-   Added a better fix to the "NoneType object has no attribute get_method" error
-   Updated Microbes services code, split services into 4 separate groups
-   Updates to Jnomics
-   Split picrust widget into qiime and picrust
-   Fixes to plant gene table size and heatmap rendering

**Known Issues**

-   Changing Narrative name in the workspace doesn't propagate inside of the Narrative itself (likely won't fix)
-   R support is problematic
-   Many links to landing pages within the Narrative are broken
-   Sharing a Narrative with a running job might break
-   Loading a Narrative with a large amount of data in it might be slow
-   Services panel should be sorted/sortable
-   Narrative creator and current workspace should be visible in the top panel
-   Mathjax support is currently out of sync due to version drift

### Release 8/4/2014

**Changes**

-   Added MathJax.js directly into the repo to combat problems on the back end (this is a temporary fix - we need to install the backend MathJax locally somehow, or update the version)
-   Added a fix where if a call to globusonline fails, the Narrative doesn't initialize properly, leading to broken service panels.
-   Fixed a bug that caused some graphical widgets to time out while loading their script files.
-   Various updates to plants_gwas.py and jnomics.py

### Release 8/1/2014

**Changes**

-   Addressed issue with auth information getting overridden (leading to the 400 HTTP error)
-   Addressed problems that cause the 502 Bad Gateway error
-   Revised names and descriptions on some widgets
-   Added widget to build a genome set from a tree
-   Revised gapfilling and phenotype view widgets
-   Numerous widgets to GWAS and Plant-specific widgets and functionality

**Known Issues**

-   Current version of jquery.datatables is finicky and can create popup errors. These can be safely ignored.
-   Changing Narrative name doesn't properly update Narrative object name in Workspace Browser and vice-versa.
-   R support is occasionally problematic.

### Release 7/30/2014

**Changes**

-   Updated config to make landing page links relative to deployment site
-   Modified provisioning code to address a potential timeout issue (the 502 Bad Gateway error)
-   Adjusted RAST genome loading widget to ignore browser's credentials
-   Updated NCBI genome importer
-   Updated GWAS services endpoints

**Known Issues**

-   Cookie with auth information occasionally gets overwritten with a useless one - logging out and back in will fix this
-   Changing Narrative name doesn't properly update Narrative object name in Workspace Browser and vice-versa.
-   R support is occasionally problematic.

### Release 7/29/2014

**Changes**

-   Updated nav bar to match changes to functional site
-   Updated many KBase functions from all domains (Microbes, Communities, and Plants)
-   Added widgets and functions for viewing SEED functional categories
-   Added a version date-stamp
-   Updated look and feel of many elements
-   Updated authentication and token management to behave better
-   Changed Narrative containers to all be named kbase/narrative:datestamp
-   Updated config.json to reference more deployed services
-   Added an input widget type that includes a hidden, untracked, password field
-   Updated references to registered typed objects from the Workspace
-   Fixed a problem where Services panel might get stuck and hang while loading a large Narrative
-   Updated more HTTP errors to have a sensible error page

**Known Issues**

-   Cookie with auth information occasionally gets overwritten with a useless one - logging out and back in will fix this
-   Unaddressed issues from previous release

### Release 7/22/2014

**Changes**

-   Added widgets and functions for viewing phylogenies

### Release 7/21/2014

**Changes**

-   Updates to Jnomics functions and widgets
-   Updates to Microbes functions and widgets
-   Most errors that were dumped to the browser as ugly stacktraces are now KBase-styled stacktraces that should be slightly more legible.
-   Errors that occur when Narrative saving fails now creates an error modal that communicates the error, instead of just "Autosave Failed!"
-   Deployment of Narrative Docker containers has changed. A base container is built containing most static dependencies (all the apt-get directives, Python and R packages). This container is then updated with the Narrative itself. After building the base container, deployment of subsequent releases should take ~2 minutes.
-   Updated workspace type registry (the kbtypes class) to be up-to-date with the current state of the Workspace.
-   The Narrative should now report unsupported browsers

**Known Issues**

-   Unaddressed issues from previous release

### Release 7/15/2014

**Changes**

-   Created a service endpoint config file to toggle between dev and prod versions of various services
-   Added Jnomics functions and widgets
-   Added more communities functions and widgets
-   Added KBase-command functions and widgets
-   Authentication should work more logically with the rest of the functional site
-   Updated Narrative typespec to support workspace version 0.2.1
-   Updated Narrative to properly access search
-   Addressed a race condition where saving a Narrative before it completely loads might wipe exiting parameter info out of input fields
-   Added directions on how to deploy the entire Narrative/Nginx provisioning stack.
-   We now have a verified SSL Certificate - Safari should work over HTTPS now.
-   Did some CSS adjustment to GUI cells.

**Known Issues**

-   Unaddressed issues remain from previous release
-   R support is occasionally problematic.
-   Changing Narrative name doesn't properly update Narrative object name in Workspace Browser and vice-versa.

### Release 6/20/2014

**Changes**

-   %%inv_run cell magic should now work properly
-   %inv_run magic (line and cell) now translate some convenience commands
    -   %inv_run ls == %inv_ls
    -   %inv_run cwd (or pwd) == %inv_cwd
    -   %inv_run mkdir == %inv_make_directory
    -   %inv_run rmdir == %inv_remove_directory
    -   %inv_run cd == %inv_cd
    -   %inv_run rm == %inv_remove_files
    -   %inv_run mv == %inv_rename_files
-   The menu bar should remain at the top of the page now, instead of being positioned inline with the rest of the narrative document.

**Known Issues**

-   %inv_ls to a directory that doesn't exist will create a generic, not-very-informative error.
-   [NAR-153], [NAR-177] A generic "Autosave failed!" message appears when the narrative fails to save for any reason.
-   [NAR-169] Using Safari through HTTPS will not work with an uncertified SSL credential (which we currently have)
-   [NAR-173] If problems external to the Narrative prevent loading (authentication, Shock or WS downtime), an ugly stacktrace is dumped into the browser instead of a nicely rendered error page.
-   [NAR-180] Copying narratives in the newsfeed can cause errors.
-   [NAR-179] There's a problem that occurs when logged into a narrative for a long time.<|MERGE_RESOLUTION|>--- conflicted
+++ resolved
@@ -10,7 +10,7 @@
 - DATAUP-641 - Adds custom error messages when app cell numeric inputs are initialized with non-numeric data.
 - PTV-1765 - Fix Pangenome viewer; wasn't able to get an object ref
 - DATAUP-643 - Adds a warning to the top of a bulk import cell when attempting to use multiple distinct non-file and non-output parameter values. E.g. different assembly types for multiple rows of an assembly uploader spreadsheet.
-<<<<<<< HEAD
+- DATAUP-525 - Fix the "show advanced" button in bulk import cells to properly toggle its label when clicked.
 
 Dependency Changes
 - Python dependency updates
@@ -33,9 +33,6 @@
   - setuptools: 57.4.0 -> 60.9.3
   - sympy: 1.8 -> 1.9
   - terminado: 0.11.1 -> 0.13.1
-=======
-- DATAUP-525 - Fix the "show advanced" button in bulk import cells to properly toggle its label when clicked.
->>>>>>> effc760c
 
 ### Version 5.0.2
 - SAM-73 - Extends the ability to use app params as arguments for dynamic dropdown calls to inputs that are part of a struct or sequence.
