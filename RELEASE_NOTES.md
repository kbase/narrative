### OVERVIEW

The Narrative Interface allows users to craft KBase Narratives using a combination of GUI-based commands, Python and R scripts, and graphical output elements.

This is built on the Jupyter Notebook v6.0.2 (more notes will follow).

### Version NEXT
-   No ticket: boatloads of code cleanup and fixes to the unit and internal testing
-   PTV-1635: fix bug in data slideout tab selection
-   PTV-1635: fix data and app slideout button and opening behavior
-   DEVOPS-475: Change dockerfile so that container runs as nobody, without need to setuid for initialization. Enables removing CAP_SETUID from container initialization
- SCT-2935 - fix refseq public data search behavior to properly restrict the search with multiple terms
### Version 4.3.2

-   SCT-2778 - convert data slideout, public tab, refseq data source to use searchapi2/rpc api rather than searchapi2/legacy.
-   Enhanced integration testing support to add service, host, browser, screen size support.
-   Changed the "Dashboard" link in hamburger menu to "Narratives" and use the new /narratives path.

### Version 4.3.1

-   Fixed problem where code cells could forget their toggled state after saving.
-   Fixed setting up local authentication for developers.
-   DATAUP-69 - added a pull request template to the narrative repo.
-   DATAUP-120 - improve testing documentation
-   DATAUP-164, DATAUP-165 - add automatic linting configuration with flake8 and black for the Python layer.
-   DATAUP-176 - refactored the startup process to be more robust with respect to kernel activity.
-   DATAUP-178 - changed "Add Data" and "+" icon color in the data panel.
-   DATAUP-187 - repositioned Globus link in the staging area.
-   DATAUP-188, DATAUP-228 - adds text and refresh button to the staging area, and stabilized the trash can icon.
-   DATAUP-197 - fixed problem where canceling an app cell could cause it to freeze.
-   DATAUP-204 - made folder names clickable in the staging area.
-   DATAUP-210 - adds a "file too large" error to the staging area when a file is too large to upload.
-   DATAUP-213 - added a "clear all" button that removes all staging area errors.
-   DATAUP-246 - dramatic cleanup and refactor done globally throughout the Narrative stylesheets.
-   DATAUP-266 - fixed a problem where the staging area didn't automatically refresh when a file finishes uploading.
-   DATAUP-301 - fixed a problem where the staging area rendered twice in a row on page load.

### Version 4.3.0
<<<<<<< HEAD
- SCT-2664 - Show the app cell status when in a collapsed state.
- Added an "Info" tab to all app cells with app information.
- Updated links to new KBase home page and docs site.
- Fixed an uploader issue where uploads taking longer than 30 seconds would fail.
- (Trigger release via labels)
=======

-   SCT-2664 - Show the app cell status when in a collapsed state.
-   Added an "Info" tab to all app cells with app information.
-   Updated links to new KBase home page and docs site.
-   Fixed an uploader issue where uploads taking longer than 30 seconds would fail.
>>>>>>> a56e9c73

### Version 4.2.1

-   Address problems with SampleSet / AMA Viewer widget.
-   SCT-1822 - fix problems with drag and drop data upload failing for more than 100 files (updated the Dropzone widget to version 5.7.0)
-   Updated Globus endpoint to point to the newer Globusconnect server.
-   Updated tons of dependencies. Thanks Jason Fillman!

### Version 4.2.0

-   Updated the Narrative interface to connect to the remade Execution Engine.
-   Updated the Narrative interface to streamline events and cookies connected to the Traefik update.
-   Fixed an issue where job log browser state (running, stopped, scrolling) could cross browser sessions.
-   Added a viewer for the SampleSet object.
-   PTV-1446 - fix bug preventing KBaseFeatureValues viewer apps from working and displaying data

### Version 4.1.2

-   Improve display of job logs.
-   Prevent App cell elements from overflowing the page.
-   Job status is now inaccessible before a job enters the queue.

### Version 4.1.1

-   Fix sort order in Narratives panel - should be by most recently saved.
-   Add better error support in data staging uploader - if an upload directory is not available, you should be able to return to the root directory without trouble.

### Version 4.1.0

-   Introduce Static Narratives, available under the Share menu. First release!

### Version 4.0.0

-   Update various software packages
    -   Python to 3.6.9
    -   Jupyter Notebook to 6.0.2
    -   IPython to 7.9.0

### Version 3.11.4

-   Add Annotated Metagenome Assembly viewer widget
-   PTV-1214 - Fix Binned Contig Viewer labels
-   PTV-1341 - Fix column and row labeling in GenomeComparison viewer
-   Improve functionality and options for dynamic dropdowns in apps.

### Version 3.11.3

-   PTV-1308 - Fix problem where users with a Globus account that's not linked to KBase will see an error when trying to access the Globus interface through the upload area.
-   Add GFF Metagenome object upload type.

### Version 3.11.2

-   Improve load times for the Data Panel and the browser in the data slideout (the "My Data" and "Shared with Me" tabs).
-   Set the Narratives tab to lazy load.
-   #1487 - fixed typo in genome feature viewer.
-   Updated data import tutorial for some clarity.
-   Changed Pangenome viewer field names for clarity and consistency.

### Version 3.11.1

-   Add internal information for users who came to the site from a Google ad click.
-   Improve load time of the App Panel.
-   Fix a bug where jobs canceled in the non-Narrative job browser would cause issues with the corresponding App Cell.

### Version 3.11.0

-   Add an option to share a Narrative with an organization as well as people.
-   SCT-1783 - Reduce the number of network calls to the auth service on startup.
-   SCT-1785 - Reduce the number of network calls to the Catalog/NMS services on startup.
-   SCT-1793 - Lazy-load reports (i.e. if they're not in the brower viewport, don't load them).
-   Fix an issue with nested subdata inputs into apps not being accessible as expected.
-   Removed a bunch of dead code, including the older "service" modules, that haven't been in use for a few years.

### Version 3.10.1

-   Fixed a critical bug where users with write access to a Narrative (but not share access) were unable to save changes to a Narrative or run Apps.

### Version 3.10.0

-   Fix tooltip for long object names in the data panel.
-   Add ability to prefix a part of path_to_subdata with WSREF to list options from other objects.
-   SCT-1602 - Add new URL options - /narrative/12345 will find the narrative in workspace 12345 (older URLs like /narrative/ws.12345.obj.1 still work).
-   Fix problem where jobs were not being properly started with an agent token (i.e. weren't guaranteed to have a week-long authentication token).
-   Improved error handling and display when a Narrative doesn't exist or a user doesn't have permission to see it.
-   Add functionality to request access to a Narrative instead of throwing a "not allowed" error.

### Version 3.9.1

-   SCT-1509 - Ensure access permissions to Globus before redirecting a user there from the Import area.

### Version 3.9.0

-   Fix security vulnerability with rendering some user info.
-   SCT-1547 - Add a download endpoint to the staging service, so a user can now download files directly from the FTP stagin area.
-   SCT-1496 - Add functionality for downloading data from the data panel to the FTP Staging area.
-   SCT-1526 - Create a code cell generator as an app output.

### Version 3.8.3

-   SCT-1253 - Replace old RNA-Seq data viewers.
-   SCT-1393 - Fix "Objects Created" links in app outputs.
-   SCT-1370 - Give instructions to users on how to link their account to Globus for uploading data.
-   SCT-1395 - Convert object ref and ids to common names for downloading.
-   Add viewers and support for generic data types.
-   Fix RNA-Seq data viewers, including Feature Clusters.

### Version 3.8.2

-   Add the clustergrammer_widget
-   SCT-1219 - Fix the app cell so it shows an error if an app has multiple outputs, and they're given the same name.
-   Add numpy, scipy, scikit-learn to the base Docker image

### Version 3.8.1

-   SCT-1261 - Changed the 'outdated app' warning to a small icon with a popover text.
-   SCT-886 - Added a default viewer for typed objects that don't have an actual viewer associated with them.
-   Added a test-mode viewer for a new matrix type.
-   SCT-1253 - fixed bugs in how assembly and reads typed objects get viewed - their numbers of reads weren't being presented properly.
-   SCT-1210 - Module-level (not just type) spec files are available for determining object viewers.
-   SCT-1234 - Introduces the clustergrammer Jupyter Notebook widget.
-   SCT-1206 - fixes a cell error that can occur if an app doesn't produce any output objects (including reports).
-   Introduces a new build and deployment strategy.
-   Updates the versions of numpy and pandas so they should work again.

### Version 3.8.0

-   Generalized updates to support viewing the new version of the genome data type.
-   SCT-500 - Fix DomainAnnotation viewer widget.
-   SCT-380 - Updates to the RNA-Seq Volcano plot viewer.
-   KBASE-1916 - Fix data type descriptions in the Example tab of the data slideout.
-   SCT-923 - Improve Mycocosm public data search.
-   SCT-930 - Add a "show report" button to objects in the data panel.
-   Reformat and generalize the job logs for both the App Cell and standalone job log viewer widget.
-   Migrate unit tests to use HeadlessChrome and (optionally) Firefox.
-   Refactor Public Data in the Data Slideout to make use of the new KBase Search API.
-   Display a warning if a typed object has no viewer associated with it.
-   SCT-901 - enhance expression matrix viewer.
-   Add ConditionSet viewer.
-   SCT-1082 - fix regressions in Public Data tab.
-   Fix regression in feature set viewer caused by SCT-762.

### Version 3.7.2

-   SCT-908 - Fix formatting issues with heatmaps.
-   SCT-875 - Accept poorly formatted input data into the RNA-Seq data heatmap viewers.
-   SCT-878 - Deal with very large heatmaps so that they get downloaded instead of displayed inline, otherwise allow it to grow to some proper size and embed it in a scroll panel.
-   SCT-875 - Fix labels on heatmaps under certain data conditions.
-   SCT-809 - Fix configuration view mode when there are deeply nested parameters, especially lists of grouped parameters containing a subdata param.
-   SCT-866 - Improve side panel behavior in view-only mode; stretch data panel to full height.
-   SCT-821 - Add "info" item to view cell menu, also some other cleanup for viewer cells.
-   SCT-762 - Convert the Feature set viewer to use a dynamic service to fetch feature data.
-   SCT-657 - Narrative Public Data search now uses new Search API to find KBase data.
    -   Due to the nature of the Search API, this also changes the interface to require the user to press "enter" to do a search, instead of as-you-type.
    -   Changes the layout of the retrieved items from searching.
-   SCT-804 - General updates to fix a compilation problem with FeatureValues data widgets.
-   SCT-698 - Redo the narrative build so that it uses Conda for installs of R, Python and Jupyter. This updates
    the versions to current levels, fixing numpy and pandas incompatibilities

### Version 3.7.1

-   SCT-793, SCT-496 - Fix version of upstream dependency "file-saver" to 1.3.4; an upstream update had broken and taken down the Pangenome viewer and others.
-   SCT-104 Convert the narrative container to new CI/CD model based on dockerize+environment variables for startup config

### Version 3.7.0

-   Update Jupyter Notebook to 5.4.1 with a few KBase adjustments
    -   Prevent Jupyter favicon from overriding ours at various points.
    -   Use local version of Font Awesome.
    -   Use local version of Glyphicons font pack (for Datatables-based widgets).
    -   Use Bootstrap version 3.3.7
-   Update ipywidgets to 7.2.1
-   SCT-559 - Fix ugly race condition that could prevent app cells from being properly rendered when loading an existing Narrative.
-   Re-enable security measure that prevents Markdown cells from rendering JavaScript. We're about a year past the point when that was necessary.
-   SCT-628 - adds a viewer for the CompoundSet object.
-   Bump Tornado dependency to 5.0.0
-   SCT-637 - adds a warning to the loading section if there's an extreme delay (20 seconds) in between loading individual steps.
-   SCT-690 - truncate long Narrative names, show the whole thing on mouseover.
-   SCT-590 - add cache busting to the public data mapping lookup. No more force-refreshing!
-   SCT-706 - fix problem where space characters were sometimes ignored in the app panel search.
-   Remove old Import tab, remove (New) tag and warning from new Import tab.

### Version 3.6.3

-   SCT-585 add folder drag and drop upload to the Import area.
-   Remove old link to Search from the Narrative hamburger menu.
-   Relabel public data referencing fungal genomes.

### Version 3.6.2

-   Fix problem preventing read-only Narratives from loading.
-   SCT-581 fix failure when reloading tabs in the data staging panel.
-   SCT-582 reconcile labels and order of App Panel with Catalog.

### Version 3.6.1

-   SCT-533 - Remove the accidental test uploader that crept into production.
-   SCT-516 - Set staging panel to auto-refresh after various updates.
-   SCT-531 - Updated App Panel to have the same category names as the external App Catalog.
-   Added fungal genomes as a Public Data option.
-   Added Phytozome plant genomes as a Public Data option.
-   Repaired somewhat broken Doman Annotation viewer.
-   Text fixes to Import Tab tour.

### Version 3.6.0

-   SCT-400 - Deprecates the old Import panel, change text from "Staging (beta)" -> "Import (new)"
-   SCT-417
    -   All older Import functionality should now be available in the new Import panel.
    -   Adds a link to create an app for uploading from a public URL into the staging area.
    -   Cleans up unclear text in the new Import panel.
    -   Adds new (hopefully informative) steps to the Import panel tour.
    -   Move the 'decompress file' button so it should always be visible for archives.
-   PTV-225 - Add more icon clarity to the data sorting options.
-   PTV-886 - Restore missing scrollbar in the Narratives panel.
-   KBASE-5410 - Improve job log viewer, add different.
-   SCT-291 - Initial addition of tools for programmatically accessing the FTP file staging area.
-   SCT-405 - Custom compounds will now display properly in the media viewer.
-   KBASE-5417 - Fix long strings not wrapping correctly when showing object metadata in the Data panel.

### Version 3.5.2

-   PTV-682 - Fix problem with rendering a Pangenome widget in a copied Narrative.
-   KBASE-5405 (in progress) - new version of app log viewer.
-   PTV-225 - Fix and clarify data sorting by name, type, and date.
-   PTV-833 - Restore missing genome icons to the data panel.
-   KBASE-5410 - Put the user id onto the link to Globus in the staging upload area.
-   Adds new functionality to the data staging area, including showing file metadata and whether a file has been uploaded before.

### Version 3.5.1

-   TASK-1113/PUBLIC-148 - Import Panel scrolls if panel size is larger than screen size
-   TASK-1114 - Add lock when editing name, that prevents data panel from refreshing with new data. Relinquishes lock after 15 min if no activity.
-   TASK-1116 - Add PhenotypeSet importer to staging area
-   TASK-1117 - Add importer for FBAModels to staging area
-   TASK-1088 - Data Pane maintains filters after refresh due to changes in narrative
-   TASK-1089 - Import data slide out panel tracks what object is added to narrative. "Add" button turns into "copy" if object already exists. Add pop up when user copies and overrides existing object.
-   TASK-1094 - Fix overlapping cells and buttons issue in Firefox
-   Style Fixes
    -   Fix bold font display inconsistencies between different browsers
    -   Move tooltip in data panel from covering buttons to the top
-   KBASE-4756 - Fix data type filtering in data panel slideout.
-   PTV-225 - Fixes sorting by type in data panel
-   PTV-535 - Fix RNA-seq viewer to properly handle multiple input types.
-   PUBLIC-123 - Fix incorrect reaction counts in FBA Model viewer
-   TASK-1158 - Standardize app and object cards in narrative and data panel

### Version 3.5.0

-   TASK-1054 - Create a new loading window with a set of tasks to load and connect to (treats the problem of slowly loading websockets, still probably needs some adjusting).
-   TASK-588 - Change status of importers from "suspend" to "error" if the import job fails.
-   KBASE-3778/TASK-1017 - hide "next steps" area of app results tab if there are no next steps available.
-   KBASE-1041 - fix error that shows a version number instead of username for who saved the most recent narrative.
-   TASK-1069 - fix problems with searching and filtering the App panel
    -   Searching by output object type works again.
    -   Added "input:" and "output:" as filters for input object types and output object types (same as "in_type:" and "out_type:", respectively)
    -   Made type search more stringent.
        -   If no "." separator is present, will only match by the type name. E.g. "in_type:Genome" will not match "GenomeSet" or "PanGenome" or "KBaseGenomes.ContigSet", just "ANYMODULE.Genome"
        -   If a "." is present, will only match a full type name, like "KBaseGenomes.Genome"
    -   Non-type search will also search i/o fields now and do fuzzy matching. E.g. "Genome" will match "Annotate Domains in a GenomeSet" (by the name), and "Assemble Reads with MEGAHIT" (by the output object KBaseGenomeAnnotations.Assembly)
-   TASK-1079 - fix problems with code cell rendering and controls.
-   KBASE-5275 - fix title for code cells used to track import jobs.

### Version 3.4.4

-   TASK-932 - fix problem where authentication tokens appear to get lost when a Narrative has been asleep for a while.
-   TASK-956 - fix error handling for the PanGenome viewer (and for other viewers that use the dynamicTable widget).
-   TASK-938 - fix problems and usability in read only mode
    -   Can now double-click on a cell title area to collapse/expand it
    -   Collapse/expand button is now in the top-right of a cell.
    -   Read-only narratives cannot have app inputs modified.
    -   In read-only mode, no data view cells can be added.
    -   In read-only mode, code cells are not editable.
    -   In read-only mode, narrative titles can no longer be edited.
    -   Removed the "config" cog button in the top menu.
    -   Double-clicking markdown content switches to edit mode.
    -   App cells should no longer flash their code area before converting to the widget view on narrative startup.
-   TASK-1041 - when a Narrative is open in multiple locations (whether windows in the same browser with the same user, or different computers all together with different users), and is saved in one location, the other location should now get a notification that it is out of date.
-   PTV-295/TASK-1035 - Fix subdata controls in the App cell's object input area.
-   TASK-816 - Fix problems with a differential expression viewer.
-   TASK-933 - Fixes problems with the volcano plot viewer for expression data.
-   Adds a generic data viewer for all Set data.
-   TASK-1036 - Address problems with FBA Modeling object viewers (FBAModel, Media, etc.)

### Version 3.4.3

-   TASK-877 - fix issue where mismatched App names between different versions caused the App Cell to fail to render.
-   Update Expression Sample widget to better handle failures and only show a single widget tab.
-   TASK-816 - update Volcano Plot viewer to improve functionality and performance with different data types.
-   TASK-141 - update available types for sorting in Data Panel slideout.
-   TASK-922 - fix visual problem where red bars indicating a required app input were not visible in certain browsers.
-   Fixed favorites star in App Panel.
-   TASK-959 - sharing panel wasn't updating properly when sharing privileges were changed in a different window
-   TASK-960 - fix problem where a user with sharing privileges who didn't own the Narrative could try and fail to remove privileges from the owner of that Narrative.

### Version 3.4.2

-   Update base Narrative image to include an Ubuntu kernel security update.
-   Add ETE3 to the environment.
-   PTV-409 - fix problem where copying a Narrative using the "Narratives" panel would only make a copy of the currently viewed Narrative.

### Version 3.4.1

-   Fixed job status widget spamming the kernel with constant update requests.
-   Fixed job status widget not starting its logs as expected.
-   Hide the "outdated job" warning in view only mode so tutorials don't look goofy.

### Version 3.4.0

**Changes**

-   Modified the Sharing dialog to make the actions more clear.
-   Modified the configuration for publicly available data sources.
-   Made global changes to support the new KBase authentication/authorization system.
-   KBASE-5243 - fix problem where Narratives (and probably data objects) were showing a change date one month into the future.

### Version 3.3.0

**Changes**

-   Modified how to select an App from the App Panel, now you can sort and group by category, inputs, outputs, and alphabetically.
-   Update a widget for viewing Pan-Genomes, and the underlying table to show data.
-   Fix a bug that added unnecessary data to logs.
-   Fixed several installation problems and technical dependency issues.
-   Updated front end tests.

### Version 3.2.5

**Changes**

-   Fix problems preventing job logs from being scrolled in apps that are in an error state.
-   Update widgets for viewing Binned Contigs, and the underlying table.
-   Add tests for the above.

### Version 3.2.4

**Changes**

-   Added a viewer widget for Binned Contig objects.
-   Updated the Assembly viewer to improve performance for large Assemblies.

### Version 3.2.3

**Changes**

-   Fixed problems that can occur on initial load (the page with the flashing KBase icons)
-   Further improvements to the sharing interface.

### Version 3.2.2

**Changes**

-   Adjusted flow of job log viewing for data import jobs.
-   Changed Narrative sharing interface, fixed cross-browser incompatibilities.
-   Added new importer apps to the data staging panel.

### Version 3.2.1

**Changes**

-   Added JGI Data policy requirement to the JGI Public Data browser/stager.
-   Fixed a text problem with an FBA viewer tab.

### Version 3.2.0

**Changes**

-   Added a prototype Public Data option to fetch files from JGI and load them into a user's staging area.
-   Fixed problems with the Sharing popover having a very narrow text box.
-   Updated the Search area to retrieve data from the updated service.
-   Introduced a new Selenium-based browser testing harness.
-   Bumped version of Jupyter Notebook to 4.4.1, IPython to 5.3.0, and IPywidgets to 6.0.0.

### Version 3.1.12

**Changes**

-   Adjusted look and feel of group parameters in app cells.
-   Fixed problems with RNA-seq viewer widgets.
-   Added new categories to the Public data dropdown.
-   Data should now be downloadable in read-only mode.
-   Added a taxonomy viewer widget.

### Version 3.1.11

**Changes**

-   Fixed a problem where the job log in app cells would continue to poll after the job had finished, or after a user had clicked onto a different tab.
-   Fixed a problem with the Hisat viewer widget not working properly.
-   Grouped parameters in apps should now group in the proper order.
-   Minor adjustments to the ordering of buttons in dialog boxes (cancel buttons go on the left, active actions go on the right).
-   Change text of copy button in view only mode.
-   Adjust workflow of Narrative copying in view only mode to make more sense and prevent multi-clicking the copy button.

### Version 3.1.10

**Changes**

-   Fixed broken Import tab in the data slideout.
-   Adjusted text in staging area tour.
-   Fixed issue in App cells where the tab buttons could crowd each other out.
-   Adjusted behavior of slider buttons in volcano plot widget to be more performant.

### Version 3.1.9

**Changes**

-   Expanded the reach of the front end code compiler.
-   Adjusted the logic of job polling to only poll jobs that are currently attached to Narrative cells and running.
-   Changed what publicly available data is visible.
-   Fixed data panel timestamps in Safari.
-   Fixed sharing user lookup input field in Safari.
-   Made many visual improvements to the app cell.

### Version 3.1.8

**Changes**

-   JIRA TASK-434 Made improvements to speed up loading and (hopefully) improve stability.
-   JIRA TASK-439 Fixed a problem with adding inputs to subselected parameters in apps.
-   JIRA TASK-440 Advanced dropdowns should now have the right horizontal size when un-hidden.
-   Made a change to publically available data - Phytozome genomes are now just part of the genomes list.
-   Fixed issue with viewer cells not rendering properly.
-   Enable a tab that displays which output objects were created in a report viewer.

### Version 3.1.7

**Changes**

-   Fixed an issue where if looking up any job status fails, all job statuses fail to update.
-   Fixed problems with viewing RNA seq object viewers.
-   Fixed a problem with displaying output widgets for many apps.

### Version 3.1.6

**Changes**

-   Created a help menu with some options migrated from the hamburger menu.
-   Fixed staging area uploader configuration to keep up with uploader app changes.
-   JIRA TASK-378 Fixed issue with app parameters not always enforcing "required" constraint.
-   Fix label display in app report viewer.
-   Fix import job panel not updating job status.
-   Minor tweaks to labels in volcano plot viewer.

### Version 3.1.5

**Changes**

-   Added staging area uploaders for Genbank files, and SRA reads.
-   Fixed (other) problems with backend job lookup.
-   Changed group parameters toggle look and feel.
-   Fixed minor UI problems with volcano plot.
-   Fixed potential problem with Cummerbund output viewer.

### Version 3.1.4

**Changes**

-   Linked the new reads uploaders to the staging panel.
-   Wired the staging panel to include the subpath (not the username, just any subdirectories) in the input to uploaders.
-   Linked the staging panel to get its uploader specs from a source that includes the currently selected version tag.
-   Added configuration for several data panel properties (max number of items to fetch, etc.).
-   Added a semaphore lock that prevents any backend job lookup calls from being made before the channel is ready.

### Version 3.1.3

**Changes**

-   Fixed bug where read-only Narratives were still interactive (apps had run and reset buttons)
-   Fixed bug where copying a read-only Narrative created a bad forwarding URL.

### Version 3.1.2

**Changes**

-   Do an autosave after starting an import job.
-   Hide the code area for the 'Job Status' widget, whenever that widget gets instantiated.
-   Remove 'Object Details...' button from data viewers (it's just hidden for now).
-   In the App Cell Report tab, remove 'Summary' or 'Report' areas if either of those are missing.

### Version 3.1.1

**Changes**

-   Optimized how job status polling works.

### Version 3.1.0

**Changes**

-   Release of ReadsSet viewer and Reads viewer.
-   Release of support for data palettes (currently disabled in the service)
-   Data now gets fetched from a Narrative Service to support data palettes.
-   Support for an FTP-based data file staging area (currently disabled until import apps catch up).
-   Fixed issue where an undefined app_type field would cause a crash while instantiating an app cell.

### Version 3.1.0-alpha-4

**Changes**

-   Adjust visuals in Reads viewer.
-   Adjust tooltip for objects from other Narratives.
-   Changed functionality of object copying in data slideout.

### Version 3.1.0-alpha-3

**Changes**

-   Updated ReadsSet viewer and Reads viewer.
-   Modified icons for elements from an external Narrative.
-   Improved usability for set editors.
-   Fixed missing upload functions bug.
-   Fixed issues with Narrative copying (from the Narratives panel)

### Version 3.1.0-alpha-2

**Changes**

-   Fixes problem with data hierarchy when sub-elements are from a different Narrative.
-   Puts a visual label on things from another Narrative.

### Version 3.1.0-alpha-1

**Changes**

-   Introduces the concept of data sets with hierarchical manipulation.
-   Sets objects should be able to expand and contract, showing sub objects.
-   Adds Apps that can manipulate data sets (currently only Reads Sets).
-   Rewires all data manipulation code to use a different service.

### Version 3.0.2

**Changes**

-   Fixed bug preventing the "Annotate Microbial Genome" app (and others that make use of randomized input strings) from launching.
-   Fixed another bug with CSS files.

### Version 3.0.1

**Changes**

-   Fixed bug with path to some CSS files.
-   Fixed error where an update to old viewer cells would just produce code that would crash.
-   Fixed error where updated app cells containing Apps made with the KBase SDK weren't updated properly.

### Version 3.0.0

**Changes**

-   Final 3.0.0 release!
-   Adjust data import user experience.

### Version 3.0.0-alpha-23

**Changes**

-   Major updates to the App Cell UI
    -   Restructured so each view is a separate tab.
    -   Added a status icon for each App state.
    -   Adjusted failure modes to be more descriptive.
    -   Integrated Report view under Results tab.
    -   Moved many of the sprawling toolbar buttons into a dropdown menu.
    -   Added a modal Info dialog for each app (in toolbar menu).
    -   Remove Jupyter's prompt area... which might cause more problems.
-   Fixed various problems with Jupyter's command-mode shortcuts (again).
-   Import panel should disappear and scroll to running import Job on Import.
-   Changes to improve performance and visibility of Genome Viewer widget.
-   Added an interactive tour for the Narrative (in the hamburger menu).
-   Cells should now all be deleteable in all cases.
-   Updated Ontology view widgets to use tabs.
-   Fixed automated front end test apparatus.

### Version 3.0.0-alpha-22

**Changes**

-   First pass at an inline clickable interface tour.
-   Fixed problems with Jupyter's command-mode shortcuts overriding whatever they wanted to.
-   Updated front end tests so they should function more seamlessly.
-   Add GenomeAnnotation support to genome, pangenome, and proteome comparison viewers.
-   Add warning for out of date apps.

### Version 3.0.0-alpha-21

**Changes**

-   Applied module release version to that module's method specs.
-   Fixed regression preventing cell deletion in some conditions.
-   Added module commit hash to App dropdowns in App Panel for beta and dev Apps.
-   Added 401 error when the Narrative handler is unauthenticated.
-   Addressed issues with job cancellation.

### Version 3.0.0-alpha-20

**Changes**

-   Fixed custom parameter widgets.
-   Improved error catching within App Cell.
-   Updated Docker container invocation methods on Narrative Server.
-   Updated Dockerfiles to use new versions of a few dependencies.
-   Fixed DomainAnnotation viewer widget.
-   Updated Data API-based widgets to use latest clients.
-   Added prompt with report option (not working yet) when the JobManager fails to initialize.

### Version 3.0.0-alpha-19

**Changes**

-   add latest workspace python client
-   update narrative usage of ws client since ServerError has moved

### Version 3.0.0-alpha-18

**Changes**

-   revert python workspace client for now (breaks narrative launch)
-   fix error widget for output cell

### Version 3.0.0-alpha-17

**Changes**

-   fix checkbox validation bug
-   fix viewer widget not getting the cell id and therefore not rendering
-   update python workspace client to latest

### Version 3.0.0-alpha-16

**Changes**

-   fix multiple object input widget
-   remove execution summary widget
-   updated kbase client api lib to bring in updated workspace client

### Version 3.0.0-alpha-15

**Changes**

-   fix output param marked as parameter triggering error and blocking app cell insertion
-   improve error message when checkbox is misconfigured
-   improve checkbox rules display

### Version 3.0.0-alpha-14

**Changes**

-   fix job cell (as produced by JobManager()->job_info())
-   relax enforcement of object output name input widget being categorized as an "output" control
-   fix tab label and job count badge in job panel
-   more progress on custom subdata, binary, and select controls

### Version 3.0.0-alpha-13

**Changes**

-   Fix display of data objects drag-and-dropped or clicked from the data panel
-   Job status lookup and error handling improvements
-   Fixed bug in handling app results
-   Initial implementation of viewers for new objects
-   Fixed ontology dictionary

### Version 3.0.0-alpha-12

**Changes**

-   Fixed JobManager.list_jobs (again)
-   Reconnected the 'scroll to app' button in the Jobs panel to existing App Cell widgets
-   Removed the Scroll to App button from Jobs that don't have an accompanying cell to scroll to (might be confusing, still).
-   Fixed a constant spam of Job info from the kernel on page refresh.
-   Restored multiselection in subdata inputs.

### Version 3.0.0-alpha-11

**Changes**

-   Fixed Narrative metadata to contain a proper list of Apps for showing on the Dashboard.
-   Updated read only mode
    -   Codemirror elements (markdown cell and code cell input areas) are visible, but not editable
    -   App Cells get their button bars hidden
    -   Output areas get their delete areas hidden
    -   Cell toolbars get their buttons hidden (maybe all but the collapse and code toggles should be hidden?)
-   Tweaked placeholder text of Markdown cells.

### Version 3.0.0-alpha-10

**Changes**

-   Pressing the Enter key should trigger a positive reponse on most dialogs (e.g. if there are Yes or No options, it should select Yes)
-   Only the user who started a job can delete it (except for owners of a narrative... that's all confusing, though, so it's only users who started a job now).
-   The Jobs Panel should now show the owner of a job as registered with UJS.
-   Canceling a job from an App cell will attempt to delete it, and at least, cancel it.
-   Canceled jobs are treated as Deleted by the App cell.
-   Added configuration for the service_wizard client - mild refactor to how configs get loaded.

### Version 3.0.0-alpha-9

**Changes**

-   Restore app and viewer cell icons to their rightful place
-   Minor string tweaks
-   Minor CSS tweaks
-   First pass at setup for optionally using Dynamic services for getting widget subdata

### Version 3.0.0-alpha-8

**Changes**

-   Fix various problems with subdata input widget - selecting multiple when only one should be allowed, pathway issues into data object, etc.
-   Convert execution area back to tabbed items.
-   Add catalog link back to toolbar.
-   Fix launch start time bug.
-   Remove millisecond counts from times.
-   Add icon to tab in tabset.
-   Make use of updated cancel job function in UJS (gonna need some iteration on this once the UJS change goes up)

### Version 3.0.0-alpha-7

**Changes**

-   Updated invocation signatures for AppManage.run_app, .run_local_app, WidgetManager.show_output_widget -- inputs to apps (and widgets) must now be a map where the keys are the input ids and the values are the inputs themselves. See this PR for details: https://github.com/kbase/narrative/pull/679
-   Newly generated output cells auto-hide their input areas (still not ideal, since it's the generated widget, but... it's a start).
-   Fixed a couple UI typos

### Version 3.0.0-alpha-6

**Changes**

-   App parameter validation updates:
    -   Empty strings in either text fields or dropdowns get transformed to null before starting the app
    -   Empty strings in checkboxes get transformed to false
-   Log view in App cells has blocky whitespace removed
-   Multiple textarea inputs (currently unused?) has improved support
-   App cell layout has been updated to remove most excess whitespace
-   Improved error and warning handling for Apps. (e.g. pre-existing output object names can be overwritten again, but now there's a warning)
-   '-' characters are not allowed in App parameter ids. They must be representable as variable names (still up for debate, but that's how it is now)

### Version 3.0.0-alpha-5

**Changes**

-   Fixed issue when starting SDK jobs from the upload panel with numeric parameters.
-   Fixed crash bug when trying to unpack a finished job that has incomplete inputs.
-   Shut off Jupyter command-mode quick keys when a text parameter input is focused.

### Version 3.0.0-alpha-4

**Changes**

-   Improve error reporting when failing to load a viewer.

### Version 3.0.0-alpha-3

**Changes**

-   Replace RNA-Seq viewers that had wandered off
-   Display SDK methods for various uploaders

### Version 3.0.0-alpha-2

**Changes**

-   Fix updater so that it updates the Markdown cell version of viewer cells into pre-executed code cells that generate viewers. (So, updated viewers should work again)
-   Fix Docker image so that it doesn't spam the annoying SSL errors in all cells.
-   Put code area toggle on all code cells at all times. (Just to give Erik and I something to argue about)

### Version 3.0.0-alpha-1

**Major Updates**

-   Apps and Methods not made as part of KBase SDK modules are now obsolete and will no longer run. Those apps have been replaced with Markdown cells that note their obsolescence, but still give the name and set of parameters used in the apps for reference. This also gives suggestions for updated apps (that will be available in production eventually...)
-   The distinction between "App" and "Method" has been removed. All cells that execute KBase jobs are now referred to as Apps.
-   All app cells are now based on Jupyter code cells (previously they were based on heavily modified Markdown cells). This means that they generate code that gets executed in the same way that any other code does. This also introduces a KBase Jobs API that gives programmatic access to running Apps. See docs/developer/job_api.md for details.
-   All output and viewer cells are now code cells as well. Existing viewers are still based on Markdown cells, and should work as previously.
-   All visualization widgets had their initialization code slightly modified. See docs/developer/narrative_widgets.md for details.

**Other Changes**

-   Update Jupyter to version 4.2.1.
-   Update IPython kernel to version 5.0.0.
-   Adds a settings menu for editing user options (prototype).
-   App cells tightly validate each input before generating runnable code - until all required inputs are valid, no code can be run.
-   The Jobs panel gets its information pushed from the kernel, and that from communicating with back end servies. Job information is no longer stored in Narrative objects.
-   Running Jobs are associated directly with a Narrative, and inherit its view permissions accordingly; if you can view a Narrative, you can view its running jobs.
-   Copying a shared Narrative no longer copies its Jobs - copying a Narrative with running Jobs will not copy the results.
-   Updated the job log widget to no longer fetch all lines of a running log. It has a limit of 100 lines at a time, with buttons to navigate around the log.

### Version 2.0.9

**Changes**

-   Small changes to viewer widgets - esp. genome viewer and expression data viewer.
-   Fixed overlapping sort icons in tables - JIRA ticket KBASE-4220.

### Version 2.0.8

**Changes**

-   Numerous small fixes to text and layout of various widgets.
-   Genome view deals with plants and eukaryota better.
-   Proteome comparison widget uses SVG now.
-   Tree browser widget is properly clickable again.
-   Ontologies, Assemblies, and GenomeAnnotations are uploadable.
-   Fixed several issues with Narrative copying (see JIRA tickets KBASE-2034, KBASE-4140, KBASE-4154, KBASE-4159, NAR-849, and NAR-850).

### Version 2.0.7

**Changes**

-   Fixed data subsetting parameter input.

### Version 2.0.6

**Changes**

-   Fixed local configuration issue with Public and Example data tabs.
-   Updated genome viewer widget to better support eukaryotic genomes.
-   Added sequence category to app catalog.
-   Added Release/Beta method button toggle that should show up in production mode.
-   JIRA NAR-846 - fix problem with Run Time in jobs panel reported as "how long ago"

### Version 2.0.5

**Changes**

-   Fixed problems with missing data from Public data tab.
-   Added separate configuration file for Public and Example data tabs.
-   Fixed a few missing vis widget paths.
-   Fixed jitter on data object mouseover.
-   Added 'Shutdown and Restart' option to hamburger menu.

### Version 2.0.4

**Changes**

-   Fixed problems with sharing jobs based on SDK-built methods.
-   JIRA KBASE-3725 - renaming narratives should now trigger a save.
-   Updated widgets for some feature-value methods and data types.
-   Fixed problem where pressing 'enter' while filtering the method catalog would refresh the page.
-   Added categories and new icons to various methods.
-   Removed unused data objects from example data tab.
-   Methods can now specify that no output widget should be created.

### Version 2.0.3

**Changes**

-   JIRA KBASE-3388 - fixed problem that caused a crash on save when too many unique methods or apps were in a narrative. The narrative metadata has been reformatted to support this.
-   Fixed problems with funky unicode characters in narrative titles.
-   Updates to various FBA widgets.

### Version 2.0.2

**Changes**

-   JIRA KBASE-3556 - fixed links from genome widget to gene landing page, made contigs in genome tab clickable.
-   Added tools for editing FBA models.
-   JIRA NAR-838 - delete cell dialog should no longer break when hitting return to trigger it.
-   JIRA NAR-839 - delete cell dialogs should not pollute the DOM (there's only one dialog now, not a new one for each cell).
-   JIRA NAR-589 - change "Copy Narrative" to "Copy This Narrative" for clarity.
-   JIRA NAR-788 - remove light colors from random picker when coloring user names for sharing.

### Version 2.0.1

**Changes**

-   JIRA KBASE-3623 - fixed problem where updating an old version of the Narrative typed object could cause the Narrative title to be lost
-   JIRA KBASE-3624 - fixed links in method input cell subtitles to manual pages
-   JIRA KBASE-3630 - fixed problem with hierarchical clustering widget missing a button
-   Added widget for sequence comparison
-   Added tools for editing FBA model media sets.

### Version 2.0.0

**Changes**

-   Update IPython Notebook backend to Jupyter 4.1.0.
-   Data Panel slideout should now perform better for users with lots and lots of objects.
-   Fixed problem with copied narratives sometimes referring back to their original workspace.
-   Data Panel slideout dimmer should be in the correct z-position now.
-   Added separate job console for each running method, attached to that cell.
-   Changed style of cells to better show what cell is selected and active.
-   Adjusted Narrative Management tab to be somewhat more performant.
-   Updated Narrative object definition to match the Jupyter notebook object definition more closely.
-   Data panel should no longer hang forever on Narrative startup.

### Version 1.1.0

**Changes**

-   Added "Edit and Re-Run" button to method cells that have already been run.
-   Updated 'filtered' in method panel to 'filtered out'.
-   Added uploaders for Feature-Value pair data.
-   Added viewers for BLAST output.
-   Added bokeh (Python) and Plot.ly (JS) dependencies.
-   Added KBase data_api methods.
-   Added a refresh button to the method panel.
-   Added support for method specs based on namespacing.
-   Added preliminary third party SDK support.

### Version 1.0.5

**Changes**

-   Fix for bugs in saving/loading App state and displaying App step output widgets.
-   Fix for a bug that prevented users with edit privileges from saving a shared narrative.
-   Fixed issue where FBA model comparison widget wasn't showing up properly.

### Version 1.0.4

**Changes**

-   Added widgets and methods to support feature-value analyses
-   JIRA KBASE-2626 - Narrative should no longer crash when the Workspace Service is unavailable, but it will produce a 404 error when trying to fetch a Narrative from that Workspace.
-   JIRA NAR-528 - Narrative method panel now allows filtering by input/output type along with additional
    search terms.

### Version 1.0.3

**Changes**

-   JIRA KBASE-1672 - updated text in upload dialogs
-   JIRA KBASE-1288 - show prompt when copying a public genome to a Narrative if that genome already exists in the Narrative
-   JIRA NAR-702 - show warning on My Data panel for untitled Narratives
-   JIRA KBASE-1245 - block the Data Uploader's "Import" button while a file is being uploaded.
-   JIRA KBASE-1350 - change reference to "Workspace" to a reference to "Narrative".
-   Refactored all widget code to be loaded asynchronously through Require.js
-   Added initial Selenium test scripts
-   Updated root README, added Travis-CI and Coveralls badges
-   Linked the Narrative Github repo to Travis-CI and Coveralls

**Bugfixes**

-   JIRA KBASE-1671 - fix typo in genome annotation widget
-   JIRA KBASE-2042 - fix errors in the error page that shows up when a Narrative is unavailable.
-   JIRA KBASE-1843/KBASE-1849 - fixed issue where a large narrative object (e.g. a large IPython notebook object) fails to save without a decent error message. The maximum size was bumped to 4MB, and a sensible error message was introduced.
-   Fixed issue where duplicated results can appear in the Public Data tab
-   JIRA NAR-758 - added a horizontal scrollbar to widgets who get too wide (this currenly only affects the OTU Abundance data table widget, but others might get affected in the future).
-   JIRA NAR-814 - added a trailing slash to the service status url.

### Version 1.0.2 - 2/19/2015

**Bugfixes**

-   JIRA NAR-491 - modified public data panel to get metagenomes of the correct type from the updated search interface
-   Fixed problem where Plant transcriptomes weren't properly rendered in the genome browser
-   Fixed problems in domain annotation widget so it displays properly in different error cases

### Version 1.0.1 - 2/16/2015

**Changes**

-   JIRA NAR-716 - If a app/method finishes with a non-error status, then the results in the step_errors field of the job status aren't shown.
-   Added Lazy Loading to genome widget. Large genomes shouldn't take a long time to load now.
-   JIRA KBASE-1607 - Sort data types in the data slide out panel

**Bugfixes**

-   Fixed an issue where widgets would occasionally not load.
-   JIRA NAR-699, NAR-700 - Made changes to widgets that were producing confusing or incorrect output based on different context.
-   Fixed issue where data panel list sometimes doesn't load.

### Version 1.0.0 - 2/13/2015

## Production release!

### Version 0.6.4 - 2/12/2015

**Changes**

-   Removed most 'View' methods from the Methods panel, except for those required by the Communities tutorials
-   Set the default page title back to "KBase Narrative"

**Bugfixes**

-   In the rename dialog:
    -   Text field wasn't autofocused
    -   Enter button didn't automatically work
-   In other dropdowns, the escape key didn't work properly
-   https://atlassian.kbase.us/browse/KBASE-1586 - fixed parameter checking for min/max ints
-   https://atlassian.kbase.us/browse/NAR-687 - fixed issue with non-loading reactions and compounds for certain gapfilled FBA models
-   https://atlassian.kbase.us/browse/NAR-633 - Rerouted urls to the production site in prep for production release tomorrow. Eep!

### Version 0.6.3 - 2/12/2015

**Bugfixes**

-   https://atlassian.kbase.us/browse/NAR-690 - Missing data types in data panel filter
-   https://atlassian.kbase.us/browse/NAR-692 - Fixed issue that led to drag and drop not working

### Version 0.6.2 - 2/11/2015

**Changes**

-   Adjustments to readonly mode
    -   Added reduced-functionality side panel
    -   Improved copy dialog
-   Added support for uploading Microsoft Excel files with Media and FBAModels

**Bugfixes**

-   https://atlassian.kbase.us/browse/NAR-681 - loading screen blocks out valid HTTP error pages
-   https://atlassian.kbase.us/browse/NAR-682 - loading screen persists when it shouldn't
-   https://atlassian.kbase.us/browse/NAR-688 - 401 errors when unauthenticated don't redirect to kbase.us

### Version 0.6.1 - 2/10/2015

**Changes**

-   Made adjustments to Gapfill viewer widget
-   Added downloaders for PhenotypeSimulationSet and Pangenome

### Version 0.6.0 - 2/10/2015

**Changes**

-   Added a read-only mode for narratives. Users with read-only privileges can only view a narrative, but not change anything, including running functions, since they do not have write privileges anyway. This does come with a copy function that will allow a fork to be made and owned by the user.
-   Header style update, some consistency issues
-   Include old narrative objects under "My Data" and "Shared with me"
-   Show loading icon in communities widgets
-   Renamed CSV Transform API arguments to TSV

**Bugfixes**

-   JIRA KBASE-1411 fix - render issue for protein comparison widget
-   Fixed case where genome object doesn't have any contig info.

### Version 0.5.7 - 2/9/2015

**Changes**

-   Updates to provisioning service to deal with JIRA NAR-660 and overall stability and control
-   Updated urls for FBA service
-   Added new FBAModelSet output viewer
-   Fixed Search API url
-   Adjusted Abundance data table so it can be used as a drag-and-drop widget
-   Updated intro cell text and links from the Narrative side (for this to be actually visible a deploy of ui-common is necessary)
-   Improved genome viewer widget to show all contigs

### Version 0.5.6 - 2/7/2015

**Changes**

-   Updates to FBA model viewer widgets

**Bugfixes**

-   JIRA KBASE-1461 - The config file that contains the Narrative version should no longer be cached in the browser

### Version 0.5.5 - 2/7/2015

**Changes**

-   Minor changes to icons

**Bugfixes**

-   JIRA NAR-657, KBASE-1527 - Fixed problem where a new narrative that hasn't had any jobs in it would fail to save.
-   JIRA NAR-651 - Fixed problem where a user with no narratives would see a constant spinner under the Narrative panel
-   Fixed issue where the Narrative panel would refresh twice on startup

### Version 0.5.4 - 2/6/2015

**Changes**

-   JIRA NAR-639, KBASE-1384 - Added completion time, run time, and queue time tracking for jobs
    -   a new 'job_info' property was added to object metadata, containing the following keys:
        -   'completed', 'error', 'running' = the number of jobs in each state, >= 0
        -   'queue_time' = total time jobs in this narrative have spent in the 'queued' state
        -   'run_time' = total runtime reported by jobs in this narrative
    -   these changes become visible in the jobs panel for finished jobs
-   Optimized genome viewer widget
-   Updated Metagenome viewers
-   JIRA NAR-640 - Added autosaving whenever an output or error cells is created by job status change
-   JIRA NAR-650 - Block view of any queue position unless a job is in the 'queued' state.

### Version 0.5.3 - 2/5/2015

**Changes**

-   More minor icon changes.
-   Changed hard-coded urls to be relative to the config file in many widgets.

### Version 0.5.2 - 2/5/2015

**Changes**

-   Rerouted landing pages to new endpoint
-   Updated Docker container cleanup script to kill unused containers then images
-   Added new gapfill output widget
-   Added new icons, some code cleanup for setting icons
-   Made "corrupt" narrative labels slightly more obvious

**Bugfixes**

-   Fixed problem where data list filter gets confused when searching and changing type filters

### Version 0.5.1 - 2/4/2015

**Changes**

-   Updated data and app icons, and docs about them
-   Added stats tab to metagenome collection view
-   Fixed minor issue with tab highlighting still being bezeled
-   Hid button for method gallery :(
-   Fixed more inconsistent font issues on buttons
-   Modified text on 3-bar menu, added link to dashboard

### Version 0.5.0 - 2/3/2015

**Changes**

-   Refactor to parts of Narrative init module
    -   JIRA NAR-561 Added a version check mechanism - when a new version is deployed, a green button should appear in the header with a prompt to reload
    -   Wired deployment script to emit a version text file that sits in /kb/deployment/ui-common's root
-   Made several style changes - see https://github.com/kbase/narrative/issues/161
    -   Removed edged corners from remaining KBase cells and IPython cells
    -   JIRA NAR-421 - removed header styling from markdown and code cells
    -   KBASE-1196 - changed red ring around running methods to blue ring
    -   Red ring around a cell now only means it's in an error state
    -   Made all separator lines slightly bolder - #CECECE
    -   Added some spacing between login icon and buttons
    -   Updated tab color to a slightly different blue
    -   Added green highlight color as the general use (selected tabs, buttons, etc)
    -   Icons should now be shared between the different data panels and slideout
    -   Added blue color to markdown and code cell buttons, embiggened their icon
    -   Removed superfluous separator line from the top of side panels
    -   Javascript files are now compiled, minified, and tagged with a hash versioning during deployment - the browser should download only one substantial file instead of nearly 100 (!) smallish ones
    -   Cleaned out (commented out) old Javascript widgets that are not necessary for the February release
    -   Added test script for the backend shutdown command to verify it's only possible for an authenticated user to only shut down their own narrative
    -   Added improvements to suggested next steps functionality - now it should pull from the method store instead of being hard-coded
    -   Added custom icons for several datatypes

**Bugfixes**

-   JIRA NAR-586 - fixed error with quotation marks not being used correctly in App info boxes, and links not being rendered properly
-   Fixed several font mismatch issues - in kernel menu, new/copy narrative buttons, error buttons
-   Fixed logic error that led to log proxy causing the CPU to spin
-   Only show job queue position if > 0
-   JIRA KBASE-1304 - fixed race condition that would prevent certain output cells from appearing in apps properly when restarted without saving the output
-   Re-added ability to run the narrative_shutdown command from external hosts

### Version 0.4.9 - 1/30/2015

**Changes**

-   Added some missing metagenome viewer widgets.
-   Updated all JS client code to their most recent compiled versions.
-   Updated Python Narrative Method Store client.
-   Improved layout and structure of job error modal.
-   Improved styling for data view/selector buttons
-   Added downloaders for FBA models, paired-end reads, and single-end reads.
-   Added a 'Copy Narrative' button to narrative panel
-   Added a friendly and potentially helpful message for narrative fatal errors.

**Bugfixes**

-   JIRA NAR-530 - fixed issue with long object names not wrapping in dropdown selectors.
-   JIRA NAR-579 - fixed problem where short-jobs (e.g. viewers) were improperly treated as long-running.
-   JIRA NAR-582, NAR-514 - added better error status checking for job lookups. Now it covers network errors, unauthorized user errors, missing job errors, and generic AWE errors

### Version 0.4.8 - 1/29/2015

**Changes**

-   Fixed issue with input object type for reads ref-lib uploader.
-   Fixed bug with absent red box around long running UJS method
-   Single file download mode was switched off
-   Zip file mode including provenance info was supported for JSON format download
-   Added lots of new icons for data and apps
-   Updated some of the button styles in the data panels

**Bugfixes**

-   Fixed issue with synchronous methods being treated as asynchronous, and not showing any output.

### Version 0.4.7 - 1/28/2015

**Changes**

-   Changed Narrative tutorial link to the new one on staging.kbase.us
-   JIRA NAR-444 - Changed websocket error dialog to something much more user-readable and KBase-appropriate.

### Version 0.4.6 - 1/28/2015

**Changes**

-   Added another separate page when a narrative is not found (not just unauthorized)
-   Added support for single file extraction during download
-   Changed "dna" parameter of plant transcriptome uploader to integer value

**Bugfixes**

-   Fixed issue with deployment script not auto-shutting-down all non-attached instances
-   NAR-500 - completed UJS jobs should stay completed
-   NAR-562 - job deletion should work right, and if a deletion fails, it shouldn't break the jobs panel
-   When a user tries to delete a job, it should always remove that job
-   NAR-484 - long job names should wrap now
-   Fixed more issues with FBA model widgets
-   Fixed boolean properties issues in uploaders

### Version 0.4.5 - 1/28/2015

**Changes**

-   Changed endpoint URLs for transform service and job service
-   Added better error page when a narrative is either not found or unauthorized
-   Made several adjustments to communities visualization widgets

**Bugfixes**

-   Fixed state checking for long-running job registered with the UJS
-   Fixed issue where FBA service can return unparseable results
-   Fixed various problems with FBA model visualization widgets

### Version 0.4.4 - 1/27/2015

**Changes**

-   Updated deployment script to auto-init/update submodules and clear out old versions of provisioned (but unattached) containers,
-   Updates to metagenome widgets to prevent crashes.

**Bugfixes**

-   JIRA NAR-541 - fixed problem with missing datatables header images
-   Removed (again?) a dead pointer to a deprecated/moved javascript file.

### Version 0.4.3 - 1/27/2015

**Changes**

-   Updated Transform endpoint to the production version
-   Updated Gene Domains endpoint to the production version
-   Added kbaseDomainAnnotation widget
-   Added Media, PhenotypeSet, and PhenotypeSimulationSet widgets
-   Moved downloader panel to a separate widget
-   Updated log testing proxy

**Bugfixes**

-   Fixed issue where some workspace/narrative mappings were lost

### Version 0.4.2 - 1/23/2015

**Changes**

-   JIRA NAR-432 - added little red badge in the Jobs header with the number of running jobs
-   Added support for CSV to PhenotypeSet importer
-   Added support for Media importer
-   Added support for importing FBA Models from CSV or SBML
-   Optional dropdown inputs can now pass no inputs if its spec defaults to an empty string
-   Parameter info mouseover icon only appears if the longer info is different from the short hint

### Version 0.4.1 - 1/23/2015

**Changes**

-   Added link to app man page from app cell
-   Importer for FASTA/FASTQ files was switched to a new version

**Bugfixes**

-   Error modal that appears while trying to import data should be visible now, and not below the page dimmer
-   JIRA NAR-477 - Propagating parameters to multiple steps should work correctly now
-   JIRA NAR-516 - special characters should be properly escaped while searching for data now

### Version 0.4.0 - 1/23/2015

These are significant enough changes - mainly the improved data upload support and (mostly) feature complete data visualization widgets - to add a minor version number.

**Changes**

-   Updated URL of tutorial page
-   Updated user-icon link to go to user profile page instead of globus
-   Added features to Gene Domains visualization widget
-   Updated FBA model widgets
-   The 'Search Data' menu item should make a new browser window
-   Added refresh button to data slideout
-   Added example transcriptome data
-   Updated import UI for all supported types
-   Improved error messages in data panel and data slideout

**Bugfixes**

-   Fixed some problems in create_metagenome_set widget
-   JIRA NAR-465 Fixed problem where workspace id wasn't internally available when it should be
-   JIRA KBASE-1610 Fixed issue with selecting multiple genomes for an input to an app

### Version 0.3.18 - 1/22/2015

**Changes**

-   Added a different FBA model viewer widget
-   Changed communities widgets to properly fetch an auth token

**Bugfixes**

-   JIRA NAR-478 - fixed problem where contig count in genome viewer was incorrect
-   JIRA NAR-487 - plant genomes should be copyable now in data slide out
-   JIRA NAR-441 - corrupted Narratives should be properly handled; deleting a Narrative from a workspace via the API shouldn't break the Narrative loading process

### Version 0.3.17 - 1/22/2015

**Bugfixes**

-   Repaired link to FBA model visualization widgets

### Version 0.3.16 - 1/21/2015

**Changes**

-   Added link to KBase internal status page.
-   Added programmatic access to workspace id.
-   KBase cells can now be collapsed and restored.
-   App and Method cells now have a spinning icon while running.
-   A traceback should now appear (where applicable) in the Jobs panel.
-   Added "next steps" at bottom of app/method

### Version 0.3.15 - 1/21/2015

**Changes**

-   Updated type name for Assembly File transform method
-   Added reset button to App cells (method cells still need fixing)
-   Added widgets for metagenome sets

**Bugfixes**

-   JIRA NAR-418 - fixed issue where job error was cleared on panel refresh.
-   Fixed issue where method panel error state wasn't being activated properly.

### Version 0.3.14 - 1/21/2015

**Changes**

-   Updated server-side Narrative management code to always keep a queue of unattached Narrative containers present. When a user logs on, they already have one ready to connect to.
-   Added visualization widget for microbial community abundance and boxplots.
-   Method details and documentation are visible in a new window now.
-   Added app and method icons for the method panel.
-   Added minimize to app & method panels

### Version 0.3.13 - 1/20/2015

**Changes**

-   Added Transform service client code
-   Exposed transform service as a method
-   Added assembly view widget
-   Added icons for Apps and Methods in panel

**Bugfixes**

-   Now inserts a cell instead of freezing when DnD of data onto empty narrative
-   JIRA NAR-388 - fixed a problem where errors on service invocation weren't being stringified properly before logging
-   Github issue #162 fixed - drag and drop data onto an empty Narrative now doesn't lock up
-   JIRA NAR-402 - saving a Narrative updates the Manage panel
-   JIRA KBASE-1199 - newly registered jobs should show a timestamp
-   KBASE-1210 - (not totally fixed) - debug info for launched methods should show up on the console now.
-   NAR-400, KBASE-1202, KBASE-1192, KBASE-1191 - these were all related to the apps not properly catching errors when an output widget fails to render
-   fixed a case where a typespec references a non-existent viewer

### Version 0.3.12 - 1/20/2015

**Changes**

-   Fixes issue where the Method Gallery overlay panel wouldn't be populated if there were any problematic method/app specs.
-   Added a link to directly submit a JIRA ticket from the pulldown menu.

### Version 0.3.11 - 1/16/2015

**Changes**

-   Running Apps and Methods have a "Cancel" button associated with them. Clicking that will restore the cell to its input state, and cancel (and delete) the running job
-   Deleting App/Method cells now prompts to delete, warning the user that it'll kill any running job (if they've been run before)
-   Deleting jobs now triggers the call to the right back end services to delete the running job itself.
-   Deleting a job from a running cell now unlocks that cell so its inputs can be used again.
-   A dangling job with no associated cell should properly error.
-   A dangling job on the front end that's been deleted on the back should properly error.
-   A job in an error state (not the above, but a runtime error) should now reflect an error on its associated cell (if present)
-   Fixed an error where running a method automatically made an output cell connected to incomplete data.
-   Refactored Jobs panel to only look up jobs that are incomplete (e.g. not 'error', 'completed', 'done', or 'deleted')
-   Toolbars should only appear over IPython cells now (KBase cells have their own menus)
-   Styled app/method control buttons to be closer to the style guide / mockup.
-   Logging of apps and methods is substantially less ugly and made from fewer backslashes.

### Version 0.3.10 - 1/16/2015

**Changes**

-   Narrative panel supports copy/delete/history/revert of narratives.
-   Narrative panel shows apps/methods/description (if exists) for each narrative.
-   Links to LP for genomes and genes were added in Proteome Comparison widget.
-   'Download as JSON' button was added for objects in narrative data list.
-   Links to LP were added for genes in genome viewer.
-   ContigSet viewer was added.
-   Plant genomes were added into public data tab (and GWAS types were removed).
-   Fixed problem where error cells were not being shown properly.
-   Added several widgets to support communities apps and methods.

### Version 0.3.9 - 1/14/2015

**Changes**

-   Restyled menu bar buttons - 'about' button is now under the dropdown menu on the upper left of the screen, removed the global 'delete cell' button (for now!)
-   Restyled code and markdown cell buttons in the lower right corner of the page
-   Added a debug message that appears in the browser's Javascript console whenever an app/method object is sent to the NJS
-   App and Method specs should be globally available to all elements on the page from the method panel
-   Various styling adjustments on the data panel overlay
-   The 'more' button under each app and method in the methods panel should now link to an external manual page

### Version 0.3.8 - 1/13/2015

**Changes**

-   Drag and drop data and data viewer bug fixes.
-   Position of a queued job should now be tracked in the job panel.
-   The Narrative object metadata now tracks the number of each type of cell in that Narrative. Method and App cells are further tracked by their id.

### Version 0.3.7 - 1/12/2015

**Changes**

-   Fix for int, float and array types of input sending to NJS
-   Fix for empty parameter values in import tab
-   Support was added into public data for meta-genomes and 6 types of GWAS
-   Fixed 'Add Data' button in a new Narrative - should properly open the data overlay now
-   Updated layout and styling of Method Gallery overlay to be closer to the mockup

### Version 0.3.6 - 1/9/2015

**Changes**

-   Changed install.sh - now it requires an existing Python virtual environment for installation
-   Removed text/code cell buttons from method panel - they've now migrated to the lower right side of the page.
-   Started restyling various elements to match the new style guide (colors, shadows, etc.)
-   Inserted (better) icons than just letters for data objects
-   Public data tab on side panel was redesigned. Genome mode using search API is now the only supported mode there.
-   Method cell changes
    -   Fixed problem where starting a long-running method would immediately show an output cell with broken results
    -   Fixed problem when submitting a method with numerical value inputs
    -   Fixed problem when submitting a method with multiple possible output types for a single parameter
    -   Fixed problem where method cell parameters were not being properly validated before sending the job
-   Added document that details app failure points
-   Data list supports deleting, renaming, reverting objects

### Version 0.3.5 - 1/7/2015

**Changes**

-   Added link to release notes in 'About' dialog.
-   Removed old links from the Navbar menu.
-   Added separate 'Jobs' tab to side panel.
-   Fixed problem with Job errors overflowing the error modal.
-   Method panel changes
    -   The magnifying glass button should now toggle the search input.
    -   Added a 'type:_objecttype_' filter on methods and apps. This filters by their parameters. E.g. putting 'type:genome' or 'type:KBaseGenomes.Genome' in there will only show methods/apps that have a genome as a parameter.
    -   Added an event that can be fired to auto-filter the methods and apps.
    -   Updated the style to a more 'material' look.
    -   All specs are now fetched at Narrative startup. This will speed up some of the in-page population, but any apps with errors in their specs are no longer displayed in the list.
    -   Removed the '+/-' buttons for expanding the tooltip, replaced with '...'
-   Data list changes
    -   Added a big red '+' button to add more data.
    -   Updated the style to a more 'material' look.
    -   Removed the '+/-' buttons for showing metadata info, replaced with '...'
-   Import tab on GetData side panel allows now to upload genome from GBK file, transcriptomes from Fasta and short reads from Fasta and Fastq
-   Viewers can be open for main data types by drag-n-drop objects from Data panel to narrative
-   States of long running methods calling services are now shown on Job panel and Job panel waits for 'Done' state before show output widget
-   Added a 'debug' viewer to the apps. After starting an app's run, click on the gear menu in the app cell and select 'View Job Submission'. This will both emit the returned kernel messages from that app run into your browser's Javascript console, and it will create and run a code cell that will show you the object that gets set to the Job Service.

### Version 0.3.4

**Changes**

-   Redesign of the Method Gallery panel
-   Adjusted Data Panel slideout to maintain its size across each internal tab
-   Added buttons to the footer in the Data Panel slideout
-   Adjustment to data upload panel behavior.

### Version 0.3.3

**Changes**

-   Long running method calls that produce job ids should now be tracked properly
-   Method cells behave closer to App cells now - once they start running, they're 'locked' if they're a long running job
    -   Long running method cells get a red ring, similar to steps inside an app
    -   The next step is to merge their code bases
-   When a long running method cell finishes (the job gets output and is marked 'done' or something similar), an output cell is generated beneath it
-   Method and app jobs should be properly deleteable again.
-   Added global 'delete cell' button back to the menu bar.
-   Made major styling and functionality changes to the 'import' panel attached to 'data'

### Version 0.3.2

**Changes**

-   Steps toward getting long-running methods (not just apps) working.
-   Modified job panel to consume method jobs
-   Method jobs still do not correctly populate their end results.

### Version 0.3.1

**Changes**

-   Changed some text in the data panel, and what appears in the introductory markdown cell in a new Narrative
-   Fixed an issue with infinite scrolling under the "My Data" and "Public" data tabs

### Version 0.3.0

**Changes**

-   Added Method Gallery for browing methods and apps and viewing information
-   Added a manual Narrative Shutdown button (under the 'about' button)
-   Integrated code cells and IPython kernel management
-   Added prototype Narrative Management panel

### Version 0.2.2

**Changes**

-   Restyled Jobs panel, added better management controls, added ability to see Job error statuses
-   Added first pass at data importer

### Version 0.2.1

**Changes**

-   More improvements to logging - includes more details like user's IP address, Narrative machine, etc.
-   Changed data panel to be able to draw data from all other Narratives and Workspaces
-   Stubs in place for importing data into your Narrative
-   Changed paradigm to one narrative/one workspace for simplicity

### Version 0.2.0

**Changes**

-   Switched to semantic versioning - www.semver.org
-   Began massive changes to the UI
-   Improved logging of events and method/app running
-   Introduced App interface
-   Added a Job management panel for tracking App status
-   Switched to fetching lists of Methods and Apps from a centralized method store

### Release 9/25/2014

**Changes**

-   Fixed a bug that prevented a few Narrative functions from working if the
    user's workspace was empty.

### Release 9/24/2014

**Changes**

-   Updated workspace URL from the Narrative Interface

### Release 8/14/2014

**Changes**

-   Added functionality to Communities services

### Release 8/8/2014

**Changes**

-   Fixed problems with loading page in Safari
-   Added genome comparison widget

**Known Issues**

-   R support is problematic
-   Sharing a Narrative with a running job might break
-   Loading a Narrative with a large amount of data in it might be slow
-   Mathjax support is currently out of sync due to version drift

### Release 8/7/2014

**Changes**

-   Fixed links to landing pages linked to from the Narrative
-   Fixed problem with KBCacheClient not loading properly
-   Adjusted names of some functions (existing widgets might break!)
-   Fixed 502 Bad Gateway error on Narrative provisioning

**Known Issues**

-   Loading page on Narrative provisioning sometimes loops too much in Safari
-   R support is problematic
-   Sharing a Narrative with a running job might break
-   Loading a Narrative with a large amount of data in it might be slow
-   Mathjax support is currently out of sync due to version drift

### Release 8/6/2014

**Changes**

-   Services panel is sorted by service name now
-   Removed old Microbes Service panel
-   Updated Microbes service methods
-   Updates to picrust
-   Added ability to make deprecated services invisible
-   Updates to RNASeq and Jnomics services
-   Updates to plants widget code
-   Visual fixes to how long function names are handed in the Services panel

**Known Issues**

-   R support is problematic
-   Many links to landing pages within the Narrative are broken
-   Sharing a Narrative with a running job might break
-   Loading a Narrative with a large amount of data in it might be slow
-   Mathjax support is currently out of sync due to version drift

### Release 8/5/2014

**Changes**

-   Added a better fix to the "NoneType object has no attribute get_method" error
-   Updated Microbes services code, split services into 4 separate groups
-   Updates to Jnomics
-   Split picrust widget into qiime and picrust
-   Fixes to plant gene table size and heatmap rendering

**Known Issues**

-   Changing Narrative name in the workspace doesn't propagate inside of the Narrative itself (likely won't fix)
-   R support is problematic
-   Many links to landing pages within the Narrative are broken
-   Sharing a Narrative with a running job might break
-   Loading a Narrative with a large amount of data in it might be slow
-   Services panel should be sorted/sortable
-   Narrative creator and current workspace should be visible in the top panel
-   Mathjax support is currently out of sync due to version drift

### Release 8/4/2014

**Changes**

-   Added MathJax.js directly into the repo to combat problems on the back end (this is a temporary fix - we need to install the backend MathJax locally somehow, or update the version)
-   Added a fix where if a call to globusonline fails, the Narrative doesn't initialize properly, leading to broken service panels.
-   Fixed a bug that caused some graphical widgets to time out while loading their script files.
-   Various updates to plants_gwas.py and jnomics.py

### Release 8/1/2014

**Changes**

-   Addressed issue with auth information getting overridden (leading to the 400 HTTP error)
-   Addressed problems that cause the 502 Bad Gateway error
-   Revised names and descriptions on some widgets
-   Added widget to build a genome set from a tree
-   Revised gapfilling and phenotype view widgets
-   Numerous widgets to GWAS and Plant-specific widgets and functionality

**Known Issues**

-   Current version of jquery.datatables is finicky and can create popup errors. These can be safely ignored.
-   Changing Narrative name doesn't properly update Narrative object name in Workspace Browser and vice-versa.
-   R support is occasionally problematic.

### Release 7/30/2014

**Changes**

-   Updated config to make landing page links relative to deployment site
-   Modified provisioning code to address a potential timeout issue (the 502 Bad Gateway error)
-   Adjusted RAST genome loading widget to ignore browser's credentials
-   Updated NCBI genome importer
-   Updated GWAS services endpoints

**Known Issues**

-   Cookie with auth information occasionally gets overwritten with a useless one - logging out and back in will fix this
-   Changing Narrative name doesn't properly update Narrative object name in Workspace Browser and vice-versa.
-   R support is occasionally problematic.

### Release 7/29/2014

**Changes**

-   Updated nav bar to match changes to functional site
-   Updated many KBase functions from all domains (Microbes, Communities, and Plants)
-   Added widgets and functions for viewing SEED functional categories
-   Added a version date-stamp
-   Updated look and feel of many elements
-   Updated authentication and token management to behave better
-   Changed Narrative containers to all be named kbase/narrative:datestamp
-   Updated config.json to reference more deployed services
-   Added an input widget type that includes a hidden, untracked, password field
-   Updated references to registered typed objects from the Workspace
-   Fixed a problem where Services panel might get stuck and hang while loading a large Narrative
-   Updated more HTTP errors to have a sensible error page

**Known Issues**

-   Cookie with auth information occasionally gets overwritten with a useless one - logging out and back in will fix this
-   Unaddressed issues from previous release

### Release 7/22/2014

**Changes**

-   Added widgets and functions for viewing phylogenies

### Release 7/21/2014

**Changes**

-   Updates to Jnomics functions and widgets
-   Updates to Microbes functions and widgets
-   Most errors that were dumped to the browser as ugly stacktraces are now KBase-styled stacktraces that should be slightly more legible.
-   Errors that occur when Narrative saving fails now creates an error modal that communicates the error, instead of just "Autosave Failed!"
-   Deployment of Narrative Docker containers has changed. A base container is built containing most static dependencies (all the apt-get directives, Python and R packages). This container is then updated with the Narrative itself. After building the base container, deployment of subsequent releases should take ~2 minutes.
-   Updated workspace type registry (the kbtypes class) to be up-to-date with the current state of the Workspace.
-   The Narrative should now report unsupported browsers

**Known Issues**

-   Unaddressed issues from previous release

### Release 7/15/2014

**Changes**

-   Created a service endpoint config file to toggle between dev and prod versions of various services
-   Added Jnomics functions and widgets
-   Added more communities functions and widgets
-   Added KBase-command functions and widgets
-   Authentication should work more logically with the rest of the functional site
-   Updated Narrative typespec to support workspace version 0.2.1
-   Updated Narrative to properly access search
-   Addressed a race condition where saving a Narrative before it completely loads might wipe exiting parameter info out of input fields
-   Added directions on how to deploy the entire Narrative/Nginx provisioning stack.
-   We now have a verified SSL Certificate - Safari should work over HTTPS now.
-   Did some CSS adjustment to GUI cells.

**Known Issues**

-   Unaddressed issues remain from previous release
-   R support is occasionally problematic.
-   Changing Narrative name doesn't properly update Narrative object name in Workspace Browser and vice-versa.

### Release 6/20/2014

**Changes**

-   %%inv_run cell magic should now work properly
-   %inv_run magic (line and cell) now translate some convenience commands
    -   %inv_run ls == %inv_ls
    -   %inv_run cwd (or pwd) == %inv_cwd
    -   %inv_run mkdir == %inv_make_directory
    -   %inv_run rmdir == %inv_remove_directory
    -   %inv_run cd == %inv_cd
    -   %inv_run rm == %inv_remove_files
    -   %inv_run mv == %inv_rename_files
-   The menu bar should remain at the top of the page now, instead of being positioned inline with the rest of the narrative document.

**Known Issues**

-   %inv_ls to a directory that doesn't exist will create a generic, not-very-informative error.
-   [NAR-153], [NAR-177] A generic "Autosave failed!" message appears when the narrative fails to save for any reason.
-   [NAR-169] Using Safari through HTTPS will not work with an uncertified SSL credential (which we currently have)
-   [NAR-173] If problems external to the Narrative prevent loading (authentication, Shock or WS downtime), an ugly stacktrace is dumped into the browser instead of a nicely rendered error page.
-   [NAR-180] Copying narratives in the newsfeed can cause errors.
-   [NAR-179] There's a problem that occurs when logged into a narrative for a long time.<|MERGE_RESOLUTION|>--- conflicted
+++ resolved
@@ -36,19 +36,11 @@
 -   DATAUP-301 - fixed a problem where the staging area rendered twice in a row on page load.
 
 ### Version 4.3.0
-<<<<<<< HEAD
 - SCT-2664 - Show the app cell status when in a collapsed state.
 - Added an "Info" tab to all app cells with app information.
 - Updated links to new KBase home page and docs site.
 - Fixed an uploader issue where uploads taking longer than 30 seconds would fail.
 - (Trigger release via labels)
-=======
-
--   SCT-2664 - Show the app cell status when in a collapsed state.
--   Added an "Info" tab to all app cells with app information.
--   Updated links to new KBase home page and docs site.
--   Fixed an uploader issue where uploads taking longer than 30 seconds would fail.
->>>>>>> a56e9c73
 
 ### Version 4.2.1
 
