### OVERVIEW

The Narrative Interface allows users to craft KBase Narratives using a combination of GUI-based commands, Python and R scripts, and graphical output elements.

This is built on the Jupyter Notebook v6.0.2 (more notes will follow).

<<<<<<< HEAD
### Unreleased

- SCT-3097 - Fix pop-ups and long timeouts & browser tab crash for expression feature clustering viewer
=======
### Version 4.5.0
- PTV-1561 - SampleSet viewer fixes to allow AMA features; not complete support for AMA features as GenomeSearchUtil does not yet support AMA.
- SCT-3100 - Improve SampleSet viewer; add improved JSON-RPC 1.1 client and associatedKBase service client; add msw (Mock Service Worker) support;
>>>>>>> 4684ca6d
- SCT-3084 - Fixed broken (non-functional) search in the data panel
- SCT-3602 - refseq public data tool now searches by lineage as well; for all public data tools: automatically focus the search input; fix paging bug.
- No ticket - migrate from `nosetests` to `pytest` for testing the Python stack.
- Python dependency updates
  - bokeh 2.3.2 -> 2.3.3
  - pillow 8.2.0 -> 8.3.1
  - plotly 4.14.3 -> 5.1.0
  - pymongo 3.11.4 -> 3.12.0
  - pytest 6.2.3. -> 6.2.4
  - pytest-cov 2.11.1 -> 2.12.1
  - requests 2.25.1 -> 2.26.0
  - setuptools 57.0.0 -> 57.4.0
- Javascript dependency updates
  - @types/puppeteer 5.0.0 -> 5.4.4
  - @wdio/browserstack-service 7.7.3 -> 7.9.0
  - @wdio/cli 7.7.3 -> 7.9.0
  - @wdio/local-runner 7.7.3 -> 7.9.0
  - @wdio/mocha-framework 7.7.3 -> 7.9.0
  - @wdio/selenium-standalone-service 7.7.3 -> 7.7.4
  - @wdio/spec-reporter 7.7.7 -> 7.9.0
  - chromedriver 91.0.0 -> 91.0.1
  - eslint 7.28.0 -> 7.32.0
  - husky 6.0.0 -> 7.0.1
  - karma 6.3.3. -> 6.3.4
  - puppeteer 10.0.0 -> 10.1.0
  - selenium-standalone 6.23.0 -> 7.1.0
  - terser 5.7.0 -> 5.7.1
  - wdio-chromedriver-service 7.1.0 -> 7.1.1
  - webdriverio 7.7.3 -> 7.9.1

### Version 4.4.0
-   No ticket: boatloads of code cleanup and fixes to the unit and internal testing
-   PTV-1635: fix bug in data slideout tab selection
-   PTV-1635: fix data and app slideout button and opening behavior
-   DEVOPS-475: Change dockerfile so that container runs as nobody, without need to setuid for initialization. Enables removing CAP_SETUID from container initialization
-   SCT-2935 - fix refseq public data search behavior to properly restrict the search with multiple terms
-   SCT-3038 - refseq public data search now includes genome_id and source_id

### Version 4.3.2
-   SCT-2778 - convert data slideout, public tab, refseq data source to use searchapi2/rpc api rather than searchapi2/legacy.
-   Enhanced integration testing support to add service, host, browser, screen size support.
-   Changed the "Dashboard" link in hamburger menu to "Narratives" and use the new /narratives path.

### Version 4.3.1
-   Fixed problem where code cells could forget their toggled state after saving.
-   Fixed setting up local authentication for developers.
-   DATAUP-69 - added a pull request template to the narrative repo.
-   DATAUP-120 - improve testing documentation
-   DATAUP-164, DATAUP-165 - add automatic linting configuration with flake8 and black for the Python layer.
-   DATAUP-176 - refactored the startup process to be more robust with respect to kernel activity.
-   DATAUP-178 - changed "Add Data" and "+" icon color in the data panel.
-   DATAUP-187 - repositioned Globus link in the staging area.
-   DATAUP-188, DATAUP-228 - adds text and refresh button to the staging area, and stabilized the trash can icon.
-   DATAUP-197 - fixed problem where canceling an app cell could cause it to freeze.
-   DATAUP-204 - made folder names clickable in the staging area.
-   DATAUP-210 - adds a "file too large" error to the staging area when a file is too large to upload.
-   DATAUP-213 - added a "clear all" button that removes all staging area errors.
-   DATAUP-246 - dramatic cleanup and refactor done globally throughout the Narrative stylesheets.
-   DATAUP-266 - fixed a problem where the staging area didn't automatically refresh when a file finishes uploading.
-   DATAUP-301 - fixed a problem where the staging area rendered twice in a row on page load.

### Version 4.3.0
- SCT-2664 - Show the app cell status when in a collapsed state.
- Added an "Info" tab to all app cells with app information.
- Updated links to new KBase home page and docs site.
- Fixed an uploader issue where uploads taking longer than 30 seconds would fail.
- (Trigger release via labels)

### Version 4.2.1

-   Address problems with SampleSet / AMA Viewer widget.
-   SCT-1822 - fix problems with drag and drop data upload failing for more than 100 files (updated the Dropzone widget to version 5.7.0)
-   Updated Globus endpoint to point to the newer Globusconnect server.
-   Updated tons of dependencies. Thanks Jason Fillman!

### Version 4.2.0

-   Updated the Narrative interface to connect to the remade Execution Engine.
-   Updated the Narrative interface to streamline events and cookies connected to the Traefik update.
-   Fixed an issue where job log browser state (running, stopped, scrolling) could cross browser sessions.
-   Added a viewer for the SampleSet object.
-   PTV-1446 - fix bug preventing KBaseFeatureValues viewer apps from working and displaying data

### Version 4.1.2

-   Improve display of job logs.
-   Prevent App cell elements from overflowing the page.
-   Job status is now inaccessible before a job enters the queue.

### Version 4.1.1

-   Fix sort order in Narratives panel - should be by most recently saved.
-   Add better error support in data staging uploader - if an upload directory is not available, you should be able to return to the root directory without trouble.

### Version 4.1.0

-   Introduce Static Narratives, available under the Share menu. First release!

### Version 4.0.0

-   Update various software packages
    -   Python to 3.6.9
    -   Jupyter Notebook to 6.0.2
    -   IPython to 7.9.0

### Version 3.11.4

-   Add Annotated Metagenome Assembly viewer widget
-   PTV-1214 - Fix Binned Contig Viewer labels
-   PTV-1341 - Fix column and row labeling in GenomeComparison viewer
-   Improve functionality and options for dynamic dropdowns in apps.

### Version 3.11.3

-   PTV-1308 - Fix problem where users with a Globus account that's not linked to KBase will see an error when trying to access the Globus interface through the upload area.
-   Add GFF Metagenome object upload type.

### Version 3.11.2

-   Improve load times for the Data Panel and the browser in the data slideout (the "My Data" and "Shared with Me" tabs).
-   Set the Narratives tab to lazy load.
-   #1487 - fixed typo in genome feature viewer.
-   Updated data import tutorial for some clarity.
-   Changed Pangenome viewer field names for clarity and consistency.

### Version 3.11.1

-   Add internal information for users who came to the site from a Google ad click.
-   Improve load time of the App Panel.
-   Fix a bug where jobs canceled in the non-Narrative job browser would cause issues with the corresponding App Cell.

### Version 3.11.0

-   Add an option to share a Narrative with an organization as well as people.
-   SCT-1783 - Reduce the number of network calls to the auth service on startup.
-   SCT-1785 - Reduce the number of network calls to the Catalog/NMS services on startup.
-   SCT-1793 - Lazy-load reports (i.e. if they're not in the brower viewport, don't load them).
-   Fix an issue with nested subdata inputs into apps not being accessible as expected.
-   Removed a bunch of dead code, including the older "service" modules, that haven't been in use for a few years.

### Version 3.10.1

-   Fixed a critical bug where users with write access to a Narrative (but not share access) were unable to save changes to a Narrative or run Apps.

### Version 3.10.0

-   Fix tooltip for long object names in the data panel.
-   Add ability to prefix a part of path_to_subdata with WSREF to list options from other objects.
-   SCT-1602 - Add new URL options - /narrative/12345 will find the narrative in workspace 12345 (older URLs like /narrative/ws.12345.obj.1 still work).
-   Fix problem where jobs were not being properly started with an agent token (i.e. weren't guaranteed to have a week-long authentication token).
-   Improved error handling and display when a Narrative doesn't exist or a user doesn't have permission to see it.
-   Add functionality to request access to a Narrative instead of throwing a "not allowed" error.

### Version 3.9.1

-   SCT-1509 - Ensure access permissions to Globus before redirecting a user there from the Import area.

### Version 3.9.0

-   Fix security vulnerability with rendering some user info.
-   SCT-1547 - Add a download endpoint to the staging service, so a user can now download files directly from the FTP stagin area.
-   SCT-1496 - Add functionality for downloading data from the data panel to the FTP Staging area.
-   SCT-1526 - Create a code cell generator as an app output.

### Version 3.8.3

-   SCT-1253 - Replace old RNA-Seq data viewers.
-   SCT-1393 - Fix "Objects Created" links in app outputs.
-   SCT-1370 - Give instructions to users on how to link their account to Globus for uploading data.
-   SCT-1395 - Convert object ref and ids to common names for downloading.
-   Add viewers and support for generic data types.
-   Fix RNA-Seq data viewers, including Feature Clusters.

### Version 3.8.2

-   Add the clustergrammer_widget
-   SCT-1219 - Fix the app cell so it shows an error if an app has multiple outputs, and they're given the same name.
-   Add numpy, scipy, scikit-learn to the base Docker image

### Version 3.8.1

-   SCT-1261 - Changed the 'outdated app' warning to a small icon with a popover text.
-   SCT-886 - Added a default viewer for typed objects that don't have an actual viewer associated with them.
-   Added a test-mode viewer for a new matrix type.
-   SCT-1253 - fixed bugs in how assembly and reads typed objects get viewed - their numbers of reads weren't being presented properly.
-   SCT-1210 - Module-level (not just type) spec files are available for determining object viewers.
-   SCT-1234 - Introduces the clustergrammer Jupyter Notebook widget.
-   SCT-1206 - fixes a cell error that can occur if an app doesn't produce any output objects (including reports).
-   Introduces a new build and deployment strategy.
-   Updates the versions of numpy and pandas so they should work again.

### Version 3.8.0

-   Generalized updates to support viewing the new version of the genome data type.
-   SCT-500 - Fix DomainAnnotation viewer widget.
-   SCT-380 - Updates to the RNA-Seq Volcano plot viewer.
-   KBASE-1916 - Fix data type descriptions in the Example tab of the data slideout.
-   SCT-923 - Improve Mycocosm public data search.
-   SCT-930 - Add a "show report" button to objects in the data panel.
-   Reformat and generalize the job logs for both the App Cell and standalone job log viewer widget.
-   Migrate unit tests to use HeadlessChrome and (optionally) Firefox.
-   Refactor Public Data in the Data Slideout to make use of the new KBase Search API.
-   Display a warning if a typed object has no viewer associated with it.
-   SCT-901 - enhance expression matrix viewer.
-   Add ConditionSet viewer.
-   SCT-1082 - fix regressions in Public Data tab.
-   Fix regression in feature set viewer caused by SCT-762.

### Version 3.7.2

-   SCT-908 - Fix formatting issues with heatmaps.
-   SCT-875 - Accept poorly formatted input data into the RNA-Seq data heatmap viewers.
-   SCT-878 - Deal with very large heatmaps so that they get downloaded instead of displayed inline, otherwise allow it to grow to some proper size and embed it in a scroll panel.
-   SCT-875 - Fix labels on heatmaps under certain data conditions.
-   SCT-809 - Fix configuration view mode when there are deeply nested parameters, especially lists of grouped parameters containing a subdata param.
-   SCT-866 - Improve side panel behavior in view-only mode; stretch data panel to full height.
-   SCT-821 - Add "info" item to view cell menu, also some other cleanup for viewer cells.
-   SCT-762 - Convert the Feature set viewer to use a dynamic service to fetch feature data.
-   SCT-657 - Narrative Public Data search now uses new Search API to find KBase data.
    -   Due to the nature of the Search API, this also changes the interface to require the user to press "enter" to do a search, instead of as-you-type.
    -   Changes the layout of the retrieved items from searching.
-   SCT-804 - General updates to fix a compilation problem with FeatureValues data widgets.
-   SCT-698 - Redo the narrative build so that it uses Conda for installs of R, Python and Jupyter. This updates
    the versions to current levels, fixing numpy and pandas incompatibilities

### Version 3.7.1

-   SCT-793, SCT-496 - Fix version of upstream dependency "file-saver" to 1.3.4; an upstream update had broken and taken down the Pangenome viewer and others.
-   SCT-104 Convert the narrative container to new CI/CD model based on dockerize+environment variables for startup config

### Version 3.7.0

-   Update Jupyter Notebook to 5.4.1 with a few KBase adjustments
    -   Prevent Jupyter favicon from overriding ours at various points.
    -   Use local version of Font Awesome.
    -   Use local version of Glyphicons font pack (for Datatables-based widgets).
    -   Use Bootstrap version 3.3.7
-   Update ipywidgets to 7.2.1
-   SCT-559 - Fix ugly race condition that could prevent app cells from being properly rendered when loading an existing Narrative.
-   Re-enable security measure that prevents Markdown cells from rendering JavaScript. We're about a year past the point when that was necessary.
-   SCT-628 - adds a viewer for the CompoundSet object.
-   Bump Tornado dependency to 5.0.0
-   SCT-637 - adds a warning to the loading section if there's an extreme delay (20 seconds) in between loading individual steps.
-   SCT-690 - truncate long Narrative names, show the whole thing on mouseover.
-   SCT-590 - add cache busting to the public data mapping lookup. No more force-refreshing!
-   SCT-706 - fix problem where space characters were sometimes ignored in the app panel search.
-   Remove old Import tab, remove (New) tag and warning from new Import tab.

### Version 3.6.3

-   SCT-585 add folder drag and drop upload to the Import area.
-   Remove old link to Search from the Narrative hamburger menu.
-   Relabel public data referencing fungal genomes.

### Version 3.6.2

-   Fix problem preventing read-only Narratives from loading.
-   SCT-581 fix failure when reloading tabs in the data staging panel.
-   SCT-582 reconcile labels and order of App Panel with Catalog.

### Version 3.6.1

-   SCT-533 - Remove the accidental test uploader that crept into production.
-   SCT-516 - Set staging panel to auto-refresh after various updates.
-   SCT-531 - Updated App Panel to have the same category names as the external App Catalog.
-   Added fungal genomes as a Public Data option.
-   Added Phytozome plant genomes as a Public Data option.
-   Repaired somewhat broken Doman Annotation viewer.
-   Text fixes to Import Tab tour.

### Version 3.6.0

-   SCT-400 - Deprecates the old Import panel, change text from "Staging (beta)" -> "Import (new)"
-   SCT-417
    -   All older Import functionality should now be available in the new Import panel.
    -   Adds a link to create an app for uploading from a public URL into the staging area.
    -   Cleans up unclear text in the new Import panel.
    -   Adds new (hopefully informative) steps to the Import panel tour.
    -   Move the 'decompress file' button so it should always be visible for archives.
-   PTV-225 - Add more icon clarity to the data sorting options.
-   PTV-886 - Restore missing scrollbar in the Narratives panel.
-   KBASE-5410 - Improve job log viewer, add different.
-   SCT-291 - Initial addition of tools for programmatically accessing the FTP file staging area.
-   SCT-405 - Custom compounds will now display properly in the media viewer.
-   KBASE-5417 - Fix long strings not wrapping correctly when showing object metadata in the Data panel.

### Version 3.5.2

-   PTV-682 - Fix problem with rendering a Pangenome widget in a copied Narrative.
-   KBASE-5405 (in progress) - new version of app log viewer.
-   PTV-225 - Fix and clarify data sorting by name, type, and date.
-   PTV-833 - Restore missing genome icons to the data panel.
-   KBASE-5410 - Put the user id onto the link to Globus in the staging upload area.
-   Adds new functionality to the data staging area, including showing file metadata and whether a file has been uploaded before.

### Version 3.5.1

-   TASK-1113/PUBLIC-148 - Import Panel scrolls if panel size is larger than screen size
-   TASK-1114 - Add lock when editing name, that prevents data panel from refreshing with new data. Relinquishes lock after 15 min if no activity.
-   TASK-1116 - Add PhenotypeSet importer to staging area
-   TASK-1117 - Add importer for FBAModels to staging area
-   TASK-1088 - Data Pane maintains filters after refresh due to changes in narrative
-   TASK-1089 - Import data slide out panel tracks what object is added to narrative. "Add" button turns into "copy" if object already exists. Add pop up when user copies and overrides existing object.
-   TASK-1094 - Fix overlapping cells and buttons issue in Firefox
-   Style Fixes
    -   Fix bold font display inconsistencies between different browsers
    -   Move tooltip in data panel from covering buttons to the top
-   KBASE-4756 - Fix data type filtering in data panel slideout.
-   PTV-225 - Fixes sorting by type in data panel
-   PTV-535 - Fix RNA-seq viewer to properly handle multiple input types.
-   PUBLIC-123 - Fix incorrect reaction counts in FBA Model viewer
-   TASK-1158 - Standardize app and object cards in narrative and data panel

### Version 3.5.0

-   TASK-1054 - Create a new loading window with a set of tasks to load and connect to (treats the problem of slowly loading websockets, still probably needs some adjusting).
-   TASK-588 - Change status of importers from "suspend" to "error" if the import job fails.
-   KBASE-3778/TASK-1017 - hide "next steps" area of app results tab if there are no next steps available.
-   KBASE-1041 - fix error that shows a version number instead of username for who saved the most recent narrative.
-   TASK-1069 - fix problems with searching and filtering the App panel
    -   Searching by output object type works again.
    -   Added "input:" and "output:" as filters for input object types and output object types (same as "in_type:" and "out_type:", respectively)
    -   Made type search more stringent.
        -   If no "." separator is present, will only match by the type name. E.g. "in_type:Genome" will not match "GenomeSet" or "PanGenome" or "KBaseGenomes.ContigSet", just "ANYMODULE.Genome"
        -   If a "." is present, will only match a full type name, like "KBaseGenomes.Genome"
    -   Non-type search will also search i/o fields now and do fuzzy matching. E.g. "Genome" will match "Annotate Domains in a GenomeSet" (by the name), and "Assemble Reads with MEGAHIT" (by the output object KBaseGenomeAnnotations.Assembly)
-   TASK-1079 - fix problems with code cell rendering and controls.
-   KBASE-5275 - fix title for code cells used to track import jobs.

### Version 3.4.4

-   TASK-932 - fix problem where authentication tokens appear to get lost when a Narrative has been asleep for a while.
-   TASK-956 - fix error handling for the PanGenome viewer (and for other viewers that use the dynamicTable widget).
-   TASK-938 - fix problems and usability in read only mode
    -   Can now double-click on a cell title area to collapse/expand it
    -   Collapse/expand button is now in the top-right of a cell.
    -   Read-only narratives cannot have app inputs modified.
    -   In read-only mode, no data view cells can be added.
    -   In read-only mode, code cells are not editable.
    -   In read-only mode, narrative titles can no longer be edited.
    -   Removed the "config" cog button in the top menu.
    -   Double-clicking markdown content switches to edit mode.
    -   App cells should no longer flash their code area before converting to the widget view on narrative startup.
-   TASK-1041 - when a Narrative is open in multiple locations (whether windows in the same browser with the same user, or different computers all together with different users), and is saved in one location, the other location should now get a notification that it is out of date.
-   PTV-295/TASK-1035 - Fix subdata controls in the App cell's object input area.
-   TASK-816 - Fix problems with a differential expression viewer.
-   TASK-933 - Fixes problems with the volcano plot viewer for expression data.
-   Adds a generic data viewer for all Set data.
-   TASK-1036 - Address problems with FBA Modeling object viewers (FBAModel, Media, etc.)

### Version 3.4.3

-   TASK-877 - fix issue where mismatched App names between different versions caused the App Cell to fail to render.
-   Update Expression Sample widget to better handle failures and only show a single widget tab.
-   TASK-816 - update Volcano Plot viewer to improve functionality and performance with different data types.
-   TASK-141 - update available types for sorting in Data Panel slideout.
-   TASK-922 - fix visual problem where red bars indicating a required app input were not visible in certain browsers.
-   Fixed favorites star in App Panel.
-   TASK-959 - sharing panel wasn't updating properly when sharing privileges were changed in a different window
-   TASK-960 - fix problem where a user with sharing privileges who didn't own the Narrative could try and fail to remove privileges from the owner of that Narrative.

### Version 3.4.2

-   Update base Narrative image to include an Ubuntu kernel security update.
-   Add ETE3 to the environment.
-   PTV-409 - fix problem where copying a Narrative using the "Narratives" panel would only make a copy of the currently viewed Narrative.

### Version 3.4.1

-   Fixed job status widget spamming the kernel with constant update requests.
-   Fixed job status widget not starting its logs as expected.
-   Hide the "outdated job" warning in view only mode so tutorials don't look goofy.

### Version 3.4.0

**Changes**

-   Modified the Sharing dialog to make the actions more clear.
-   Modified the configuration for publicly available data sources.
-   Made global changes to support the new KBase authentication/authorization system.
-   KBASE-5243 - fix problem where Narratives (and probably data objects) were showing a change date one month into the future.

### Version 3.3.0

**Changes**

-   Modified how to select an App from the App Panel, now you can sort and group by category, inputs, outputs, and alphabetically.
-   Update a widget for viewing Pan-Genomes, and the underlying table to show data.
-   Fix a bug that added unnecessary data to logs.
-   Fixed several installation problems and technical dependency issues.
-   Updated front end tests.

### Version 3.2.5

**Changes**

-   Fix problems preventing job logs from being scrolled in apps that are in an error state.
-   Update widgets for viewing Binned Contigs, and the underlying table.
-   Add tests for the above.

### Version 3.2.4

**Changes**

-   Added a viewer widget for Binned Contig objects.
-   Updated the Assembly viewer to improve performance for large Assemblies.

### Version 3.2.3

**Changes**

-   Fixed problems that can occur on initial load (the page with the flashing KBase icons)
-   Further improvements to the sharing interface.

### Version 3.2.2

**Changes**

-   Adjusted flow of job log viewing for data import jobs.
-   Changed Narrative sharing interface, fixed cross-browser incompatibilities.
-   Added new importer apps to the data staging panel.

### Version 3.2.1

**Changes**

-   Added JGI Data policy requirement to the JGI Public Data browser/stager.
-   Fixed a text problem with an FBA viewer tab.

### Version 3.2.0

**Changes**

-   Added a prototype Public Data option to fetch files from JGI and load them into a user's staging area.
-   Fixed problems with the Sharing popover having a very narrow text box.
-   Updated the Search area to retrieve data from the updated service.
-   Introduced a new Selenium-based browser testing harness.
-   Bumped version of Jupyter Notebook to 4.4.1, IPython to 5.3.0, and IPywidgets to 6.0.0.

### Version 3.1.12

**Changes**

-   Adjusted look and feel of group parameters in app cells.
-   Fixed problems with RNA-seq viewer widgets.
-   Added new categories to the Public data dropdown.
-   Data should now be downloadable in read-only mode.
-   Added a taxonomy viewer widget.

### Version 3.1.11

**Changes**

-   Fixed a problem where the job log in app cells would continue to poll after the job had finished, or after a user had clicked onto a different tab.
-   Fixed a problem with the Hisat viewer widget not working properly.
-   Grouped parameters in apps should now group in the proper order.
-   Minor adjustments to the ordering of buttons in dialog boxes (cancel buttons go on the left, active actions go on the right).
-   Change text of copy button in view only mode.
-   Adjust workflow of Narrative copying in view only mode to make more sense and prevent multi-clicking the copy button.

### Version 3.1.10

**Changes**

-   Fixed broken Import tab in the data slideout.
-   Adjusted text in staging area tour.
-   Fixed issue in App cells where the tab buttons could crowd each other out.
-   Adjusted behavior of slider buttons in volcano plot widget to be more performant.

### Version 3.1.9

**Changes**

-   Expanded the reach of the front end code compiler.
-   Adjusted the logic of job polling to only poll jobs that are currently attached to Narrative cells and running.
-   Changed what publicly available data is visible.
-   Fixed data panel timestamps in Safari.
-   Fixed sharing user lookup input field in Safari.
-   Made many visual improvements to the app cell.

### Version 3.1.8

**Changes**

-   JIRA TASK-434 Made improvements to speed up loading and (hopefully) improve stability.
-   JIRA TASK-439 Fixed a problem with adding inputs to subselected parameters in apps.
-   JIRA TASK-440 Advanced dropdowns should now have the right horizontal size when un-hidden.
-   Made a change to publically available data - Phytozome genomes are now just part of the genomes list.
-   Fixed issue with viewer cells not rendering properly.
-   Enable a tab that displays which output objects were created in a report viewer.

### Version 3.1.7

**Changes**

-   Fixed an issue where if looking up any job status fails, all job statuses fail to update.
-   Fixed problems with viewing RNA seq object viewers.
-   Fixed a problem with displaying output widgets for many apps.

### Version 3.1.6

**Changes**

-   Created a help menu with some options migrated from the hamburger menu.
-   Fixed staging area uploader configuration to keep up with uploader app changes.
-   JIRA TASK-378 Fixed issue with app parameters not always enforcing "required" constraint.
-   Fix label display in app report viewer.
-   Fix import job panel not updating job status.
-   Minor tweaks to labels in volcano plot viewer.

### Version 3.1.5

**Changes**

-   Added staging area uploaders for Genbank files, and SRA reads.
-   Fixed (other) problems with backend job lookup.
-   Changed group parameters toggle look and feel.
-   Fixed minor UI problems with volcano plot.
-   Fixed potential problem with Cummerbund output viewer.

### Version 3.1.4

**Changes**

-   Linked the new reads uploaders to the staging panel.
-   Wired the staging panel to include the subpath (not the username, just any subdirectories) in the input to uploaders.
-   Linked the staging panel to get its uploader specs from a source that includes the currently selected version tag.
-   Added configuration for several data panel properties (max number of items to fetch, etc.).
-   Added a semaphore lock that prevents any backend job lookup calls from being made before the channel is ready.

### Version 3.1.3

**Changes**

-   Fixed bug where read-only Narratives were still interactive (apps had run and reset buttons)
-   Fixed bug where copying a read-only Narrative created a bad forwarding URL.

### Version 3.1.2

**Changes**

-   Do an autosave after starting an import job.
-   Hide the code area for the 'Job Status' widget, whenever that widget gets instantiated.
-   Remove 'Object Details...' button from data viewers (it's just hidden for now).
-   In the App Cell Report tab, remove 'Summary' or 'Report' areas if either of those are missing.

### Version 3.1.1

**Changes**

-   Optimized how job status polling works.

### Version 3.1.0

**Changes**

-   Release of ReadsSet viewer and Reads viewer.
-   Release of support for data palettes (currently disabled in the service)
-   Data now gets fetched from a Narrative Service to support data palettes.
-   Support for an FTP-based data file staging area (currently disabled until import apps catch up).
-   Fixed issue where an undefined app_type field would cause a crash while instantiating an app cell.

### Version 3.1.0-alpha-4

**Changes**

-   Adjust visuals in Reads viewer.
-   Adjust tooltip for objects from other Narratives.
-   Changed functionality of object copying in data slideout.

### Version 3.1.0-alpha-3

**Changes**

-   Updated ReadsSet viewer and Reads viewer.
-   Modified icons for elements from an external Narrative.
-   Improved usability for set editors.
-   Fixed missing upload functions bug.
-   Fixed issues with Narrative copying (from the Narratives panel)

### Version 3.1.0-alpha-2

**Changes**

-   Fixes problem with data hierarchy when sub-elements are from a different Narrative.
-   Puts a visual label on things from another Narrative.

### Version 3.1.0-alpha-1

**Changes**

-   Introduces the concept of data sets with hierarchical manipulation.
-   Sets objects should be able to expand and contract, showing sub objects.
-   Adds Apps that can manipulate data sets (currently only Reads Sets).
-   Rewires all data manipulation code to use a different service.

### Version 3.0.2

**Changes**

-   Fixed bug preventing the "Annotate Microbial Genome" app (and others that make use of randomized input strings) from launching.
-   Fixed another bug with CSS files.

### Version 3.0.1

**Changes**

-   Fixed bug with path to some CSS files.
-   Fixed error where an update to old viewer cells would just produce code that would crash.
-   Fixed error where updated app cells containing Apps made with the KBase SDK weren't updated properly.

### Version 3.0.0

**Changes**

-   Final 3.0.0 release!
-   Adjust data import user experience.

### Version 3.0.0-alpha-23

**Changes**

-   Major updates to the App Cell UI
    -   Restructured so each view is a separate tab.
    -   Added a status icon for each App state.
    -   Adjusted failure modes to be more descriptive.
    -   Integrated Report view under Results tab.
    -   Moved many of the sprawling toolbar buttons into a dropdown menu.
    -   Added a modal Info dialog for each app (in toolbar menu).
    -   Remove Jupyter's prompt area... which might cause more problems.
-   Fixed various problems with Jupyter's command-mode shortcuts (again).
-   Import panel should disappear and scroll to running import Job on Import.
-   Changes to improve performance and visibility of Genome Viewer widget.
-   Added an interactive tour for the Narrative (in the hamburger menu).
-   Cells should now all be deleteable in all cases.
-   Updated Ontology view widgets to use tabs.
-   Fixed automated front end test apparatus.

### Version 3.0.0-alpha-22

**Changes**

-   First pass at an inline clickable interface tour.
-   Fixed problems with Jupyter's command-mode shortcuts overriding whatever they wanted to.
-   Updated front end tests so they should function more seamlessly.
-   Add GenomeAnnotation support to genome, pangenome, and proteome comparison viewers.
-   Add warning for out of date apps.

### Version 3.0.0-alpha-21

**Changes**

-   Applied module release version to that module's method specs.
-   Fixed regression preventing cell deletion in some conditions.
-   Added module commit hash to App dropdowns in App Panel for beta and dev Apps.
-   Added 401 error when the Narrative handler is unauthenticated.
-   Addressed issues with job cancellation.

### Version 3.0.0-alpha-20

**Changes**

-   Fixed custom parameter widgets.
-   Improved error catching within App Cell.
-   Updated Docker container invocation methods on Narrative Server.
-   Updated Dockerfiles to use new versions of a few dependencies.
-   Fixed DomainAnnotation viewer widget.
-   Updated Data API-based widgets to use latest clients.
-   Added prompt with report option (not working yet) when the JobManager fails to initialize.

### Version 3.0.0-alpha-19

**Changes**

-   add latest workspace python client
-   update narrative usage of ws client since ServerError has moved

### Version 3.0.0-alpha-18

**Changes**

-   revert python workspace client for now (breaks narrative launch)
-   fix error widget for output cell

### Version 3.0.0-alpha-17

**Changes**

-   fix checkbox validation bug
-   fix viewer widget not getting the cell id and therefore not rendering
-   update python workspace client to latest

### Version 3.0.0-alpha-16

**Changes**

-   fix multiple object input widget
-   remove execution summary widget
-   updated kbase client api lib to bring in updated workspace client

### Version 3.0.0-alpha-15

**Changes**

-   fix output param marked as parameter triggering error and blocking app cell insertion
-   improve error message when checkbox is misconfigured
-   improve checkbox rules display

### Version 3.0.0-alpha-14

**Changes**

-   fix job cell (as produced by JobManager()->job_info())
-   relax enforcement of object output name input widget being categorized as an "output" control
-   fix tab label and job count badge in job panel
-   more progress on custom subdata, binary, and select controls

### Version 3.0.0-alpha-13

**Changes**

-   Fix display of data objects drag-and-dropped or clicked from the data panel
-   Job status lookup and error handling improvements
-   Fixed bug in handling app results
-   Initial implementation of viewers for new objects
-   Fixed ontology dictionary

### Version 3.0.0-alpha-12

**Changes**

-   Fixed JobManager.list_jobs (again)
-   Reconnected the 'scroll to app' button in the Jobs panel to existing App Cell widgets
-   Removed the Scroll to App button from Jobs that don't have an accompanying cell to scroll to (might be confusing, still).
-   Fixed a constant spam of Job info from the kernel on page refresh.
-   Restored multiselection in subdata inputs.

### Version 3.0.0-alpha-11

**Changes**

-   Fixed Narrative metadata to contain a proper list of Apps for showing on the Dashboard.
-   Updated read only mode
    -   Codemirror elements (markdown cell and code cell input areas) are visible, but not editable
    -   App Cells get their button bars hidden
    -   Output areas get their delete areas hidden
    -   Cell toolbars get their buttons hidden (maybe all but the collapse and code toggles should be hidden?)
-   Tweaked placeholder text of Markdown cells.

### Version 3.0.0-alpha-10

**Changes**

-   Pressing the Enter key should trigger a positive reponse on most dialogs (e.g. if there are Yes or No options, it should select Yes)
-   Only the user who started a job can delete it (except for owners of a narrative... that's all confusing, though, so it's only users who started a job now).
-   The Jobs Panel should now show the owner of a job as registered with UJS.
-   Canceling a job from an App cell will attempt to delete it, and at least, cancel it.
-   Canceled jobs are treated as Deleted by the App cell.
-   Added configuration for the service_wizard client - mild refactor to how configs get loaded.

### Version 3.0.0-alpha-9

**Changes**

-   Restore app and viewer cell icons to their rightful place
-   Minor string tweaks
-   Minor CSS tweaks
-   First pass at setup for optionally using Dynamic services for getting widget subdata

### Version 3.0.0-alpha-8

**Changes**

-   Fix various problems with subdata input widget - selecting multiple when only one should be allowed, pathway issues into data object, etc.
-   Convert execution area back to tabbed items.
-   Add catalog link back to toolbar.
-   Fix launch start time bug.
-   Remove millisecond counts from times.
-   Add icon to tab in tabset.
-   Make use of updated cancel job function in UJS (gonna need some iteration on this once the UJS change goes up)

### Version 3.0.0-alpha-7

**Changes**

-   Updated invocation signatures for AppManage.run_app, .run_local_app, WidgetManager.show_output_widget -- inputs to apps (and widgets) must now be a map where the keys are the input ids and the values are the inputs themselves. See this PR for details: https://github.com/kbase/narrative/pull/679
-   Newly generated output cells auto-hide their input areas (still not ideal, since it's the generated widget, but... it's a start).
-   Fixed a couple UI typos

### Version 3.0.0-alpha-6

**Changes**

-   App parameter validation updates:
    -   Empty strings in either text fields or dropdowns get transformed to null before starting the app
    -   Empty strings in checkboxes get transformed to false
-   Log view in App cells has blocky whitespace removed
-   Multiple textarea inputs (currently unused?) has improved support
-   App cell layout has been updated to remove most excess whitespace
-   Improved error and warning handling for Apps. (e.g. pre-existing output object names can be overwritten again, but now there's a warning)
-   '-' characters are not allowed in App parameter ids. They must be representable as variable names (still up for debate, but that's how it is now)

### Version 3.0.0-alpha-5

**Changes**

-   Fixed issue when starting SDK jobs from the upload panel with numeric parameters.
-   Fixed crash bug when trying to unpack a finished job that has incomplete inputs.
-   Shut off Jupyter command-mode quick keys when a text parameter input is focused.

### Version 3.0.0-alpha-4

**Changes**

-   Improve error reporting when failing to load a viewer.

### Version 3.0.0-alpha-3

**Changes**

-   Replace RNA-Seq viewers that had wandered off
-   Display SDK methods for various uploaders

### Version 3.0.0-alpha-2

**Changes**

-   Fix updater so that it updates the Markdown cell version of viewer cells into pre-executed code cells that generate viewers. (So, updated viewers should work again)
-   Fix Docker image so that it doesn't spam the annoying SSL errors in all cells.
-   Put code area toggle on all code cells at all times. (Just to give Erik and I something to argue about)

### Version 3.0.0-alpha-1

**Major Updates**

-   Apps and Methods not made as part of KBase SDK modules are now obsolete and will no longer run. Those apps have been replaced with Markdown cells that note their obsolescence, but still give the name and set of parameters used in the apps for reference. This also gives suggestions for updated apps (that will be available in production eventually...)
-   The distinction between "App" and "Method" has been removed. All cells that execute KBase jobs are now referred to as Apps.
-   All app cells are now based on Jupyter code cells (previously they were based on heavily modified Markdown cells). This means that they generate code that gets executed in the same way that any other code does. This also introduces a KBase Jobs API that gives programmatic access to running Apps. See docs/developer/job_api.md for details.
-   All output and viewer cells are now code cells as well. Existing viewers are still based on Markdown cells, and should work as previously.
-   All visualization widgets had their initialization code slightly modified. See docs/developer/narrative_widgets.md for details.

**Other Changes**

-   Update Jupyter to version 4.2.1.
-   Update IPython kernel to version 5.0.0.
-   Adds a settings menu for editing user options (prototype).
-   App cells tightly validate each input before generating runnable code - until all required inputs are valid, no code can be run.
-   The Jobs panel gets its information pushed from the kernel, and that from communicating with back end servies. Job information is no longer stored in Narrative objects.
-   Running Jobs are associated directly with a Narrative, and inherit its view permissions accordingly; if you can view a Narrative, you can view its running jobs.
-   Copying a shared Narrative no longer copies its Jobs - copying a Narrative with running Jobs will not copy the results.
-   Updated the job log widget to no longer fetch all lines of a running log. It has a limit of 100 lines at a time, with buttons to navigate around the log.

### Version 2.0.9

**Changes**

-   Small changes to viewer widgets - esp. genome viewer and expression data viewer.
-   Fixed overlapping sort icons in tables - JIRA ticket KBASE-4220.

### Version 2.0.8

**Changes**

-   Numerous small fixes to text and layout of various widgets.
-   Genome view deals with plants and eukaryota better.
-   Proteome comparison widget uses SVG now.
-   Tree browser widget is properly clickable again.
-   Ontologies, Assemblies, and GenomeAnnotations are uploadable.
-   Fixed several issues with Narrative copying (see JIRA tickets KBASE-2034, KBASE-4140, KBASE-4154, KBASE-4159, NAR-849, and NAR-850).

### Version 2.0.7

**Changes**

-   Fixed data subsetting parameter input.

### Version 2.0.6

**Changes**

-   Fixed local configuration issue with Public and Example data tabs.
-   Updated genome viewer widget to better support eukaryotic genomes.
-   Added sequence category to app catalog.
-   Added Release/Beta method button toggle that should show up in production mode.
-   JIRA NAR-846 - fix problem with Run Time in jobs panel reported as "how long ago"

### Version 2.0.5

**Changes**

-   Fixed problems with missing data from Public data tab.
-   Added separate configuration file for Public and Example data tabs.
-   Fixed a few missing vis widget paths.
-   Fixed jitter on data object mouseover.
-   Added 'Shutdown and Restart' option to hamburger menu.

### Version 2.0.4

**Changes**

-   Fixed problems with sharing jobs based on SDK-built methods.
-   JIRA KBASE-3725 - renaming narratives should now trigger a save.
-   Updated widgets for some feature-value methods and data types.
-   Fixed problem where pressing 'enter' while filtering the method catalog would refresh the page.
-   Added categories and new icons to various methods.
-   Removed unused data objects from example data tab.
-   Methods can now specify that no output widget should be created.

### Version 2.0.3

**Changes**

-   JIRA KBASE-3388 - fixed problem that caused a crash on save when too many unique methods or apps were in a narrative. The narrative metadata has been reformatted to support this.
-   Fixed problems with funky unicode characters in narrative titles.
-   Updates to various FBA widgets.

### Version 2.0.2

**Changes**

-   JIRA KBASE-3556 - fixed links from genome widget to gene landing page, made contigs in genome tab clickable.
-   Added tools for editing FBA models.
-   JIRA NAR-838 - delete cell dialog should no longer break when hitting return to trigger it.
-   JIRA NAR-839 - delete cell dialogs should not pollute the DOM (there's only one dialog now, not a new one for each cell).
-   JIRA NAR-589 - change "Copy Narrative" to "Copy This Narrative" for clarity.
-   JIRA NAR-788 - remove light colors from random picker when coloring user names for sharing.

### Version 2.0.1

**Changes**

-   JIRA KBASE-3623 - fixed problem where updating an old version of the Narrative typed object could cause the Narrative title to be lost
-   JIRA KBASE-3624 - fixed links in method input cell subtitles to manual pages
-   JIRA KBASE-3630 - fixed problem with hierarchical clustering widget missing a button
-   Added widget for sequence comparison
-   Added tools for editing FBA model media sets.

### Version 2.0.0

**Changes**

-   Update IPython Notebook backend to Jupyter 4.1.0.
-   Data Panel slideout should now perform better for users with lots and lots of objects.
-   Fixed problem with copied narratives sometimes referring back to their original workspace.
-   Data Panel slideout dimmer should be in the correct z-position now.
-   Added separate job console for each running method, attached to that cell.
-   Changed style of cells to better show what cell is selected and active.
-   Adjusted Narrative Management tab to be somewhat more performant.
-   Updated Narrative object definition to match the Jupyter notebook object definition more closely.
-   Data panel should no longer hang forever on Narrative startup.

### Version 1.1.0

**Changes**

-   Added "Edit and Re-Run" button to method cells that have already been run.
-   Updated 'filtered' in method panel to 'filtered out'.
-   Added uploaders for Feature-Value pair data.
-   Added viewers for BLAST output.
-   Added bokeh (Python) and Plot.ly (JS) dependencies.
-   Added KBase data_api methods.
-   Added a refresh button to the method panel.
-   Added support for method specs based on namespacing.
-   Added preliminary third party SDK support.

### Version 1.0.5

**Changes**

-   Fix for bugs in saving/loading App state and displaying App step output widgets.
-   Fix for a bug that prevented users with edit privileges from saving a shared narrative.
-   Fixed issue where FBA model comparison widget wasn't showing up properly.

### Version 1.0.4

**Changes**

-   Added widgets and methods to support feature-value analyses
-   JIRA KBASE-2626 - Narrative should no longer crash when the Workspace Service is unavailable, but it will produce a 404 error when trying to fetch a Narrative from that Workspace.
-   JIRA NAR-528 - Narrative method panel now allows filtering by input/output type along with additional
    search terms.

### Version 1.0.3

**Changes**

-   JIRA KBASE-1672 - updated text in upload dialogs
-   JIRA KBASE-1288 - show prompt when copying a public genome to a Narrative if that genome already exists in the Narrative
-   JIRA NAR-702 - show warning on My Data panel for untitled Narratives
-   JIRA KBASE-1245 - block the Data Uploader's "Import" button while a file is being uploaded.
-   JIRA KBASE-1350 - change reference to "Workspace" to a reference to "Narrative".
-   Refactored all widget code to be loaded asynchronously through Require.js
-   Added initial Selenium test scripts
-   Updated root README, added Travis-CI and Coveralls badges
-   Linked the Narrative Github repo to Travis-CI and Coveralls

**Bugfixes**

-   JIRA KBASE-1671 - fix typo in genome annotation widget
-   JIRA KBASE-2042 - fix errors in the error page that shows up when a Narrative is unavailable.
-   JIRA KBASE-1843/KBASE-1849 - fixed issue where a large narrative object (e.g. a large IPython notebook object) fails to save without a decent error message. The maximum size was bumped to 4MB, and a sensible error message was introduced.
-   Fixed issue where duplicated results can appear in the Public Data tab
-   JIRA NAR-758 - added a horizontal scrollbar to widgets who get too wide (this currenly only affects the OTU Abundance data table widget, but others might get affected in the future).
-   JIRA NAR-814 - added a trailing slash to the service status url.

### Version 1.0.2 - 2/19/2015

**Bugfixes**

-   JIRA NAR-491 - modified public data panel to get metagenomes of the correct type from the updated search interface
-   Fixed problem where Plant transcriptomes weren't properly rendered in the genome browser
-   Fixed problems in domain annotation widget so it displays properly in different error cases

### Version 1.0.1 - 2/16/2015

**Changes**

-   JIRA NAR-716 - If a app/method finishes with a non-error status, then the results in the step_errors field of the job status aren't shown.
-   Added Lazy Loading to genome widget. Large genomes shouldn't take a long time to load now.
-   JIRA KBASE-1607 - Sort data types in the data slide out panel

**Bugfixes**

-   Fixed an issue where widgets would occasionally not load.
-   JIRA NAR-699, NAR-700 - Made changes to widgets that were producing confusing or incorrect output based on different context.
-   Fixed issue where data panel list sometimes doesn't load.

### Version 1.0.0 - 2/13/2015

## Production release!

### Version 0.6.4 - 2/12/2015

**Changes**

-   Removed most 'View' methods from the Methods panel, except for those required by the Communities tutorials
-   Set the default page title back to "KBase Narrative"

**Bugfixes**

-   In the rename dialog:
    -   Text field wasn't autofocused
    -   Enter button didn't automatically work
-   In other dropdowns, the escape key didn't work properly
-   https://atlassian.kbase.us/browse/KBASE-1586 - fixed parameter checking for min/max ints
-   https://atlassian.kbase.us/browse/NAR-687 - fixed issue with non-loading reactions and compounds for certain gapfilled FBA models
-   https://atlassian.kbase.us/browse/NAR-633 - Rerouted urls to the production site in prep for production release tomorrow. Eep!

### Version 0.6.3 - 2/12/2015

**Bugfixes**

-   https://atlassian.kbase.us/browse/NAR-690 - Missing data types in data panel filter
-   https://atlassian.kbase.us/browse/NAR-692 - Fixed issue that led to drag and drop not working

### Version 0.6.2 - 2/11/2015

**Changes**

-   Adjustments to readonly mode
    -   Added reduced-functionality side panel
    -   Improved copy dialog
-   Added support for uploading Microsoft Excel files with Media and FBAModels

**Bugfixes**

-   https://atlassian.kbase.us/browse/NAR-681 - loading screen blocks out valid HTTP error pages
-   https://atlassian.kbase.us/browse/NAR-682 - loading screen persists when it shouldn't
-   https://atlassian.kbase.us/browse/NAR-688 - 401 errors when unauthenticated don't redirect to kbase.us

### Version 0.6.1 - 2/10/2015

**Changes**

-   Made adjustments to Gapfill viewer widget
-   Added downloaders for PhenotypeSimulationSet and Pangenome

### Version 0.6.0 - 2/10/2015

**Changes**

-   Added a read-only mode for narratives. Users with read-only privileges can only view a narrative, but not change anything, including running functions, since they do not have write privileges anyway. This does come with a copy function that will allow a fork to be made and owned by the user.
-   Header style update, some consistency issues
-   Include old narrative objects under "My Data" and "Shared with me"
-   Show loading icon in communities widgets
-   Renamed CSV Transform API arguments to TSV

**Bugfixes**

-   JIRA KBASE-1411 fix - render issue for protein comparison widget
-   Fixed case where genome object doesn't have any contig info.

### Version 0.5.7 - 2/9/2015

**Changes**

-   Updates to provisioning service to deal with JIRA NAR-660 and overall stability and control
-   Updated urls for FBA service
-   Added new FBAModelSet output viewer
-   Fixed Search API url
-   Adjusted Abundance data table so it can be used as a drag-and-drop widget
-   Updated intro cell text and links from the Narrative side (for this to be actually visible a deploy of ui-common is necessary)
-   Improved genome viewer widget to show all contigs

### Version 0.5.6 - 2/7/2015

**Changes**

-   Updates to FBA model viewer widgets

**Bugfixes**

-   JIRA KBASE-1461 - The config file that contains the Narrative version should no longer be cached in the browser

### Version 0.5.5 - 2/7/2015

**Changes**

-   Minor changes to icons

**Bugfixes**

-   JIRA NAR-657, KBASE-1527 - Fixed problem where a new narrative that hasn't had any jobs in it would fail to save.
-   JIRA NAR-651 - Fixed problem where a user with no narratives would see a constant spinner under the Narrative panel
-   Fixed issue where the Narrative panel would refresh twice on startup

### Version 0.5.4 - 2/6/2015

**Changes**

-   JIRA NAR-639, KBASE-1384 - Added completion time, run time, and queue time tracking for jobs
    -   a new 'job_info' property was added to object metadata, containing the following keys:
        -   'completed', 'error', 'running' = the number of jobs in each state, >= 0
        -   'queue_time' = total time jobs in this narrative have spent in the 'queued' state
        -   'run_time' = total runtime reported by jobs in this narrative
    -   these changes become visible in the jobs panel for finished jobs
-   Optimized genome viewer widget
-   Updated Metagenome viewers
-   JIRA NAR-640 - Added autosaving whenever an output or error cells is created by job status change
-   JIRA NAR-650 - Block view of any queue position unless a job is in the 'queued' state.

### Version 0.5.3 - 2/5/2015

**Changes**

-   More minor icon changes.
-   Changed hard-coded urls to be relative to the config file in many widgets.

### Version 0.5.2 - 2/5/2015

**Changes**

-   Rerouted landing pages to new endpoint
-   Updated Docker container cleanup script to kill unused containers then images
-   Added new gapfill output widget
-   Added new icons, some code cleanup for setting icons
-   Made "corrupt" narrative labels slightly more obvious

**Bugfixes**

-   Fixed problem where data list filter gets confused when searching and changing type filters

### Version 0.5.1 - 2/4/2015

**Changes**

-   Updated data and app icons, and docs about them
-   Added stats tab to metagenome collection view
-   Fixed minor issue with tab highlighting still being bezeled
-   Hid button for method gallery :(
-   Fixed more inconsistent font issues on buttons
-   Modified text on 3-bar menu, added link to dashboard

### Version 0.5.0 - 2/3/2015

**Changes**

-   Refactor to parts of Narrative init module
    -   JIRA NAR-561 Added a version check mechanism - when a new version is deployed, a green button should appear in the header with a prompt to reload
    -   Wired deployment script to emit a version text file that sits in /kb/deployment/ui-common's root
-   Made several style changes - see https://github.com/kbase/narrative/issues/161
    -   Removed edged corners from remaining KBase cells and IPython cells
    -   JIRA NAR-421 - removed header styling from markdown and code cells
    -   KBASE-1196 - changed red ring around running methods to blue ring
    -   Red ring around a cell now only means it's in an error state
    -   Made all separator lines slightly bolder - #CECECE
    -   Added some spacing between login icon and buttons
    -   Updated tab color to a slightly different blue
    -   Added green highlight color as the general use (selected tabs, buttons, etc)
    -   Icons should now be shared between the different data panels and slideout
    -   Added blue color to markdown and code cell buttons, embiggened their icon
    -   Removed superfluous separator line from the top of side panels
    -   Javascript files are now compiled, minified, and tagged with a hash versioning during deployment - the browser should download only one substantial file instead of nearly 100 (!) smallish ones
    -   Cleaned out (commented out) old Javascript widgets that are not necessary for the February release
    -   Added test script for the backend shutdown command to verify it's only possible for an authenticated user to only shut down their own narrative
    -   Added improvements to suggested next steps functionality - now it should pull from the method store instead of being hard-coded
    -   Added custom icons for several datatypes

**Bugfixes**

-   JIRA NAR-586 - fixed error with quotation marks not being used correctly in App info boxes, and links not being rendered properly
-   Fixed several font mismatch issues - in kernel menu, new/copy narrative buttons, error buttons
-   Fixed logic error that led to log proxy causing the CPU to spin
-   Only show job queue position if > 0
-   JIRA KBASE-1304 - fixed race condition that would prevent certain output cells from appearing in apps properly when restarted without saving the output
-   Re-added ability to run the narrative_shutdown command from external hosts

### Version 0.4.9 - 1/30/2015

**Changes**

-   Added some missing metagenome viewer widgets.
-   Updated all JS client code to their most recent compiled versions.
-   Updated Python Narrative Method Store client.
-   Improved layout and structure of job error modal.
-   Improved styling for data view/selector buttons
-   Added downloaders for FBA models, paired-end reads, and single-end reads.
-   Added a 'Copy Narrative' button to narrative panel
-   Added a friendly and potentially helpful message for narrative fatal errors.

**Bugfixes**

-   JIRA NAR-530 - fixed issue with long object names not wrapping in dropdown selectors.
-   JIRA NAR-579 - fixed problem where short-jobs (e.g. viewers) were improperly treated as long-running.
-   JIRA NAR-582, NAR-514 - added better error status checking for job lookups. Now it covers network errors, unauthorized user errors, missing job errors, and generic AWE errors

### Version 0.4.8 - 1/29/2015

**Changes**

-   Fixed issue with input object type for reads ref-lib uploader.
-   Fixed bug with absent red box around long running UJS method
-   Single file download mode was switched off
-   Zip file mode including provenance info was supported for JSON format download
-   Added lots of new icons for data and apps
-   Updated some of the button styles in the data panels

**Bugfixes**

-   Fixed issue with synchronous methods being treated as asynchronous, and not showing any output.

### Version 0.4.7 - 1/28/2015

**Changes**

-   Changed Narrative tutorial link to the new one on staging.kbase.us
-   JIRA NAR-444 - Changed websocket error dialog to something much more user-readable and KBase-appropriate.

### Version 0.4.6 - 1/28/2015

**Changes**

-   Added another separate page when a narrative is not found (not just unauthorized)
-   Added support for single file extraction during download
-   Changed "dna" parameter of plant transcriptome uploader to integer value

**Bugfixes**

-   Fixed issue with deployment script not auto-shutting-down all non-attached instances
-   NAR-500 - completed UJS jobs should stay completed
-   NAR-562 - job deletion should work right, and if a deletion fails, it shouldn't break the jobs panel
-   When a user tries to delete a job, it should always remove that job
-   NAR-484 - long job names should wrap now
-   Fixed more issues with FBA model widgets
-   Fixed boolean properties issues in uploaders

### Version 0.4.5 - 1/28/2015

**Changes**

-   Changed endpoint URLs for transform service and job service
-   Added better error page when a narrative is either not found or unauthorized
-   Made several adjustments to communities visualization widgets

**Bugfixes**

-   Fixed state checking for long-running job registered with the UJS
-   Fixed issue where FBA service can return unparseable results
-   Fixed various problems with FBA model visualization widgets

### Version 0.4.4 - 1/27/2015

**Changes**

-   Updated deployment script to auto-init/update submodules and clear out old versions of provisioned (but unattached) containers,
-   Updates to metagenome widgets to prevent crashes.

**Bugfixes**

-   JIRA NAR-541 - fixed problem with missing datatables header images
-   Removed (again?) a dead pointer to a deprecated/moved javascript file.

### Version 0.4.3 - 1/27/2015

**Changes**

-   Updated Transform endpoint to the production version
-   Updated Gene Domains endpoint to the production version
-   Added kbaseDomainAnnotation widget
-   Added Media, PhenotypeSet, and PhenotypeSimulationSet widgets
-   Moved downloader panel to a separate widget
-   Updated log testing proxy

**Bugfixes**

-   Fixed issue where some workspace/narrative mappings were lost

### Version 0.4.2 - 1/23/2015

**Changes**

-   JIRA NAR-432 - added little red badge in the Jobs header with the number of running jobs
-   Added support for CSV to PhenotypeSet importer
-   Added support for Media importer
-   Added support for importing FBA Models from CSV or SBML
-   Optional dropdown inputs can now pass no inputs if its spec defaults to an empty string
-   Parameter info mouseover icon only appears if the longer info is different from the short hint

### Version 0.4.1 - 1/23/2015

**Changes**

-   Added link to app man page from app cell
-   Importer for FASTA/FASTQ files was switched to a new version

**Bugfixes**

-   Error modal that appears while trying to import data should be visible now, and not below the page dimmer
-   JIRA NAR-477 - Propagating parameters to multiple steps should work correctly now
-   JIRA NAR-516 - special characters should be properly escaped while searching for data now

### Version 0.4.0 - 1/23/2015

These are significant enough changes - mainly the improved data upload support and (mostly) feature complete data visualization widgets - to add a minor version number.

**Changes**

-   Updated URL of tutorial page
-   Updated user-icon link to go to user profile page instead of globus
-   Added features to Gene Domains visualization widget
-   Updated FBA model widgets
-   The 'Search Data' menu item should make a new browser window
-   Added refresh button to data slideout
-   Added example transcriptome data
-   Updated import UI for all supported types
-   Improved error messages in data panel and data slideout

**Bugfixes**

-   Fixed some problems in create_metagenome_set widget
-   JIRA NAR-465 Fixed problem where workspace id wasn't internally available when it should be
-   JIRA KBASE-1610 Fixed issue with selecting multiple genomes for an input to an app

### Version 0.3.18 - 1/22/2015

**Changes**

-   Added a different FBA model viewer widget
-   Changed communities widgets to properly fetch an auth token

**Bugfixes**

-   JIRA NAR-478 - fixed problem where contig count in genome viewer was incorrect
-   JIRA NAR-487 - plant genomes should be copyable now in data slide out
-   JIRA NAR-441 - corrupted Narratives should be properly handled; deleting a Narrative from a workspace via the API shouldn't break the Narrative loading process

### Version 0.3.17 - 1/22/2015

**Bugfixes**

-   Repaired link to FBA model visualization widgets

### Version 0.3.16 - 1/21/2015

**Changes**

-   Added link to KBase internal status page.
-   Added programmatic access to workspace id.
-   KBase cells can now be collapsed and restored.
-   App and Method cells now have a spinning icon while running.
-   A traceback should now appear (where applicable) in the Jobs panel.
-   Added "next steps" at bottom of app/method

### Version 0.3.15 - 1/21/2015

**Changes**

-   Updated type name for Assembly File transform method
-   Added reset button to App cells (method cells still need fixing)
-   Added widgets for metagenome sets

**Bugfixes**

-   JIRA NAR-418 - fixed issue where job error was cleared on panel refresh.
-   Fixed issue where method panel error state wasn't being activated properly.

### Version 0.3.14 - 1/21/2015

**Changes**

-   Updated server-side Narrative management code to always keep a queue of unattached Narrative containers present. When a user logs on, they already have one ready to connect to.
-   Added visualization widget for microbial community abundance and boxplots.
-   Method details and documentation are visible in a new window now.
-   Added app and method icons for the method panel.
-   Added minimize to app & method panels

### Version 0.3.13 - 1/20/2015

**Changes**

-   Added Transform service client code
-   Exposed transform service as a method
-   Added assembly view widget
-   Added icons for Apps and Methods in panel

**Bugfixes**

-   Now inserts a cell instead of freezing when DnD of data onto empty narrative
-   JIRA NAR-388 - fixed a problem where errors on service invocation weren't being stringified properly before logging
-   Github issue #162 fixed - drag and drop data onto an empty Narrative now doesn't lock up
-   JIRA NAR-402 - saving a Narrative updates the Manage panel
-   JIRA KBASE-1199 - newly registered jobs should show a timestamp
-   KBASE-1210 - (not totally fixed) - debug info for launched methods should show up on the console now.
-   NAR-400, KBASE-1202, KBASE-1192, KBASE-1191 - these were all related to the apps not properly catching errors when an output widget fails to render
-   fixed a case where a typespec references a non-existent viewer

### Version 0.3.12 - 1/20/2015

**Changes**

-   Fixes issue where the Method Gallery overlay panel wouldn't be populated if there were any problematic method/app specs.
-   Added a link to directly submit a JIRA ticket from the pulldown menu.

### Version 0.3.11 - 1/16/2015

**Changes**

-   Running Apps and Methods have a "Cancel" button associated with them. Clicking that will restore the cell to its input state, and cancel (and delete) the running job
-   Deleting App/Method cells now prompts to delete, warning the user that it'll kill any running job (if they've been run before)
-   Deleting jobs now triggers the call to the right back end services to delete the running job itself.
-   Deleting a job from a running cell now unlocks that cell so its inputs can be used again.
-   A dangling job with no associated cell should properly error.
-   A dangling job on the front end that's been deleted on the back should properly error.
-   A job in an error state (not the above, but a runtime error) should now reflect an error on its associated cell (if present)
-   Fixed an error where running a method automatically made an output cell connected to incomplete data.
-   Refactored Jobs panel to only look up jobs that are incomplete (e.g. not 'error', 'completed', 'done', or 'deleted')
-   Toolbars should only appear over IPython cells now (KBase cells have their own menus)
-   Styled app/method control buttons to be closer to the style guide / mockup.
-   Logging of apps and methods is substantially less ugly and made from fewer backslashes.

### Version 0.3.10 - 1/16/2015

**Changes**

-   Narrative panel supports copy/delete/history/revert of narratives.
-   Narrative panel shows apps/methods/description (if exists) for each narrative.
-   Links to LP for genomes and genes were added in Proteome Comparison widget.
-   'Download as JSON' button was added for objects in narrative data list.
-   Links to LP were added for genes in genome viewer.
-   ContigSet viewer was added.
-   Plant genomes were added into public data tab (and GWAS types were removed).
-   Fixed problem where error cells were not being shown properly.
-   Added several widgets to support communities apps and methods.

### Version 0.3.9 - 1/14/2015

**Changes**

-   Restyled menu bar buttons - 'about' button is now under the dropdown menu on the upper left of the screen, removed the global 'delete cell' button (for now!)
-   Restyled code and markdown cell buttons in the lower right corner of the page
-   Added a debug message that appears in the browser's Javascript console whenever an app/method object is sent to the NJS
-   App and Method specs should be globally available to all elements on the page from the method panel
-   Various styling adjustments on the data panel overlay
-   The 'more' button under each app and method in the methods panel should now link to an external manual page

### Version 0.3.8 - 1/13/2015

**Changes**

-   Drag and drop data and data viewer bug fixes.
-   Position of a queued job should now be tracked in the job panel.
-   The Narrative object metadata now tracks the number of each type of cell in that Narrative. Method and App cells are further tracked by their id.

### Version 0.3.7 - 1/12/2015

**Changes**

-   Fix for int, float and array types of input sending to NJS
-   Fix for empty parameter values in import tab
-   Support was added into public data for meta-genomes and 6 types of GWAS
-   Fixed 'Add Data' button in a new Narrative - should properly open the data overlay now
-   Updated layout and styling of Method Gallery overlay to be closer to the mockup

### Version 0.3.6 - 1/9/2015

**Changes**

-   Changed install.sh - now it requires an existing Python virtual environment for installation
-   Removed text/code cell buttons from method panel - they've now migrated to the lower right side of the page.
-   Started restyling various elements to match the new style guide (colors, shadows, etc.)
-   Inserted (better) icons than just letters for data objects
-   Public data tab on side panel was redesigned. Genome mode using search API is now the only supported mode there.
-   Method cell changes
    -   Fixed problem where starting a long-running method would immediately show an output cell with broken results
    -   Fixed problem when submitting a method with numerical value inputs
    -   Fixed problem when submitting a method with multiple possible output types for a single parameter
    -   Fixed problem where method cell parameters were not being properly validated before sending the job
-   Added document that details app failure points
-   Data list supports deleting, renaming, reverting objects

### Version 0.3.5 - 1/7/2015

**Changes**

-   Added link to release notes in 'About' dialog.
-   Removed old links from the Navbar menu.
-   Added separate 'Jobs' tab to side panel.
-   Fixed problem with Job errors overflowing the error modal.
-   Method panel changes
    -   The magnifying glass button should now toggle the search input.
    -   Added a 'type:_objecttype_' filter on methods and apps. This filters by their parameters. E.g. putting 'type:genome' or 'type:KBaseGenomes.Genome' in there will only show methods/apps that have a genome as a parameter.
    -   Added an event that can be fired to auto-filter the methods and apps.
    -   Updated the style to a more 'material' look.
    -   All specs are now fetched at Narrative startup. This will speed up some of the in-page population, but any apps with errors in their specs are no longer displayed in the list.
    -   Removed the '+/-' buttons for expanding the tooltip, replaced with '...'
-   Data list changes
    -   Added a big red '+' button to add more data.
    -   Updated the style to a more 'material' look.
    -   Removed the '+/-' buttons for showing metadata info, replaced with '...'
-   Import tab on GetData side panel allows now to upload genome from GBK file, transcriptomes from Fasta and short reads from Fasta and Fastq
-   Viewers can be open for main data types by drag-n-drop objects from Data panel to narrative
-   States of long running methods calling services are now shown on Job panel and Job panel waits for 'Done' state before show output widget
-   Added a 'debug' viewer to the apps. After starting an app's run, click on the gear menu in the app cell and select 'View Job Submission'. This will both emit the returned kernel messages from that app run into your browser's Javascript console, and it will create and run a code cell that will show you the object that gets set to the Job Service.

### Version 0.3.4

**Changes**

-   Redesign of the Method Gallery panel
-   Adjusted Data Panel slideout to maintain its size across each internal tab
-   Added buttons to the footer in the Data Panel slideout
-   Adjustment to data upload panel behavior.

### Version 0.3.3

**Changes**

-   Long running method calls that produce job ids should now be tracked properly
-   Method cells behave closer to App cells now - once they start running, they're 'locked' if they're a long running job
    -   Long running method cells get a red ring, similar to steps inside an app
    -   The next step is to merge their code bases
-   When a long running method cell finishes (the job gets output and is marked 'done' or something similar), an output cell is generated beneath it
-   Method and app jobs should be properly deleteable again.
-   Added global 'delete cell' button back to the menu bar.
-   Made major styling and functionality changes to the 'import' panel attached to 'data'

### Version 0.3.2

**Changes**

-   Steps toward getting long-running methods (not just apps) working.
-   Modified job panel to consume method jobs
-   Method jobs still do not correctly populate their end results.

### Version 0.3.1

**Changes**

-   Changed some text in the data panel, and what appears in the introductory markdown cell in a new Narrative
-   Fixed an issue with infinite scrolling under the "My Data" and "Public" data tabs

### Version 0.3.0

**Changes**

-   Added Method Gallery for browing methods and apps and viewing information
-   Added a manual Narrative Shutdown button (under the 'about' button)
-   Integrated code cells and IPython kernel management
-   Added prototype Narrative Management panel

### Version 0.2.2

**Changes**

-   Restyled Jobs panel, added better management controls, added ability to see Job error statuses
-   Added first pass at data importer

### Version 0.2.1

**Changes**

-   More improvements to logging - includes more details like user's IP address, Narrative machine, etc.
-   Changed data panel to be able to draw data from all other Narratives and Workspaces
-   Stubs in place for importing data into your Narrative
-   Changed paradigm to one narrative/one workspace for simplicity

### Version 0.2.0

**Changes**

-   Switched to semantic versioning - www.semver.org
-   Began massive changes to the UI
-   Improved logging of events and method/app running
-   Introduced App interface
-   Added a Job management panel for tracking App status
-   Switched to fetching lists of Methods and Apps from a centralized method store

### Release 9/25/2014

**Changes**

-   Fixed a bug that prevented a few Narrative functions from working if the
    user's workspace was empty.

### Release 9/24/2014

**Changes**

-   Updated workspace URL from the Narrative Interface

### Release 8/14/2014

**Changes**

-   Added functionality to Communities services

### Release 8/8/2014

**Changes**

-   Fixed problems with loading page in Safari
-   Added genome comparison widget

**Known Issues**

-   R support is problematic
-   Sharing a Narrative with a running job might break
-   Loading a Narrative with a large amount of data in it might be slow
-   Mathjax support is currently out of sync due to version drift

### Release 8/7/2014

**Changes**

-   Fixed links to landing pages linked to from the Narrative
-   Fixed problem with KBCacheClient not loading properly
-   Adjusted names of some functions (existing widgets might break!)
-   Fixed 502 Bad Gateway error on Narrative provisioning

**Known Issues**

-   Loading page on Narrative provisioning sometimes loops too much in Safari
-   R support is problematic
-   Sharing a Narrative with a running job might break
-   Loading a Narrative with a large amount of data in it might be slow
-   Mathjax support is currently out of sync due to version drift

### Release 8/6/2014

**Changes**

-   Services panel is sorted by service name now
-   Removed old Microbes Service panel
-   Updated Microbes service methods
-   Updates to picrust
-   Added ability to make deprecated services invisible
-   Updates to RNASeq and Jnomics services
-   Updates to plants widget code
-   Visual fixes to how long function names are handed in the Services panel

**Known Issues**

-   R support is problematic
-   Many links to landing pages within the Narrative are broken
-   Sharing a Narrative with a running job might break
-   Loading a Narrative with a large amount of data in it might be slow
-   Mathjax support is currently out of sync due to version drift

### Release 8/5/2014

**Changes**

-   Added a better fix to the "NoneType object has no attribute get_method" error
-   Updated Microbes services code, split services into 4 separate groups
-   Updates to Jnomics
-   Split picrust widget into qiime and picrust
-   Fixes to plant gene table size and heatmap rendering

**Known Issues**

-   Changing Narrative name in the workspace doesn't propagate inside of the Narrative itself (likely won't fix)
-   R support is problematic
-   Many links to landing pages within the Narrative are broken
-   Sharing a Narrative with a running job might break
-   Loading a Narrative with a large amount of data in it might be slow
-   Services panel should be sorted/sortable
-   Narrative creator and current workspace should be visible in the top panel
-   Mathjax support is currently out of sync due to version drift

### Release 8/4/2014

**Changes**

-   Added MathJax.js directly into the repo to combat problems on the back end (this is a temporary fix - we need to install the backend MathJax locally somehow, or update the version)
-   Added a fix where if a call to globusonline fails, the Narrative doesn't initialize properly, leading to broken service panels.
-   Fixed a bug that caused some graphical widgets to time out while loading their script files.
-   Various updates to plants_gwas.py and jnomics.py

### Release 8/1/2014

**Changes**

-   Addressed issue with auth information getting overridden (leading to the 400 HTTP error)
-   Addressed problems that cause the 502 Bad Gateway error
-   Revised names and descriptions on some widgets
-   Added widget to build a genome set from a tree
-   Revised gapfilling and phenotype view widgets
-   Numerous widgets to GWAS and Plant-specific widgets and functionality

**Known Issues**

-   Current version of jquery.datatables is finicky and can create popup errors. These can be safely ignored.
-   Changing Narrative name doesn't properly update Narrative object name in Workspace Browser and vice-versa.
-   R support is occasionally problematic.

### Release 7/30/2014

**Changes**

-   Updated config to make landing page links relative to deployment site
-   Modified provisioning code to address a potential timeout issue (the 502 Bad Gateway error)
-   Adjusted RAST genome loading widget to ignore browser's credentials
-   Updated NCBI genome importer
-   Updated GWAS services endpoints

**Known Issues**

-   Cookie with auth information occasionally gets overwritten with a useless one - logging out and back in will fix this
-   Changing Narrative name doesn't properly update Narrative object name in Workspace Browser and vice-versa.
-   R support is occasionally problematic.

### Release 7/29/2014

**Changes**

-   Updated nav bar to match changes to functional site
-   Updated many KBase functions from all domains (Microbes, Communities, and Plants)
-   Added widgets and functions for viewing SEED functional categories
-   Added a version date-stamp
-   Updated look and feel of many elements
-   Updated authentication and token management to behave better
-   Changed Narrative containers to all be named kbase/narrative:datestamp
-   Updated config.json to reference more deployed services
-   Added an input widget type that includes a hidden, untracked, password field
-   Updated references to registered typed objects from the Workspace
-   Fixed a problem where Services panel might get stuck and hang while loading a large Narrative
-   Updated more HTTP errors to have a sensible error page

**Known Issues**

-   Cookie with auth information occasionally gets overwritten with a useless one - logging out and back in will fix this
-   Unaddressed issues from previous release

### Release 7/22/2014

**Changes**

-   Added widgets and functions for viewing phylogenies

### Release 7/21/2014

**Changes**

-   Updates to Jnomics functions and widgets
-   Updates to Microbes functions and widgets
-   Most errors that were dumped to the browser as ugly stacktraces are now KBase-styled stacktraces that should be slightly more legible.
-   Errors that occur when Narrative saving fails now creates an error modal that communicates the error, instead of just "Autosave Failed!"
-   Deployment of Narrative Docker containers has changed. A base container is built containing most static dependencies (all the apt-get directives, Python and R packages). This container is then updated with the Narrative itself. After building the base container, deployment of subsequent releases should take ~2 minutes.
-   Updated workspace type registry (the kbtypes class) to be up-to-date with the current state of the Workspace.
-   The Narrative should now report unsupported browsers

**Known Issues**

-   Unaddressed issues from previous release

### Release 7/15/2014

**Changes**

-   Created a service endpoint config file to toggle between dev and prod versions of various services
-   Added Jnomics functions and widgets
-   Added more communities functions and widgets
-   Added KBase-command functions and widgets
-   Authentication should work more logically with the rest of the functional site
-   Updated Narrative typespec to support workspace version 0.2.1
-   Updated Narrative to properly access search
-   Addressed a race condition where saving a Narrative before it completely loads might wipe exiting parameter info out of input fields
-   Added directions on how to deploy the entire Narrative/Nginx provisioning stack.
-   We now have a verified SSL Certificate - Safari should work over HTTPS now.
-   Did some CSS adjustment to GUI cells.

**Known Issues**

-   Unaddressed issues remain from previous release
-   R support is occasionally problematic.
-   Changing Narrative name doesn't properly update Narrative object name in Workspace Browser and vice-versa.

### Release 6/20/2014

**Changes**

-   %%inv_run cell magic should now work properly
-   %inv_run magic (line and cell) now translate some convenience commands
    -   %inv_run ls == %inv_ls
    -   %inv_run cwd (or pwd) == %inv_cwd
    -   %inv_run mkdir == %inv_make_directory
    -   %inv_run rmdir == %inv_remove_directory
    -   %inv_run cd == %inv_cd
    -   %inv_run rm == %inv_remove_files
    -   %inv_run mv == %inv_rename_files
-   The menu bar should remain at the top of the page now, instead of being positioned inline with the rest of the narrative document.

**Known Issues**

-   %inv_ls to a directory that doesn't exist will create a generic, not-very-informative error.
-   [NAR-153], [NAR-177] A generic "Autosave failed!" message appears when the narrative fails to save for any reason.
-   [NAR-169] Using Safari through HTTPS will not work with an uncertified SSL credential (which we currently have)
-   [NAR-173] If problems external to the Narrative prevent loading (authentication, Shock or WS downtime), an ugly stacktrace is dumped into the browser instead of a nicely rendered error page.
-   [NAR-180] Copying narratives in the newsfeed can cause errors.
-   [NAR-179] There's a problem that occurs when logged into a narrative for a long time.<|MERGE_RESOLUTION|>--- conflicted
+++ resolved
@@ -4,15 +4,13 @@
 
 This is built on the Jupyter Notebook v6.0.2 (more notes will follow).
 
-<<<<<<< HEAD
 ### Unreleased
 
 - SCT-3097 - Fix pop-ups and long timeouts & browser tab crash for expression feature clustering viewer
-=======
+
 ### Version 4.5.0
 - PTV-1561 - SampleSet viewer fixes to allow AMA features; not complete support for AMA features as GenomeSearchUtil does not yet support AMA.
 - SCT-3100 - Improve SampleSet viewer; add improved JSON-RPC 1.1 client and associatedKBase service client; add msw (Mock Service Worker) support;
->>>>>>> 4684ca6d
 - SCT-3084 - Fixed broken (non-functional) search in the data panel
 - SCT-3602 - refseq public data tool now searches by lineage as well; for all public data tools: automatically focus the search input; fix paging bug.
 - No ticket - migrate from `nosetests` to `pytest` for testing the Python stack.
