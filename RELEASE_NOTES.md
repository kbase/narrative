--- conflicted
+++ resolved
@@ -6,251 +6,266 @@
 
 ## Unreleased
 
-<<<<<<< HEAD
-- PTV-1875 - fix public data paging issue by removing paging from workspace data sources
-=======
->>>>>>> 188bd6a9
-- PTV-1878 - fix some failing front end unit tests
-- PTV-1877 - "fix" app descriptions to replace the documentation link for the upload / download guide
+-   PTV-1875 - fix public data paging issue by removing paging from workspace data sources
+-   PTV-1878 - fix some failing front end unit tests
+-   PTV-1877 - "fix" app descriptions to replace the documentation link for the upload / download guide
 
 ### Dependency Changes
 
-- Javascript dependency updates
-  - dompurify none -> 2.3.8
+-   Javascript dependency updates
+    -   dompurify none -> 2.3.8
 
 ## Version 5.1.4
-- PTV-1234 - add padding to the bottom of the data list so that the bottom-most row can slide up above the add data button and show its ellipsis icon.
-- PTV-1793 - fix problem where users could sometimes not enter spaces in bulk import cells
+
+-   PTV-1234 - add padding to the bottom of the data list so that the bottom-most row can slide up above the add data button and show its ellipsis icon.
+-   PTV-1793 - fix problem where users could sometimes not enter spaces in bulk import cells
 
 Dependency Changes
-- Github Actions
-  - actions/checkout v2 -> v3
-  - actions/setup-node v2 -> v3
-  - codecov/codecov-action v2 -> v3
-  - docker/setup-qemu-action v1 -> v2
-  - docker/setup-buildx-action v1 -> v2
-  - docker/login-action v1 -> v2
-  - docker/build-push-action v2 -> v3
-
-- Python dependency updates
-  - beautifulsoup4 4.11.1 -> 4.12.0
-  - black 22.8.0 -> 23.3.0
-  - coverage 6.4.4 -> 7.2.2
-  - cryptography 38.0.1 -> 40.0.1
-  - flake8 3.8.4 -> 6.0.0
-  - idna 3.3 -> 3.4
-  - jupyter-console 6.4.3 -> 6.6.3
-  - markupsafe 2.0.1 -> 2.1.2
-  - pygments 2.13.0 -> 2.14.0
-  - pymongo 4.1.0 -> 4.3.3
-  - pyopenssl 22.0.0 -> 23.1.1
-  - pytest 7.0.1 -> 7.2.2
-  - pytest-cov 3.0.0 -> 4.0.0
-  - requests 2.28.1 -> 2.28.2
-  - terminado 0.12.1 -> 0.17.1
-
-- Javascript dependency updates
-  - @wdio/browserstack-service 7.20.1 -> 8.3.9
-  - @wdio/cli 7.25.0 -> 8.3.9
-  - @wdio/local-runner 7.25.0 -> 8.3.9
-  - @wdio/mocha-framework 7.20.0 -> 8.3.0
-  - @wdio/selenium-standalone-service 7.19.5 -> 8.3.2
-  - @wdio/spec-reporter 7.25.0 -> 8.6.8
-  - chromedriver 105.0.0 -> 110.0.0
-  - commander 9.3.0 -> 10.0.0
-  - cssnano 5.1.13 -> 6.0.0
-  - eslint 8.16.0 -> 8.34.0
-  - grunt-shell 3.0.1 -> 4.0.0
-  - husky 7.0.4 -> 8.0.3
-  - jasmine-core 4.4.0 -> 4.6.0
-  - karma-jasmine 5.0.1 -> 5.1.0
-  - plotly.js-dist-min 1.50.0 -> 2.18.0
-  - postcss-scss 4.0.4 -> 4.0.6
-  - puppeteer 18.0.5 -> 19.8.2
-  - requirejs-domready 2.0.1 -> 2.0.3
-  - sass 1.55.0 -> 1.60.0
-  - selenium-standalone 8.2.0 -> 8.3.0
-  - selenium-webdriver 4.4.0 -> 4.8.0
-  - wdio-chromedriver-service 7.3.2 -> 8.1.1
-  - webdriverio 7.20.1 -> 8.3.9
+
+-   Github Actions
+
+    -   actions/checkout v2 -> v3
+    -   actions/setup-node v2 -> v3
+    -   codecov/codecov-action v2 -> v3
+    -   docker/setup-qemu-action v1 -> v2
+    -   docker/setup-buildx-action v1 -> v2
+    -   docker/login-action v1 -> v2
+    -   docker/build-push-action v2 -> v3
+
+-   Python dependency updates
+
+    -   beautifulsoup4 4.11.1 -> 4.12.0
+    -   black 22.8.0 -> 23.3.0
+    -   coverage 6.4.4 -> 7.2.2
+    -   cryptography 38.0.1 -> 40.0.1
+    -   flake8 3.8.4 -> 6.0.0
+    -   idna 3.3 -> 3.4
+    -   jupyter-console 6.4.3 -> 6.6.3
+    -   markupsafe 2.0.1 -> 2.1.2
+    -   pygments 2.13.0 -> 2.14.0
+    -   pymongo 4.1.0 -> 4.3.3
+    -   pyopenssl 22.0.0 -> 23.1.1
+    -   pytest 7.0.1 -> 7.2.2
+    -   pytest-cov 3.0.0 -> 4.0.0
+    -   requests 2.28.1 -> 2.28.2
+    -   terminado 0.12.1 -> 0.17.1
+
+-   Javascript dependency updates
+    -   @wdio/browserstack-service 7.20.1 -> 8.3.9
+    -   @wdio/cli 7.25.0 -> 8.3.9
+    -   @wdio/local-runner 7.25.0 -> 8.3.9
+    -   @wdio/mocha-framework 7.20.0 -> 8.3.0
+    -   @wdio/selenium-standalone-service 7.19.5 -> 8.3.2
+    -   @wdio/spec-reporter 7.25.0 -> 8.6.8
+    -   chromedriver 105.0.0 -> 110.0.0
+    -   commander 9.3.0 -> 10.0.0
+    -   cssnano 5.1.13 -> 6.0.0
+    -   eslint 8.16.0 -> 8.34.0
+    -   grunt-shell 3.0.1 -> 4.0.0
+    -   husky 7.0.4 -> 8.0.3
+    -   jasmine-core 4.4.0 -> 4.6.0
+    -   karma-jasmine 5.0.1 -> 5.1.0
+    -   plotly.js-dist-min 1.50.0 -> 2.18.0
+    -   postcss-scss 4.0.4 -> 4.0.6
+    -   puppeteer 18.0.5 -> 19.8.2
+    -   requirejs-domready 2.0.1 -> 2.0.3
+    -   sass 1.55.0 -> 1.60.0
+    -   selenium-standalone 8.2.0 -> 8.3.0
+    -   selenium-webdriver 4.4.0 -> 4.8.0
+    -   wdio-chromedriver-service 7.3.2 -> 8.1.1
+    -   webdriverio 7.20.1 -> 8.3.9
 
 ## Version 5.1.3
-- PTV-1620 - fix problem with Expression Pairwise Correlation creating or displaying large heatmaps and freezing or crashing browser
-- PTV-1514 - sanitized HTML being used for app input tooltips
+
+-   PTV-1620 - fix problem with Expression Pairwise Correlation creating or displaying large heatmaps and freezing or crashing browser
+-   PTV-1514 - sanitized HTML being used for app input tooltips
 
 Dependency Changes
-- Python dependency updates
-  - black >=20.8b1 -> 22.8.0
-  - coverage 6.2 -> 6.4.4
-  - cryptography 37.0.4 -> 38.0.1
-  - flake8 3.8.4 -> 5.0.4
-  - jinja2 3.0.3 -> 3.1.2
-  - jupyter-console 6.4.3 -> 6.4.4
-  - pygments 2.12.0 -> 2.13.0
-  - requests 2.27.1 -> 2.28.1
-- Javascript dependency updates
-  - @wdio/cli 7.19.6 -> 7.25.0
-  - @wdio/local-runner 7.19.5 -> 7.25.0
-  - @wdio/spec-reporter 7.19.5 -> 7.25.0
-  - bootstrap 3.3.7 -> 3.4.1
-  - bootstrap-slider 10.6.2 -> 11.0.2
-  - chrome-launcher 0.14.2 -> 0.15.1
-  - chromedriver ^101.0.0 -> ^105.0.0
-  - cssnano 5.1.7 -> 5.1.13
-  - jasmine-core 4.1.0 -> 4.3.0
-  - jquery-ui 1.13.1 -> 1.13.2
-  - karma-jasmine-html-reporter 1.7.0 -> 2.0.0
-  - postcss-cli 9.1.0 -> 10.0.0
-  - prettier 2.4.1 -> 2.7.1
-  - puppeteer 13.7.0 -> 18.0.5
-  - require-css 0.1.8 -> 0.1.10
-  - sass 1.51.0 -> 1.55.0
-  - selenium-standalone 8.1.1 -> 8.2.0
-  - selenium-webdriver 4.1.2 -> 4.4.0
-  - terser 5.13.1 -> 5.15.0
-  - underscore 1.13.3 -> 1.13.6
+
+-   Python dependency updates
+    -   black >=20.8b1 -> 22.8.0
+    -   coverage 6.2 -> 6.4.4
+    -   cryptography 37.0.4 -> 38.0.1
+    -   flake8 3.8.4 -> 5.0.4
+    -   jinja2 3.0.3 -> 3.1.2
+    -   jupyter-console 6.4.3 -> 6.4.4
+    -   pygments 2.12.0 -> 2.13.0
+    -   requests 2.27.1 -> 2.28.1
+-   Javascript dependency updates
+    -   @wdio/cli 7.19.6 -> 7.25.0
+    -   @wdio/local-runner 7.19.5 -> 7.25.0
+    -   @wdio/spec-reporter 7.19.5 -> 7.25.0
+    -   bootstrap 3.3.7 -> 3.4.1
+    -   bootstrap-slider 10.6.2 -> 11.0.2
+    -   chrome-launcher 0.14.2 -> 0.15.1
+    -   chromedriver ^101.0.0 -> ^105.0.0
+    -   cssnano 5.1.7 -> 5.1.13
+    -   jasmine-core 4.1.0 -> 4.3.0
+    -   jquery-ui 1.13.1 -> 1.13.2
+    -   karma-jasmine-html-reporter 1.7.0 -> 2.0.0
+    -   postcss-cli 9.1.0 -> 10.0.0
+    -   prettier 2.4.1 -> 2.7.1
+    -   puppeteer 13.7.0 -> 18.0.5
+    -   require-css 0.1.8 -> 0.1.10
+    -   sass 1.51.0 -> 1.55.0
+    -   selenium-standalone 8.1.1 -> 8.2.0
+    -   selenium-webdriver 4.1.2 -> 4.4.0
+    -   terser 5.13.1 -> 5.15.0
+    -   underscore 1.13.3 -> 1.13.6
 
 Removed dependencies
 **note** a number of these were removed from the narrative, but left in the narrative base image. The `requirements.txt` in this repo is intended for those packages required for the narrative to run. Any other packages, including scientific programming ones, useful for either KBase Apps or other manual use in Narrative code cells are included in the narrative base image (see [narrative-base-image](https://github.com/kbase/narrative-base-image) for more details). Also note that most of these are duplicated and included in that image - these are still necessary for narrative functionality when installed locally (i.e. not in a Docker image), so they're left in.
-  - plotly - not necessary for core narrative functionality, moved to narrative base image
-  - semantic_version -- removed, wasn't used effectively, and removed the need for it
-  - sklearn - still included, installed manually alongside clustergrammer in the install script, so the requirements.txt was removed
-  - sympy - not necessary for core narrative functionality, moved to narrative base image
+
+-   plotly - not necessary for core narrative functionality, moved to narrative base image
+-   semantic_version -- removed, wasn't used effectively, and removed the need for it
+-   sklearn - still included, installed manually alongside clustergrammer in the install script, so the requirements.txt was removed
+-   sympy - not necessary for core narrative functionality, moved to narrative base image
 
 ### Version 5.1.2
-- PTV-1823 - fixed problem where text input fields for apps were displaying incorrect data on reload
-- DATAUP-778 - fixed bug where xsvGenerator would not run if the paramDisplay value was not present
-- updated data icon coloring scheme
-- refactored narrative Docker image management (see new [narrative-base-image](https://github.com/kbase/narrative-base-image) repo)
+
+-   PTV-1823 - fixed problem where text input fields for apps were displaying incorrect data on reload
+-   DATAUP-778 - fixed bug where xsvGenerator would not run if the paramDisplay value was not present
+-   updated data icon coloring scheme
+-   refactored narrative Docker image management (see new [narrative-base-image](https://github.com/kbase/narrative-base-image) repo)
 
 ### Version 5.1.1
-- PTV-1798 - fixed issue where invalid component ID was causing data list not to load properly
-- DATAUP-762 - fixed bug where previously run cells were showing errors in the View Configure tab
-- DATAUP-763 - fixed an issue where data type icons in the bulk import cell during a run would always show an error, saying that the cell is not ready to run, when it is clearly running.
+
+-   PTV-1798 - fixed issue where invalid component ID was causing data list not to load properly
+-   DATAUP-762 - fixed bug where previously run cells were showing errors in the View Configure tab
+-   DATAUP-763 - fixed an issue where data type icons in the bulk import cell during a run would always show an error, saying that the cell is not ready to run, when it is clearly running.
 
 Dependency Changes
-- Python dependency updates
-  - cryptography: 36.0.2 -> 37.0.4
-  - markupsafe: 2.1.1 -> 2.0.1
-  - plotly: 5.7.0 -> 5.9.0
-  - rsa: 4.8 -> 4.9
-  - semantic_version: 2.9.0 -> 2.10.0
+
+-   Python dependency updates
+    -   cryptography: 36.0.2 -> 37.0.4
+    -   markupsafe: 2.1.1 -> 2.0.1
+    -   plotly: 5.7.0 -> 5.9.0
+    -   rsa: 4.8 -> 4.9
+    -   semantic_version: 2.9.0 -> 2.10.0
 
 ### Version 5.1.0
-- PTV-1783 - fixed issue where the previous object revert option was unavailable
-- DATAUP-639 - fix problems with dynamic dropdown app cell input
-  - selected value wasn't being displayed properly after a page reload or cell refresh
-  - selected value wasn't being displayed in view-only version
-  - "Loading..." message wasn't displayed while fetching data from a service.
-  - Update the dynamic dropdown to support the `exact_match_on` field in app specs.
-  - Add a copy button to the dynamic dropdown - this will copy the most relevant text from the dropdown to the clipboard.
-    - For dropdowns with an `exact_match_on` field, this will copy the contents of that field (e.g. for those that present taxonomy ids for a species, this copies just the scientific name)
-    - For dropdowns that go against the FTP staging area, this copies the file name and path.
-    - For other dropdowns, this copies the formatted text
-- DATAUP-751 - add link to staging area docs in the upload tour
-- DATAUP-753 - alter the error text for Select input boxes in app cells to be a bit more generalized.
-- DATAUP-756 - add a copy button for other, non-dynamic dropdowns. This copies the displayed text to the clipboard.
+
+-   PTV-1783 - fixed issue where the previous object revert option was unavailable
+-   DATAUP-639 - fix problems with dynamic dropdown app cell input
+    -   selected value wasn't being displayed properly after a page reload or cell refresh
+    -   selected value wasn't being displayed in view-only version
+    -   "Loading..." message wasn't displayed while fetching data from a service.
+    -   Update the dynamic dropdown to support the `exact_match_on` field in app specs.
+    -   Add a copy button to the dynamic dropdown - this will copy the most relevant text from the dropdown to the clipboard.
+        -   For dropdowns with an `exact_match_on` field, this will copy the contents of that field (e.g. for those that present taxonomy ids for a species, this copies just the scientific name)
+        -   For dropdowns that go against the FTP staging area, this copies the file name and path.
+        -   For other dropdowns, this copies the formatted text
+-   DATAUP-751 - add link to staging area docs in the upload tour
+-   DATAUP-753 - alter the error text for Select input boxes in app cells to be a bit more generalized.
+-   DATAUP-756 - add a copy button for other, non-dynamic dropdowns. This copies the displayed text to the clipboard.
 
 Dependency Changes
-- Javascript dependency updates
-  - @wdio/browserstack-service: 7.16.16 -> 7.19.7
-  - @wdio/cli: 7.16.16 -> 7.19.6
-  - @wdio/local-runner: 7.16.6 -> 7.19.3
-  - @wdio/mocha-framework: 7.16.15 -> 7.20.0
-  - @wdio/selenium-standalone-service: 7.16.16 -> 7.19.1
-  - @wdio/spec-reporter: 7.16.14 -> 7.19.1
-  - autoprefixer: 10.2.6 -> 10.4.5
-  - commander: 9.0.0 -> 9.3.0
-  - chromedriver: 100.0.0 -> 101.0.0
-  - corejs-typeahead: 1.6.1 -> 1.3.1
-  - datatables.net: 1.11.3 -> 1.12.1
-  - datatables.net-bs 1.11.5 -> 1.12.1
-  - datatables.net-buttons-bs: 1.4.2 -> 2.2.3
-  - ejs: 3.1.6 -> 3.1.7
-  - eslint: 8.14.0 -> 8.16.0
-  - grunt: 1.4.1 -> 1.5.3
-  - grunt-contrib-concat: 1.0.1 -> 2.1.0
-  - handlebars: 4.0.5 -> 4.7.7
-  - jasmine-core: 4.0.0 -> 4.1.0
-  - jquery-nearest: 1.3.1 -> 1.4.0
-  - jquery-ui: 1.12.1 -> 1.13.1
-  - js-yaml: 3.3.1 -> 3.14.1
-  - karma-jasmine: 4.0.1 -> 5.0.1
-  - karma-jasmine-matchers: 4.0.2 -> 5.0.0
-  - postcss-remove-comments: 5.0.1 -> 5.1.2
-  - postcss-cli: 8.3.1 -> 9.1.0
-  - postcss-scss: 3.0.5 -> 4.0.4
-  - pure-uuid: 1.4.2 -> 1.6.2
-  - sass: 1.34.1 -> 1.51.0
-  - selenium-standalone: 8.0.9 -> 8.0.10
-  - selenium-webdriver: 4.1.1 -> 4.1.2
-  - spark-md5: 3.0.0 -> 3.0.2
-  - underscore: 1.8.3 -> 1.13.3
-  - webdriverio: 7.16.16 -> 7.19.7
-
-- Python dependency updates
-  - beautifulsoup4: 4.8.1 -> 4.11.1
-  - cryptography: 3.3.2 -> 36.0.2
-  - html5lib: 1.0.1 -> 1.1
-  - idna: 2.8 -> 3.3
-  - jinja2: 3.1.1 -> 3.0.3
-  - plotly: 5.6.0 -> 5.7.0
-  - pygments: 2.11.2 -> 2.12.0
-  - jupyter-console: 6.0.0 -> 6.4.3
-  - jsonschema: 4.4.0 -> 3.2.0
-  - pymongo: 4.1.0 -> 4.1.1
-  - pyopenssl: 19.0.0 -> 22.0.0
-  - setuptools: 62.0.0 -> 62.1.0
+
+-   Javascript dependency updates
+
+    -   @wdio/browserstack-service: 7.16.16 -> 7.19.7
+    -   @wdio/cli: 7.16.16 -> 7.19.6
+    -   @wdio/local-runner: 7.16.6 -> 7.19.3
+    -   @wdio/mocha-framework: 7.16.15 -> 7.20.0
+    -   @wdio/selenium-standalone-service: 7.16.16 -> 7.19.1
+    -   @wdio/spec-reporter: 7.16.14 -> 7.19.1
+    -   autoprefixer: 10.2.6 -> 10.4.5
+    -   commander: 9.0.0 -> 9.3.0
+    -   chromedriver: 100.0.0 -> 101.0.0
+    -   corejs-typeahead: 1.6.1 -> 1.3.1
+    -   datatables.net: 1.11.3 -> 1.12.1
+    -   datatables.net-bs 1.11.5 -> 1.12.1
+    -   datatables.net-buttons-bs: 1.4.2 -> 2.2.3
+    -   ejs: 3.1.6 -> 3.1.7
+    -   eslint: 8.14.0 -> 8.16.0
+    -   grunt: 1.4.1 -> 1.5.3
+    -   grunt-contrib-concat: 1.0.1 -> 2.1.0
+    -   handlebars: 4.0.5 -> 4.7.7
+    -   jasmine-core: 4.0.0 -> 4.1.0
+    -   jquery-nearest: 1.3.1 -> 1.4.0
+    -   jquery-ui: 1.12.1 -> 1.13.1
+    -   js-yaml: 3.3.1 -> 3.14.1
+    -   karma-jasmine: 4.0.1 -> 5.0.1
+    -   karma-jasmine-matchers: 4.0.2 -> 5.0.0
+    -   postcss-remove-comments: 5.0.1 -> 5.1.2
+    -   postcss-cli: 8.3.1 -> 9.1.0
+    -   postcss-scss: 3.0.5 -> 4.0.4
+    -   pure-uuid: 1.4.2 -> 1.6.2
+    -   sass: 1.34.1 -> 1.51.0
+    -   selenium-standalone: 8.0.9 -> 8.0.10
+    -   selenium-webdriver: 4.1.1 -> 4.1.2
+    -   spark-md5: 3.0.0 -> 3.0.2
+    -   underscore: 1.8.3 -> 1.13.3
+    -   webdriverio: 7.16.16 -> 7.19.7
+
+-   Python dependency updates
+    -   beautifulsoup4: 4.8.1 -> 4.11.1
+    -   cryptography: 3.3.2 -> 36.0.2
+    -   html5lib: 1.0.1 -> 1.1
+    -   idna: 2.8 -> 3.3
+    -   jinja2: 3.1.1 -> 3.0.3
+    -   plotly: 5.6.0 -> 5.7.0
+    -   pygments: 2.11.2 -> 2.12.0
+    -   jupyter-console: 6.0.0 -> 6.4.3
+    -   jsonschema: 4.4.0 -> 3.2.0
+    -   pymongo: 4.1.0 -> 4.1.1
+    -   pyopenssl: 19.0.0 -> 22.0.0
+    -   setuptools: 62.0.0 -> 62.1.0
 
 ### Version 5.0.3
-- DATAUP-641
-  - Adds custom error messages when app cell dropdown menu inputs are incorrect in various different ways.
-  - Adds custom error messages when app cell checkboxes are initialized with non binary data (should only happen with a bulk import cell from a spreadsheet file)
-  - Adds custom error messages when app cell numeric inputs are initialized with non-numeric data.
-- PTV-1765 - Fix Pangenome viewer; wasn't able to get an object ref
-- DATAUP-643 - Adds a warning to the top of a bulk import cell when attempting to use multiple distinct non-file and non-output parameter values. E.g. different assembly types for multiple rows of an assembly uploader spreadsheet.
-- SCT-3162 - Fix download buttons in Data panel widget so that full UPA (with object version) is sent to the downloader app.
-- DATAUP-525 - Fix the "show advanced" button in bulk import cells to properly toggle its label when clicked.
-- DATAUP-642 - Adds an error message to the bulk import advanced parameters header when closed.
-- DATAUP-737 - Overhaul of GitHub Actions to move to using official Docker actions for building, tagging, and uploading images. Move python module installation out of Dockerfile and into the requirements.txt.
+
+-   DATAUP-641
+    -   Adds custom error messages when app cell dropdown menu inputs are incorrect in various different ways.
+    -   Adds custom error messages when app cell checkboxes are initialized with non binary data (should only happen with a bulk import cell from a spreadsheet file)
+    -   Adds custom error messages when app cell numeric inputs are initialized with non-numeric data.
+-   PTV-1765 - Fix Pangenome viewer; wasn't able to get an object ref
+-   DATAUP-643 - Adds a warning to the top of a bulk import cell when attempting to use multiple distinct non-file and non-output parameter values. E.g. different assembly types for multiple rows of an assembly uploader spreadsheet.
+-   SCT-3162 - Fix download buttons in Data panel widget so that full UPA (with object version) is sent to the downloader app.
+-   DATAUP-525 - Fix the "show advanced" button in bulk import cells to properly toggle its label when clicked.
+-   DATAUP-642 - Adds an error message to the bulk import advanced parameters header when closed.
+-   DATAUP-737 - Overhaul of GitHub Actions to move to using official Docker actions for building, tagging, and uploading images. Move python module installation out of Dockerfile and into the requirements.txt.
 
 Dependency Changes
-- Python dependency updates
-  - coverage: 5.5 -> 6.2
-  - cryptography: 2.7 -> 3.3.2
-  - decorator: 5.0.9 -> 5.1.1
-  - jinja2: 3.0.1 -> 3.1.1
-  - jsonschema: 3.2.0 -> 4.4.0
-  - markupsafe: 2.0.1 -> 2.1.1
-  - pillow: 8.3.2 -> 8.4.0
-  - plotly: 5.3.1 -> 5.6.0
-  - pygments: 2.10.0 -> 2.11.2
-  - pymongo: 3.12.0 -> 4.1.0
-  - pytest-cov: 2.12.1 -> 3.0.0
-  - pyyaml: 5.4.1 -> 6.0
-  - requests: 2.26.0 -> 2.27.1
-  - rsa: 4.7.2 -> 4.8
-  - semantic_version: 2.8.5 -> 2.9.0
-  - setuptools: 57.4.0 -> 62.0.0
-  - sympy: 1.8 -> 1.10.1
-  - terminado: 0.11.1 -> 0.13.3
+
+-   Python dependency updates
+    -   coverage: 5.5 -> 6.2
+    -   cryptography: 2.7 -> 3.3.2
+    -   decorator: 5.0.9 -> 5.1.1
+    -   jinja2: 3.0.1 -> 3.1.1
+    -   jsonschema: 3.2.0 -> 4.4.0
+    -   markupsafe: 2.0.1 -> 2.1.1
+    -   pillow: 8.3.2 -> 8.4.0
+    -   plotly: 5.3.1 -> 5.6.0
+    -   pygments: 2.10.0 -> 2.11.2
+    -   pymongo: 3.12.0 -> 4.1.0
+    -   pytest-cov: 2.12.1 -> 3.0.0
+    -   pyyaml: 5.4.1 -> 6.0
+    -   requests: 2.26.0 -> 2.27.1
+    -   rsa: 4.7.2 -> 4.8
+    -   semantic_version: 2.8.5 -> 2.9.0
+    -   setuptools: 57.4.0 -> 62.0.0
+    -   sympy: 1.8 -> 1.10.1
+    -   terminado: 0.11.1 -> 0.13.3
 
 ### Version 5.0.2
-- SAM-73 - Extends the ability to use app params as arguments for dynamic dropdown calls to inputs that are part of a struct or sequence.
-- DATAUP-696 - Prevent import specifications from being imported with either unknown data types, or data types not currently registered as using the bulk import cell.
-- DATAUP-715 - Adds scrollbars to the configure and results tab of the bulk import cell.
-- Fixed an error where Narrative names didn't always render properly in the Narratives panel.
-- Fixed an error where Narrative names didn't always render properly in the data slideout.
+
+-   SAM-73 - Extends the ability to use app params as arguments for dynamic dropdown calls to inputs that are part of a struct or sequence.
+-   DATAUP-696 - Prevent import specifications from being imported with either unknown data types, or data types not currently registered as using the bulk import cell.
+-   DATAUP-715 - Adds scrollbars to the configure and results tab of the bulk import cell.
+-   Fixed an error where Narrative names didn't always render properly in the Narratives panel.
+-   Fixed an error where Narrative names didn't always render properly in the data slideout.
 
 ### Version 5.0.1
-- SAM-73 - Updated DynamicDropdownInput to have access to full list of other app parameters when user selects dropdown. If an app developer specified to use a certain value from a different field, the field as it currently exists will be used as a parameter.
-- Updated AppParamsWidget to return all current values from `get-parameters` if no specific value was specified, allowing to see all current parameter values without having to know their names.
-- DATAUP-570 - Only use the Narrative configuration to set available import types in the Import area dropdowns
-- DATAUP-577 - Sanitize suggested output object names for bulk import jobs so they follow the rules
-- PTV-1717 - fix landing page links for modeling widgets
-- PTV-1726 - address issue where the "Narrative updated in another session" would appear with no other session open
+
+-   SAM-73 - Updated DynamicDropdownInput to have access to full list of other app parameters when user selects dropdown. If an app developer specified to use a certain value from a different field, the field as it currently exists will be used as a parameter.
+-   Updated AppParamsWidget to return all current values from `get-parameters` if no specific value was specified, allowing to see all current parameter values without having to know their names.
+-   DATAUP-570 - Only use the Narrative configuration to set available import types in the Import area dropdowns
+-   DATAUP-577 - Sanitize suggested output object names for bulk import jobs so they follow the rules
+-   PTV-1717 - fix landing page links for modeling widgets
+-   PTV-1726 - address issue where the "Narrative updated in another session" would appear with no other session open
 
 ### Version 5.0.0
+
 This new major version of the KBase Narrative Interface introduces a way to import data from your data staging area in large batches using a single Bulk Import cell. See more details about the new workflows here: [Bulk Import Guide](https://docs.kbase.us/data/upload-download-guide/bulk-import-guide)
 
 There are also a ton of other updates and changes to both the Narrative interface (in various small and not-so-small ways) and to how the Narrative software will be developed going forward.
@@ -258,105 +273,109 @@
 The following is a high level list of changes, with matching JIRA tickets where appropriate. As always, all Narrative work is done on Github and is available for view and discussion there.
 
 Code Changes
-- Built an entirely new Bulk Import cell type that runs a batch of Import jobs all at once.
-- Objects that can be imported in bulk are:
-  - SRA reads
-  - Interleaved FASTQ reads
-  - Non-interleaved FASTQ reads
-  - Read Assemblies
-  - GFF metagenomes
-  - Genbank genomes
-- Redesigned the Data Import Tab
-  - It now suggests object upload type based on file suffix.
-  - Files are now selected for import by clicking a checkbox (or selecting a type), then clicking “Import Selected”
-  - The Import Tab file browser has been improved and remembers selections more consistently
-  - The Import Tab styling has been made more internally consistent.
-- DATAUP-225 - Styles and color usage have been normalized in many places in the app cell and bulk import cell
-- DATAUP-329 - Standardized the use of select boxes in various inputs for the app cell and bulk import cell
-- Remove app info dialog option - superseded by the “Info” tab on all app cells
-- DATAUP-263 - Fix bug where app cells can get stuck in the “Sending…” phase
-- SAM-40 - Add Name/ID column to SampleSet viewer
-- DATAUP-651 - Update Data Import tab help tour to include new features.
+
+-   Built an entirely new Bulk Import cell type that runs a batch of Import jobs all at once.
+-   Objects that can be imported in bulk are:
+    -   SRA reads
+    -   Interleaved FASTQ reads
+    -   Non-interleaved FASTQ reads
+    -   Read Assemblies
+    -   GFF metagenomes
+    -   Genbank genomes
+-   Redesigned the Data Import Tab
+    -   It now suggests object upload type based on file suffix.
+    -   Files are now selected for import by clicking a checkbox (or selecting a type), then clicking “Import Selected”
+    -   The Import Tab file browser has been improved and remembers selections more consistently
+    -   The Import Tab styling has been made more internally consistent.
+-   DATAUP-225 - Styles and color usage have been normalized in many places in the app cell and bulk import cell
+-   DATAUP-329 - Standardized the use of select boxes in various inputs for the app cell and bulk import cell
+-   Remove app info dialog option - superseded by the “Info” tab on all app cells
+-   DATAUP-263 - Fix bug where app cells can get stuck in the “Sending…” phase
+-   SAM-40 - Add Name/ID column to SampleSet viewer
+-   DATAUP-651 - Update Data Import tab help tour to include new features.
 
 Development Changes
-- UIP-3 - Made the migration away from Bower to using only NPM for Javascript package management. Mostly, the same versions were kept, though some were unavoidably changed
-  - seiyria-bootstrap-slider 10.6.2 -> bootstrap-slider 10.6.2 (renamed on npm)
-  - plotly.js v1.5.1 -> plotly.js-dist-min v1.50.0 (1.5.1 unavailable)
-  - requirejs-plugins 1.0.3 -> 1.0.2 (which is on npm)
-  - requirejs-text 2.0.14 -> requirejs/text 2.0.16 (renamed on npm)
-  - kbase-ui-plugin-catalog 1.2.14 -> kbase-ui-plugin-catalog 2.2.5 (requires a package.json)
-  - Datatables got modified as it was out of date, and there were multiple versions being assembled at once. Now, there's:
-    - `datatables` as a package is obsolete, and supplanted by `datatables.net` (i.e., we shouldn't have both). Updated from 1.10.9 -> 1.11.3
-    - supporting modules (`datatables.net-bs`, `datatables.net-buttons-bs`) are the same
-DATAUP-246 - migrate from CSS to using SASS throughout the Narrative, making use of [BEM notation](http://getbem.com/introduction/) for element styling
-DATAUP-62 - designed and implemented simple coding standards and git workflow for the Narrative repo
-DATAUP-71 - added automated linting and code quality tools to the Narrative repo
-
+
+-   UIP-3 - Made the migration away from Bower to using only NPM for Javascript package management. Mostly, the same versions were kept, though some were unavoidably changed
+    -   seiyria-bootstrap-slider 10.6.2 -> bootstrap-slider 10.6.2 (renamed on npm)
+    -   plotly.js v1.5.1 -> plotly.js-dist-min v1.50.0 (1.5.1 unavailable)
+    -   requirejs-plugins 1.0.3 -> 1.0.2 (which is on npm)
+    -   requirejs-text 2.0.14 -> requirejs/text 2.0.16 (renamed on npm)
+    -   kbase-ui-plugin-catalog 1.2.14 -> kbase-ui-plugin-catalog 2.2.5 (requires a package.json)
+    -   Datatables got modified as it was out of date, and there were multiple versions being assembled at once. Now, there's: - `datatables` as a package is obsolete, and supplanted by `datatables.net` (i.e., we shouldn't have both). Updated from 1.10.9 -> 1.11.3 - supporting modules (`datatables.net-bs`, `datatables.net-buttons-bs`) are the same
+        DATAUP-246 - migrate from CSS to using SASS throughout the Narrative, making use of [BEM notation](http://getbem.com/introduction/) for element styling
+        DATAUP-62 - designed and implemented simple coding standards and git workflow for the Narrative repo
+        DATAUP-71 - added automated linting and code quality tools to the Narrative repo
 
 ### Version 4.6.0
+
 Code changes
-- DATAUP-599 - Adjusted the kernel code and tests to account for a Workspace service update.
-- PTV-1703 - Fix DifferentialExpressionSet and DifferentialExpressionMatrixSet viewers
-- SCT-3088 - Add Narrative Outline View. Allows scrolling through a minimal view of Narrative cells more quickly.
+
+-   DATAUP-599 - Adjusted the kernel code and tests to account for a Workspace service update.
+-   PTV-1703 - Fix DifferentialExpressionSet and DifferentialExpressionMatrixSet viewers
+-   SCT-3088 - Add Narrative Outline View. Allows scrolling through a minimal view of Narrative cells more quickly.
 
 Dependency Changes
-- Python dependency updates
-  - pillow 8.3.1 -> 8.3.2
-  - plotly 5.1.0 -> 5.3.1
-  - pygments 2.9.0 -> 2.10.0
-  - pytest 6.2.4 -> 6.2.5
-  - terminado 0.10.1 -> 0.11.1
-- Javascript dependency updates
-  - @wdio/browserstack-service 7.9.1 -> 7.11.1
-  - @wdio/cli 7.9.1 -> 7.11.1
-  - @wdio/local-runner 7.9.1 -> 7.11.1
-  - @wdio/mocha-framework 7.9.1 -> 7.11.1
-  - @wdio/selenium-standalone-service 7.7.7 -> 7.10.1
-  - @wdio/spec-reporter 7.9.0 -> 7.10.1
-  - chromedriver 92.0.1 -> 93.0.1
-  - husky 7.0.1 -> 7.0.2
-  - jasmine-core 3.8.0 -> 3.9.0
-  - msw 0.34.0 -> 0.35.0
-  - puppeteer 10.1.0 -> 10.4.0
-  - terser 5.7.1 -> 5.7.2
-  - webdriverio 7.9.1 -> 7.11.1
-- Javascript dependency additions
-  - expect-webdriverio 3.1.4
+
+-   Python dependency updates
+    -   pillow 8.3.1 -> 8.3.2
+    -   plotly 5.1.0 -> 5.3.1
+    -   pygments 2.9.0 -> 2.10.0
+    -   pytest 6.2.4 -> 6.2.5
+    -   terminado 0.10.1 -> 0.11.1
+-   Javascript dependency updates
+    -   @wdio/browserstack-service 7.9.1 -> 7.11.1
+    -   @wdio/cli 7.9.1 -> 7.11.1
+    -   @wdio/local-runner 7.9.1 -> 7.11.1
+    -   @wdio/mocha-framework 7.9.1 -> 7.11.1
+    -   @wdio/selenium-standalone-service 7.7.7 -> 7.10.1
+    -   @wdio/spec-reporter 7.9.0 -> 7.10.1
+    -   chromedriver 92.0.1 -> 93.0.1
+    -   husky 7.0.1 -> 7.0.2
+    -   jasmine-core 3.8.0 -> 3.9.0
+    -   msw 0.34.0 -> 0.35.0
+    -   puppeteer 10.1.0 -> 10.4.0
+    -   terser 5.7.1 -> 5.7.2
+    -   webdriverio 7.9.1 -> 7.11.1
+-   Javascript dependency additions
+    -   expect-webdriverio 3.1.4
 
 ### Version 4.5.0
-- PTV-1561 - SampleSet viewer fixes to allow AMA features; not complete support for AMA features as GenomeSearchUtil does not yet support AMA.
-- SCT-3100 - Improve SampleSet viewer; add improved JSON-RPC 1.1 client and associatedKBase service client; add msw (Mock Service Worker) support;
-- SCT-3084 - Fixed broken (non-functional) search in the data panel
-- SCT-3602 - refseq public data tool now searches by lineage as well; for all public data tools: automatically focus the search input; fix paging bug.
-- No ticket - migrate from `nosetests` to `pytest` for testing the Python stack.
-- Python dependency updates
-  - bokeh 2.3.2 -> 2.3.3
-  - pillow 8.2.0 -> 8.3.1
-  - plotly 4.14.3 -> 5.1.0
-  - pymongo 3.11.4 -> 3.12.0
-  - pytest 6.2.3. -> 6.2.4
-  - pytest-cov 2.11.1 -> 2.12.1
-  - requests 2.25.1 -> 2.26.0
-  - setuptools 57.0.0 -> 57.4.0
-- Javascript dependency updates
-  - @types/puppeteer 5.0.0 -> 5.4.4
-  - @wdio/browserstack-service 7.7.3 -> 7.9.0
-  - @wdio/cli 7.7.3 -> 7.9.0
-  - @wdio/local-runner 7.7.3 -> 7.9.0
-  - @wdio/mocha-framework 7.7.3 -> 7.9.0
-  - @wdio/selenium-standalone-service 7.7.3 -> 7.7.4
-  - @wdio/spec-reporter 7.7.7 -> 7.9.0
-  - chromedriver 91.0.0 -> 91.0.1
-  - eslint 7.28.0 -> 7.32.0
-  - husky 6.0.0 -> 7.0.1
-  - karma 6.3.3. -> 6.3.4
-  - puppeteer 10.0.0 -> 10.1.0
-  - selenium-standalone 6.23.0 -> 7.1.0
-  - terser 5.7.0 -> 5.7.1
-  - wdio-chromedriver-service 7.1.0 -> 7.1.1
-  - webdriverio 7.7.3 -> 7.9.1
+
+-   PTV-1561 - SampleSet viewer fixes to allow AMA features; not complete support for AMA features as GenomeSearchUtil does not yet support AMA.
+-   SCT-3100 - Improve SampleSet viewer; add improved JSON-RPC 1.1 client and associatedKBase service client; add msw (Mock Service Worker) support;
+-   SCT-3084 - Fixed broken (non-functional) search in the data panel
+-   SCT-3602 - refseq public data tool now searches by lineage as well; for all public data tools: automatically focus the search input; fix paging bug.
+-   No ticket - migrate from `nosetests` to `pytest` for testing the Python stack.
+-   Python dependency updates
+    -   bokeh 2.3.2 -> 2.3.3
+    -   pillow 8.2.0 -> 8.3.1
+    -   plotly 4.14.3 -> 5.1.0
+    -   pymongo 3.11.4 -> 3.12.0
+    -   pytest 6.2.3. -> 6.2.4
+    -   pytest-cov 2.11.1 -> 2.12.1
+    -   requests 2.25.1 -> 2.26.0
+    -   setuptools 57.0.0 -> 57.4.0
+-   Javascript dependency updates
+    -   @types/puppeteer 5.0.0 -> 5.4.4
+    -   @wdio/browserstack-service 7.7.3 -> 7.9.0
+    -   @wdio/cli 7.7.3 -> 7.9.0
+    -   @wdio/local-runner 7.7.3 -> 7.9.0
+    -   @wdio/mocha-framework 7.7.3 -> 7.9.0
+    -   @wdio/selenium-standalone-service 7.7.3 -> 7.7.4
+    -   @wdio/spec-reporter 7.7.7 -> 7.9.0
+    -   chromedriver 91.0.0 -> 91.0.1
+    -   eslint 7.28.0 -> 7.32.0
+    -   husky 6.0.0 -> 7.0.1
+    -   karma 6.3.3. -> 6.3.4
+    -   puppeteer 10.0.0 -> 10.1.0
+    -   selenium-standalone 6.23.0 -> 7.1.0
+    -   terser 5.7.0 -> 5.7.1
+    -   wdio-chromedriver-service 7.1.0 -> 7.1.1
+    -   webdriverio 7.7.3 -> 7.9.1
 
 ### Version 4.4.0
+
 -   No ticket: boatloads of code cleanup and fixes to the unit and internal testing
 -   PTV-1635: fix bug in data slideout tab selection
 -   PTV-1635: fix data and app slideout button and opening behavior
@@ -365,11 +384,13 @@
 -   SCT-3038 - refseq public data search now includes genome_id and source_id
 
 ### Version 4.3.2
+
 -   SCT-2778 - convert data slideout, public tab, refseq data source to use searchapi2/rpc api rather than searchapi2/legacy.
 -   Enhanced integration testing support to add service, host, browser, screen size support.
 -   Changed the "Dashboard" link in hamburger menu to "Narratives" and use the new /narratives path.
 
 ### Version 4.3.1
+
 -   Fixed problem where code cells could forget their toggled state after saving.
 -   Fixed setting up local authentication for developers.
 -   DATAUP-69 - added a pull request template to the narrative repo.
@@ -388,11 +409,12 @@
 -   DATAUP-301 - fixed a problem where the staging area rendered twice in a row on page load.
 
 ### Version 4.3.0
-- SCT-2664 - Show the app cell status when in a collapsed state.
-- Added an "Info" tab to all app cells with app information.
-- Updated links to new KBase home page and docs site.
-- Fixed an uploader issue where uploads taking longer than 30 seconds would fail.
-- (Trigger release via labels)
+
+-   SCT-2664 - Show the app cell status when in a collapsed state.
+-   Added an "Info" tab to all app cells with app information.
+-   Updated links to new KBase home page and docs site.
+-   Fixed an uploader issue where uploads taking longer than 30 seconds would fail.
+-   (Trigger release via labels)
 
 ### Version 4.2.1
 
@@ -567,7 +589,7 @@
 -   SCT-559 - Fix ugly race condition that could prevent app cells from being properly rendered when loading an existing Narrative.
 -   Re-enable security measure that prevents Markdown cells from rendering JavaScript. We're about a year past the point when that was necessary.
 -   SCT-628 - adds a viewer for the CompoundSet object.
--     - Tornado dependency to 5.0.0
+-       - Tornado dependency to 5.0.0
 -   SCT-637 - adds a warning to the loading section if there's an extreme delay (20 seconds) in between loading individual steps.
 -   SCT-690 - truncate long Narrative names, show the whole thing on mouseover.
 -   SCT-590 - add cache busting to the public data mapping lookup. No more force-refreshing!
