--- conflicted
+++ resolved
@@ -6,9 +6,6 @@
 
 ### Unreleased
 
-<<<<<<< HEAD
-- SCT-3097 - Fix pop-ups and long timeouts & browser tab crash for expression feature clustering viewer
-=======
 Code Changes
 
 - SAM-40 - Add Name/ID column to SampleSet viewer
@@ -21,8 +18,8 @@
   - Datatables got modified as it was out of date, and there were multiple versions being assembled at once. Now, there's:
     - `datatables` as a package is obsolete, and supplanted by `datatables.net` (i.e., we shouldn't have both). Updated from 1.10.9 -> 1.11.3
     - supporting modules (`datatables.net-bs`, `datatables.net-buttons-bs`) are the same
-
->>>>>>> e628c87c
+- SCT-3097 - Fix pop-ups and long timeouts & browser tab crash for expression feature clustering viewer
+
 
 ### Version 4.6.0
 Code changes
