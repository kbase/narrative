### OVERVIEW

The Narrative Interface allows users to craft KBase Narratives using a combination of GUI-based commands, Python and R scripts, and graphical output elements.

This is built on the Jupyter Notebook v6.0.2 (more notes will follow).

### Unreleased

<<<<<<< HEAD
- SCT-3602 - refseq public data tool now searches by lineage as well; for all public data tools: automatically focus the search input; fix paging bug
- SCT-2914 / PUBLIC-1493 - fix up/down cell movement behavior for unselected cells
=======
- SCT-3084 - Fixed broken (non-functional) search in the data panel
- SCT-3602 - refseq public data tool now searches by lineage as well; for all public data tools: automatically focus the search input; fix paging bug.
- No ticket - migrate from `nosetests` to `pytest` for testing the Python stack.
- Python dependency updates
  - pillow 8.2.0 -> 8.3.0
  - plotly 4.14.3 -> 5.1.0
  - pytest 6.2.3. -> 6.2.4
  - pytest-cov 2.11.1 -> 2.12.1
- Javascript dependency updates
  - @wdio/browserstack-service 7.7.3 -> 7.7.4
  - @wdio/cli 7.7.3 -> 7.7.4
  - @wdio/local-runner 7.7.3 -> 7.7.4
  - @wdio/mocha-framework 7.7.3 -> 7.7.4
  - @wdio/selenium-standalone-service 7.7.3 -> 7.7.4
  - chromedriver 91.0.0 -> 91.0.1
  - eslint 7.28.0 -> 7.29.0
  - husky 6.0.0 -> 7.0.0
  - karma 6.3.3. -> 6.3.4
  - puppeteer 10.0.0 -> 10.1.0
  - selenium-standalone 6.23.0 -> 7.1.0
  - terser 5.7.0 -> 5.7.1
  - wdio-chromedriver-service 7.1.0 -> 7.1.1
  - webdriverio 7.7.3 -> 7.7.4
>>>>>>> dbcbd636

### Version 4.4.0
-   No ticket: boatloads of code cleanup and fixes to the unit and internal testing
-   PTV-1635: fix bug in data slideout tab selection
-   PTV-1635: fix data and app slideout button and opening behavior
-   DEVOPS-475: Change dockerfile so that container runs as nobody, without need to setuid for initialization. Enables removing CAP_SETUID from container initialization
-   SCT-2935 - fix refseq public data search behavior to properly restrict the search with multiple terms
-   SCT-3038 - refseq public data search now includes genome_id and source_id

### Version 4.3.2
-   SCT-2778 - convert data slideout, public tab, refseq data source to use searchapi2/rpc api rather than searchapi2/legacy.
-   Enhanced integration testing support to add service, host, browser, screen size support.
-   Changed the "Dashboard" link in hamburger menu to "Narratives" and use the new /narratives path.

### Version 4.3.1
-   Fixed problem where code cells could forget their toggled state after saving.
-   Fixed setting up local authentication for developers.
-   DATAUP-69 - added a pull request template to the narrative repo.
-   DATAUP-120 - improve testing documentation
-   DATAUP-164, DATAUP-165 - add automatic linting configuration with flake8 and black for the Python layer.
-   DATAUP-176 - refactored the startup process to be more robust with respect to kernel activity.
-   DATAUP-178 - changed "Add Data" and "+" icon color in the data panel.
-   DATAUP-187 - repositioned Globus link in the staging area.
-   DATAUP-188, DATAUP-228 - adds text and refresh button to the staging area, and stabilized the trash can icon.
-   DATAUP-197 - fixed problem where canceling an app cell could cause it to freeze.
-   DATAUP-204 - made folder names clickable in the staging area.
-   DATAUP-210 - adds a "file too large" error to the staging area when a file is too large to upload.
-   DATAUP-213 - added a "clear all" button that removes all staging area errors.
-   DATAUP-246 - dramatic cleanup and refactor done globally throughout the Narrative stylesheets.
-   DATAUP-266 - fixed a problem where the staging area didn't automatically refresh when a file finishes uploading.
-   DATAUP-301 - fixed a problem where the staging area rendered twice in a row on page load.

### Version 4.3.0
- SCT-2664 - Show the app cell status when in a collapsed state.
- Added an "Info" tab to all app cells with app information.
- Updated links to new KBase home page and docs site.
- Fixed an uploader issue where uploads taking longer than 30 seconds would fail.
- (Trigger release via labels)

### Version 4.2.1

-   Address problems with SampleSet / AMA Viewer widget.
-   SCT-1822 - fix problems with drag and drop data upload failing for more than 100 files (updated the Dropzone widget to version 5.7.0)
-   Updated Globus endpoint to point to the newer Globusconnect server.
-   Updated tons of dependencies. Thanks Jason Fillman!

### Version 4.2.0

-   Updated the Narrative interface to connect to the remade Execution Engine.
-   Updated the Narrative interface to streamline events and cookies connected to the Traefik update.
-   Fixed an issue where job log browser state (running, stopped, scrolling) could cross browser sessions.
-   Added a viewer for the SampleSet object.
-   PTV-1446 - fix bug preventing KBaseFeatureValues viewer apps from working and displaying data

### Version 4.1.2

-   Improve display of job logs.
-   Prevent App cell elements from overflowing the page.
-   Job status is now inaccessible before a job enters the queue.

### Version 4.1.1

-   Fix sort order in Narratives panel - should be by most recently saved.
-   Add better error support in data staging uploader - if an upload directory is not available, you should be able to return to the root directory without trouble.

### Version 4.1.0

-   Introduce Static Narratives, available under the Share menu. First release!

### Version 4.0.0

-   Update various software packages
    -   Python to 3.6.9
    -   Jupyter Notebook to 6.0.2
    -   IPython to 7.9.0

### Version 3.11.4

-   Add Annotated Metagenome Assembly viewer widget
-   PTV-1214 - Fix Binned Contig Viewer labels
-   PTV-1341 - Fix column and row labeling in GenomeComparison viewer
-   Improve functionality and options for dynamic dropdowns in apps.

### Version 3.11.3

-   PTV-1308 - Fix problem where users with a Globus account that's not linked to KBase will see an error when trying to access the Globus interface through the upload area.
-   Add GFF Metagenome object upload type.

### Version 3.11.2

-   Improve load times for the Data Panel and the browser in the data slideout (the "My Data" and "Shared with Me" tabs).
-   Set the Narratives tab to lazy load.
-   #1487 - fixed typo in genome feature viewer.
-   Updated data import tutorial for some clarity.
-   Changed Pangenome viewer field names for clarity and consistency.

### Version 3.11.1

-   Add internal information for users who came to the site from a Google ad click.
-   Improve load time of the App Panel.
-   Fix a bug where jobs canceled in the non-Narrative job browser would cause issues with the corresponding App Cell.

### Version 3.11.0

-   Add an option to share a Narrative with an organization as well as people.
-   SCT-1783 - Reduce the number of network calls to the auth service on startup.
-   SCT-1785 - Reduce the number of network calls to the Catalog/NMS services on startup.
-   SCT-1793 - Lazy-load reports (i.e. if they're not in the brower viewport, don't load them).
-   Fix an issue with nested subdata inputs into apps not being accessible as expected.
-   Removed a bunch of dead code, including the older "service" modules, that haven't been in use for a few years.

### Version 3.10.1

-   Fixed a critical bug where users with write access to a Narrative (but not share access) were unable to save changes to a Narrative or run Apps.

### Version 3.10.0

-   Fix tooltip for long object names in the data panel.
-   Add ability to prefix a part of path_to_subdata with WSREF to list options from other objects.
-   SCT-1602 - Add new URL options - /narrative/12345 will find the narrative in workspace 12345 (older URLs like /narrative/ws.12345.obj.1 still work).
-   Fix problem where jobs were not being properly started with an agent token (i.e. weren't guaranteed to have a week-long authentication token).
-   Improved error handling and display when a Narrative doesn't exist or a user doesn't have permission to see it.
-   Add functionality to request access to a Narrative instead of throwing a "not allowed" error.

### Version 3.9.1

-   SCT-1509 - Ensure access permissions to Globus before redirecting a user there from the Import area.

### Version 3.9.0

-   Fix security vulnerability with rendering some user info.
-   SCT-1547 - Add a download endpoint to the staging service, so a user can now download files directly from the FTP stagin area.
-   SCT-1496 - Add functionality for downloading data from the data panel to the FTP Staging area.
-   SCT-1526 - Create a code cell generator as an app output.

### Version 3.8.3

-   SCT-1253 - Replace old RNA-Seq data viewers.
-   SCT-1393 - Fix "Objects Created" links in app outputs.
-   SCT-1370 - Give instructions to users on how to link their account to Globus for uploading data.
-   SCT-1395 - Convert object ref and ids to common names for downloading.
-   Add viewers and support for generic data types.
-   Fix RNA-Seq data viewers, including Feature Clusters.

### Version 3.8.2

-   Add the clustergrammer_widget
-   SCT-1219 - Fix the app cell so it shows an error if an app has multiple outputs, and they're given the same name.
-   Add numpy, scipy, scikit-learn to the base Docker image

### Version 3.8.1

-   SCT-1261 - Changed the 'outdated app' warning to a small icon with a popover text.
-   SCT-886 - Added a default viewer for typed objects that don't have an actual viewer associated with them.
-   Added a test-mode viewer for a new matrix type.
-   SCT-1253 - fixed bugs in how assembly and reads typed objects get viewed - their numbers of reads weren't being presented properly.
-   SCT-1210 - Module-level (not just type) spec files are available for determining object viewers.
-   SCT-1234 - Introduces the clustergrammer Jupyter Notebook widget.
-   SCT-1206 - fixes a cell error that can occur if an app doesn't produce any output objects (including reports).
-   Introduces a new build and deployment strategy.
-   Updates the versions of numpy and pandas so they should work again.

### Version 3.8.0

-   Generalized updates to support viewing the new version of the genome data type.
-   SCT-500 - Fix DomainAnnotation viewer widget.
-   SCT-380 - Updates to the RNA-Seq Volcano plot viewer.
-   KBASE-1916 - Fix data type descriptions in the Example tab of the data slideout.
-   SCT-923 - Improve Mycocosm public data search.
-   SCT-930 - Add a "show report" button to objects in the data panel.
-   Reformat and generalize the job logs for both the App Cell and standalone job log viewer widget.
-   Migrate unit tests to use HeadlessChrome and (optionally) Firefox.
-   Refactor Public Data in the Data Slideout to make use of the new KBase Search API.
-   Display a warning if a typed object has no viewer associated with it.
-   SCT-901 - enhance expression matrix viewer.
-   Add ConditionSet viewer.
-   SCT-1082 - fix regressions in Public Data tab.
-   Fix regression in feature set viewer caused by SCT-762.

### Version 3.7.2

-   SCT-908 - Fix formatting issues with heatmaps.
-   SCT-875 - Accept poorly formatted input data into the RNA-Seq data heatmap viewers.
-   SCT-878 - Deal with very large heatmaps so that they get downloaded instead of displayed inline, otherwise allow it to grow to some proper size and embed it in a scroll panel.
-   SCT-875 - Fix labels on heatmaps under certain data conditions.
-   SCT-809 - Fix configuration view mode when there are deeply nested parameters, especially lists of grouped parameters containing a subdata param.
-   SCT-866 - Improve side panel behavior in view-only mode; stretch data panel to full height.
-   SCT-821 - Add "info" item to view cell menu, also some other cleanup for viewer cells.
-   SCT-762 - Convert the Feature set viewer to use a dynamic service to fetch feature data.
-   SCT-657 - Narrative Public Data search now uses new Search API to find KBase data.
    -   Due to the nature of the Search API, this also changes the interface to require the user to press "enter" to do a search, instead of as-you-type.
    -   Changes the layout of the retrieved items from searching.
-   SCT-804 - General updates to fix a compilation problem with FeatureValues data widgets.
-   SCT-698 - Redo the narrative build so that it uses Conda for installs of R, Python and Jupyter. This updates
    the versions to current levels, fixing numpy and pandas incompatibilities

### Version 3.7.1

-   SCT-793, SCT-496 - Fix version of upstream dependency "file-saver" to 1.3.4; an upstream update had broken and taken down the Pangenome viewer and others.
-   SCT-104 Convert the narrative container to new CI/CD model based on dockerize+environment variables for startup config

### Version 3.7.0

-   Update Jupyter Notebook to 5.4.1 with a few KBase adjustments
    -   Prevent Jupyter favicon from overriding ours at various points.
    -   Use local version of Font Awesome.
    -   Use local version of Glyphicons font pack (for Datatables-based widgets).
    -   Use Bootstrap version 3.3.7
-   Update ipywidgets to 7.2.1
-   SCT-559 - Fix ugly race condition that could prevent app cells from being properly rendered when loading an existing Narrative.
-   Re-enable security measure that prevents Markdown cells from rendering JavaScript. We're about a year past the point when that was necessary.
-   SCT-628 - adds a viewer for the CompoundSet object.
-   Bump Tornado dependency to 5.0.0
-   SCT-637 - adds a warning to the loading section if there's an extreme delay (20 seconds) in between loading individual steps.
-   SCT-690 - truncate long Narrative names, show the whole thing on mouseover.
-   SCT-590 - add cache busting to the public data mapping lookup. No more force-refreshing!
-   SCT-706 - fix problem where space characters were sometimes ignored in the app panel search.
-   Remove old Import tab, remove (New) tag and warning from new Import tab.

### Version 3.6.3

-   SCT-585 add folder drag and drop upload to the Import area.
-   Remove old link to Search from the Narrative hamburger menu.
-   Relabel public data referencing fungal genomes.

### Version 3.6.2

-   Fix problem preventing read-only Narratives from loading.
-   SCT-581 fix failure when reloading tabs in the data staging panel.
-   SCT-582 reconcile labels and order of App Panel with Catalog.

### Version 3.6.1

-   SCT-533 - Remove the accidental test uploader that crept into production.
-   SCT-516 - Set staging panel to auto-refresh after various updates.
-   SCT-531 - Updated App Panel to have the same category names as the external App Catalog.
-   Added fungal genomes as a Public Data option.
-   Added Phytozome plant genomes as a Public Data option.
-   Repaired somewhat broken Doman Annotation viewer.
-   Text fixes to Import Tab tour.

### Version 3.6.0

-   SCT-400 - Deprecates the old Import panel, change text from "Staging (beta)" -> "Import (new)"
-   SCT-417
    -   All older Import functionality should now be available in the new Import panel.
    -   Adds a link to create an app for uploading from a public URL into the staging area.
    -   Cleans up unclear text in the new Import panel.
    -   Adds new (hopefully informative) steps to the Import panel tour.
    -   Move the 'decompress file' button so it should always be visible for archives.
-   PTV-225 - Add more icon clarity to the data sorting options.
-   PTV-886 - Restore missing scrollbar in the Narratives panel.
-   KBASE-5410 - Improve job log viewer, add different.
-   SCT-291 - Initial addition of tools for programmatically accessing the FTP file staging area.
-   SCT-405 - Custom compounds will now display properly in the media viewer.
-   KBASE-5417 - Fix long strings not wrapping correctly when showing object metadata in the Data panel.

### Version 3.5.2

-   PTV-682 - Fix problem with rendering a Pangenome widget in a copied Narrative.
-   KBASE-5405 (in progress) - new version of app log viewer.
-   PTV-225 - Fix and clarify data sorting by name, type, and date.
-   PTV-833 - Restore missing genome icons to the data panel.
-   KBASE-5410 - Put the user id onto the link to Globus in the staging upload area.
-   Adds new functionality to the data staging area, including showing file metadata and whether a file has been uploaded before.

### Version 3.5.1

-   TASK-1113/PUBLIC-148 - Import Panel scrolls if panel size is larger than screen size
-   TASK-1114 - Add lock when editing name, that prevents data panel from refreshing with new data. Relinquishes lock after 15 min if no activity.
-   TASK-1116 - Add PhenotypeSet importer to staging area
-   TASK-1117 - Add importer for FBAModels to staging area
-   TASK-1088 - Data Pane maintains filters after refresh due to changes in narrative
-   TASK-1089 - Import data slide out panel tracks what object is added to narrative. "Add" button turns into "copy" if object already exists. Add pop up when user copies and overrides existing object.
-   TASK-1094 - Fix overlapping cells and buttons issue in Firefox
-   Style Fixes
    -   Fix bold font display inconsistencies between different browsers
    -   Move tooltip in data panel from covering buttons to the top
-   KBASE-4756 - Fix data type filtering in data panel slideout.
-   PTV-225 - Fixes sorting by type in data panel
-   PTV-535 - Fix RNA-seq viewer to properly handle multiple input types.
-   PUBLIC-123 - Fix incorrect reaction counts in FBA Model viewer
-   TASK-1158 - Standardize app and object cards in narrative and data panel

### Version 3.5.0

-   TASK-1054 - Create a new loading window with a set of tasks to load and connect to (treats the problem of slowly loading websockets, still probably needs some adjusting).
-   TASK-588 - Change status of importers from "suspend" to "error" if the import job fails.
-   KBASE-3778/TASK-1017 - hide "next steps" area of app results tab if there are no next steps available.
-   KBASE-1041 - fix error that shows a version number instead of username for who saved the most recent narrative.
-   TASK-1069 - fix problems with searching and filtering the App panel
    -   Searching by output object type works again.
    -   Added "input:" and "output:" as filters for input object types and output object types (same as "in_type:" and "out_type:", respectively)
    -   Made type search more stringent.
        -   If no "." separator is present, will only match by the type name. E.g. "in_type:Genome" will not match "GenomeSet" or "PanGenome" or "KBaseGenomes.ContigSet", just "ANYMODULE.Genome"
        -   If a "." is present, will only match a full type name, like "KBaseGenomes.Genome"
    -   Non-type search will also search i/o fields now and do fuzzy matching. E.g. "Genome" will match "Annotate Domains in a GenomeSet" (by the name), and "Assemble Reads with MEGAHIT" (by the output object KBaseGenomeAnnotations.Assembly)
-   TASK-1079 - fix problems with code cell rendering and controls.
-   KBASE-5275 - fix title for code cells used to track import jobs.

### Version 3.4.4

-   TASK-932 - fix problem where authentication tokens appear to get lost when a Narrative has been asleep for a while.
-   TASK-956 - fix error handling for the PanGenome viewer (and for other viewers that use the dynamicTable widget).
-   TASK-938 - fix problems and usability in read only mode
    -   Can now double-click on a cell title area to collapse/expand it
    -   Collapse/expand button is now in the top-right of a cell.
    -   Read-only narratives cannot have app inputs modified.
    -   In read-only mode, no data view cells can be added.
    -   In read-only mode, code cells are not editable.
    -   In read-only mode, narrative titles can no longer be edited.
    -   Removed the "config" cog button in the top menu.
    -   Double-clicking markdown content switches to edit mode.
    -   App cells should no longer flash their code area before converting to the widget view on narrative startup.
-   TASK-1041 - when a Narrative is open in multiple locations (whether windows in the same browser with the same user, or different computers all together with different users), and is saved in one location, the other location should now get a notification that it is out of date.
-   PTV-295/TASK-1035 - Fix subdata controls in the App cell's object input area.
-   TASK-816 - Fix problems with a differential expression viewer.
-   TASK-933 - Fixes problems with the volcano plot viewer for expression data.
-   Adds a generic data viewer for all Set data.
-   TASK-1036 - Address problems with FBA Modeling object viewers (FBAModel, Media, etc.)

### Version 3.4.3

-   TASK-877 - fix issue where mismatched App names between different versions caused the App Cell to fail to render.
-   Update Expression Sample widget to better handle failures and only show a single widget tab.
-   TASK-816 - update Volcano Plot viewer to improve functionality and performance with different data types.
-   TASK-141 - update available types for sorting in Data Panel slideout.
-   TASK-922 - fix visual problem where red bars indicating a required app input were not visible in certain browsers.
-   Fixed favorites star in App Panel.
-   TASK-959 - sharing panel wasn't updating properly when sharing privileges were changed in a different window
-   TASK-960 - fix problem where a user with sharing privileges who didn't own the Narrative could try and fail to remove privileges from the owner of that Narrative.

### Version 3.4.2

-   Update base Narrative image to include an Ubuntu kernel security update.
-   Add ETE3 to the environment.
-   PTV-409 - fix problem where copying a Narrative using the "Narratives" panel would only make a copy of the currently viewed Narrative.

### Version 3.4.1

-   Fixed job status widget spamming the kernel with constant update requests.
-   Fixed job status widget not starting its logs as expected.
-   Hide the "outdated job" warning in view only mode so tutorials don't look goofy.

### Version 3.4.0

**Changes**

-   Modified the Sharing dialog to make the actions more clear.
-   Modified the configuration for publicly available data sources.
-   Made global changes to support the new KBase authentication/authorization system.
-   KBASE-5243 - fix problem where Narratives (and probably data objects) were showing a change date one month into the future.

### Version 3.3.0

**Changes**

-   Modified how to select an App from the App Panel, now you can sort and group by category, inputs, outputs, and alphabetically.
-   Update a widget for viewing Pan-Genomes, and the underlying table to show data.
-   Fix a bug that added unnecessary data to logs.
-   Fixed several installation problems and technical dependency issues.
-   Updated front end tests.

### Version 3.2.5

**Changes**

-   Fix problems preventing job logs from being scrolled in apps that are in an error state.
-   Update widgets for viewing Binned Contigs, and the underlying table.
-   Add tests for the above.

### Version 3.2.4

**Changes**

-   Added a viewer widget for Binned Contig objects.
-   Updated the Assembly viewer to improve performance for large Assemblies.

### Version 3.2.3

**Changes**

-   Fixed problems that can occur on initial load (the page with the flashing KBase icons)
-   Further improvements to the sharing interface.

### Version 3.2.2

**Changes**

-   Adjusted flow of job log viewing for data import jobs.
-   Changed Narrative sharing interface, fixed cross-browser incompatibilities.
-   Added new importer apps to the data staging panel.

### Version 3.2.1

**Changes**

-   Added JGI Data policy requirement to the JGI Public Data browser/stager.
-   Fixed a text problem with an FBA viewer tab.

### Version 3.2.0

**Changes**

-   Added a prototype Public Data option to fetch files from JGI and load them into a user's staging area.
-   Fixed problems with the Sharing popover having a very narrow text box.
-   Updated the Search area to retrieve data from the updated service.
-   Introduced a new Selenium-based browser testing harness.
-   Bumped version of Jupyter Notebook to 4.4.1, IPython to 5.3.0, and IPywidgets to 6.0.0.

### Version 3.1.12

**Changes**

-   Adjusted look and feel of group parameters in app cells.
-   Fixed problems with RNA-seq viewer widgets.
-   Added new categories to the Public data dropdown.
-   Data should now be downloadable in read-only mode.
-   Added a taxonomy viewer widget.

### Version 3.1.11

**Changes**

-   Fixed a problem where the job log in app cells would continue to poll after the job had finished, or after a user had clicked onto a different tab.
-   Fixed a problem with the Hisat viewer widget not working properly.
-   Grouped parameters in apps should now group in the proper order.
-   Minor adjustments to the ordering of buttons in dialog boxes (cancel buttons go on the left, active actions go on the right).
-   Change text of copy button in view only mode.
-   Adjust workflow of Narrative copying in view only mode to make more sense and prevent multi-clicking the copy button.

### Version 3.1.10

**Changes**

-   Fixed broken Import tab in the data slideout.
-   Adjusted text in staging area tour.
-   Fixed issue in App cells where the tab buttons could crowd each other out.
-   Adjusted behavior of slider buttons in volcano plot widget to be more performant.

### Version 3.1.9

**Changes**

-   Expanded the reach of the front end code compiler.
-   Adjusted the logic of job polling to only poll jobs that are currently attached to Narrative cells and running.
-   Changed what publicly available data is visible.
-   Fixed data panel timestamps in Safari.
-   Fixed sharing user lookup input field in Safari.
-   Made many visual improvements to the app cell.

### Version 3.1.8

**Changes**

-   JIRA TASK-434 Made improvements to speed up loading and (hopefully) improve stability.
-   JIRA TASK-439 Fixed a problem with adding inputs to subselected parameters in apps.
-   JIRA TASK-440 Advanced dropdowns should now have the right horizontal size when un-hidden.
-   Made a change to publically available data - Phytozome genomes are now just part of the genomes list.
-   Fixed issue with viewer cells not rendering properly.
-   Enable a tab that displays which output objects were created in a report viewer.

### Version 3.1.7

**Changes**

-   Fixed an issue where if looking up any job status fails, all job statuses fail to update.
-   Fixed problems with viewing RNA seq object viewers.
-   Fixed a problem with displaying output widgets for many apps.

### Version 3.1.6

**Changes**

-   Created a help menu with some options migrated from the hamburger menu.
-   Fixed staging area uploader configuration to keep up with uploader app changes.
-   JIRA TASK-378 Fixed issue with app parameters not always enforcing "required" constraint.
-   Fix label display in app report viewer.
-   Fix import job panel not updating job status.
-   Minor tweaks to labels in volcano plot viewer.

### Version 3.1.5

**Changes**

-   Added staging area uploaders for Genbank files, and SRA reads.
-   Fixed (other) problems with backend job lookup.
-   Changed group parameters toggle look and feel.
-   Fixed minor UI problems with volcano plot.
-   Fixed potential problem with Cummerbund output viewer.

### Version 3.1.4

**Changes**

-   Linked the new reads uploaders to the staging panel.
-   Wired the staging panel to include the subpath (not the username, just any subdirectories) in the input to uploaders.
-   Linked the staging panel to get its uploader specs from a source that includes the currently selected version tag.
-   Added configuration for several data panel properties (max number of items to fetch, etc.).
-   Added a semaphore lock that prevents any backend job lookup calls from being made before the channel is ready.

### Version 3.1.3

**Changes**

-   Fixed bug where read-only Narratives were still interactive (apps had run and reset buttons)
-   Fixed bug where copying a read-only Narrative created a bad forwarding URL.

### Version 3.1.2

**Changes**

-   Do an autosave after starting an import job.
-   Hide the code area for the 'Job Status' widget, whenever that widget gets instantiated.
-   Remove 'Object Details...' button from data viewers (it's just hidden for now).
-   In the App Cell Report tab, remove 'Summary' or 'Report' areas if either of those are missing.

### Version 3.1.1

**Changes**

-   Optimized how job status polling works.

### Version 3.1.0

**Changes**

-   Release of ReadsSet viewer and Reads viewer.
-   Release of support for data palettes (currently disabled in the service)
-   Data now gets fetched from a Narrative Service to support data palettes.
-   Support for an FTP-based data file staging area (currently disabled until import apps catch up).
-   Fixed issue where an undefined app_type field would cause a crash while instantiating an app cell.

### Version 3.1.0-alpha-4

**Changes**

-   Adjust visuals in Reads viewer.
-   Adjust tooltip for objects from other Narratives.
-   Changed functionality of object copying in data slideout.

### Version 3.1.0-alpha-3

**Changes**

-   Updated ReadsSet viewer and Reads viewer.
-   Modified icons for elements from an external Narrative.
-   Improved usability for set editors.
-   Fixed missing upload functions bug.
-   Fixed issues with Narrative copying (from the Narratives panel)

### Version 3.1.0-alpha-2

**Changes**

-   Fixes problem with data hierarchy when sub-elements are from a different Narrative.
-   Puts a visual label on things from another Narrative.

### Version 3.1.0-alpha-1

**Changes**

-   Introduces the concept of data sets with hierarchical manipulation.
-   Sets objects should be able to expand and contract, showing sub objects.
-   Adds Apps that can manipulate data sets (currently only Reads Sets).
-   Rewires all data manipulation code to use a different service.

### Version 3.0.2

**Changes**

-   Fixed bug preventing the "Annotate Microbial Genome" app (and others that make use of randomized input strings) from launching.
-   Fixed another bug with CSS files.

### Version 3.0.1

**Changes**

-   Fixed bug with path to some CSS files.
-   Fixed error where an update to old viewer cells would just produce code that would crash.
-   Fixed error where updated app cells containing Apps made with the KBase SDK weren't updated properly.

### Version 3.0.0

**Changes**

-   Final 3.0.0 release!
-   Adjust data import user experience.

### Version 3.0.0-alpha-23

**Changes**

-   Major updates to the App Cell UI
    -   Restructured so each view is a separate tab.
    -   Added a status icon for each App state.
    -   Adjusted failure modes to be more descriptive.
    -   Integrated Report view under Results tab.
    -   Moved many of the sprawling toolbar buttons into a dropdown menu.
    -   Added a modal Info dialog for each app (in toolbar menu).
    -   Remove Jupyter's prompt area... which might cause more problems.
-   Fixed various problems with Jupyter's command-mode shortcuts (again).
-   Import panel should disappear and scroll to running import Job on Import.
-   Changes to improve performance and visibility of Genome Viewer widget.
-   Added an interactive tour for the Narrative (in the hamburger menu).
-   Cells should now all be deleteable in all cases.
-   Updated Ontology view widgets to use tabs.
-   Fixed automated front end test apparatus.

### Version 3.0.0-alpha-22

**Changes**

-   First pass at an inline clickable interface tour.
-   Fixed problems with Jupyter's command-mode shortcuts overriding whatever they wanted to.
-   Updated front end tests so they should function more seamlessly.
-   Add GenomeAnnotation support to genome, pangenome, and proteome comparison viewers.
-   Add warning for out of date apps.

### Version 3.0.0-alpha-21

**Changes**

-   Applied module release version to that module's method specs.
-   Fixed regression preventing cell deletion in some conditions.
-   Added module commit hash to App dropdowns in App Panel for beta and dev Apps.
-   Added 401 error when the Narrative handler is unauthenticated.
-   Addressed issues with job cancellation.

### Version 3.0.0-alpha-20

**Changes**

-   Fixed custom parameter widgets.
-   Improved error catching within App Cell.
-   Updated Docker container invocation methods on Narrative Server.
-   Updated Dockerfiles to use new versions of a few dependencies.
-   Fixed DomainAnnotation viewer widget.
-   Updated Data API-based widgets to use latest clients.
-   Added prompt with report option (not working yet) when the JobManager fails to initialize.

### Version 3.0.0-alpha-19

**Changes**

-   add latest workspace python client
-   update narrative usage of ws client since ServerError has moved

### Version 3.0.0-alpha-18

**Changes**

-   revert python workspace client for now (breaks narrative launch)
-   fix error widget for output cell

### Version 3.0.0-alpha-17

**Changes**

-   fix checkbox validation bug
-   fix viewer widget not getting the cell id and therefore not rendering
-   update python workspace client to latest

### Version 3.0.0-alpha-16

**Changes**

-   fix multiple object input widget
-   remove execution summary widget
-   updated kbase client api lib to bring in updated workspace client

### Version 3.0.0-alpha-15

**Changes**

-   fix output param marked as parameter triggering error and blocking app cell insertion
-   improve error message when checkbox is misconfigured
-   improve checkbox rules display

### Version 3.0.0-alpha-14

**Changes**

-   fix job cell (as produced by JobManager()->job_info())
-   relax enforcement of object output name input widget being categorized as an "output" control
-   fix tab label and job count badge in job panel
-   more progress on custom subdata, binary, and select controls

### Version 3.0.0-alpha-13

**Changes**

-   Fix display of data objects drag-and-dropped or clicked from the data panel
-   Job status lookup and error handling improvements
-   Fixed bug in handling app results
-   Initial implementation of viewers for new objects
-   Fixed ontology dictionary

### Version 3.0.0-alpha-12

**Changes**

-   Fixed JobManager.list_jobs (again)
-   Reconnected the 'scroll to app' button in the Jobs panel to existing App Cell widgets
-   Removed the Scroll to App button from Jobs that don't have an accompanying cell to scroll to (might be confusing, still).
-   Fixed a constant spam of Job info from the kernel on page refresh.
-   Restored multiselection in subdata inputs.

### Version 3.0.0-alpha-11

**Changes**

-   Fixed Narrative metadata to contain a proper list of Apps for showing on the Dashboard.
-   Updated read only mode
    -   Codemirror elements (markdown cell and code cell input areas) are visible, but not editable
    -   App Cells get their button bars hidden
    -   Output areas get their delete areas hidden
    -   Cell toolbars get their buttons hidden (maybe all but the collapse and code toggles should be hidden?)
-   Tweaked placeholder text of Markdown cells.

### Version 3.0.0-alpha-10

**Changes**

-   Pressing the Enter key should trigger a positive reponse on most dialogs (e.g. if there are Yes or No options, it should select Yes)
-   Only the user who started a job can delete it (except for owners of a narrative... that's all confusing, though, so it's only users who started a job now).
-   The Jobs Panel should now show the owner of a job as registered with UJS.
-   Canceling a job from an App cell will attempt to delete it, and at least, cancel it.
-   Canceled jobs are treated as Deleted by the App cell.
-   Added configuration for the service_wizard client - mild refactor to how configs get loaded.

### Version 3.0.0-alpha-9

**Changes**

-   Restore app and viewer cell icons to their rightful place
-   Minor string tweaks
-   Minor CSS tweaks
-   First pass at setup for optionally using Dynamic services for getting widget subdata

### Version 3.0.0-alpha-8

**Changes**

-   Fix various problems with subdata input widget - selecting multiple when only one should be allowed, pathway issues into data object, etc.
-   Convert execution area back to tabbed items.
-   Add catalog link back to toolbar.
-   Fix launch start time bug.
-   Remove millisecond counts from times.
-   Add icon to tab in tabset.
-   Make use of updated cancel job function in UJS (gonna need some iteration on this once the UJS change goes up)

### Version 3.0.0-alpha-7

**Changes**

-   Updated invocation signatures for AppManage.run_app, .run_local_app, WidgetManager.show_output_widget -- inputs to apps (and widgets) must now be a map where the keys are the input ids and the values are the inputs themselves. See this PR for details: https://github.com/kbase/narrative/pull/679
-   Newly generated output cells auto-hide their input areas (still not ideal, since it's the generated widget, but... it's a start).
-   Fixed a couple UI typos

### Version 3.0.0-alpha-6

**Changes**

-   App parameter validation updates:
    -   Empty strings in either text fields or dropdowns get transformed to null before starting the app
    -   Empty strings in checkboxes get transformed to false
-   Log view in App cells has blocky whitespace removed
-   Multiple textarea inputs (currently unused?) has improved support
-   App cell layout has been updated to remove most excess whitespace
-   Improved error and warning handling for Apps. (e.g. pre-existing output object names can be overwritten again, but now there's a warning)
-   '-' characters are not allowed in App parameter ids. They must be representable as variable names (still up for debate, but that's how it is now)

### Version 3.0.0-alpha-5

**Changes**

-   Fixed issue when starting SDK jobs from the upload panel with numeric parameters.
-   Fixed crash bug when trying to unpack a finished job that has incomplete inputs.
-   Shut off Jupyter command-mode quick keys when a text parameter input is focused.

### Version 3.0.0-alpha-4

**Changes**

-   Improve error reporting when failing to load a viewer.

### Version 3.0.0-alpha-3

**Changes**

-   Replace RNA-Seq viewers that had wandered off
-   Display SDK methods for various uploaders

### Version 3.0.0-alpha-2

**Changes**

-   Fix updater so that it updates the Markdown cell version of viewer cells into pre-executed code cells that generate viewers. (So, updated viewers should work again)
-   Fix Docker image so that it doesn't spam the annoying SSL errors in all cells.
-   Put code area toggle on all code cells at all times. (Just to give Erik and I something to argue about)

### Version 3.0.0-alpha-1

**Major Updates**

-   Apps and Methods not made as part of KBase SDK modules are now obsolete and will no longer run. Those apps have been replaced with Markdown cells that note their obsolescence, but still give the name and set of parameters used in the apps for reference. This also gives suggestions for updated apps (that will be available in production eventually...)
-   The distinction between "App" and "Method" has been removed. All cells that execute KBase jobs are now referred to as Apps.
-   All app cells are now based on Jupyter code cells (previously they were based on heavily modified Markdown cells). This means that they generate code that gets executed in the same way that any other code does. This also introduces a KBase Jobs API that gives programmatic access to running Apps. See docs/developer/job_api.md for details.
-   All output and viewer cells are now code cells as well. Existing viewers are still based on Markdown cells, and should work as previously.
-   All visualization widgets had their initialization code slightly modified. See docs/developer/narrative_widgets.md for details.

**Other Changes**

-   Update Jupyter to version 4.2.1.
-   Update IPython kernel to version 5.0.0.
-   Adds a settings menu for editing user options (prototype).
-   App cells tightly validate each input before generating runnable code - until all required inputs are valid, no code can be run.
-   The Jobs panel gets its information pushed from the kernel, and that from communicating with back end servies. Job information is no longer stored in Narrative objects.
-   Running Jobs are associated directly with a Narrative, and inherit its view permissions accordingly; if you can view a Narrative, you can view its running jobs.
-   Copying a shared Narrative no longer copies its Jobs - copying a Narrative with running Jobs will not copy the results.
-   Updated the job log widget to no longer fetch all lines of a running log. It has a limit of 100 lines at a time, with buttons to navigate around the log.

### Version 2.0.9

**Changes**

-   Small changes to viewer widgets - esp. genome viewer and expression data viewer.
-   Fixed overlapping sort icons in tables - JIRA ticket KBASE-4220.

### Version 2.0.8

**Changes**

-   Numerous small fixes to text and layout of various widgets.
-   Genome view deals with plants and eukaryota better.
-   Proteome comparison widget uses SVG now.
-   Tree browser widget is properly clickable again.
-   Ontologies, Assemblies, and GenomeAnnotations are uploadable.
-   Fixed several issues with Narrative copying (see JIRA tickets KBASE-2034, KBASE-4140, KBASE-4154, KBASE-4159, NAR-849, and NAR-850).

### Version 2.0.7

**Changes**

-   Fixed data subsetting parameter input.

### Version 2.0.6

**Changes**

-   Fixed local configuration issue with Public and Example data tabs.
-   Updated genome viewer widget to better support eukaryotic genomes.
-   Added sequence category to app catalog.
-   Added Release/Beta method button toggle that should show up in production mode.
-   JIRA NAR-846 - fix problem with Run Time in jobs panel reported as "how long ago"

### Version 2.0.5

**Changes**

-   Fixed problems with missing data from Public data tab.
-   Added separate configuration file for Public and Example data tabs.
-   Fixed a few missing vis widget paths.
-   Fixed jitter on data object mouseover.
-   Added 'Shutdown and Restart' option to hamburger menu.

### Version 2.0.4

**Changes**

-   Fixed problems with sharing jobs based on SDK-built methods.
-   JIRA KBASE-3725 - renaming narratives should now trigger a save.
-   Updated widgets for some feature-value methods and data types.
-   Fixed problem where pressing 'enter' while filtering the method catalog would refresh the page.
-   Added categories and new icons to various methods.
-   Removed unused data objects from example data tab.
-   Methods can now specify that no output widget should be created.

### Version 2.0.3

**Changes**

-   JIRA KBASE-3388 - fixed problem that caused a crash on save when too many unique methods or apps were in a narrative. The narrative metadata has been reformatted to support this.
-   Fixed problems with funky unicode characters in narrative titles.
-   Updates to various FBA widgets.

### Version 2.0.2

**Changes**

-   JIRA KBASE-3556 - fixed links from genome widget to gene landing page, made contigs in genome tab clickable.
-   Added tools for editing FBA models.
-   JIRA NAR-838 - delete cell dialog should no longer break when hitting return to trigger it.
-   JIRA NAR-839 - delete cell dialogs should not pollute the DOM (there's only one dialog now, not a new one for each cell).
-   JIRA NAR-589 - change "Copy Narrative" to "Copy This Narrative" for clarity.
-   JIRA NAR-788 - remove light colors from random picker when coloring user names for sharing.

### Version 2.0.1

**Changes**

-   JIRA KBASE-3623 - fixed problem where updating an old version of the Narrative typed object could cause the Narrative title to be lost
-   JIRA KBASE-3624 - fixed links in method input cell subtitles to manual pages
-   JIRA KBASE-3630 - fixed problem with hierarchical clustering widget missing a button
-   Added widget for sequence comparison
-   Added tools for editing FBA model media sets.

### Version 2.0.0

**Changes**

-   Update IPython Notebook backend to Jupyter 4.1.0.
-   Data Panel slideout should now perform better for users with lots and lots of objects.
-   Fixed problem with copied narratives sometimes referring back to their original workspace.
-   Data Panel slideout dimmer should be in the correct z-position now.
-   Added separate job console for each running method, attached to that cell.
-   Changed style of cells to better show what cell is selected and active.
-   Adjusted Narrative Management tab to be somewhat more performant.
-   Updated Narrative object definition to match the Jupyter notebook object definition more closely.
-   Data panel should no longer hang forever on Narrative startup.

### Version 1.1.0

**Changes**

-   Added "Edit and Re-Run" button to method cells that have already been run.
-   Updated 'filtered' in method panel to 'filtered out'.
-   Added uploaders for Feature-Value pair data.
-   Added viewers for BLAST output.
-   Added bokeh (Python) and Plot.ly (JS) dependencies.
-   Added KBase data_api methods.
-   Added a refresh button to the method panel.
-   Added support for method specs based on namespacing.
-   Added preliminary third party SDK support.

### Version 1.0.5

**Changes**

-   Fix for bugs in saving/loading App state and displaying App step output widgets.
-   Fix for a bug that prevented users with edit privileges from saving a shared narrative.
-   Fixed issue where FBA model comparison widget wasn't showing up properly.

### Version 1.0.4

**Changes**

-   Added widgets and methods to support feature-value analyses
-   JIRA KBASE-2626 - Narrative should no longer crash when the Workspace Service is unavailable, but it will produce a 404 error when trying to fetch a Narrative from that Workspace.
-   JIRA NAR-528 - Narrative method panel now allows filtering by input/output type along with additional
    search terms.

### Version 1.0.3

**Changes**

-   JIRA KBASE-1672 - updated text in upload dialogs
-   JIRA KBASE-1288 - show prompt when copying a public genome to a Narrative if that genome already exists in the Narrative
-   JIRA NAR-702 - show warning on My Data panel for untitled Narratives
-   JIRA KBASE-1245 - block the Data Uploader's "Import" button while a file is being uploaded.
-   JIRA KBASE-1350 - change reference to "Workspace" to a reference to "Narrative".
-   Refactored all widget code to be loaded asynchronously through Require.js
-   Added initial Selenium test scripts
-   Updated root README, added Travis-CI and Coveralls badges
-   Linked the Narrative Github repo to Travis-CI and Coveralls

**Bugfixes**

-   JIRA KBASE-1671 - fix typo in genome annotation widget
-   JIRA KBASE-2042 - fix errors in the error page that shows up when a Narrative is unavailable.
-   JIRA KBASE-1843/KBASE-1849 - fixed issue where a large narrative object (e.g. a large IPython notebook object) fails to save without a decent error message. The maximum size was bumped to 4MB, and a sensible error message was introduced.
-   Fixed issue where duplicated results can appear in the Public Data tab
-   JIRA NAR-758 - added a horizontal scrollbar to widgets who get too wide (this currenly only affects the OTU Abundance data table widget, but others might get affected in the future).
-   JIRA NAR-814 - added a trailing slash to the service status url.

### Version 1.0.2 - 2/19/2015

**Bugfixes**

-   JIRA NAR-491 - modified public data panel to get metagenomes of the correct type from the updated search interface
-   Fixed problem where Plant transcriptomes weren't properly rendered in the genome browser
-   Fixed problems in domain annotation widget so it displays properly in different error cases

### Version 1.0.1 - 2/16/2015

**Changes**

-   JIRA NAR-716 - If a app/method finishes with a non-error status, then the results in the step_errors field of the job status aren't shown.
-   Added Lazy Loading to genome widget. Large genomes shouldn't take a long time to load now.
-   JIRA KBASE-1607 - Sort data types in the data slide out panel

**Bugfixes**

-   Fixed an issue where widgets would occasionally not load.
-   JIRA NAR-699, NAR-700 - Made changes to widgets that were producing confusing or incorrect output based on different context.
-   Fixed issue where data panel list sometimes doesn't load.

### Version 1.0.0 - 2/13/2015

## Production release!

### Version 0.6.4 - 2/12/2015

**Changes**

-   Removed most 'View' methods from the Methods panel, except for those required by the Communities tutorials
-   Set the default page title back to "KBase Narrative"

**Bugfixes**

-   In the rename dialog:
    -   Text field wasn't autofocused
    -   Enter button didn't automatically work
-   In other dropdowns, the escape key didn't work properly
-   https://atlassian.kbase.us/browse/KBASE-1586 - fixed parameter checking for min/max ints
-   https://atlassian.kbase.us/browse/NAR-687 - fixed issue with non-loading reactions and compounds for certain gapfilled FBA models
-   https://atlassian.kbase.us/browse/NAR-633 - Rerouted urls to the production site in prep for production release tomorrow. Eep!

### Version 0.6.3 - 2/12/2015

**Bugfixes**

-   https://atlassian.kbase.us/browse/NAR-690 - Missing data types in data panel filter
-   https://atlassian.kbase.us/browse/NAR-692 - Fixed issue that led to drag and drop not working

### Version 0.6.2 - 2/11/2015

**Changes**

-   Adjustments to readonly mode
    -   Added reduced-functionality side panel
    -   Improved copy dialog
-   Added support for uploading Microsoft Excel files with Media and FBAModels

**Bugfixes**

-   https://atlassian.kbase.us/browse/NAR-681 - loading screen blocks out valid HTTP error pages
-   https://atlassian.kbase.us/browse/NAR-682 - loading screen persists when it shouldn't
-   https://atlassian.kbase.us/browse/NAR-688 - 401 errors when unauthenticated don't redirect to kbase.us

### Version 0.6.1 - 2/10/2015

**Changes**

-   Made adjustments to Gapfill viewer widget
-   Added downloaders for PhenotypeSimulationSet and Pangenome

### Version 0.6.0 - 2/10/2015

**Changes**

-   Added a read-only mode for narratives. Users with read-only privileges can only view a narrative, but not change anything, including running functions, since they do not have write privileges anyway. This does come with a copy function that will allow a fork to be made and owned by the user.
-   Header style update, some consistency issues
-   Include old narrative objects under "My Data" and "Shared with me"
-   Show loading icon in communities widgets
-   Renamed CSV Transform API arguments to TSV

**Bugfixes**

-   JIRA KBASE-1411 fix - render issue for protein comparison widget
-   Fixed case where genome object doesn't have any contig info.

### Version 0.5.7 - 2/9/2015

**Changes**

-   Updates to provisioning service to deal with JIRA NAR-660 and overall stability and control
-   Updated urls for FBA service
-   Added new FBAModelSet output viewer
-   Fixed Search API url
-   Adjusted Abundance data table so it can be used as a drag-and-drop widget
-   Updated intro cell text and links from the Narrative side (for this to be actually visible a deploy of ui-common is necessary)
-   Improved genome viewer widget to show all contigs

### Version 0.5.6 - 2/7/2015

**Changes**

-   Updates to FBA model viewer widgets

**Bugfixes**

-   JIRA KBASE-1461 - The config file that contains the Narrative version should no longer be cached in the browser

### Version 0.5.5 - 2/7/2015

**Changes**

-   Minor changes to icons

**Bugfixes**

-   JIRA NAR-657, KBASE-1527 - Fixed problem where a new narrative that hasn't had any jobs in it would fail to save.
-   JIRA NAR-651 - Fixed problem where a user with no narratives would see a constant spinner under the Narrative panel
-   Fixed issue where the Narrative panel would refresh twice on startup

### Version 0.5.4 - 2/6/2015

**Changes**

-   JIRA NAR-639, KBASE-1384 - Added completion time, run time, and queue time tracking for jobs
    -   a new 'job_info' property was added to object metadata, containing the following keys:
        -   'completed', 'error', 'running' = the number of jobs in each state, >= 0
        -   'queue_time' = total time jobs in this narrative have spent in the 'queued' state
        -   'run_time' = total runtime reported by jobs in this narrative
    -   these changes become visible in the jobs panel for finished jobs
-   Optimized genome viewer widget
-   Updated Metagenome viewers
-   JIRA NAR-640 - Added autosaving whenever an output or error cells is created by job status change
-   JIRA NAR-650 - Block view of any queue position unless a job is in the 'queued' state.

### Version 0.5.3 - 2/5/2015

**Changes**

-   More minor icon changes.
-   Changed hard-coded urls to be relative to the config file in many widgets.

### Version 0.5.2 - 2/5/2015

**Changes**

-   Rerouted landing pages to new endpoint
-   Updated Docker container cleanup script to kill unused containers then images
-   Added new gapfill output widget
-   Added new icons, some code cleanup for setting icons
-   Made "corrupt" narrative labels slightly more obvious

**Bugfixes**

-   Fixed problem where data list filter gets confused when searching and changing type filters

### Version 0.5.1 - 2/4/2015

**Changes**

-   Updated data and app icons, and docs about them
-   Added stats tab to metagenome collection view
-   Fixed minor issue with tab highlighting still being bezeled
-   Hid button for method gallery :(
-   Fixed more inconsistent font issues on buttons
-   Modified text on 3-bar menu, added link to dashboard

### Version 0.5.0 - 2/3/2015

**Changes**

-   Refactor to parts of Narrative init module
    -   JIRA NAR-561 Added a version check mechanism - when a new version is deployed, a green button should appear in the header with a prompt to reload
    -   Wired deployment script to emit a version text file that sits in /kb/deployment/ui-common's root
-   Made several style changes - see https://github.com/kbase/narrative/issues/161
    -   Removed edged corners from remaining KBase cells and IPython cells
    -   JIRA NAR-421 - removed header styling from markdown and code cells
    -   KBASE-1196 - changed red ring around running methods to blue ring
    -   Red ring around a cell now only means it's in an error state
    -   Made all separator lines slightly bolder - #CECECE
    -   Added some spacing between login icon and buttons
    -   Updated tab color to a slightly different blue
    -   Added green highlight color as the general use (selected tabs, buttons, etc)
    -   Icons should now be shared between the different data panels and slideout
    -   Added blue color to markdown and code cell buttons, embiggened their icon
    -   Removed superfluous separator line from the top of side panels
    -   Javascript files are now compiled, minified, and tagged with a hash versioning during deployment - the browser should download only one substantial file instead of nearly 100 (!) smallish ones
    -   Cleaned out (commented out) old Javascript widgets that are not necessary for the February release
    -   Added test script for the backend shutdown command to verify it's only possible for an authenticated user to only shut down their own narrative
    -   Added improvements to suggested next steps functionality - now it should pull from the method store instead of being hard-coded
    -   Added custom icons for several datatypes

**Bugfixes**

-   JIRA NAR-586 - fixed error with quotation marks not being used correctly in App info boxes, and links not being rendered properly
-   Fixed several font mismatch issues - in kernel menu, new/copy narrative buttons, error buttons
-   Fixed logic error that led to log proxy causing the CPU to spin
-   Only show job queue position if > 0
-   JIRA KBASE-1304 - fixed race condition that would prevent certain output cells from appearing in apps properly when restarted without saving the output
-   Re-added ability to run the narrative_shutdown command from external hosts

### Version 0.4.9 - 1/30/2015

**Changes**

-   Added some missing metagenome viewer widgets.
-   Updated all JS client code to their most recent compiled versions.
-   Updated Python Narrative Method Store client.
-   Improved layout and structure of job error modal.
-   Improved styling for data view/selector buttons
-   Added downloaders for FBA models, paired-end reads, and single-end reads.
-   Added a 'Copy Narrative' button to narrative panel
-   Added a friendly and potentially helpful message for narrative fatal errors.

**Bugfixes**

-   JIRA NAR-530 - fixed issue with long object names not wrapping in dropdown selectors.
-   JIRA NAR-579 - fixed problem where short-jobs (e.g. viewers) were improperly treated as long-running.
-   JIRA NAR-582, NAR-514 - added better error status checking for job lookups. Now it covers network errors, unauthorized user errors, missing job errors, and generic AWE errors

### Version 0.4.8 - 1/29/2015

**Changes**

-   Fixed issue with input object type for reads ref-lib uploader.
-   Fixed bug with absent red box around long running UJS method
-   Single file download mode was switched off
-   Zip file mode including provenance info was supported for JSON format download
-   Added lots of new icons for data and apps
-   Updated some of the button styles in the data panels

**Bugfixes**

-   Fixed issue with synchronous methods being treated as asynchronous, and not showing any output.

### Version 0.4.7 - 1/28/2015

**Changes**

-   Changed Narrative tutorial link to the new one on staging.kbase.us
-   JIRA NAR-444 - Changed websocket error dialog to something much more user-readable and KBase-appropriate.

### Version 0.4.6 - 1/28/2015

**Changes**

-   Added another separate page when a narrative is not found (not just unauthorized)
-   Added support for single file extraction during download
-   Changed "dna" parameter of plant transcriptome uploader to integer value

**Bugfixes**

-   Fixed issue with deployment script not auto-shutting-down all non-attached instances
-   NAR-500 - completed UJS jobs should stay completed
-   NAR-562 - job deletion should work right, and if a deletion fails, it shouldn't break the jobs panel
-   When a user tries to delete a job, it should always remove that job
-   NAR-484 - long job names should wrap now
-   Fixed more issues with FBA model widgets
-   Fixed boolean properties issues in uploaders

### Version 0.4.5 - 1/28/2015

**Changes**

-   Changed endpoint URLs for transform service and job service
-   Added better error page when a narrative is either not found or unauthorized
-   Made several adjustments to communities visualization widgets

**Bugfixes**

-   Fixed state checking for long-running job registered with the UJS
-   Fixed issue where FBA service can return unparseable results
-   Fixed various problems with FBA model visualization widgets

### Version 0.4.4 - 1/27/2015

**Changes**

-   Updated deployment script to auto-init/update submodules and clear out old versions of provisioned (but unattached) containers,
-   Updates to metagenome widgets to prevent crashes.

**Bugfixes**

-   JIRA NAR-541 - fixed problem with missing datatables header images
-   Removed (again?) a dead pointer to a deprecated/moved javascript file.

### Version 0.4.3 - 1/27/2015

**Changes**

-   Updated Transform endpoint to the production version
-   Updated Gene Domains endpoint to the production version
-   Added kbaseDomainAnnotation widget
-   Added Media, PhenotypeSet, and PhenotypeSimulationSet widgets
-   Moved downloader panel to a separate widget
-   Updated log testing proxy

**Bugfixes**

-   Fixed issue where some workspace/narrative mappings were lost

### Version 0.4.2 - 1/23/2015

**Changes**

-   JIRA NAR-432 - added little red badge in the Jobs header with the number of running jobs
-   Added support for CSV to PhenotypeSet importer
-   Added support for Media importer
-   Added support for importing FBA Models from CSV or SBML
-   Optional dropdown inputs can now pass no inputs if its spec defaults to an empty string
-   Parameter info mouseover icon only appears if the longer info is different from the short hint

### Version 0.4.1 - 1/23/2015

**Changes**

-   Added link to app man page from app cell
-   Importer for FASTA/FASTQ files was switched to a new version

**Bugfixes**

-   Error modal that appears while trying to import data should be visible now, and not below the page dimmer
-   JIRA NAR-477 - Propagating parameters to multiple steps should work correctly now
-   JIRA NAR-516 - special characters should be properly escaped while searching for data now

### Version 0.4.0 - 1/23/2015

These are significant enough changes - mainly the improved data upload support and (mostly) feature complete data visualization widgets - to add a minor version number.

**Changes**

-   Updated URL of tutorial page
-   Updated user-icon link to go to user profile page instead of globus
-   Added features to Gene Domains visualization widget
-   Updated FBA model widgets
-   The 'Search Data' menu item should make a new browser window
-   Added refresh button to data slideout
-   Added example transcriptome data
-   Updated import UI for all supported types
-   Improved error messages in data panel and data slideout

**Bugfixes**

-   Fixed some problems in create_metagenome_set widget
-   JIRA NAR-465 Fixed problem where workspace id wasn't internally available when it should be
-   JIRA KBASE-1610 Fixed issue with selecting multiple genomes for an input to an app

### Version 0.3.18 - 1/22/2015

**Changes**

-   Added a different FBA model viewer widget
-   Changed communities widgets to properly fetch an auth token

**Bugfixes**

-   JIRA NAR-478 - fixed problem where contig count in genome viewer was incorrect
-   JIRA NAR-487 - plant genomes should be copyable now in data slide out
-   JIRA NAR-441 - corrupted Narratives should be properly handled; deleting a Narrative from a workspace via the API shouldn't break the Narrative loading process

### Version 0.3.17 - 1/22/2015

**Bugfixes**

-   Repaired link to FBA model visualization widgets

### Version 0.3.16 - 1/21/2015

**Changes**

-   Added link to KBase internal status page.
-   Added programmatic access to workspace id.
-   KBase cells can now be collapsed and restored.
-   App and Method cells now have a spinning icon while running.
-   A traceback should now appear (where applicable) in the Jobs panel.
-   Added "next steps" at bottom of app/method

### Version 0.3.15 - 1/21/2015

**Changes**

-   Updated type name for Assembly File transform method
-   Added reset button to App cells (method cells still need fixing)
-   Added widgets for metagenome sets

**Bugfixes**

-   JIRA NAR-418 - fixed issue where job error was cleared on panel refresh.
-   Fixed issue where method panel error state wasn't being activated properly.

### Version 0.3.14 - 1/21/2015

**Changes**

-   Updated server-side Narrative management code to always keep a queue of unattached Narrative containers present. When a user logs on, they already have one ready to connect to.
-   Added visualization widget for microbial community abundance and boxplots.
-   Method details and documentation are visible in a new window now.
-   Added app and method icons for the method panel.
-   Added minimize to app & method panels

### Version 0.3.13 - 1/20/2015

**Changes**

-   Added Transform service client code
-   Exposed transform service as a method
-   Added assembly view widget
-   Added icons for Apps and Methods in panel

**Bugfixes**

-   Now inserts a cell instead of freezing when DnD of data onto empty narrative
-   JIRA NAR-388 - fixed a problem where errors on service invocation weren't being stringified properly before logging
-   Github issue #162 fixed - drag and drop data onto an empty Narrative now doesn't lock up
-   JIRA NAR-402 - saving a Narrative updates the Manage panel
-   JIRA KBASE-1199 - newly registered jobs should show a timestamp
-   KBASE-1210 - (not totally fixed) - debug info for launched methods should show up on the console now.
-   NAR-400, KBASE-1202, KBASE-1192, KBASE-1191 - these were all related to the apps not properly catching errors when an output widget fails to render
-   fixed a case where a typespec references a non-existent viewer

### Version 0.3.12 - 1/20/2015

**Changes**

-   Fixes issue where the Method Gallery overlay panel wouldn't be populated if there were any problematic method/app specs.
-   Added a link to directly submit a JIRA ticket from the pulldown menu.

### Version 0.3.11 - 1/16/2015

**Changes**

-   Running Apps and Methods have a "Cancel" button associated with them. Clicking that will restore the cell to its input state, and cancel (and delete) the running job
-   Deleting App/Method cells now prompts to delete, warning the user that it'll kill any running job (if they've been run before)
-   Deleting jobs now triggers the call to the right back end services to delete the running job itself.
-   Deleting a job from a running cell now unlocks that cell so its inputs can be used again.
-   A dangling job with no associated cell should properly error.
-   A dangling job on the front end that's been deleted on the back should properly error.
-   A job in an error state (not the above, but a runtime error) should now reflect an error on its associated cell (if present)
-   Fixed an error where running a method automatically made an output cell connected to incomplete data.
-   Refactored Jobs panel to only look up jobs that are incomplete (e.g. not 'error', 'completed', 'done', or 'deleted')
-   Toolbars should only appear over IPython cells now (KBase cells have their own menus)
-   Styled app/method control buttons to be closer to the style guide / mockup.
-   Logging of apps and methods is substantially less ugly and made from fewer backslashes.

### Version 0.3.10 - 1/16/2015

**Changes**

-   Narrative panel supports copy/delete/history/revert of narratives.
-   Narrative panel shows apps/methods/description (if exists) for each narrative.
-   Links to LP for genomes and genes were added in Proteome Comparison widget.
-   'Download as JSON' button was added for objects in narrative data list.
-   Links to LP were added for genes in genome viewer.
-   ContigSet viewer was added.
-   Plant genomes were added into public data tab (and GWAS types were removed).
-   Fixed problem where error cells were not being shown properly.
-   Added several widgets to support communities apps and methods.

### Version 0.3.9 - 1/14/2015

**Changes**

-   Restyled menu bar buttons - 'about' button is now under the dropdown menu on the upper left of the screen, removed the global 'delete cell' button (for now!)
-   Restyled code and markdown cell buttons in the lower right corner of the page
-   Added a debug message that appears in the browser's Javascript console whenever an app/method object is sent to the NJS
-   App and Method specs should be globally available to all elements on the page from the method panel
-   Various styling adjustments on the data panel overlay
-   The 'more' button under each app and method in the methods panel should now link to an external manual page

### Version 0.3.8 - 1/13/2015

**Changes**

-   Drag and drop data and data viewer bug fixes.
-   Position of a queued job should now be tracked in the job panel.
-   The Narrative object metadata now tracks the number of each type of cell in that Narrative. Method and App cells are further tracked by their id.

### Version 0.3.7 - 1/12/2015

**Changes**

-   Fix for int, float and array types of input sending to NJS
-   Fix for empty parameter values in import tab
-   Support was added into public data for meta-genomes and 6 types of GWAS
-   Fixed 'Add Data' button in a new Narrative - should properly open the data overlay now
-   Updated layout and styling of Method Gallery overlay to be closer to the mockup

### Version 0.3.6 - 1/9/2015

**Changes**

-   Changed install.sh - now it requires an existing Python virtual environment for installation
-   Removed text/code cell buttons from method panel - they've now migrated to the lower right side of the page.
-   Started restyling various elements to match the new style guide (colors, shadows, etc.)
-   Inserted (better) icons than just letters for data objects
-   Public data tab on side panel was redesigned. Genome mode using search API is now the only supported mode there.
-   Method cell changes
    -   Fixed problem where starting a long-running method would immediately show an output cell with broken results
    -   Fixed problem when submitting a method with numerical value inputs
    -   Fixed problem when submitting a method with multiple possible output types for a single parameter
    -   Fixed problem where method cell parameters were not being properly validated before sending the job
-   Added document that details app failure points
-   Data list supports deleting, renaming, reverting objects

### Version 0.3.5 - 1/7/2015

**Changes**

-   Added link to release notes in 'About' dialog.
-   Removed old links from the Navbar menu.
-   Added separate 'Jobs' tab to side panel.
-   Fixed problem with Job errors overflowing the error modal.
-   Method panel changes
    -   The magnifying glass button should now toggle the search input.
    -   Added a 'type:_objecttype_' filter on methods and apps. This filters by their parameters. E.g. putting 'type:genome' or 'type:KBaseGenomes.Genome' in there will only show methods/apps that have a genome as a parameter.
    -   Added an event that can be fired to auto-filter the methods and apps.
    -   Updated the style to a more 'material' look.
    -   All specs are now fetched at Narrative startup. This will speed up some of the in-page population, but any apps with errors in their specs are no longer displayed in the list.
    -   Removed the '+/-' buttons for expanding the tooltip, replaced with '...'
-   Data list changes
    -   Added a big red '+' button to add more data.
    -   Updated the style to a more 'material' look.
    -   Removed the '+/-' buttons for showing metadata info, replaced with '...'
-   Import tab on GetData side panel allows now to upload genome from GBK file, transcriptomes from Fasta and short reads from Fasta and Fastq
-   Viewers can be open for main data types by drag-n-drop objects from Data panel to narrative
-   States of long running methods calling services are now shown on Job panel and Job panel waits for 'Done' state before show output widget
-   Added a 'debug' viewer to the apps. After starting an app's run, click on the gear menu in the app cell and select 'View Job Submission'. This will both emit the returned kernel messages from that app run into your browser's Javascript console, and it will create and run a code cell that will show you the object that gets set to the Job Service.

### Version 0.3.4

**Changes**

-   Redesign of the Method Gallery panel
-   Adjusted Data Panel slideout to maintain its size across each internal tab
-   Added buttons to the footer in the Data Panel slideout
-   Adjustment to data upload panel behavior.

### Version 0.3.3

**Changes**

-   Long running method calls that produce job ids should now be tracked properly
-   Method cells behave closer to App cells now - once they start running, they're 'locked' if they're a long running job
    -   Long running method cells get a red ring, similar to steps inside an app
    -   The next step is to merge their code bases
-   When a long running method cell finishes (the job gets output and is marked 'done' or something similar), an output cell is generated beneath it
-   Method and app jobs should be properly deleteable again.
-   Added global 'delete cell' button back to the menu bar.
-   Made major styling and functionality changes to the 'import' panel attached to 'data'

### Version 0.3.2

**Changes**

-   Steps toward getting long-running methods (not just apps) working.
-   Modified job panel to consume method jobs
-   Method jobs still do not correctly populate their end results.

### Version 0.3.1

**Changes**

-   Changed some text in the data panel, and what appears in the introductory markdown cell in a new Narrative
-   Fixed an issue with infinite scrolling under the "My Data" and "Public" data tabs

### Version 0.3.0

**Changes**

-   Added Method Gallery for browing methods and apps and viewing information
-   Added a manual Narrative Shutdown button (under the 'about' button)
-   Integrated code cells and IPython kernel management
-   Added prototype Narrative Management panel

### Version 0.2.2

**Changes**

-   Restyled Jobs panel, added better management controls, added ability to see Job error statuses
-   Added first pass at data importer

### Version 0.2.1

**Changes**

-   More improvements to logging - includes more details like user's IP address, Narrative machine, etc.
-   Changed data panel to be able to draw data from all other Narratives and Workspaces
-   Stubs in place for importing data into your Narrative
-   Changed paradigm to one narrative/one workspace for simplicity

### Version 0.2.0

**Changes**

-   Switched to semantic versioning - www.semver.org
-   Began massive changes to the UI
-   Improved logging of events and method/app running
-   Introduced App interface
-   Added a Job management panel for tracking App status
-   Switched to fetching lists of Methods and Apps from a centralized method store

### Release 9/25/2014

**Changes**

-   Fixed a bug that prevented a few Narrative functions from working if the
    user's workspace was empty.

### Release 9/24/2014

**Changes**

-   Updated workspace URL from the Narrative Interface

### Release 8/14/2014

**Changes**

-   Added functionality to Communities services

### Release 8/8/2014

**Changes**

-   Fixed problems with loading page in Safari
-   Added genome comparison widget

**Known Issues**

-   R support is problematic
-   Sharing a Narrative with a running job might break
-   Loading a Narrative with a large amount of data in it might be slow
-   Mathjax support is currently out of sync due to version drift

### Release 8/7/2014

**Changes**

-   Fixed links to landing pages linked to from the Narrative
-   Fixed problem with KBCacheClient not loading properly
-   Adjusted names of some functions (existing widgets might break!)
-   Fixed 502 Bad Gateway error on Narrative provisioning

**Known Issues**

-   Loading page on Narrative provisioning sometimes loops too much in Safari
-   R support is problematic
-   Sharing a Narrative with a running job might break
-   Loading a Narrative with a large amount of data in it might be slow
-   Mathjax support is currently out of sync due to version drift

### Release 8/6/2014

**Changes**

-   Services panel is sorted by service name now
-   Removed old Microbes Service panel
-   Updated Microbes service methods
-   Updates to picrust
-   Added ability to make deprecated services invisible
-   Updates to RNASeq and Jnomics services
-   Updates to plants widget code
-   Visual fixes to how long function names are handed in the Services panel

**Known Issues**

-   R support is problematic
-   Many links to landing pages within the Narrative are broken
-   Sharing a Narrative with a running job might break
-   Loading a Narrative with a large amount of data in it might be slow
-   Mathjax support is currently out of sync due to version drift

### Release 8/5/2014

**Changes**

-   Added a better fix to the "NoneType object has no attribute get_method" error
-   Updated Microbes services code, split services into 4 separate groups
-   Updates to Jnomics
-   Split picrust widget into qiime and picrust
-   Fixes to plant gene table size and heatmap rendering

**Known Issues**

-   Changing Narrative name in the workspace doesn't propagate inside of the Narrative itself (likely won't fix)
-   R support is problematic
-   Many links to landing pages within the Narrative are broken
-   Sharing a Narrative with a running job might break
-   Loading a Narrative with a large amount of data in it might be slow
-   Services panel should be sorted/sortable
-   Narrative creator and current workspace should be visible in the top panel
-   Mathjax support is currently out of sync due to version drift

### Release 8/4/2014

**Changes**

-   Added MathJax.js directly into the repo to combat problems on the back end (this is a temporary fix - we need to install the backend MathJax locally somehow, or update the version)
-   Added a fix where if a call to globusonline fails, the Narrative doesn't initialize properly, leading to broken service panels.
-   Fixed a bug that caused some graphical widgets to time out while loading their script files.
-   Various updates to plants_gwas.py and jnomics.py

### Release 8/1/2014

**Changes**

-   Addressed issue with auth information getting overridden (leading to the 400 HTTP error)
-   Addressed problems that cause the 502 Bad Gateway error
-   Revised names and descriptions on some widgets
-   Added widget to build a genome set from a tree
-   Revised gapfilling and phenotype view widgets
-   Numerous widgets to GWAS and Plant-specific widgets and functionality

**Known Issues**

-   Current version of jquery.datatables is finicky and can create popup errors. These can be safely ignored.
-   Changing Narrative name doesn't properly update Narrative object name in Workspace Browser and vice-versa.
-   R support is occasionally problematic.

### Release 7/30/2014

**Changes**

-   Updated config to make landing page links relative to deployment site
-   Modified provisioning code to address a potential timeout issue (the 502 Bad Gateway error)
-   Adjusted RAST genome loading widget to ignore browser's credentials
-   Updated NCBI genome importer
-   Updated GWAS services endpoints

**Known Issues**

-   Cookie with auth information occasionally gets overwritten with a useless one - logging out and back in will fix this
-   Changing Narrative name doesn't properly update Narrative object name in Workspace Browser and vice-versa.
-   R support is occasionally problematic.

### Release 7/29/2014

**Changes**

-   Updated nav bar to match changes to functional site
-   Updated many KBase functions from all domains (Microbes, Communities, and Plants)
-   Added widgets and functions for viewing SEED functional categories
-   Added a version date-stamp
-   Updated look and feel of many elements
-   Updated authentication and token management to behave better
-   Changed Narrative containers to all be named kbase/narrative:datestamp
-   Updated config.json to reference more deployed services
-   Added an input widget type that includes a hidden, untracked, password field
-   Updated references to registered typed objects from the Workspace
-   Fixed a problem where Services panel might get stuck and hang while loading a large Narrative
-   Updated more HTTP errors to have a sensible error page

**Known Issues**

-   Cookie with auth information occasionally gets overwritten with a useless one - logging out and back in will fix this
-   Unaddressed issues from previous release

### Release 7/22/2014

**Changes**

-   Added widgets and functions for viewing phylogenies

### Release 7/21/2014

**Changes**

-   Updates to Jnomics functions and widgets
-   Updates to Microbes functions and widgets
-   Most errors that were dumped to the browser as ugly stacktraces are now KBase-styled stacktraces that should be slightly more legible.
-   Errors that occur when Narrative saving fails now creates an error modal that communicates the error, instead of just "Autosave Failed!"
-   Deployment of Narrative Docker containers has changed. A base container is built containing most static dependencies (all the apt-get directives, Python and R packages). This container is then updated with the Narrative itself. After building the base container, deployment of subsequent releases should take ~2 minutes.
-   Updated workspace type registry (the kbtypes class) to be up-to-date with the current state of the Workspace.
-   The Narrative should now report unsupported browsers

**Known Issues**

-   Unaddressed issues from previous release

### Release 7/15/2014

**Changes**

-   Created a service endpoint config file to toggle between dev and prod versions of various services
-   Added Jnomics functions and widgets
-   Added more communities functions and widgets
-   Added KBase-command functions and widgets
-   Authentication should work more logically with the rest of the functional site
-   Updated Narrative typespec to support workspace version 0.2.1
-   Updated Narrative to properly access search
-   Addressed a race condition where saving a Narrative before it completely loads might wipe exiting parameter info out of input fields
-   Added directions on how to deploy the entire Narrative/Nginx provisioning stack.
-   We now have a verified SSL Certificate - Safari should work over HTTPS now.
-   Did some CSS adjustment to GUI cells.

**Known Issues**

-   Unaddressed issues remain from previous release
-   R support is occasionally problematic.
-   Changing Narrative name doesn't properly update Narrative object name in Workspace Browser and vice-versa.

### Release 6/20/2014

**Changes**

-   %%inv_run cell magic should now work properly
-   %inv_run magic (line and cell) now translate some convenience commands
    -   %inv_run ls == %inv_ls
    -   %inv_run cwd (or pwd) == %inv_cwd
    -   %inv_run mkdir == %inv_make_directory
    -   %inv_run rmdir == %inv_remove_directory
    -   %inv_run cd == %inv_cd
    -   %inv_run rm == %inv_remove_files
    -   %inv_run mv == %inv_rename_files
-   The menu bar should remain at the top of the page now, instead of being positioned inline with the rest of the narrative document.

**Known Issues**

-   %inv_ls to a directory that doesn't exist will create a generic, not-very-informative error.
-   [NAR-153], [NAR-177] A generic "Autosave failed!" message appears when the narrative fails to save for any reason.
-   [NAR-169] Using Safari through HTTPS will not work with an uncertified SSL credential (which we currently have)
-   [NAR-173] If problems external to the Narrative prevent loading (authentication, Shock or WS downtime), an ugly stacktrace is dumped into the browser instead of a nicely rendered error page.
-   [NAR-180] Copying narratives in the newsfeed can cause errors.
-   [NAR-179] There's a problem that occurs when logged into a narrative for a long time.<|MERGE_RESOLUTION|>--- conflicted
+++ resolved
@@ -6,10 +6,7 @@
 
 ### Unreleased
 
-<<<<<<< HEAD
-- SCT-3602 - refseq public data tool now searches by lineage as well; for all public data tools: automatically focus the search input; fix paging bug
 - SCT-2914 / PUBLIC-1493 - fix up/down cell movement behavior for unselected cells
-=======
 - SCT-3084 - Fixed broken (non-functional) search in the data panel
 - SCT-3602 - refseq public data tool now searches by lineage as well; for all public data tools: automatically focus the search input; fix paging bug.
 - No ticket - migrate from `nosetests` to `pytest` for testing the Python stack.
@@ -33,7 +30,6 @@
   - terser 5.7.0 -> 5.7.1
   - wdio-chromedriver-service 7.1.0 -> 7.1.1
   - webdriverio 7.7.3 -> 7.7.4
->>>>>>> dbcbd636
 
 ### Version 4.4.0
 -   No ticket: boatloads of code cleanup and fixes to the unit and internal testing
