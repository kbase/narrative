--- conflicted
+++ resolved
@@ -5,7 +5,11 @@
 This is built on the Jupyter Notebook v6.0.2 (more notes will follow).
 
 ### Version 4.5.1
-<<<<<<< HEAD
+- Python dependency updates
+  - plotly 5.1.0 -> 5.3.1
+  - pygments 2.9.0 -> 2.10.0
+  - pytest 6.2.4 -> 6.2.5
+  - terminado 0.10.1 -> 0.11.1
 - Javascript dependency updates
   - @wdio/browserstack-service 7.9.1 -> 7.11.1
   - @wdio/cli 7.9.1 -> 7.11.1
@@ -20,13 +24,6 @@
   - puppeteer 10.1.0 -> 10.2.0
   - terser 5.7.1 -> 5.7.2
   - webdriverio 7.9.1 -> 7.11.1
-=======
-- Python dependency updates
-  - plotly 5.1.0 -> 5.3.1
-  - pygments 2.9.0 -> 2.10.0
-  - pytest 6.2.4 -> 6.2.5
-  - terminado 0.10.1 -> 0.11.1
->>>>>>> e96dc714
 
 ### Version 4.5.0
 - PTV-1561 - SampleSet viewer fixes to allow AMA features; not complete support for AMA features as GenomeSearchUtil does not yet support AMA.
