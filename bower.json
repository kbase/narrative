{
  "name": "kbase-narrative",
  "version": "1.0.3",
  "homepage": "https://kbase.us",
  "dependencies": {
    "bowser": "~1.0.0",
    "d3": "~3.5.6",
    "datatables": "1.10.9",
    "font-awesome": "~4.4.0",
    "jquery-nearest": "~1.3.1",
    "requirejs-domready": "2.0.1",
    "requirejs-json": "0.0.3",
    "requirejs-text": "2.0.14",
    "select2": "~3.5.2",
    "select2-bootstrap-css": "^1.4.5",
    "underscore": "~1.8.3",
    "plotly.js": "git://github.com/plotly/plotly.js/#1.5.1",
    "bluebird": "3.0.6",
    "handlebars": "^4.0.5",
<<<<<<< HEAD
    "requirejs-plugins": "^1.0.3"
=======
    "bootstrap-slider": "*",
    "jquery.tipsy": "*",
    "require-css": "^0.1.8"
>>>>>>> ea32fed0
  }
}<|MERGE_RESOLUTION|>--- conflicted
+++ resolved
@@ -17,12 +17,8 @@
     "plotly.js": "git://github.com/plotly/plotly.js/#1.5.1",
     "bluebird": "3.0.6",
     "handlebars": "^4.0.5",
-<<<<<<< HEAD
-    "requirejs-plugins": "^1.0.3"
-=======
     "bootstrap-slider": "*",
     "jquery.tipsy": "*",
     "require-css": "^0.1.8"
->>>>>>> ea32fed0
   }
 }