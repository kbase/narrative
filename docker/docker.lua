--- conflicted
+++ resolved
@@ -43,135 +43,6 @@
 M.config = config
 
 local client = Spore.new_from_string [[{ "name" : "docker remote api",
-<<<<<<< HEAD
-					  "base_url" : 'http://127.0.0.1:65000',
-					  "version" : '0.1.0',
-					  "expected_status" : [
-					     200,
-					     201,
-					     204
-					  ],
-					  "formats" : ["json"],
-					  "methods" : {
-					     "containers" : { 
-						"path" : "/containers/json",
-						"method" : "GET",
-						"optional_params" : [
-						   'all',
-						   'limit',
-						   'since',
-						   'before',
-						   'size'
-						]
-					     },
-					     "create_container" : { 
-						"path" : "/containers/create",
-						"method" : "POST",
-						"optional_params" : [
-						   'name'],
-						"required_payload" : true,
-					     },
-					     "inspect_container" : { 
-						"path" : "/containers/:id/json",
-						"method" : "GET",
-						"required_params" : [
-						   "id"
-						],
-					     },
-					     "fs_changes_container" : { 
-						"path" : "/containers/:id/changes",
-						"method" : "GET",
-						"required_params" : [
-						   "id"
-						],
-					     },
-					     "start_container" : { 
-						"path" : "/containers/:id/start",
-						"method" : "POST",
-						"required_params" : [
-						   "id"
-						],
-					     },
-					     "stop_container" : { 
-						"path" : "/containers/:id/stop",
-						"method" : "POST",
-						"required_params" : [
-						   "id"
-						],
-					     },
-					     "restart_container" : { 
-						"path" : "/containers/:id/restart",
-						"method" : "POST",
-						"required_params" : [
-						   "id"
-						],
-					     },
-					     "kill" : { 
-						"path" : "/containers/:id/kill",
-						"method" : "POST",
-						"required_params" : [
-						   "id"
-						],
-					     },
-					     "remove_container" : { 
-						"path" : "/containers/:id",
-						"method" : "DELETE",
-						"required_params" : [
-						   "id"
-						],
-					     },
-					     "top" : { 
-						"path" : "/containers/:id/top",
-						"method" : "GET",
-						"required_params" : [
-						   "id"
-						],
-						"optional_params" : [
-						   'ps_args',
-						   ]
-					     },
-					     "images" : { 
-						"path" : "/images/json",
-						"method" : "GET",
-						"optional_params" : [
-						   'all',
-						   'limit',
-						   'since',
-						   'before',
-						   'size']
-					     },
-					     "inspect_image" : { 
-						"path" : "/images/:name/json",
-						"method" : "GET",
-						"required_params" : [
-						   "name"
-						],
-					     },
-					     "history_image" : { 
-						"path" : "/images/:name/history",
-						"method" : "GET",
-						"required_params" : [
-						   "name"
-						],
-					     },
-					     "info" : { 
-						"path" : "/info",
-						"method" : "GET",
-					     },
-					     "version" : { 
-						"path" : "/info",
-						"method" : "GET",
-					     },
-					     "search_images" : { 
-						"path" : "/images/search",
-						"method" : "GET",
-						"required_params" : [
-						   "term"
-						],
-					     },
-					  }
-				       }]]
-=======
 	"base_url" : 'http://127.0.0.1:65000',
 	"version" : '0.1.0',
 	"expected_status" : [
@@ -302,7 +173,6 @@
 		},
 	}
 }]]
->>>>>>> b7283b93
 client:enable('Format.JSON')
 M.client = client
 --[[
