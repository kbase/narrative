--
-- REST based HTTP service that allows you to query/modify the contents of an
-- nginx shared memory DICT object.
--
-- bind this via an access_by_lua_file directive in nginx.conf
-- make sure that there is an nginx variable called uri_base in the current
-- context - it is used in parsing out the URI path
-- Used to implement a dynamic reverse proxy for KBase Narrative project
--
-- The following ngx.shared.DICT need to be declared in the main config, or
-- else use different names and pass them in during initialization:
--
-- session_map
-- docker_map
-- token_cache
-- proxy_mgr
--
-- author: Steve Chan sychan@lbl.gov
--
-- Copyright 2013 The Regents of the University of California,
--                Lawrence Berkeley National Laboratory
--                United States Department of Energy
--               The DOE Systems Biology Knowledgebase (KBase)
-- Made available under the KBase Open Source License
--

--

local M = {}

local auth_cookie_name = "kbase_session"
local lock_opts = {
    exptime = 5,
    timeout = 5
}

-- regexes for matching/validating keys and ids
local key_regex = "[%w_%-%.]+"
local id_regex = "%x+"

-- packages to load
local json = require('json')
local p = require('pl.pretty')
local notemgr = require('notelauncher')
local locklib = require("resty.lock")
local httplib = require("resty.http")
local httpclient = httplib:new()

-- forward declare the functions in this module
local est_connections
local sweeper
local check_sweeper
local marker
local check_marker
local provisioner
local check_provisioner
local initialize
local narrative_shutdown
local set_proxy
local check_proxy
local url_decode
local get_session
local sync_sessions
local sync_containers
local new_container
local assign_container
local use_proxy

-- this are name/value pairs referencing ngx.shared.DICT objects
-- that we use to track docker containers. The ngx.shared.DICT
-- implementation only supports basic scalar types, so we need a
-- couple of these instead of using a common table object
-- session_map maps a session key (kbase token userid) to a whitespace separated list of:
--          1. ip/port proxy target (eg. '127.0.0.1:49000')
--          2. docker ID
-- docker_map maps a docker ID to a whitespace seperated list of:
--          1. state of container: 'queued', 'active', 'idle'
--          2. ip/port of container
--          3. session assigned to container (same as in session_map), '*' if none
--          4. time value (os.time) of last activity
--          5. IP that last connected
-- token_cache is cache of validated tokens
local session_map = nil
local docker_map = nil
local token_cache = nil

-- This is a dictionary for storing proxy manager internal state
-- The following names are currently supported
-- 'next_sweep' - this stores the next time() the sweeper is scheduled
--                 to be run. It is cleared when the sweeper runs, and
--                 set when the sweeper is rescheduled. If we notice that
--                 'next_sweep' is either relatively far in the past, or
--                 not set, we generate a warning in the logs and schedule
--                 an semi-immediate asynchronous sweeper run
-- 'next_mark' - this stores the next time() the marker is scheduled
--                 to be run. It is cleared when the marker runs, and
--                 set when the marker is rescheduled. If we notice that
--                 'next_mark' is either relatively far in the past, or
--                 not set, we generate a warning in the logs and schedule
--                 an immediate marker run
-- 'next_provision' - this stores the next time() the provisioner is scheduled
--                 to be run. It is cleared when the provisioner runs, and
--                 set when the provisioner is rescheduled. If we notice that
--                 'next_provision' is either relatively far in the past, or
--                 not set, we generate a warning in the logs and schedule
--                 an immediate provisioner run
local proxy_mgr = nil

-- strangely, init_by_lua seems to run the initialize() method twice,
-- use this flag to avoid reinitializing
local initialized = nil

-- Command to run in order to get netstat info for tcp connections in
-- pure numeric form (no DNS or service name lookups)
local NETSTAT = 'netstat -nt'

-- Base URL for Globus Online Nexus API
-- the non-clocking client library we are using, resty.http, doesn't
-- support https, so we depend on a locally configured Nginx
-- reverse proxy to actually perform the request
nexus_url = 'http://127.0.0.1:65001/users/'

-- name of shared dict for locking library
M.lock_name = "lock_map"

-- How often (in seconds) does the sweeper wake up to delete dead containers
M.sweep_interval = 600

-- How often (in seconds) does the marker wake up to mark containers for deletion
M.mark_interval = 120

-- How long (in seconds) since last activity on a container should we wait before shutting it down
M.timeout = 300

-- How often (in seconds) does the provisioner wake up to provision new containers
M.provision_interval = 30

-- How many provisioned (un-assigned) containers should we have on stand-by
M.provision_count = 20
-- The max number of docker containers to have running, including provisioned
M.container_max = 5000

-- Image to use for notebooks
M.image = "kbase/narrative:latest"

M.load_redirect = "/loading.html?n=%s"
--
-- Function that runs a netstat and returns a table of foreign IP:PORT
-- combinations and the number of observed ESTABLISHED connetions (at
-- least 1)
--
est_connections = function()
    local connections = {}
    local handle = io.popen( NETSTAT, 'r')
    if handle then
        netstat = handle:read('*a')
        handle:close()
        for conn in string.gmatch(netstat,"[%d%.]+:[%d]+ + ESTABLISHED") do
            ipport = string.match(conn, "[%d%.]+:[%d]+")
            if connections[ipport] then
                connections[ipport] = connections[ipport] + 1
            else
                connections[ipport] = 1
            end
        end
    else
        ngx.log(ngx.ERR, string.format("Error trying to execute %s", NETSTAT))
    end
    return connections
end

--
-- Reaper function that looks in the docker_map for instances that need to be
-- removed and removes them
sweeper = function()
    ngx.log(ngx.INFO, "sweeper running")
    -- get locker
    local dock_lock = locklib:new(M.lock_name, lock_opts)
    -- loop through ids
    local ids = docker_map:get_keys()
    for num = 1, #ids do
        id = ids[num]
        -- lock docker map before read/write
        elapsed, err = dock_lock:lock(id)
        if elapsed then -- lock worked
            local val = docker_map:get(id) -- make sure its still there
            if val then
                ngx.log(ngx.DEBUG, "ID "..id..": "..val)
                -- info = { state, ip:port, session, last_time, last_ip }
                local info = notemgr:split(val)
                -- this is assigned to be reaped
                if info[1] == "idle" then
                    ngx.log(ngx.INFO, "Sweeper removing "..info[3]..", "..id)
                    local ok, err = pcall(notemgr.remove_notebook, id)
                    if ok then
                        docker_map:delete(id)
                        session_map:delete(info[3])
                        ngx.log(ngx.INFO, "Notebook "..id.." removed")
                    elseif string.find(err, "does not exist") then
                        docker_map:delete(id)
                        session_map:delete(info[3])
                        ngx.log(ngx.WARN, "Notebook "..id.." nonexistent - removing references")
                    else
                        ngx.log(ngx.ERR, "Error: "..err)
                    end
                end
            end
            dock_lock:unlock() -- unlock if it worked
        end
    end
    -- reset sweeper
    proxy_mgr:delete('next_sweep')
    -- enqueue ourself again
    check_sweeper()
end

-- This function just checks to make sure there is a sweeper function in the queue
-- returns true if there was one, false otherwise
check_sweeper = function(self)
    local sweep_lock = locklib:new(M.lock_name, lock_opts)
    local next_run = proxy_mgr:get('next_sweep')
    if next_run == nil then -- no sweeper in the queue, put one into the queue!
        -- lock it
        elapsed, err = sweep_lock:lock('next_sweep')
        if elapsed == nil then
            ngx.log(ngx.ERR, "Error acquiring sweeper lock: "..err)
            return false
        end
        -- retry get, if still nil then reset
        next_run = proxy_mgr:get('next_sweep')
        if next_run == nil then
            ngx.log(ngx.INFO, "Enqueuing sweeper to run in "..M.sweep_interval.." seconds")
            local success, err = ngx.timer.at(M.sweep_interval, sweeper)
            if success then
                proxy_mgr:set('next_sweep', os.time() + M.sweep_interval)
            else
                ngx.log(ngx.ERR, "Error enqueuing sweeper to run in "..M.sweep_interval.." seconds: "..err)
            end
            sweep_lock:unlock()
            return false
        end
        sweep_lock:unlock()
        return true
    end
    return true
end

--
-- Reaper function that examines containers to see if they have been idle for longer than
-- M.timeout and then marks them for cleanup
-- updates those with active connections
--
marker = function()
    ngx.log(ngx.INFO, "marker running")
    local now = os.time()
    local timeout = now - M.timeout
    -- get locker
    local dock_lock = locklib:new(M.lock_name, lock_opts)
    -- fetch currently open connections
    local conn = est_connections()
    -- loop through ids
    local ids = docker_map:get_keys()
    for num = 1, #ids do
        id = ids[num]
        -- lock docker map before read/write
        elapsed, err = dock_lock:lock(id)
        if elapsed then -- lock worked
            local val = docker_map:get(id) -- make sure its still there
            if val then
                -- info = { state, ip:port, session, last_time, last_ip }
                local info = notemgr:split(val)
                -- this is assigned to a session
                if info[1] ~= "queued" then
                    -- currently has connection, update
                    if conn[info[2]] then
                        info[4] = now
                        success, err = docker_map:set(id, table.concat(info, " "))
                        if not success then
                            ngx.log(ngx.ERR, "Error setting "..info[3].." from established connections: "..err)
                        end
                    -- past due, mark for reaping
                    elseif tonumber(info[4]) <= timeout then
                        ngx.log(ngx.INFO, "Marking "..info[3].." for reaping - last seen "..os.date("%c", tonumber(info[4])))
                        info[1] = "idle"
                        success, err = docker_map:set(id, table.concat(info, " "))
                        if not success then
                            ngx.log(ngx.ERR, "Error setting "..info[3].." as idle: "..err)
                        end
                    end
                end
            end
            dock_lock:unlock() -- unlock if it worked
        end
    end
    -- reset marker
    proxy_mgr:delete('next_mark')
    -- enqueue sweeper
    check_sweeper()
    -- requeue ourselves
    check_marker()
end

-- This function just checks to make sure there is a marker function in the queue
-- returns true if there was one, false otherwise
check_marker = function(self)
    local mark_lock = locklib:new(M.lock_name, lock_opts)
    local next_run = proxy_mgr:get('next_mark')
    if next_run == nil then -- no marker in the queue, put one into the queue!
        -- lock it
        elapsed, err = mark_lock:lock('next_mark')
        if elapsed == nil then
            ngx.log(ngx.ERR, "Error acquiring marker lock: "..err)
            return false
        end
        -- retry get, if still nil then reset
        next_run = proxy_mgr:get('next_mark')
        if next_run == nil then
            ngx.log(ngx.INFO, "Enqueuing marker to run in "..M.mark_interval.." seconds")
            local success, err = ngx.timer.at(M.mark_interval, marker)
            if success then
                proxy_mgr:set('next_mark', os.time() + M.mark_interval)
            else
                ngx.log(ngx.ERR, "Error enqueuing marker to run in "..M.mark_interval.." seconds: "..err)
            end
            mark_lock:unlock()
            return false
        end
        mark_lock:unlock()
        return true
    end
    return true
end

--
-- Provisoning function that looks in the docker_map to identify how many provisioned
-- containers there are, if less than provion_count, spawns more
-- do not provision containers that would cause total to be > than container_max
provisioner = function()
    ngx.log(ngx.INFO, "provisioner running")
    -- sync maps with existing containers
    sync_containers()
    local queued = 0
    local total = 0
    -- get locker
    local dock_lock = locklib:new(M.lock_name, lock_opts)
    -- loop through ids
    local ids = docker_map:get_keys()
    for num = 1, #ids do
        id = ids[num]
        -- lock docker map before read/write
        elapsed, err = dock_lock:lock(id)
        if elapsed then -- lock worked
            local val = docker_map:get(id) -- make sure its still there
            if val then
                -- info = { state, ip:port, session, last_time, last_ip }
                total = total + 1
                local info = notemgr:split(val)
                if info[1] == "queued" then
                    queued = queued + 1
                end
            end
            dock_lock:unlock() -- unlock if it worked
        end
    end
    if queued < M.provision_count then
        local to_spawn = M.provision_count - queued
        if (to_spawn + total) > M.container_max then
            to_spawn = M.container_max - total
        end
        if to_spawn > 0 then
            ngx.log(ngx.INFO, "Provisioner spawning "..to_spawn.." containers")
            for i = 1, to_spawn do
                new_container()
            end
        else
            ngx.log(ngx.WARN, "Unable to provision containers, currently running "..total.." for max of "..M.container_max)
        end
    end
    -- reset provisioner
    proxy_mgr:delete('next_provision')
    -- enqueue self
    check_provisioner()
end

-- This function just checks to make sure there is a provisioner function in the queue
-- returns true if there was one, false otherwise
check_provisioner = function(self, now)
    local interval = M.provision_interval
    if now then
        interval = now
    end
    local prov_lock = locklib:new(M.lock_name, lock_opts)
    local next_run = proxy_mgr:get('next_provision')
    if next_run == nil then -- no provisioner in the queue, put one into the queue!
        -- lock it
        elapsed, err = prov_lock:lock('next_provision')
        if elapsed == nil then
            ngx.log(ngx.ERR, "Error acquiring provisioner lock: "..err)
            return false
        end
        -- retry get, if still nil then reset
        next_run = proxy_mgr:get('next_provision')
        if next_run == nil then
            ngx.log(ngx.INFO, "Enqueuing provisioner to run in "..interval.." seconds")
            local success, err = ngx.timer.at(interval, provisioner)
            if success then
                proxy_mgr:set('next_provision', os.time() + interval)
            else
                ngx.log(ngx.ERR, "Error enqueuing provisioner to run in "..interval.." seconds: "..err)
            end
            prov_lock:unlock()
            return false
        end
        prov_lock:unlock()
        return true
    end
    return true
end

--
-- Do some initialization for the proxy manager.
--
initialize = function(self, conf)
    if conf then
        for k,v in pairs(conf) do
            ngx.log(ngx.INFO, string.format("conf(%s) = %s",k,tostring(v)))
        end
    else
        conf = {}
    end
    if not initialized then
        initialized = os.time()
        M.sweep_interval = conf.sweep_interval or M.sweep_interval
        M.mark_interval = conf.mark_interval or M.mark_interval
        M.provision_interval = conf.provision_interval or M.provision_interval
        M.timeout = conf.idle_timeout or M.timeout
        M.provision_count = conf.provision_count or M.provision_count
        M.container_max = conf.container_max or M.container_max
        M.lock_name = conf.lock_name or M.lock_name
        M.image = conf.image or M.image
        session_map = conf.session_map or ngx.shared.session_map
        docker_map = conf.docker_map or ngx.shared.docker_map
        token_cache = conf.token_cache or ngx.shared.token_cache
        proxy_mgr = conf.proxy_mgr or ngx.shared.proxy_mgr
        ngx.log(ngx.INFO, string.format("Initializing proxy manager: sweep_interval %d mark_interval %d idle_timeout %d ",
                                            M.sweep_interval, M.mark_interval, M.timeout))
        ngx.log(ngx.INFO, string.format("Image %s",M.image))
    else
        ngx.log(ngx.INFO, string.format("Initialized at %d, skipping", initialized))
    end
end

-- This function will shut down a running Narrative Docker container immediately
-- Once that's done, the user's token is removed from the cache.
-- The intent is that this is a fast, specific reaping process, accessible from outside.
-- It's set up as a REST call, but a valid user token is required, and that token must come
-- from the user who's instance it's trying to shut down.
-- Only the GET and DELETE methods are implemented. GET returns some info, and DELETE
-- will shutdown the container under 2 conditions:
-- 1. A valid KBase auth token is given in the cookie given by auth_cookie_name
-- 2. The user specified by that cookie is shutting down their own Narrative instance
narrative_shutdown = function(self)
    local uri_key_rx = ngx.var.uri_base.."/("..key_regex..")"
    local method = ngx.req.get_method()
    local response = {}
    if method == "GET" then
        ngx.say(json.encode(response))
    elseif method == "DELETE" then
        local session_id, err = get_session()
        if session_id then
            local key = string.match(ngx.var.uri, uri_key_rx)
            if key then
                if key == session_id then
                    local target = session_map:get(key)
                    if target == nil then
                        ngx.status = ngx.HTTP_NOT_FOUND
                        response = "Session does not exist: "..key
                    else
                        local dock_lock = locklib:new(M.lock_name, lock_opts)
                        local session = notemgr:split(target)
                        id = session[2]
                        -- lock docker map before read/write
                        elapsed, err = dock_lock:lock(id)
                        if elapsed then -- lock worked
                            response = "Reaping container"
                            ngx.log(ngx.NOTICE, "Manual shutdown of "..id.." by user "..key)
                            local ok, err = pcall(notemgr.remove_notebook, id)
                            if ok then
                                docker_map:delete(id)
                                session_map:delete(key)
                                ngx.log(ngx.INFO, "Notebook "..id.." removed")
                            elseif string.find(err, "does not exist") then
                                docker_map:delete(id)
                                session_map:delete(key)
                                ngx.log(ngx.WARN, "Notebook "..id.." nonexistent - removing references")
                            else
                                ngx.status = ngx.HTTP_INTERNAL_SERVER_ERROR
                                ngx.log(ngx.ERR, "Error: "..err)
                                response = "Error: "..err
                            end
                            dock_lock:unlock() -- unlock if it worked
                        else
                            ngx.status = ngx.HTTP_INTERNAL_SERVER_ERROR
                            ngx.log(ngx.ERR, "Error: "..err)
                            response = "Error: "..err
                        end
                    end
                else
                    ngx.status = ngx.HTTP_UNAUTHORIZED
                    ngx.log(ngx.WARN, "Unauthorized user "..session_id.." attempting to shutdown a Narrative owned by "..key)
                    response = "You do not have permission to shut down this Narrative"
                end
            else
                ngx.status = ngx.HTTP_NOT_FOUND
                response = "No key specified"
            end
        else
            ngx.status = ngx.HTTP_UNAUTHORIZED
            ngx.log(ngx.WARN, "Unauthorized user attempting to shutdown a Narrative")
            response = "Must provide user credentials to shutdown a running server!"
        end
        ngx.say(json.encode(response))
    else
        ngx.exit(ngx.HTTP_METHOD_NOT_IMPLEMENTED)
    end
end

-- This function is used to implement the rest interface
set_proxy = function(self)
    local uri_key_rx = ngx.var.uri_base.."/("..key_regex ..")"
    local uri_id_rx = ngx.var.uri_base.."/("..id_regex ..")"
    local uri_pair_rx = ngx.var.uri_base.."/"..key_regex .."/".."("..id_regex..")$"
    local client_ip = ngx.var.remote_addr
    local method = ngx.req.get_method()
    local new_flag = false
    -- get the provisioning / reaper functions into the run queue if not already
    -- the workers sometimes crash and having it here guarentees it will be running
    check_provisioner()
    check_marker()
    if method == "POST" then
        local response = {}
        -- POST method takes a session key and assigns a queued container to it
        -- If no key given it enqueues a new container
        local key = string.match(ngx.var.uri, uri_key_rx)
        if key then
            local target = session_map:get(key)
            if target == nil then
                target = assign_container(key, client_ip)
                -- if assignment fails, launch new container and try again
                if target == nil then
                    ngx.log(ngx.WARN, "No queued containers to assign, launching new")
                    res = new_container()
                    if res then
                        target = assign_container(key, client_ip)
                    end
                end
                if target then
                    new_container() -- if a queued container is assigned, enqueue another
                    local session = notemgr:split(target)
                    response["msg"] = "Assigned container "..session[2].." to "..key
                else
                    response["error"] = "No available docker containers!"
                    ngx.status = ngx.HTTP_INTERNAL_SERVER_ERROR
                end
            else
                response["error"] = "Entry already exists: "..key
                ngx.status = ngx.HTTP_BAD_REQUEST
            end
        else
            res = new_container()
            if res then
                response["msg"] = "Launched new container: "..res
            else
                response["error"] = "Unable to launch a docker container"
                ngx.status = ngx.HTTP_INTERNAL_SERVER_ERROR
            end
        end
        ngx.say(json.encode(response))
    elseif method == "GET" then
        local response = {}
        -- Check URI to see if a specific session key or container id is asked for,
        -- if so return that record, else we return all records
        -- info = { state, ip:port, session, last_time, last_ip }
        local key = string.match(ngx.var.uri, uri_key_rx)
        local id = string.match(ngx.var.uri, uri_id_rx)
        local cid = nil
        -- return all records
        if (not key) and (not id) then
            local ids = docker_map:get_keys()
            for num = 1, #ids do
                local id = ids[num]
                local val = docker_map:get(id)
                if val then
                    local info = notemgr:split(val)
                    table.insert(response, {
                        docker_id = id,
                        state = info[1],
                        proxy_target = info[2],
                        session_id = info[3],
                        last_seen = os.date("%c", tonumber(info[4])),
                        last_ip = info[5]
                    })
                end
            end
        -- return a single record
        else
            if key then
                local target = session_map:get(key)
                if target then
                    local session = notemgr:split(target)
                    cid = session[2]
                end
            end
            if id and (not cid) then
                cid = id
            end
            if cid then
                local val = docker_map:get(cid)
                if val then
                    local info = notemgr:split(val)
                    response = {
                       docker_id = cid,
                       state = info[1],
                       proxy_target = info[2],
                       session_id = info[3],
                       last_seen = os.date("%c", tonumber(info[4])),
                       last_ip = info[5]
                    }
                end
            else
                response["error"] = "No valid session key or container Id specified"
                ngx.status = ngx.HTTP_NOT_FOUND
            end
        end
        ngx.say(json.encode(response))
    elseif method == "PUT" then
        local response = {}
        -- PUT method performs changes on memory maps
        -- Check URI for action to perform
        local action = string.match(ngx.var.uri, uri_key_rx)
        if action then
            if action == "sync" then
                -- sync maps with existing containers
                sync_containers()
                response["msg"] = "Synced docker memory map with docker container state"
            else
                response["error"] = "Invalid action specified: "..action
                ngx.status = ngx.HTTP_BAD_REQUEST
            end
        else
            response["error"] = "No action specified"
            ngx.status = ngx.HTTP_NOT_FOUND
        end
        ngx.say(json.encode(response))
    elseif method == "DELETE" then
        local response = {}
        -- Check URI to make sure a specific container id is being asked for,
        -- then queues it for deletion, along with any session thats bound to it
        local key = string.match(ngx.var.uri, uri_key_rx)
        if key then
            -- immediatly delete all provisioned containers
            if key == "provisioned" then
                response = { msg = "", deleted = {}, error = {} }
                -- get locker
                local dock_lock = locklib:new(M.lock_name, lock_opts)
                -- loop through ids
                local ids = docker_map:get_keys()
                local del = 0
                for num = 1, #ids do
                    id = ids[num]
                    -- lock docker map before read/write
                    elapsed, err = dock_lock:lock(id)
                    if elapsed then -- lock worked
                        local val = docker_map:get(id) -- make sure its still there
                        if val then
                            -- info = { state, ip:port, session, last_time, last_ip }
                            local info = notemgr:split(val)
                            -- this is provisioned / unassigned
                            if info[1] == "queued" then
                                ngx.log(ngx.INFO, "Atempting to kill container "..id)
                                local ok, err = pcall(notemgr.remove_notebook, id)
                                if ok then
                                    del = del + 1
                                    table.insert(response.deleted, id)
                                    docker_map:delete(id)
                                    ngx.log(ngx.INFO, "Container "..id.." removed")
                                elseif string.find(err, "does not exist") then
                                    del = del + 1
                                    table.insert(response.deleted, id)
                                    docker_map:delete(id)
                                    ngx.log(ngx.WARN, "Notebook "..id.." nonexistent - removing references")
                                else
                                    table.insert(response.error, id)
                                    ngx.log(ngx.ERR, "Error: "..err)
                                end
                            end
                        end
                        dock_lock:unlock() -- unlock if it worked
                        response["msg"] = "Sucessfully killed "..del.." containers"
                    else
                        ngx.log(ngx.ERR, "Error: "..err)
                        response["msg"] = "Error: "..err
                        ngx.status = ngx.HTTP_INTERNAL_SERVER_ERROR
                    end
                end
            -- mark for deletion container associated with session key
            else
                local target = session_map:get(key)
                if target then
                    local session = notemgr:split(target)
                    local val = docker_map:get(session[2])
                    if val then
                        -- info = { state, ip:port, session, last_time, last_ip }
                        local info = notemgr:split(val)
                        -- mark the proxy instance for deletion
                        info[1] = "idle"
                        local success, err, forcible = docker_map:set(id, table.concat(info, " "))
                        if success then
                            response["msg"] = "Marked for reaping"
                            ngx.log(ngx.INFO, "Marked for reaping: "..key..", "..session[2])
                        else
                            response["error"] = err
                            ngx.status = ngx.HTTP_INTERNAL_SERVER_ERROR
                        end
                    else
                        response["error"] = "Docker container "..session[2].." does not exist"
                        ngx.status = ngx.HTTP_NOT_FOUND
                    end
                else
                    response["error"] = "Session key "..key.." does not exist"
                    ngx.status = ngx.HTTP_NOT_FOUND
                end
            end
        else
            response["error"] = "No valid session key specified"
            ngx.status = ngx.HTTP_NOT_FOUND
        end
        ngx.say(json.encode(response))
    else
        ngx.exit(ngx.HTTP_METHOD_NOT_IMPLEMENTED)
    end
end


--
-- simple URL decode function
url_decode = function(str)
    str = string.gsub (str, "+", " ")
    str = string.gsub (str, "%%(%x%x)", function(h) return string.char(tonumber(h,16)) end)
    str = string.gsub (str, "\r\n", "\n")
    return str
end

--
-- Examines the current request to validate it and return a
-- session identifier. You can perform authentication here
-- and only return a session id if the authentication is legit
-- returns nil, err if a session cannot be found/created
--
-- In the current implementation we take the token (if given) and
-- try to query Globus Online for the user profile, if it comes back
-- then the token is good and we put an entry in the token_cache
-- table for it
--
-- session identifier is parsed out of token from user name (un=) value
get_session = function()
    local hdrs = ngx.req.get_headers()
    local cheader = ngx.unescape_uri(hdrs['Cookie'])
    local token = {}
    local session_id = nil; -- nil return value by default
    if cheader then
        -- ngx.log( ngx.DEBUG, string.format("cookie = %s",cheader))
        local session = string.match(cheader, auth_cookie_name.."=([%S]+);?")
        if session then
            -- ngx.log( ngx.DEBUG, string.format("kbase_session = %s",session))
            session = string.gsub(session, ";$", "")
            session = url_decode(session)
            for k, v in string.gmatch(session, "([%w_]+)=([^|]+);?") do
                token[k] = v
            end
            if token['token'] then
                token['token'] = string.gsub(token['token'], "PIPESIGN", "|")
                token['token'] = string.gsub(token['token'], "EQUALSSIGN", "=")
                -- ngx.log( ngx.DEBUG, string.format("token[token] = %s",token['token']))
            end
        end
    end
    if token['un'] then
        local cached = token_cache:get(token['kbase_sessionid'])
        -- we have to cache either the token itself, or a hash of the token
        -- because this method gets called for every GET for something as
        -- trivial as a .png or .css file, calculating and comparing an MD5
        -- hash of the token would start to be costly given how many GETs
        -- there are on a given page load.
        -- So we cache the token itself. This is a security vulnerability,
        -- however the exposure would require a hacker of fairly high end
        -- skills (or someone who has read the source code...)
        if cached and cached == token['token'] then
            return token['un']
        end
        -- lock and try again
        local token_lock = locklib:new(M.lock_name)
        elapsed, err = token_lock:lock(token['kbase_sessionid'])
        if elapsed == nil then
            ngx.log(ngx.ERR, "Error: failed to update token cache: "..err)
            return nil
        end
        cached = token_cache:get(token['kbase_sessionid'])
        if cached and cached == token['token'] then
            token_lock:unlock()
            return token['un']
        -- still missing, now get from globus
        else
            ngx.log(ngx.WARN, "Token cache miss: ", token['kbase_sessionid'])
            local req = {
                url = nexus_url .. token['un'],
                method = "GET",
                headers = { Authorization = "Globus-Goauthtoken "..token['token'] }
            }
            --ngx.log( ngx.DEBUG, "request.url = " .. req.url)
            local ok,code,headers,status,body = httpclient:request(req)
            --ngx.log( ngx.DEBUG, "Response - code: ", code)
            if code >= 200 and code < 300 then
                local profile = json.decode(body)
                ngx.log(ngx.INFO, "Token validated for "..profile.fullname.." ("..profile.username..")")
                if profile.username == token.un then
                    ngx.log(ngx.INFO, "Token username matches cookie identity, inserting session_id into token cache: "..token['kbase_sessionid'])
                    token_cache:set(token['kbase_sessionid'], token['token'])
                    session_id = profile.username
                    token_lock:unlock()
                else
                    ngx.log(ngx.ERR, "Error: token username DOES NOT match cookie identity: "..profile.username)
                end
            else
                ngx.log(ngx.ERR, "Error during token validation: "..status.." "..body)
            end
        end
        token_lock:unlock() -- make sure its unlcoked
    else
        if cheader then
            ngx.log(ngx.ERR, "Error: invalid token / auth format: "..cheader)
        else
            ngx.log(ngx.ERR, "Error: missing 'cookie' header")
        end
    end
    return session_id
end

--
-- Check docker_map and update session_map if missing
-- this for-loop makes me wish lua had a continue statement
-- currently not using this function
--
sync_sessions = function()
    ngx.log(ngx.INFO, "Updating session_map from docker_map")
    -- add any assigned notebooks we don't know about
    local ids = docker_map:get_keys()
    local docker_lock = locklib:new(M.lock_name, lock_opts)
    local session_lock = locklib:new(M.lock_name, lock_opts)
    for num = 1, #ids do
        id = ids[num]
        -- lock memory map before access
        elapsed, err = docker_lock:lock(id)
        if elapsed then -- lock worked
            local val = docker_map:get(id) -- make sure its still there
            if val then
                -- info = { state, ip:port, session, last_time, last_ip }
                local info = notemgr:split(val)
                -- this is assigned to a session
                if info[1] ~= "queued" then
                    local target = session_map:get(info[3])
                    if target == nil then -- not in session_map
                        -- lock session_map before update
                        elapsed, err = session_lock:lock(info[3])
                        if elapsed then -- lock worked
                            target = session_map:get(info[3])
                            if target == nil then -- its still missing after lock
                                ngx.log(ngx.WARN, "session_map is stale, missing "..info[3]..", "..id)
                                local success,err,forcible = session_map:set(info[3], table.concat({info[2], id}, " "))
                                if not success then
                                    ngx.status = ngx.HTTP_INTERNAL_SERVER_ERROR
                                    ngx.log(ngx.ERR, "Error setting session_map: "..err)
                                end
                            end
                            session_lock:unlock() -- unlock if it worked
                        end
                    end
                end
            end
            docker_lock:unlock() -- unlock if it worked
        end
    end
end

-- function to sync docker state with docker memory map
-- remove any containers that don't exist in both
sync_containers = function()
    ngx.log(ngx.INFO, "Syncing docker memory map with docker container state")
    local portmap = notemgr:get_notebooks(M.image)
    local ids = docker_map:get_keys()
    local dock_lock = locklib:new(M.lock_name, lock_opts)
    local session_lock = locklib:new(M.lock_name, lock_opts)
    -- delete from memory if not a container
    for num = 1, #ids do
        id = ids[num]
        -- lock memory map before delete
        elapsed, err = dock_lock:lock(id)
        if elapsed then
            val = docker_map:get(id)  -- make sure its still there
            if val and not portmap[id] then
                -- info = { state, ip:port, session, last_time, last_ip }
                local info = notemgr:split(val)
                ngx.log(ngx.WARN, "memory maps are stale, deleting "..info[3]..", "..id)
                docker_map:delete(id)
                -- delete from session map if deleting from docker_map
                elapsed, err = session_lock:lock(info[3])
                if elapsed then
                    target = session_map:get(info[3])
                    if target then
                        session_map:delete(info[3])
                    end
                    session_lock:unlock() -- unlock if it worked
                end
            end
            dock_lock:unlock() -- unlock if it worked
        end
    end
    -- delete from docker if not in memory
    -- we don't know if it was given a session or not
    for id, _ in pairs(portmap) do
        local mem_id = docker_map:get(id)
        -- its missing, kill / remove
        if mem_id == nil then
            local ok, err = pcall(notemgr.remove_notebook, id)
            if not ok then
                ngx.log(ngx.ERR, "Error: "..err)
            end
        end
    end
end

--
-- Spin up a new container, add to docker_map
-- id = container uuid
-- info = { state, ip:port, session, last_time, last_ip }
-- true if success, fasle if failed
--
new_container = function()
    ngx.log(ngx.INFO, "Creating container for queue")
    local id, info = notemgr:launch_notebook(M.image)
    if id == nil then
        ngx.log(ngx.ERR, "Failed to launch new instance : "..p.write(info))
        return nil
    end
    -- lock key before writing it
    local dock_lock = locklib:new(M.lock_name, lock_opts)
    elapsed, err = dock_lock:lock(id)
    if elapsed == nil then
        ngx.log(ngx.ERR, "Error: failed to update docker cache: "..err)
        return nil
    end
    docker_map:set(id, table.concat(info, " "))
    dock_lock:unlock()
    return id
end

--
-- Assign session to oldest qeueued container
-- edits docker_map and session_map
-- session_id is already locked when this function called
-- returns session info, nil if error
--
assign_container = function(session_id, client_ip)
    -- sync maps with existing containers
    sync_containers()
    ngx.log(ngx.INFO, "Assigning container from queue")
    -- get list of queued ids, oldest to newest
    local ordered = {}
    local ids = docker_map:get_keys()
    for num = 1, #ids do
        local id = ids[num]
        local val = docker_map:get(id)
        if val then
            local info = notemgr:split(val)
            table.insert(ordered, {id, tonumber(info[4])})
        end
    end
    -- sort by time
    table.sort(ordered, function(a,b) return a[2] < b[2] end)
    -- process queued containers: oldest first / lock each in turn
    local dock_lock = locklib:new(M.lock_name, lock_opts)
    for num = 1, #ordered do
        local id = ordered[num][1]
        elapsed, err = dock_lock:lock(id)
        if elapsed then
            local val = docker_map:get(id)
             -- make sure its still there
            if val then
                local info = notemgr:split(val)
                if info[1] == "queued" then
                    if info[3] == "*" then  -- found one
                        session_val = table.concat({info[2], id}, " ")
                        session_map:set(session_id, session_val)
                        docker_map:set(id, table.concat({"active", info[2], session_id, os.time(), client_ip}, " "))
                        dock_lock:unlock()
                        return session_val
                    else -- bad state, session with queued
                        info[1] = "idle"
                        docker_map:set(id, table.concat(info, " "))
                    end
                end
            end
            dock_lock:unlock() -- unlock if it worked
        end
    end
    return nil
end

---
--- Redirect to the login handler in the ui, passing the current uri in the required json encoded structure.
---
auth_redirect = function()
    -- use / to make this relative to the host, but absolute path
    local next_request = json.encode({path = ngx.var.request_uri, external = true})
    return ngx.redirect('/#login?nextrequest=' .. ngx.escape_uri(next_request))
end

--
-- Route to the appropriate proxy
--
use_proxy = function(self)
    local target = nil
    local client_ip = ngx.var.remote_addr

    -- get the provisioning / reaper functions into the run queue if not already
    -- the workers sometimes crash and having it here guarantees it will be running
    check_provisioner()
    check_marker()

    -- get session
    -- If if fails for any reason (there are several possible) redirect to
    -- an end point which can authenticate and hopefully send them back here
    -- NB although the key for the container is called various things through this
    -- file it is important that it is the USERNAME, and thus it is named in this
    -- function.
    local username = get_session()
    if not username then
        return auth_redirect()
    end

    -- get proxy target
    target = session_map:get(username)

    -- didn't find in session_map, lock and try again
    if target == nil then
        session_lock = locklib:new(M.lock_name, lock_opts)
        elapsed, err = session_lock:lock(username)
        if err then
            ngx.log(ngx.ERR, string.format("Error obtaining key %s", err))
            return ngx.exit(ngx.HTTP_REQUEST_TIMEOUT, string.format("Error obtaining key %s", err))
        end
        target = session_map:get(username)
        -- still missing, but we would expect that, as it is unlikely that
        -- a session for this user would be created between the two calls.
        if target == nil then
            -- this updates docker_map with session info
            target = assign_container(username, client_ip)

            -- if assignment fails, launch new container and try again
            if target == nil then
                ngx.log(ngx.WARN, "No queued containers to assign, launching new")
                res = new_container()
                if res then
                    target = assign_container(username, client_ip)
                end
            end

            -- Done with the lock (assign_container assumes the username is locked)
            session_lock:unlock()

            -- can not assign a new one / bad state
            if target == nil then
                ngx.log(ngx.ERR, "No available docker containers!")
                return(ngx.exit(ngx.HTTP_SERVICE_UNAVAILABLE))
            end

            -- if a container is assigned, enqueue another
            new_container()

            -- route to the "loading" page which will wait until the container
            -- is ready before loading the narrative.
            local scheme = ngx.var.src_scheme and ngx.var.src_scheme or 'http'
<<<<<<< HEAD
            local returnurl = string.format("%s://%s%s", scheme, ngx.var.http_host, ngx.var.request_uri)
            return ngx.redirect(string.format(M.load_redirect, ngx.escape_uri(returnurl)))
=======
            local returnurl = string.format("%s://%s%s", scheme, ngx.var.http_host, ngx.var.request_uri)            
            return ngx.redirect(string.format(M.load_redirect, ngx.escape_uri(ngx.var.request_uri)))
>>>>>>> 9460af81
        end
        session_lock:unlock()
    end
    -- if we got here, we will have successfully pulled a container from the
    -- session (username) map, and this section updates the entry.
    if target ~= nil then
        -- session = { IP:port, docker_id }
        local session = notemgr:split(target)
        ngx.var.target = session[1]
        -- update docker_map session info, lock first
        local dock_lock = locklib:new(M.lock_name, lock_opts)
        elapsed, err = dock_lock:lock(session[2])
        if err then
            -- TODO: soooo ... why do we go ahead and update the cache entry that
            -- can't be locked?
            ngx.log(ngx.ERR, "Error: failed to lock docker cache: "..err)
        end
        success,err,forcible = docker_map:set(session[2], table.concat({"active", session[1], username, os.time(), client_ip}, " "))
        if not success then
            ngx.log(ngx.WARN, "Error: failed to update docker cache: "..err)
        end
        dock_lock:unlock()
    else
        -- I really don't even see how this condition is possible, or likely
        -- the session should either be found, created, or if it can't be created
        -- an error condition reported.
        return(ngx.exit(ngx.HTTP_NOT_FOUND))
    end
end

check_proxy = function(self)
    local target = nil
    local client_ip = ngx.var.remote_addr

    -- get the provisioning / reaper functions into the run queue if not already
    -- the workers sometimes crash and having it here guarantees it will be running
    check_provisioner()
    check_marker()

    -- get session
    -- If if fails for any reason (there are several possible) redirect to
    -- an end point which can authenticate and hopefully send them back here
    -- NB although the key for the container is called various things through this 
    -- file it is important that it is the USERNAME, and thus it is named in this
    -- function.
    local username = get_session()
    if not username then
        ngx.status = ngx.HTTP_UNAUTHORIZED
        return ngx.exit(ngx.HTTP_OK)
        -- return auth_redirect()
    end

    -- get proxy target
    target = session_map:get(username)

    -- didn't find in session_map, lock and try again
    if target == nil then
        session_lock = locklib:new(M.lock_name, lock_opts)
        elapsed, err = session_lock:lock(username)
        if err then 
            ngx.log(ngx.ERR, string.format("Error obtaining key %s", err))
            
            -- Weird construction, but necessary to set a status code and also
            -- return content.
            ngx.status = ngx.HTTP_REQUEST_TIMEOUT
            ngx.say(string.format("Error obtaining key %s", err))
            return ngx.exit(ngx.HTTP_OK)
        end
        target = session_map:get(username)

        -- still missing, but we would expect that, as it is unlikely that 
        -- a session for this user would be created between the two calls.
        if target == nil then
            -- this updates docker_map with session info
            target = assign_container(username, client_ip)

            -- if assignment fails, launch new container and try again
            if target == nil then
                ngx.log(ngx.WARN, "No queued containers to assign, launching new")
                res = new_container()
                if res then
                    target = assign_container(username, client_ip)
                end
            end

            -- Done with the lock (assign_container assumes the username is locked)
            session_lock:unlock()

            -- can not assign a new one / bad state
            if target == nil then
                ngx.log(ngx.ERR, "No available docker containers!")
                return ngx.exit(ngx.HTTP_SERVICE_UNAVAILABLE)
            end

            -- if a container is assigned, enqueue another
            new_container()

            -- Just return a 200 response as a signal that all is ok.
            return ngx.exit(ngx.HTTP_CREATED)
        end
        session_lock:unlock()
    end
    -- if we got here, we will have successfully pulled a container from the
    -- session (username) map, and this section updates the entry.
    if target ~= nil then
        -- session = { IP:port, docker_id }
        local session = notemgr:split(target)

        ngx.log(ngx.WARN, "target is ");
        ngx.log(ngx.WARN, session[1])

        ngx.var.target = session[1]
        -- update docker_map session info, lock first
        local dock_lock = locklib:new(M.lock_name, lock_opts)
        elapsed, err = dock_lock:lock(session[2])
        if err then
            -- TODO: soooo ... why do we go ahead and update the cache entry that
            -- can't be locked?
            ngx.log(ngx.ERR, "Error: failed to lock docker cache: "..err)
        end
        success,err,forcible = docker_map:set(session[2], table.concat({"active", session[1], username, os.time(), client_ip}, " "))
        if not success then
            ngx.log(ngx.WARN, "Error: failed to update docker cache: "..err)
        end
        dock_lock:unlock()
    else
        -- I really don't even see how this condition is possible, or likely
        -- the session should either be found, created, or if it can't be created
        -- an error condition reported.
        return(ngx.exit(ngx.HTTP_NOT_FOUND))
    end
end

M.check_marker = check_marker
M.check_provisioner = check_provisioner
M.set_proxy = set_proxy
M.check_proxy = check_proxy
M.use_proxy = use_proxy
M.initialize = initialize
M.get_session = get_session
M.narrative_shutdown = narrative_shutdown

return M<|MERGE_RESOLUTION|>--- conflicted
+++ resolved
@@ -1090,13 +1090,8 @@
             -- route to the "loading" page which will wait until the container
             -- is ready before loading the narrative.
             local scheme = ngx.var.src_scheme and ngx.var.src_scheme or 'http'
-<<<<<<< HEAD
-            local returnurl = string.format("%s://%s%s", scheme, ngx.var.http_host, ngx.var.request_uri)
-            return ngx.redirect(string.format(M.load_redirect, ngx.escape_uri(returnurl)))
-=======
             local returnurl = string.format("%s://%s%s", scheme, ngx.var.http_host, ngx.var.request_uri)            
             return ngx.redirect(string.format(M.load_redirect, ngx.escape_uri(ngx.var.request_uri)))
->>>>>>> 9460af81
         end
         session_lock:unlock()
     end
