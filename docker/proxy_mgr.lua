--- conflicted
+++ resolved
@@ -768,10 +768,6 @@
     if not cheader or cheader == '' then
         cheader = ngx.unescape_uri(headers['Authorization'])
     end
-<<<<<<< HEAD
-=======
-
->>>>>>> 32671989
     if cheader then
         local token = string.match(cheader, auth_cookie_name.."=([^;%s]+)")
         if token then
