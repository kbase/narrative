--- conflicted
+++ resolved
@@ -43,11 +43,6 @@
 6.  Merge pull request.
 
 Once a pull request is merged from a temporary branch to `develop` a new _development_ image will be available at:
-<<<<<<< HEAD
-`ghcr.io/kbase/narrative-develop:latest`
-
-Simply upgrade the `narrative` container for CI in Rancher for the changes to take effect.
-=======
 `docker.pkg.github.com/kbase/narrative/narrative-develop:latest`. This is automatically deployed to CI.
 
 To see your changes once the new image is created, simply open a narrative on CI. If you already have one loaded, restart the application by selecting the "Shutdown and Restart" option from the menu in the upper left.
@@ -59,7 +54,6 @@
     -   Major - backward incompatible changes, like the move from Python 2 -> Python 3, or Narrative typed object changes. These are generally considered to be changes that have a strong impact on the Narrative Interface and are hard or impossible to move backward from.
     -   Minor - new features that don't affect compatibility.
     -   Patch - adjustments to existing features, bug fixes.  
->>>>>>> 55a855ef
 
 2.  Add release notes in `RELEASE_NOTES.md`
     -   Add a new heading with the updated version.
@@ -88,14 +82,9 @@
 Once a pull request is merged from `develop` to `master` a new _production_ image will be available at:
 `docker.pkg.github.com/kbase/narrative/narrative:latest`.
 
-<<<<<<< HEAD
-In order to deploy the production `/kbase/narrative/narrative` image in appdev, next, or prod, follow the steps below.
-
-=======
 #### Tag & Deploy Image (admins only)
 
 **Note:** This section applies only to KBase admins who will be doing the deploy process.
->>>>>>> 55a855ef
 
 1.  Ensure the [deploy_tag.sh](https://github.com/kbase/narrative-traefiker/blob/develop/.github/workflows/scripts/deploy_tag.sh) script is installed on either your local workstation, or under your home directory on a secured system, such as `install.kbase.lbl.gov`.
 2.  Create a GitHub [personal access token](https://github.com/settings/tokens) and set it as "$TOKEN" in your workstation/server shell environment.
@@ -108,27 +97,14 @@
     -t IMAGE_TAG is the *current* Docker image tag, typically `pr-#` or `latest`
     -e TARGET Sets target environment's tag. This is typically either:`next`, `appdev`, or `prod`.
 ```
-<<<<<<< HEAD
-4. Upgrade the `narrative` container for the desired environment (e.g. `next` ) in Rancher.
-=======
->>>>>>> 55a855ef
 
 4.  Restart the `narrative` container for the desired environment (e.g. `appdev`) in Rancher. The `next`, `appdev`, and `prod` Rancher environments all have their access limited to the KBase devops staff, so ask them (on the #sysadmin channel) for help.
 
 ### Image URLs
 
-<<<<<<< HEAD
-| Evironment  | Image URL   |
-| ----------- | ----------- |
-| CI          | ghcr.io/kbase/narrative-develop:latest |
-| Appdev      | ghcr.io/kbase/narrative:appdev         |
-| Next        | ghcr.io/kbase/narrative:next           |
-| Production  | ghcr.io/kbase/narrative:prod           |
-=======
 | Environment | Image URL                                                      |
 | ----------- | -------------------------------------------------------------- |
 | CI          | docker.pkg.github.com/kbase/narrative/narrative-develop:latest |
 | Appdev      | docker.pkg.github.com/kbase/narrative/narrative:appdev         |
 | Next        | docker.pkg.github.com/kbase/narrative/narrative:next           |
-| Production  | docker.pkg.github.com/kbase/narrative/narrative:prod           |
->>>>>>> 55a855ef
+| Production  | docker.pkg.github.com/kbase/narrative/narrative:prod           |