# Running Narrative in local Docker

It is useful to run the Narrative within a local docker container. E.g. this makes it easy to work on Narrative ui locally integrated with a local instance of kbase-ui.

## Narrative

The following changes are required:

- Build the docker image using the make target "dev_image", this builds the docker image without the "npm run minify" step.
  The image will be tagged kbase/narrative:dev instead of the current git branch

  ```bash
  make dev-image
  ```

- start the container:

    ```bash
    ENV={ci/next/prod} [PORT=<some port number>] make run-dev-image
    ```
<<<<<<< HEAD
    env=ci mount=t bash scripts/local-dev-run.sh
    ```
=======
>>>>>>> 8769a643

    where:

      - `ENV` sets the `CONFIG_ENV` environment variable for the Docker container; ci is the environment in which you are working (needs to be same as the ui is running on.)
      - `PORT` sets the host port that can be used. E.g. if you use PORT=12345, then http://localhost:12345 will start the Narrative. Default is 8888.
        - Note that the logging on the console will always show 8888 since that will be used internal to the container.
      - uses the config set in `$ENV`; makes it easy to test different environments alongside ui
      - uses `kbase-dev` network; allows interoperation with the kbase-ui proxier to access local services
      - uses container host name "narrative"
      - mounts `kbase-extension/static/kbase` directory inside container; allows editing files on host and having changes reflected with a Narrative reload
      - removes container when done; easy cleanup
      - uses "dev" tagged container; matches the docker build task above

## Integration Tests

Integration tests with Narrative running within a container are essentially the same as running on localhost, we just need an extra option:

```bash
KBASE_TEST_TOKEN=YOUR_TOKEN_HERE BASE_URL=https://ci.kbase.us make test-integration
```

E.g.
```bash
SERVICE=selenium-standalone BROWSER=chrome HEADLESS=f BASE_URL=https://ci.kbase.us KBASE_TEST_TOKEN=TOKEN_HERE make test-integration
```

The `BASE_URL` option will override the default test runner behavior, which is to launch a local narrative instance.

This will launch the integration test  runner against the CI environment, using chrome browser, and using the chromedriver testing service.

This may all be overridden.

### Additional Options

The default test configuration may be overridden with the usage of environment variables:

- `ENV` indicates the deployment environment, either `ci`, `next`, `narrative-dev`, or `prod`. Additional  values may be used, but if they are not supported in all the tests, the tests will fail. Defaults to `ci`.
- `SERVICE` indicates the testing service. Currently supported services are `chromedriver` and `selenium-standalone`; defaults to `chromedriver`.
- `SERVICE_USER` for a remote service this provides the user account id
- `SERVICE_KEY` for a remote service this indicates the authorization key for using the account
- `BROWSER` indicates the browser to test against; `chrome` and `firefox` are supported; defaults to `chrome`
- `HEADLESS` indicates that the browser should be run in headless mode; may be `t` or `f`; defaults to `t`


### Testing Scenarios

#### default local test

This is the default, documented integration test method:

```bash
make test-integration
```

- by default the default environment is `ci`, the default browser is `chrome`, and the default testing service is `chromedriver`.
- Note that this requires a local build, which you should have already conducted.
- starts up a narrative server on your host, in python
- if testing is interrupted, the port may be retained by the process, you should be prepared to run ` lsof -i -n -P | grep 32323 ` where `32323` is the default port
  - the symptom for this will be an error message when attempting to run the tests.

All of the testing options may be used

#### ci local container

#### narrative-dev local container


#### next local container

#### prod local container

## Notes

The container can't be killed with Ctrl-C; you'll need to stop it using Docker or another tool like Kitematic.

If you need to update or change dependencies (bower.json), you'll need to rebuild the image.

### config.json changes

The Dockerfile runs `src/scripts/kb-update-config` to generate `/kb/deployment/ui-common/narrative_version`. This script has the unfortunate side effect of overwriting the config file source in `/src/config.json`.
This is a little frustrating because it means that a committer has to be very careful to omit this file when building the image for development or testing.

## kbase-ui

The kbase-ui development proxy knows how to route to a local narrative container. To invoke this behavior add `local-narrative=t` to the start line as run from the kbase-ui repo:

```bash
make start env=ci build=dev build-image=f local-narrative=t
```

> Use `build-image=t` if you haven't built the kbase-ui image yet.

## Running against another environment

For testing against other KBase deployment environments, you can change the option `env` to `next`, `narrative-dev`, or `prod`. The Narrative will need to be restarted to point to that environment.

In the narratives repo:

```bash
ENV=next make run-dev-image
```

In the kbase-ui repo:

```bash
make start build-image=f env=next local-narrative=t
```

> Note that the integration tests do not directly support running against environments other than CI, due to the need to set up test narratives in each environment, and to pass an environment variable indicating which environment dataset to switch to.

## Done

You should now be able to navigate to https://ci.kbase.us, log in, and pull a Narrative from the Dashboard.<|MERGE_RESOLUTION|>--- conflicted
+++ resolved
@@ -18,11 +18,6 @@
     ```bash
     ENV={ci/next/prod} [PORT=<some port number>] make run-dev-image
     ```
-<<<<<<< HEAD
-    env=ci mount=t bash scripts/local-dev-run.sh
-    ```
-=======
->>>>>>> 8769a643
 
     where:
 
@@ -45,6 +40,7 @@
 ```
 
 E.g.
+
 ```bash
 SERVICE=selenium-standalone BROWSER=chrome HEADLESS=f BASE_URL=https://ci.kbase.us KBASE_TEST_TOKEN=TOKEN_HERE make test-integration
 ```
@@ -88,7 +84,6 @@
 #### ci local container
 
 #### narrative-dev local container
-
 
 #### next local container
 
