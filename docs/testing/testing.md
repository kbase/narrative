# Narrative Unit Testing

***Table of Contents***

<<<<<<< HEAD
- [Installation](#installation)
- [Short Version](#short-version)
- [Long Version](#long-version)
  - [About](#about)
  - [How to Run Tests](#how-to-run-tests)
  - [Frontend Unit Tests](#frontend-unit-tests)
  - [Add Credentials for Tests](#add-credentials-for-tests)
  - [Testing with Travis-CI and Coveralls](#testing-with-travis-ci-and-coveralls)
  - [Adding Your Own Tests](#adding-your-own-tests)
  - [Manual Testing and Debugging](#manual-testing-and-debugging)
=======
- [Narrative Unit Testing](#narrative-unit-testing)
  - [Installation](#installation)
  - [Short version](#short-version)
  - [Long version](#long-version)
    - [About](#about)
    - [How to Run Tests](#how-to-run-tests)
    - [Add Credentials for Tests](#add-credentials-for-tests)
      - [***Python***](#python)
      - [***JavaScript***](#javascript)
      - [***Frontend Integration Tests***](#frontend-integration-tests)
    - [Testing with Github Actions and Codecov](#testing-with-github-actions-and-codecov)
    - [Adding Your Own Tests](#adding-your-own-tests)
      - [***Python***](#python-1)
      - [***JavaScript***](#javascript-1)
      - [***Frontend Integration Tests***](#frontend-integration-tests-1)
    - [Manual Testing and Debugging](#manual-testing-and-debugging)
      - [***Python***](#python-2)
      - [***JavaScript***](#javascript-2)
>>>>>>> a011a0ea

## Installation

Install grunt-cli via the following command:

```
npm install -g grunt-cli
```

## Short version

1. Install the Narrative and activate its environment
    a. (optional) set credentials in test/
2. Run `make test` at a prompt.
3. Lament the coverage is so low.

## Long version

### About

Because the Narrative Interface is built on both the front and back ends of the Jupyter Notebook, there's two sides to Narrative testing. The front end tests are in JavaScript, and make use of [Karma](http://karma-runner.github.io/1.0/index.html) as a test runner, and [Jasmine](https://jasmine.github.io/2.0/introduction.html) as a testing language. The back end tests are written in Python using the unittest framework, and run with [pytest](https://docs.pytest.org/en/6.2.x/).

### How to Run Tests

We aren't testing the underlying Jupyter code, but we are making use of it, so a test run requires a Narrative install as described in the [installation](../install/local_install.md) docs. If you're installing in a Virtualenv, make sure it's activated. You don't need to run the narrative yourself for tests to work, it just needs to be installed.

Then, simply run (from the narrative root directory) `make test`.

This calls a few subcommands, and those can be run independently for specific uses:

- `make test-frontend-unit` will run only the unit tests on the frontend (i.e. those with the Karma runner)
- `make test-integration` will run the frontend integration tests that make use of webdriver.io to simulate the browser on a locally instantiated Narrative, but running against live KBase services. Note that this currently requires an authentication token.
- `make test-frontend` will run both the frontend unit tests and integration tests as above.
- `make test-backend` will run only the backend Python tests.

#### Frontend Unit Tests

You can run the frontend unit tests interactively by launching a headless instance of the narrative and then starting Karma, the unit test runner. There are aliases provided to make this easier.

To start the headless narrative:
```
npm run headless
```

To run tests in Firefox:
```
npm run test_firefox
```

To run tests in Chrome:
```
npm run test_chrome
```

There is an additional Karma config file suitable for running tests locally, which turns off Karma's file caching so that you can run tests in Firefox or Chrome by repeatedly refreshing the browser.


### Add Credentials for Tests

The Narrative Interface is one of the hubs of KBase - it touches several different services, all of which need real authentication. Some of those have been mocked in various tests (like running apps), but others (the Workspace service) still require a real Auth token. If you have a KBase Developer account, you can create a Developer Token in the Account tab of the main KBase interface. To create a developer token, follow the instructions in [Section 3.4 of the KBase SDK documentation](https://kbase.github.io/kb_sdk_docs/tutorial/3_initialize.html).

You can store auth token files in test/. These are single line files, containing only the Auth token used for testing a single user. For example, `test/narrativetest.tok` would be for the narrativetest user, and would only contain that user's Auth token. DO NOT CHECK THESE IN TO GITHUB.

Next, these credentials need to be referenced for both the back and front end. This version requires two configs - one for Python, and one for JavaScript.

#### ***Python***

`src/biokbase/narrative/tests/test.cfg`
In the `[users]` and `[token_files]` blocks, two sets of values are needed: test_user and private_user. They don't have any special permissions, they just need to be different users.

#### ***JavaScript***

`test/testConfig.json`
This just needs the path to the token file, which should be kept in the `test` directory, for example `"test/narrativetest.tok"`.

*TODO (10/24/2017): Unify these token configs!*

#### ***Frontend Integration Tests***

There are currently two options here.
1. Set your token in the `KBASE_TEST_TOKEN` environment variable before running integration tests.
2. Use the same token file as described above.

These are checked in that order. That is, if there's a `KBASE_TEST_TOKEN` variable, that gets used. Otherwise, it checks for the token file referenced in `test/testConfig.json`. If both of those are absent, a fake test token is used, which might cause failures if your tests include authenticated services.

### Testing with Github Actions and Codecov

These tests are run automatically on a pull request to the Narrative Github repo. These are currently run through [Github Actions](https://docs.github.com/en/free-pro-team@latest/actions) and the coverage reported with [Codecov](https://codecov.io/).

Unit tests are automatically run without credentials, skipping various tests that are, really, more like integration tests.

The integration tests that run with webdriver.io do require an authentication token. This is the `NARRATIVE_TEST_TOKEN` Github secret in the Narrative repo. It will become available in the test environment as `KBASE_TEST_TOKEN`, which is the variable that the `wdio.conf.js` file looks for.

### Adding Your Own Tests

#### ***Python***

Python tests should be per module, and should all be added to the `src/biokbase/narrative/tests`. The `test.cfg` file there is in INI file format, and should be added to, as necessary.

There are some service client Mocks available using the `mock` library. Check out `test_appmanager.py` for some examples of how these can be used.

#### ***JavaScript***

JavaScript tests follow the common Test Spec idiom. Here, we create a new spec file for each JavaScript module. These all live under `test/unit/spec` in roughly the same subdirectory as found under `kbase-extension/static/kbase/js`. There's an example spec in `test/unit/specTemplate.js` - you can just copy this to a new module, and modify to fit your needs.

#### ***Frontend Integration Tests***

Integration tests are done using [webdriver.io](https://webdriver.io). The test scripts are written in JavaScript and all resemble the common Mocha style. These tests are all under `test/integration/spec`. It's helpful for each of these files to include the `wdioUtils.js` module in `test/integration`. For each view that requires authentication (i.e. most of them), be sure to start your test with the async `login` function provided by that module. An example spec file might look like:

```javascript
const Utils = require('../wdioUtils');

describe('Simple test runner', () => {
    beforeEach(async () => await Utils.login());

    it('opens a narrative', async () => {
        await browser.url(Utils.makeURL('narrative/31932'));
        const loadingBlocker = await $('#kb-loading-blocker');
        const loadingText = await loadingBlocker.getText();
        expect(loadingText).toContain('Connecting to KBase services...');
    });
});
```

When running these locally, these require an auth token in either the `KBASE_TEST_TOKEN` environment variable, or in the file referenced by `test/testConfig.json` (see the [Add Credentials for Tests - JavaScript](#javascript) section above).

For more details see the [integration testing](./integration-testing.md) document.

### Manual Testing and Debugging

#### ***Python***

For python changes, it will require shutting down the notebook, running `scripts/install_narrative.sh -u` and then starting the notebook server up again with `kbase-narrative`. You can print messages to the terminal using

```
log = logging.getLogger("tornado.application")
log.info("Your Logs Go Here")
```

#### ***JavaScript***

It can be useful to immediately see your changes in the narrative. For JavaScript changes, you will just have to reload the page. You can print messages to the console with `console.log`.

To debug using the Karma Debugger complete the following steps:

- In one terminal tab enter:

```
npm run headless
```

- Open a second tab and enter:

```
npm run tdd
```

After running the second command, a Chrome browser will open. Click on the debug button. This opens a second browser window where you can inspect the page and use chrome debugger tools.<|MERGE_RESOLUTION|>--- conflicted
+++ resolved
@@ -2,18 +2,6 @@
 
 ***Table of Contents***
 
-<<<<<<< HEAD
-- [Installation](#installation)
-- [Short Version](#short-version)
-- [Long Version](#long-version)
-  - [About](#about)
-  - [How to Run Tests](#how-to-run-tests)
-  - [Frontend Unit Tests](#frontend-unit-tests)
-  - [Add Credentials for Tests](#add-credentials-for-tests)
-  - [Testing with Travis-CI and Coveralls](#testing-with-travis-ci-and-coveralls)
-  - [Adding Your Own Tests](#adding-your-own-tests)
-  - [Manual Testing and Debugging](#manual-testing-and-debugging)
-=======
 - [Narrative Unit Testing](#narrative-unit-testing)
   - [Installation](#installation)
   - [Short version](#short-version)
@@ -32,7 +20,6 @@
     - [Manual Testing and Debugging](#manual-testing-and-debugging)
       - [***Python***](#python-2)
       - [***JavaScript***](#javascript-2)
->>>>>>> a011a0ea
 
 ## Installation
 
