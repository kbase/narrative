
@font-face {
    font-family: 'OxygenRegular';
    src: url('../fonts/Oxygen-webfont.eot');
    src: url('../fonts/Oxygen-webfont.eot?#iefix') format('embedded-opentype'),
         url('../fonts/Oxygen-webfont.woff') format('woff'),
         url('../fonts/Oxygen-webfont.ttf') format('truetype'),
         url('../fonts/Oxygen-webfont.svg#OxygenRegular') format('svg');
    font-weight: normal;
    font-style: normal;
}

@font-face {
    font-family: 'OxygenItalic';
    src: url('../fonts/Oxygen-Italic-webfont.eot');
    src: url('../fonts/Oxygen-Italic-webfont.eot?#iefix') format('embedded-opentype'),
         url('../fonts/Oxygen-Italic-webfont.woff') format('woff'),
         url('../fonts/Oxygen-Italic-webfont.ttf') format('truetype'),
         url('../fonts/Oxygen-Italic-webfont.svg#OxygenItalic') format('svg');
    font-weight: normal;
    font-style: normal;

}

@font-face {
    font-family: 'OxygenBold';
    src: url('../fonts/Oxygen-Bold-webfont.eot');
    src: url('../fonts/Oxygen-Bold-webfont.eot?#iefix') format('embedded-opentype'),
         url('../fonts/Oxygen-Bold-webfont.woff') format('woff'),
         url('../fonts/Oxygen-Bold-webfont.ttf') format('truetype'),
         url('../fonts/Oxygen-Bold-webfont.svg#OxygenBold') format('svg');
    font-weight: normal;
    font-style: normal;
}

@font-face {
    font-family: 'OxygenBoldItalic';
    src: url('../fonts/Oxygen-BoldItalic-webfont.eot');
    src: url('../fonts/Oxygen-BoldItalic-webfont.eot?#iefix') format('embedded-opentype'),
         url('../fonts/Oxygen-BoldItalic-webfont.woff') format('woff'),
         url('../fonts/Oxygen-BoldItalic-webfont.ttf') format('truetype'),
         url('../fonts/Oxygen-BoldItalic-webfont.svg#OxygenBoldItalic') format('svg');
    font-weight: normal;
    font-style: normal;
}

@font-face {
    font-family: 'OxygenMonoRegular';
    src: url('../fonts/OxygenMono-Regular-webfont.eot');
    src: url('../fonts/OxygenMono-Regular-webfont.eot?#iefix') format('embedded-opentype'),
         url('../fonts/OxygenMono-Regular-webfont.woff') format('woff'),
         url('../fonts/OxygenMono-Regular-webfont.ttf') format('truetype'),
         url('../fonts/OxygenMono-Regular-webfont.svg#OxygenMonoRegular') format('svg');
    font-weight: normal;
    font-style: normal;
}

@font-face {
    font-family: 'RobotoBlack';
    src: url('../fonts/Roboto-Black-webfont.eot');
    src: url('../fonts/Roboto-Black-webfont.eot?#iefix') format('embedded-opentype'),
         url('../fonts/Roboto-Black-webfont.woff') format('woff'),
         url('../fonts/Roboto-Black-webfont.ttf') format('truetype'),
         url('../fonts/Roboto-Black-webfont.svg#RobotoBlack') format('svg');
    font-weight: normal;
    font-style: normal;
}

h1, .h1 {
    font-family: 'RobotoBlack', Arial, sans-serif;
    letter-spacing: 0; 
    color: #232323;
    font-weight: normal;
    }
h2, .h2 {
    font:  1.5em/1.75em  'RobotoBlack', Arial, sans-serif; 
    font-weight: normal; 
    color: #898989; 
    letter-spacing: 0;
    }
h3, .h3 {
    font-family:'RobotoBlack', Arial, sans-serif; 
    letter-spacing: 0;
    font-weight: normal;
    }
h4, .h4 {
    font-family:  'RobotoBlack', Arial, sans-serif;
    letter-spacing: 0em;
    }


/*@media screen and (max-width: 768px){
    body{font-size: 12px;}
}
@media screen and (max-width: 480px){
    body{font-size: 10px;}
}*/
strong, b {
    font-family: 'OxygenBold';
    font-weight: normal;
    }
em, i {
    font-family: 'OxygenItalic';
    font-style: normal;
    }
strong em, em strong, b i, i b{
    font-family: 'OxygenBoldItalic';
    font-style: normal;
    font-weight: normal;
    }

body {
    padding-top: 65px;
    height: 100%;
    font-family: 'OxygenRegular', Arial, sans-serif; 
    color: #333333;     
}

a:hover, 
rect:hover {
    cursor: hand;
    cursor: pointer;
}

/* adjustments for fonts */
.badge {
    padding-top: 5px;
    padding-left: 8px;
}



/* KBase navigation bar */
.navbar-kbase {
    background-color: #fff;
    border-bottom: 1px solid #E0E0E0;
    -webkit-box-shadow: 0 1px 10px rgba(0,0,0,.1);
    -moz-box-shadow: 0 1px 10px rgba(0,0,0,.1);
    box-shadow: 0 1px 10px rgba(0,0,0,.1);
}
.nav > li > a:hover, .nav > li > a:focus {
    text-decoration: none;
    /*background-color: #fff !important;*/
}

/* END KBase navigation bar */


.app-icon:hover {
    opacity: 0.9;
    text-decoration: none;
}


#kbase-search-box {
    width: 300px;
}


#signin-button {
    margin: 15px 7px 0 0;
}

#signin-button a {

}


/* bootstrap overrides */
.wrapper { width: 95%; margin-left: auto; margin-right: auto; }
/* end bootstrap overrides */


#core-model { 
    overflow-x: auto; 
}

#logo {
    margin: 2px 10px 0 10px;
}


table {  
    font-size: 14px !important;
}

.media-info-modal {
    width: 800px;
}

#selected-workspace {
    margin: 17px 14px 15px 0px;
}

.tab-view {
    margin: 10px 0 0 0;
}



/* mv */
.search-query {
    width: 100%;
    margin: 0 0 5px 0;
}

.caret-up {
    display: inline-block;
    width: 0px;
    height: 0px;
    margin-left: 2px;
    vertical-align: middle;
    border-top: none;
    border-bottom: 4px solid #FFFFFF;
    border-right: 4px solid transparent;
    border-left: 4px solid transparent;
    border-top-width: 0px;
    border-top-style: dotted;
    content: "";
}

.scroll-pane {
    height: 200px;
    overflow-y: scroll; 
    overflow-x: hi;
}


#select-box tr td{
    padding: 6px;
}

/*#select-box tr :hover {
    background-color: #eee;
}*/

.selected-ws {
    background-color: #428bca;
    color: #fff;
}

.selected-ws:hover { /* fixme */
    background-color: #428bca !important;
}


.side-bar-switch {
    margin: 0 0 10px 0;
}
.side-bar-switch li {
    font-size: 12px;
}
.side-bar-switch li a {
    padding: 5px 10px;
}

.selected-obj-alert {
    margin-bottom: 5px; /* override */
    padding-top: 10px;
    padding-bottom: 10px;    
}

.heatmap-view {
    overflow-x: scroll;
}

div::-webkit-scrollbar {
    width: 10px;
    height: 10px;
}

div::-webkit-scrollbar-track {
    /*-webkit-box-shadow: inset 0 0 6px rgba(0,0,0,0.3);*/
    border-radius: 10px;
    background: #ddd;
}

div::-webkit-scrollbar-thumb {
    border-radius: 10px;
    background: #666;
    /*-webkit-box-shadow: inset 0 0 6px rgba(0,0,0,0.5);*/
}


/* ws browser */

.ws-selector{
    margin: 10px 0 0 0;
}

.ws-selector.btn-ws-settings {
    position: absolute;
    right: 30px;
}

.object-view {
    margin: 10px 0 0 0;
}

.select-ws .badge {
    margin: 0 4px 0 0 ;
}
.select-ws .btn-ws-settings {
    padding: 0px 5px;
}

.modal-alert {
    margin: 10px 15px 0px 15px;
    padding: 8px 15px;

}

.modal-cover {
    position: absolute;
    z-index: 10;
}

.modal-cover-table {
    display: table;
    position: static;
    width: 100%;
    height: 100%;
}

.modal-cover-cell {
    display: table-cell;
    vertical-align: middle;
    position: static;
}


.modal-cover-box {
    display: inline-block;
    padding: 5px 15px;
    margin: 10px;
    -moz-box-shadow: 7px 7px 5px #888;
    -webkit-box-shadow: 7px 7px 5px #888;
    box-shadow: 7px 7px 5px #888;
    /*background: #95C07C;    */
}

.modal-cover-content {
    padding: 5px;
    background: white;
    border: 1px solid #666;
    -moz-border-radius: 3px;
    -webkit-border-radius: 3px;
    border-radius: 3px;
}


.obj-table .dataTables_length label {
    margin: 7px 0 0 0;
}

.dataTables_info {
    margin: 0 10px 0 0;
}
.dataTables_length, .dataTables_info {
    float: left;
}
.ellipsis {
    white-space: nowrap;
    text-overflow: ellipsis;
    max-width: 170px;
    display: inline-block;
    overflow: hidden
}

.ws-descript {
    white-space: nowrap;
    text-overflow: ellipsis;
    max-width: 400px;
    overflow: hidden;
    display: inline-block;
}



/* custom checkboxes (prototyped) */
.ncheck {
    width: 15px;
    height: 15px;
    border: 1px solid #ccc ;
    margin-left: auto;
    margin-right: auto;
}
.ncheck:hover {
    border: 1px solid #444 ;    
}
.ncheck-btn {
    width: 15px;
    height: 15px;
    border: 1px solid #888 ;
    margin: 4px 0px 4px -1px;
}
.ncheck-btn:hover {
    border: 1px solid #444 ;    
}
.ncheck-checked {
    background: url(../img/checkmark.png) no-repeat -5px -4px;
    background-image: -webkit-image-set(url(../img/checkmark.png) 1x,url(../img/checkmark_2x.png) 2x);
}
.ncheck-minus {
    background: url(../img/checkmark-partial.png) no-repeat -5px -5px;
    background-image: -webkit-image-set(url(../img/checkmark-partial.png) 1x,url(../img/checkmark-partial_2x.png) 2x);
}

.btn-select-all {
    height: 34px;
    margin: 0 20px 0 0;
}

.type-filter {
    margin: 0 20px 0 0;
}

.btn-trash { 
    margin: 3px 20px 0 0;
}


.btn-show-info .glyphicon{
    padding: 0px 0px 4px 0px;
}


.open-obj {
    margin: 7px 0 0 20px;
}



/******************     narrative     ***************/

#login-form {
    margin: 70px 0 0 0;
}

#narrative-nav,
.recent-narratives,
.recent-projects {
    padding: 0;
    margin: 0;
}

.group-item-expander {
    background: #f2f2f2; /*#d6eaff;*/
}

.group-item-expander:hover {
    cursor: hand;
    cursor: pointer;
}


.btn-new-narrative {
    margin: 0 20px 0 0;
}
.btn-delete-narrative {
    cursor: hand;
    cursor: pointer;
}
.btn-delete-narrative:hover {
    opacity: 0.7;    
}
/* changing z index for datatable fixed header */
.navbar-fixed-top {
    z-index: 500;
}
.FixedHeader_Header {
    background: #fff;
    margin: -6px 0 0px 0;
    height: 44px;

}

.narrative-sidebar li {
    list-style: none;
}

@media (min-width: 960px) {
    .narrative-sidebar {
        position:fixed;
        width: 20%;
        /*float:left;*/
    }
}


.sidebar-header {
    font-size: 14px;
    color: #898989;
    font-family: 'RobotoBlack', Arial, sans-serif;
    letter-spacing: 0;
    font-weight: normal;
}


.view-header {
    font:  1.5em/1.75em  'RobotoBlack', Arial, sans-serif; 
    font-weight: normal; 
    color: #898989; 
    letter-spacing: 0;
}

.view-header {
    font:  1.5em/1.75em  'RobotoBlack', Arial, sans-serif; 
    font-weight: normal; 
    color: #898989; 
    letter-spacing: 0;
}


.active .btn-narr {
    background-color: #BBE8F9;
    text-align: left;
    padding-left: 20px;
    padding-right: 20px;
    /*border: 1px solid #A5D4E1;*/
    border: 1px solid #428bca;
    font-family: OxygenBold;
    font-size: 14px;
}

.btn-narr {
    background-color: #f2f2f2;
    text-align: left;
    padding-left: 20px;
    padding-right: 20px;
    border: 1px solid #DBDBDB;
    color: #6DA8CF;
    font-family: 'RobotoBlack', Arial, sans-serif;
    font-size: 14px;
}

.nav-sidebar {
    top: 70px;
}

.nav-sidebar li {
    list-style: none;
    margin-bottom: 10px;
    text-align: left;
    font-family: 'RobotoBlack', Arial, sans-serif;
}

.nav-sidebar > li > a {
    padding: 7px 15px;
}


.navbar-nav {
    color: #6DA8CF;
    font-family: 'RobotoBlack', Arial, sans-serif;
}

.navbar-nav > li > a:hover {
    background-color: #fff;
}

.navbar-nav > li.active > a , 
.navbar-nav > li.active:hover {
    color: #2a6496 !important;
    box-sizing:border-box;
    -moz-box-sizing:border-box;
    -webkit-box-sizing:border-box;
    height: 50px;
    border-bottom: 4px solid #428bca ;
}
.navbar-nav > .active:hover {
    color: #2a6496;
}

<<<<<<< HEAD
/*
 * InvisibleTable styles
 */

.invtable {
	color:#000000;
        border-style: none;
        margin-bottom: 25px;
        vertical-align: top;
}

.invtable-cell {
        padding-left: 25px;
        vertical-align: top;
}

.invtable-boldcell {
	font-weight:bold;
        padding-left: 25px;
        vertical-align: top;
}

.invtable-emcell {
	font-style:italic;
        padding-left: 25px;
        vertical-align: top;
}
=======
#wrap {
  min-height: 100%;
  height: auto;
  /* Negative indent footer by its height */
  margin: 0 auto -58px;
  /* Pad bottom by footer height */
  padding: 0 0 80px;
}
/* for the footer */
#footer {
   /* margin-top: 60px;
    position: relative;
    bottom: 0px; */
    height: 58px;
}

#footer ul {
    text-align: center;
}

#footer ul li {
    display: inline;
    padding: 7px 5px 5px 1px;
    
}

#footer ul li:after {
    content: "\2022";
    padding-left: 10px;
    color: #bbb;
    font-size: 10px;
}

#footer ul li:last-child:after, #footer ul li:nth-last-child(2):after {
    content: "";
}

#footer img {
    position: relative;
    top: -3px;
}

#footer .disclaimer {
    /*background-color: #f2dede;
    border-top: 1px solid #ebccd1;
    color: #a94442;*/
    background-color: #a94442;
    color: #fff;
    display: block;
    text-align: center;
    font-weight: bold;
}


>>>>>>> 17b2138d
<|MERGE_RESOLUTION|>--- conflicted
+++ resolved
@@ -572,35 +572,6 @@
     color: #2a6496;
 }
 
-<<<<<<< HEAD
-/*
- * InvisibleTable styles
- */
-
-.invtable {
-	color:#000000;
-        border-style: none;
-        margin-bottom: 25px;
-        vertical-align: top;
-}
-
-.invtable-cell {
-        padding-left: 25px;
-        vertical-align: top;
-}
-
-.invtable-boldcell {
-	font-weight:bold;
-        padding-left: 25px;
-        vertical-align: top;
-}
-
-.invtable-emcell {
-	font-style:italic;
-        padding-left: 25px;
-        vertical-align: top;
-}
-=======
 #wrap {
   min-height: 100%;
   height: auto;
@@ -655,4 +626,3 @@
 }
 
 
->>>>>>> 17b2138d
