--- conflicted
+++ resolved
@@ -48,16 +48,10 @@
 
 
         <!-- widgets -->
-<<<<<<< HEAD
         <script src="src/kbwidget.js"></script>
         <script src="src/widgets/kbaseAuthenticatedWidget.js"></script>
         <script src="src/widgets/kbasePanel.js"></script>
         <script src="src/widgets/kbaseModal.js"></script>
-=======
-        <script src="../src/kbwidget.js"></script>
-        <script src="../src/widgets/kbasePanel.js"></script>
-        <script src="../src/widgets/kbaseModal.js"></script>
->>>>>>> 0961cdb5
 
         <!--<script src="../src/widgets/kbasePrompt.js"></script>-->
         <script src="assets/js/kbasePromptNew.js"></script>       
