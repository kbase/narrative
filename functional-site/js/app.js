--- conflicted
+++ resolved
@@ -98,9 +98,6 @@
           url: "genomes/:ws/:id",
           templateUrl: 'views/ws/sortable/genome.html',
           controller: 'WorkspaceBrowserLanding'
-<<<<<<< HEAD
-        });
-=======
         }).state('ws.media', {
           url: "media/:ws/:id",
           templateUrl: 'views/ws/sortable/media.html',
@@ -109,8 +106,7 @@
           url: "json/:ws/:id",
           templateUrl: 'views/ws/json.html',
           controller: 'WorkspaceBrowserJSON'
-        })
->>>>>>> aed7ba7e
+        });
 
     $stateProvider
         .state('favorites', {
