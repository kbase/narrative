
<div class="row">
    <div class="col-sm-3" >
        <div class="narrative-sidebar">
            <ul class="nav nav-pills nav-stacked nav-sidebar">
                <li ng-class="{ active: $state.is('home')}">
                    <a class="btn-narr" href="#/narrative/home/">
                    Newsfeed
                    <span class="glyphicon glyphicon-chevron-right pull-right"></span>
                    </a>
                </li>

                <li ng-class="{ active: $state.is('home.projects')}">
                    <a class="btn-narr" href="#/narrative/home/projects/">
                    Projects/Narratives
                    <span class="glyphicon glyphicon-chevron-right pull-right"></span>
                    </a>
                </li>

                <li>
                    <a class="btn-narr" href="#/ws/">
                    Workspace Browser
                    <span class="glyphicon glyphicon-chevron-right pull-right"></span>
                    </a>
                </li>
            </ul>

            <br>
            <hr>
            <div class="narrative-sidebar-section">
                <div class="sidebar-header">RECENT NARRATIVES</div>
                <div recentnarratives>
                    <ul class="recent-narratives" ng-repeat="nar in narratives | orderBy:'timestamp':true | limitTo:5">
                        <li><a href="{{nar_url}}/ws.{{nar.wsid}}.obj.{{nar.id}}">{{nar.name}}</a> 
                            <span class="text-mutted pull-right">{{nar.nealtime}}</span>
                        </li>
                    </ul>
                </div>
                <a class="pull-right" href="#/narrative/home/projects/">View all</a>
                <br>
                <hr>
                <h3 class="sidebar-header">RECENT PROJECTS</h3>
                <div recentprojects>
                    <ul class="recent-projects" ng-repeat="nar in projects | orderBy:'timestamp':true | limitTo:5">
                        <li>{{nar.name}}<span class="text-mutted pull-right">{{nar.nealtime}}</span>
                        </li>
                    </ul>
                </div>
            </div>
        </div> <!-- end fixed sidebar -->
    </div> <!-- end left column -->

    <div id="newsfeed_column" class="col-sm-9" ui-view>
        <div id="newsfeed_inner" >
            <div id="feed_section" >
<<<<<<< HEAD
                <h2 class="small">Featured Narratives <span class="glyphicon glyphicon-question-sign narrative-help" style="color: #0088CC; font-size: 16px; padding-left: 5px"></span></h2>
                <div class="newsfeed_section">
                        
                    <div featurednarratives>
                    <!-- in feed.entries" ng-bind-html-unsafe="narr.content" -->
=======
                <h2 class="small">Featured Narratives <span class="glyphicon glyphicon-question-sign" style="color: #0088CC; font-size: 16px; padding-left: 5px"></span></h2>
                <div class="newsfeed_section">
                        
                    <div class="narr-featured-narrative"  ng-repeat="narr in feed.entries" ng-bind-html-unsafe="narr.content">
>>>>>>> 1cb38fb2
                
                    </div>
                    
                            
                </div>	
            </div>
        </div>
    </div>
</div><|MERGE_RESOLUTION|>--- conflicted
+++ resolved
@@ -53,19 +53,12 @@
     <div id="newsfeed_column" class="col-sm-9" ui-view>
         <div id="newsfeed_inner" >
             <div id="feed_section" >
-<<<<<<< HEAD
                 <h2 class="small">Featured Narratives <span class="glyphicon glyphicon-question-sign narrative-help" style="color: #0088CC; font-size: 16px; padding-left: 5px"></span></h2>
                 <div class="newsfeed_section">
                         
                     <div featurednarratives>
                     <!-- in feed.entries" ng-bind-html-unsafe="narr.content" -->
-=======
-                <h2 class="small">Featured Narratives <span class="glyphicon glyphicon-question-sign" style="color: #0088CC; font-size: 16px; padding-left: 5px"></span></h2>
-                <div class="newsfeed_section">
-                        
-                    <div class="narr-featured-narrative"  ng-repeat="narr in feed.entries" ng-bind-html-unsafe="narr.content">
->>>>>>> 1cb38fb2
-                
+    
                     </div>
                     
                             
