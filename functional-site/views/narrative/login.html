
    <div class="row">
    <div class="col-md-4 col-md-offset-1">
        <div>
            <p id="doodle" class="text-center"><img src="assets/images/doodle.png" /></p>
            <div style="padding-left: 30px">
            <h1 style="font-size: 1.6em">Your science, your way.</h1>
            <p>Build narratives that capture your analyses, including rich annotations, visualization widgets, reusable workflows, and custom scripts. Share your work and your data with colleagues. Follow the field through the people, organisms, and projects that matter to you. </p>
            <p>Building narratives not your style? You can still work with KBase tools via <a href="http://www.kbase.us/services/docs/invocation/Iris/">Iris</a>, our web-based command-line interface, or access your workspaces with the <a href="http://140.221.84.142">Workspace Browser</a>.</p>
            </div>  
        </div>
                        
    </div>
    <div class="col-md-4 col-md-offset-1" >
        <form id="login-form" class="well" ng-submit="loginUser(user)">
            <div>
                <legend>Please Sign in</legend>
                <p id="login_error" class="text-danger" style="display:none"></p>
                <div class="form-group">
                   
                    <label for="kbase_username">Username:</label>
                    <input name="kbase_username" type="text" placeholder="username" id="kbase_username" class=" form-control" tabindex="1" ng-model="user.username" required>
                </div>
                <div class="form-group">
                    <label for="kbase_password" class="full-width">Password:<span class="pull-right"> <a target="_blank" href="http://gologin.kbase.us/ResetPassword" tabindex="4">&nbsp;Forgot password?</a></span></label>
                    <input type="password" placeholder="password" id="kbase_password" class="form-control" tabindex="2" ng-model="user.password" required>
                </div>

<<<<<<< HEAD
                <button id="signinbtn" type="button" class="btn btn-primary" tabindex="3" ng-click="loginUser(user)" >Sign In</button> <img src="./assets/images/ajax-loader.gif" id="loading-indicator" style="display: none;"  />
=======
                <button id="signinbtn" type="submit" class="btn btn-primary" tabindex="3" >Sign In</button> <img src="./assets/images/ajax-loader.gif" id="loading-indicator" style="display: none;"  />
>>>>>>> 0961cdb5
            </div>
            <BR>
            <span>New to KBase? <a target="_blank" href="http://gologin.kbase.us/Signup">Register now</a></span>
        </form>
        
    </div>
</div><|MERGE_RESOLUTION|>--- conflicted
+++ resolved
@@ -26,11 +26,7 @@
                     <input type="password" placeholder="password" id="kbase_password" class="form-control" tabindex="2" ng-model="user.password" required>
                 </div>
 
-<<<<<<< HEAD
-                <button id="signinbtn" type="button" class="btn btn-primary" tabindex="3" ng-click="loginUser(user)" >Sign In</button> <img src="./assets/images/ajax-loader.gif" id="loading-indicator" style="display: none;"  />
-=======
                 <button id="signinbtn" type="submit" class="btn btn-primary" tabindex="3" >Sign In</button> <img src="./assets/images/ajax-loader.gif" id="loading-indicator" style="display: none;"  />
->>>>>>> 0961cdb5
             </div>
             <BR>
             <span>New to KBase? <a target="_blank" href="http://gologin.kbase.us/Signup">Register now</a></span>
