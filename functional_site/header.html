<<<<<<< HEAD
<header id="header_banner" role="banner">
  <div id="navrow" class="row">     
    <div id="logo" class="col-sm-1">
      <a href="http://www.kbase.us"><img src="static/images/kbase_logo.png" alt="KBase User Home" /></a>
    </div>
    <div class="col-sm-9">
      <nav id="header_nav" role="navigation" class="row">
        <ul>
    	  <li><a href="home.shtml">Home</a></li>
    	  <li><a href="datastore.shtml">My Stuff</a></li>
          <li id="searchlabel"><a href="https://niya.qb3.berkeley.edu/search_client/search_client.html">Search</a><span id="searchspan"><input type="text" class="form-control" name="search_terms" id="search_terms" placeholder="Search the KBase Central Data Store"></input></span></li>
        </ul>
      </nav>
    </div>
    
    
    <div class="col-sm-2">
    <div id="login-widget" class="pull-right" /></div>
  </div>
</div>

</header>
=======
    <header id="header_banner" role="banner">
        <div id="navrow" class="row">     
            <div id="logo" class="col-sm-1">
                <a href="http://www.kbase.us"><img src="static/images/kbase_logo.png" alt="KBase User Home" /></a>
            </div>
            <div class="col-sm-9">
                <nav id="header_nav" role="navigation" class="row">
                    <ul>
                        <li><a href="home.shtml">Home</a></li>
                        <li><a href="datastore.shtml">My Stuff</a></li>
                        <li id="searchlabel"><a href="search.shtml">Search</a><span id="searchspan"><input type="text" class="form-control" name="search_terms" id="search_terms" placeholder="Search the KBase Central Data Store"></input></span></li>
                    </ul>
                </nav>
            </div>
            <div class="col-sm-2">
                <div id="login-widget" class="pull-right" />
            </div>
        </div>
    </header>
>>>>>>> 84ab89c6
<|MERGE_RESOLUTION|>--- conflicted
+++ resolved
@@ -1,27 +1,3 @@
-<<<<<<< HEAD
-<header id="header_banner" role="banner">
-  <div id="navrow" class="row">     
-    <div id="logo" class="col-sm-1">
-      <a href="http://www.kbase.us"><img src="static/images/kbase_logo.png" alt="KBase User Home" /></a>
-    </div>
-    <div class="col-sm-9">
-      <nav id="header_nav" role="navigation" class="row">
-        <ul>
-    	  <li><a href="home.shtml">Home</a></li>
-    	  <li><a href="datastore.shtml">My Stuff</a></li>
-          <li id="searchlabel"><a href="https://niya.qb3.berkeley.edu/search_client/search_client.html">Search</a><span id="searchspan"><input type="text" class="form-control" name="search_terms" id="search_terms" placeholder="Search the KBase Central Data Store"></input></span></li>
-        </ul>
-      </nav>
-    </div>
-    
-    
-    <div class="col-sm-2">
-    <div id="login-widget" class="pull-right" /></div>
-  </div>
-</div>
-
-</header>
-=======
     <header id="header_banner" role="banner">
         <div id="navrow" class="row">     
             <div id="logo" class="col-sm-1">
@@ -41,4 +17,3 @@
             </div>
         </div>
     </header>
->>>>>>> 84ab89c6
