--- conflicted
+++ resolved
@@ -1,5 +1,3 @@
-<<<<<<< HEAD
-=======
 @import url("http://fonts.googleapis.com/css?family=Roboto");
 
 body {
@@ -57,7 +55,6 @@
 nav[role="navigation"] input[type="text"] {
 	display:inline;
 }
->>>>>>> 6e967da9
 
 .table_section {
 	margin-top: 20px;
