--- conflicted
+++ resolved
@@ -31,21 +31,6 @@
 var token;
 var selectedWorkspace;
 var expandedView = false;
-
-<<<<<<< HEAD
-=======
-function GetUrlValue(VarSearch){
-    var SearchString = window.location.search.substring(1);
-    SearchString = decodeURIComponent(SearchString);
-    var VariableArray = SearchString.split('&');
-    for(var i = 0; i < VariableArray.length; i++){
-        var KeyValuePair = VariableArray[i].split('=');
-        if(KeyValuePair[0] == VarSearch){
-            return KeyValuePair[1];
-        }
-    }
-}
->>>>>>> 525c3cff
 
 
 $(window).load(function() {
