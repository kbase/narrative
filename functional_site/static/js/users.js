--- conflicted
+++ resolved
@@ -58,7 +58,7 @@
 						$("#login_error").show();
     	    		}
         		}
-        	)
+        	);
         });
 
         $('#kbase_password').keypress(function(e){
@@ -85,13 +85,9 @@
 
 
 
-<<<<<<< HEAD
     function loadPage() {
-=======
-    function loadFeed() {
-    	$("#alt_banner").hide();
-    	$("#header_banner").show();
->>>>>>> cbc1c889
+    	$("#alt_banner").hide(); // Hmmm???
+    	$("#header_banner").show(); // Hmmm??
 		$("#login_section").hide();
 		$("#public_section").hide();
 	    $("#newsfeed_column").show();
