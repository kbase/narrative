/* Wrapper class
  All classes below may be wrapped in this class to avoid polluting
  the Narrative styles.
*/

.kb-app-cell {
  font-family: $typeface-page-text;

  .kb-app-warning {
    font-family: $typeface-page-text;
    text-align: center;
  }

  .kb-app-parameter-panel {
    border-left: 3px solid rgb(255 255 255);
  }

  .kb-app-parameter-panel-hover {
    border-left: 3px solid rgb(66 139 202);
  }

  .kb-app-parameter-row {
    padding: 5px;
    margin: 0;
    border-radius: 5px;

    &:hover {
      background-color: rgb(0 0 0 / 0.03);
    }
  }

  .kb-app-parameter-row-hover {
    background: rgb(249 249 249);
  }

  .kb-app-parameter-row .message {
    font-family: $typeface-page-text;
    text-align: center;

    &.-error {
      background: rgb(242 222 222);
      color: rgb(244 67 54);
    }
  }

  .kb-app-parameter-name {
    padding-right: 4px;
    padding-left: 0;
    color: rgb(119 119 119);
    font-family: $typeface-page-text;
    text-align: left;
    vertical-align: bottom;
    white-space: normal;
  }

  .kb-app-parameter-input {
    vertical-align: middle;

    select.form-control {
      margin: 0;
    }

    .kb-app-parameter-accepted-glyph,
    .kb-app-parameter-required-glyph {
      margin-left: 0;

      /* This scoots the icon inside */
      font-size: 15px;
    }
  }

  .kb-app-parameter-required-glyph {
    color: rgb(244 67 54);
  }

  .kb-parameter-data-selection {
    font-weight: 700;
  }

  .kb-app-parameter-hint {
    padding-left: 7px;
    margin-top: 3px;
    color: rgb(119 119 119);
    text-align: left;
  }

  .kb-app-parameter-accepted-glyph {
    color: rgb(75 184 86);
  }

  .kb-app-advanced-options-controller-inactive,
  .kb-app-parameter-info,
  .kb-parameter-data-row-add,
  .kb-parameter-data-row-remove {
    color: rgb(119 119 119);
  }

  .kb-app-advanced-options-controller,
  .kb-app-advanced-options-controller-inactive {
    font: italic 700 13px/14px $typeface-page-text;
    text-align: center;
  }

  .kb-app-advanced-options-controller {
    color: rgb(0 136 204);
    cursor: pointer;

    &:hover {
      color: rgb(42 100 150);
    }
  }

  .kb-app-footer {
    overflow: none;
    width: 100%;
    padding: 10px;
    background-color: rgb(245 245 245);
  }

  .kb-app-subtitle {
    padding: 3px 5px;
    background-color: rgb(245 245 245);
  }

  .panel-title > [data-toggle=collapse] {
    &::before {
      display: inline-block;
      width: 12px;
      margin-right: 4px;
      margin-left: 0;
      color: rgb(192 192 192);
      content: '\f078 ';
      font: normal 400 90% $typeface-font-awesome;
      line-height: 1;
      vertical-align: baseline;
    }

    &.collapsed::before {
      margin-right: 2px;
      margin-left: 2px;
      content: '\f054 ';
    }
  }

  .advanced-parameter-showing {
    display: block;
  }

  .advanced-parameter-hidden {
    display: none;
  }

  [data-element=advanced-hidden-message] {
    margin-left: 6px;
    font-style: italic;
  }

  [data-element=run-control-panel] {
    width: 100%;
  }

  [data-element=tab-pane] {
    border-top: 2px solid rgb(33 150 243);

    > div {
      padding: 4px;

      &:empty {
        padding: 0;
      }
    }
  }
}

.kb-app-row-clip-btn-addon,
.kb-app-row-close-btn-addon {
  border: 0;
  background: transparent;
}

.kb-app-row-clip-btn-addon {
  height: 100%;
  padding: 0 10px 0 0;

  &:active::after {
    position: absolute;
    padding: 7px;
    border: 1px solid rgb(128 128 128);
    margin-top: -5px;
    background-color: rgb(255 255 255);
    border-radius: 3px;
    content: 'copied!';
  }
}

.kb-input-group-wide {
  width: 100%;
}

.kb-input-row-flex {
  display: flex;
  flex-direction: row;
  align-items: center;
}

.cell.selected .btn-default.kb-app-row-close-btn {
  color: rgb(128 128 128);
}

.kb-app-row-clip-btn,
.kb-app-row-close-btn {
  height: 100%;
  border: 0;
  margin-left: 1px;
  background-color: transparent;
  color: rgb(128 128 128);
}

.kb-app-parameter-right-error-bar {
  height: 28px;
  background: rgb(255 0 0);
}

.kb-app-field-feedback {
  border: 0;
  background: transparent;
}

.kb-input-group-addon {
  padding: 0 0 0 10px;
  border: 0;
  background: transparent;
}

.report-widget .panel-title > [data-toggle=collapse] {
  &::before {
    display: inline-block;
    width: 12px;
    margin-right: 4px;
    margin-left: 0;
    color: rgb(192 192 192);
    content: '\f078 ';
    font: normal 400 90% $typeface-font-awesome;
    line-height: 1;
    vertical-align: baseline;
  }

  &.collapsed::before {
    margin-right: 2px;
    margin-left: 2px;
    content: '\f054 ';
  }
}

/* tweaks to elemnts that should be dimmed when the cell is not selected */

.unselected .kb-app-cell {
  opacity: 0.5;
}

.kb-elapsed-time {
  font-family: $typeface-fixed-width;

  &.-active {
    color: rgb(0 255 0);
  }
}

.kb-app-cell-info-desc {
  min-height: 100px;
  padding: 10px;
  border: 1px solid rgb(119 119 119);
  margin-right: 10px;
}

.kb-app-cell-info {
  color: rgb(119 119 119);
  font: 16px $typeface-page-text;

  .header {
    padding: 5px 0;
    border-bottom: 1px solid rgb(119 119 119);
    margin-bottom: 8px;
  }

  .value {
    color: rgb(0 0 0);
  }
}

/*

Buttons

*/

.btn {
  &.batch-active {
    border-color: rgb(173 173 173);
    background-color: rgb(238 238 238);
    box-shadow: inset 0 3px 7px rgb(0 0 0 / 0.125);

    &:hover {
      background-color: rgb(204 204 204);
    }
  }

  &.kb-app-cell-btn {
    border: 2px solid rgb(33 150 243);
    margin-bottom: 4px;
    background-color: rgb(255 255 255);
    color: rgb(33 150 243);

    &.btn-primary {
      border: 2px solid rgb(33 150 243);
      color: rgb(33 150 243);

      &:hover {
        border-bottom: 6px solid rgb(33 150 243);
        margin-bottom: 0;
      }

      &.active,
      &:active,
      &:hover {
        background-color: rgb(33 150 243);
        color: rgb(255 255 255);
      }

      &.active {
        border: solid rgb(33 150 243);
        border-width: 2px 2px 6px;
        margin-bottom: 0;

        &:hover {
          border-bottom: 2px solid rgb(33 150 243);
          margin-bottom: 4px;
          background-color: rgb(221 221 221);
          color: rgb(33 150 243);
        }
      }
    }

    &.btn-danger {
      border: 2px solid rgb(209 82 65);
      color: rgb(209 82 65);

      &:hover {
        border-bottom: 6px solid rgb(209 82 65);
      }

      &.active,
      &:hover {
        margin-bottom: 0;
        background-color: rgb(209 82 65);
        color: rgb(255 255 255);
      }

      &.active {
        border: solid rgb(209 82 65);
        border-width: 2px 2px 6px;

        &:hover {
          border-bottom: 2px solid rgb(209 82 65);
          margin-bottom: 4px;
          background-color: rgb(221 221 221);
          color: rgb(209 82 65);
        }
      }
    }

    &.disabled {
      border: 2px solid rgb(136 136 136);
      margin-bottom: 4px;
      background-color: rgb(255 255 255);
      color: rgb(136 136 136);

      &:active,
      &:hover {
        border: 2px solid rgb(136 136 136);
        margin-bottom: 4px;
        background-color: rgb(255 255 255);
        color: rgb(136 136 136);
      }
    }
  }
}

/* Primary Button Style */

/* Hovering over an active cell is different, it tries to make the tab look
   disassociated but using a gray background so it doesnt look like an inactive
   tab */

/* DANGER - for error */

/* DISABLED is gray border and text */

.kb-app-status {
  &-ok {
    color: rgb(75 184 86);
  }

  &-warning {
    color: rgb(255 165 0);
  }

  &-danger,
  &-error {
    color: rgb(209 82 65);
  }

  &-default {
    color: rgb(33 150 243);
  }
}

/* app cell panels */

/* TODO: higher level selector */

.parameter-panel .info-panel {
  padding-top: 4px;
  background: transparent;
}

.tt-input,
.tt-query {
  width: 100%;
  box-shadow: inset 0 1px 1px rgb(0 0 0 / 0.075);
}

.tt-hint {
  color: rgb(153 153 153);
}

.tt-menu {
  width: 100%;
  padding: 4px 0;
  border: 1px solid rgb(0 0 0 / 0.2);

  /* used to be tt-dropdown-menu in older versions */
  margin-top: 4px;
  background-color: rgb(255 255 255);
  border-radius: 4px;
  box-shadow: 0 5px 10px rgb(0 0 0 / 0.2);
}

.tt-suggestion {
  padding: 3px 20px;
  line-height: 24px;

  &.tt-cursor,
  &:hover {
    background-color: rgb(0 151 207);
    color: rgb(255 255 255);
  }

  p {
    margin: 0;
  }
}

.tt-header {
  padding-left: 5px;
  font-size: 75%;
  font-style: italic;
<<<<<<< HEAD
  padding-left: 5px;
}
=======
}
>>>>>>> b144577f
<|MERGE_RESOLUTION|>--- conflicted
+++ resolved
@@ -465,9 +465,4 @@
   padding-left: 5px;
   font-size: 75%;
   font-style: italic;
-<<<<<<< HEAD
-  padding-left: 5px;
-}
-=======
-}
->>>>>>> b144577f
+}
