@import url(//fonts.googleapis.com/css?family=Roboto);

.btn__text {
  height: 34px;
  box-sizing: border-box;
  border: 1px solid rgb(255 255 255);
  background: rgb(255 255 255);
  border-radius: 4px;
  color: rgb(67 121 177);
  font: normal 700 14px/18px $typeface-page-text;
  outline: none;
  text-align: center;
  text-transform: uppercase;

  &:hover {
    border: 1px solid rgb(236 242 247);
    background-color: rgb(236 242 247);
    color: rgb(54 97 142);
    cursor: pointer;
  }

  &:focus {
    border: 1px solid rgb(227 235 243);
    background-color: rgb(227 235 243);
    color: rgb(54 97 142);
  }

  &:active {
    border: 1px solid rgb(217 228 239);
    background-color: rgb(217 228 239);
    color: rgb(54 97 142);
  }

  &:disabled {
    border: 1px solid rgb(250 250 250);
    background-color: rgb(250 250 250);
    color: rgb(146 146 146);
  }
}

.dz-clear-all__button {
  margin: 6px;
}

.dz-file {
  width: 100%;
  padding: 5px 0;
  border: 1px solid rgb(238 238 238);
  margin: 2px 0;
  font: 16px $typeface-page-text;
}

.dz-file__progress__bar {
  margin-bottom: inherit;
  margin-left: 5px;
}

.dz-file__upload-progress {
  display: inline;
}

.dz-file__row {
  display: flex;
  align-items: center;
}

.dz-file__name {
  line-height: 20px;
  white-space: nowrap;
}

.dz-file__msg,
.dz-file__name {
  overflow: hidden;
  text-overflow: ellipsis;
}

.dz-file__msg {
  font-size: 14px;
}

.dz-file__msg__success {
  display: none;
  color: rgb(75 175 79);
}

.dz-file__status {
  display: none;
  align-items: center;
  font-weight: 700;
}

.dz-file__status__icon {
  margin: 0 4px 0 8px;
}

.dz-file__status__success {
  color: rgb(75 175 79);
}

.dz-file__status__error {
  color: rgb(223 0 2);
}

/* BEGIN staging data table modifiers */

.kb-staging-table {
  table-layout: fixed;

<<<<<<< HEAD
  .kb-staging-table-body td {
    vertical-align: middle;
  }
=======
.kb-staging-table .kb-staging-table-header {

  .kb-staging-table-header__checkbox {
    width: 15px;
    padding-right: 5px;
  }
  
  .kb-staging-table-header__file {
    width: 41px;
    padding-right: 0;
  }
  
  .kb-staging-table-header__name {
    width: 238px;
  }

  .kb-staging-table-header__age, 
  .kb-staging-table-header__size {
    width: 56px;
  }

  .kb-staging-table-header__import {
    width: 197px;
  }

>>>>>>> c429ec97
}

/* Overriding default datatables sort icons so they come before the header title rather than after */

.kb-staging-table-header {
  .sorting::before,
  .sorting_asc::before,
  .sorting_desc::before {
    position: relative;
    top: 1px;
    right: 4px;
    display: inline-block;
    content: '\e150';
    font-family: $typeface-glyphicons;
    opacity: 0.2;
  }

  .sorting_asc::before {
    content: '\e155';
  }

  .sorting_desc::before {
    content: '\e156';
  }

  /* .kb-staging-table-header__checkbox */
  &__checkbox {
    width: 2%;
  }

  /* .kb-staging-table-header__file */
  &__file {
    width: 4%;

    /* Special positioning for folder sort icon as there is no title */
    &.sorting::before,
    &.sorting_asc::before,
    &.sorting_desc::before {
      left: 9px;
    }
  }

  /* .kb-staging-table-header__name */
  &__name {
    width: 26%;
  }

  /* .kb-staging-table-header__age, .kb-staging-table-header__size */
  &__age,
  &__size {
    width: 8%;
  }

  /* .kb-staging-table-header__import */
  &__import {
    width: 22%;
  }
}

.kb-staging-table .kb-staging-table-header {
  .sorting::after,
  .sorting_asc::after,
  .sorting_desc::after {
    display: none;
  }
}

/* Special positioning for folder sort icon as there is no title */
.kb-staging-table-header .kb-staging-table-header__file {
  &.sorting::before,
  &.sorting_asc::before,
  &.sorting_desc::before {
    left: 9px;
  }
}

<<<<<<< HEAD
.kb-staging-table.table-condensed .kb-staging-table-header th {
  padding: 5px 0;
=======
.kb-staging-table .kb-staging-table-body td {
  vertical-align: middle;

>>>>>>> c429ec97
}

.kb-staging-table-body__expander {
  text-align: center;
}

.kb-staging-table-body__decompress {
  border: 1px solid rgb(204 204 204);
  border-radius: 1px;
}

.kb-staging-table-body__name {
  overflow: hidden;
  text-overflow: ellipsis;
  white-space: nowrap;
}

.kb-staging-table-body__folder:hover {
  cursor: pointer;
  text-decoration: underline;
}

/* style for Import As dropdown container */

/* set the width here
  otherwise it will get overriden by datatables when changing the sort order
  it gets set directly on the element via inline css so we have to use important to override
*/

.kb-staging-table-body {
  .select2 {
    width: 160px !important;
    margin: 4px 0;
  }

  /* style for Import As dropdown container text */
  .kb-staging-table-body__import-dropdown {
    height: 38px;
    box-sizing: border-box;
    border: 1px solid rgb(223 0 2);
    background: rgb(255 255 255);
    border-radius: 4px;

    /* When user clicks into the dropdown or chooses a selection box change border color */

    /* style for Import As dropdown container text */
    .select2-selection__rendered {
      position: absolute;
      top: 30.95%;
      right: 5.41%;
      bottom: 30.95%;
      left: 8.87%;
      display: flex;
      align-items: center;
      color: rgb(0 0 0);
      font-size: 14px;
      line-height: 16px;
    }

    .select2-selection__placeholder {
      color: rgb(223 0 2);
    }

    /* style for Import As dropdown container arrow */
    .select2-selection__arrow {
      position: absolute;
      top: 30.95%;
      right: 5.44%;
      bottom: 30.95%;
      left: 87.76%;
      height: 16px;

      b {
        border-color: rgb(223 0 2) transparent transparent;
      }
    }

    &.kb-staging-table-body__import-type-selected .select2-selection__arrow b,
    &:focus .select2-selection__arrow b {
      border-color: rgb(136 136 136) transparent transparent;
    }
  }

  /* Import as dropdown placeholder text is red
    Change placeholder color when user clicks in */
  .select2-container--focus .select2-selection__placeholder,
  .select2-container--open .select2-selection__placeholder {
    color: rgb(0 0 0);
  }
}

/* When user clicks into the dropdown or chooses a selection box change border color */
.kb-staging-table-body__import-dropdown.kb-staging-table-body__import-type-selected,
.select2-container--focus .kb-staging-table-body__import-dropdown,
.select2-container--open .kb-staging-table-body__import-dropdown {
  border: 1px solid rgb(196 196 196);
}

/* Before user makes a selection arrow is red
   after user makes a selection, or when in focus, arrow is grey */
.kb-staging-table-body__download {
  margin-left: 5px;
  font-size: 9px;
}

.kb-staging-table-body__delete {
  background: none;
  box-shadow: none;
  color: rgb(67 121 177);
  font-size: 16px;
  line-height: 18.4px;
}

.kb-staging-table-body__import .kb-staging-table-body__delete {
  &:active,
  &:hover {
    background: none;
    color: rgb(40 96 144);
  }
}

.kb-staging-table-notice {
  height: 32px;
  padding: 8px;
  background-color: rgb(238 238 238);
  font: normal 700 16px/20px $typeface-page-text;
  text-align: center;
}

.kb-staging-table-import__button {
  position: absolute;
  right: 10px;
  bottom: -50px;
  width: 160px;
  height: 42px;
  border-radius: 4px;
  font: normal 700 14px/16px $typeface-page-text;

  &.kb-staging-table-import__button__disabled {
    background-color: rgb(142 175 208);

    &:active {
      background-color: rgb(142 175 208);
    }

    &:focus {
      outline: none;
    }
  }
}

.kb-staging-table-import__tooltip.tooltip {
  background: rgb(255 255 255);
  border-radius: 4px;
  box-shadow: 2px 4px 6px rgb(0 0 0 / 0.15);

  .tooltip-inner {
    display: flex;
    width: 135px;
    height: 56px;
    align-items: center;
    background: rgb(255 255 255);
    color: rgb(0 0 0);
    font: normal 400 12px/16px $typeface-page-text;
  }
}

/*
    END staging data table modifiers
*/

.kb-data-breadcrumb .kb-pointer a {
  cursor: pointer;
}

.kb-data-staging__container {
  height: 604px;
  padding: 10px;
  overflow-y: auto;
}

.kb-data-staging-metadata-list {
  display: inline-block;
  width: 115px;
  font: normal 700 90% $typeface-page-text;
}

.kb-data-staging-metadata-file-lines {
  overflow: scroll;
  max-height: 200px;
  background-color: rgb(221 221 221);
  font: 90% $typeface-fixed-width;
  white-space: pre;
}

/* https://www.figma.com/file/T30UN3QhWhhV5SpXiqY1ij/KBase-component-library?node-id=1%3A4 */

.kb-data-staging-button {
  position: relative;
  top: -3px;
  height: 35px;
  padding: 8px;
  border: 0;
  margin: 8px;
  background: none;
  border-radius: 4px;
  color: rgb(67 121 177);
  cursor: pointer;
  font: normal 700 14px/18px $typeface-page-text;
  letter-spacing: 0.7px;
  text-align: center;
  text-transform: uppercase;

  &:hover {
    background: rgb(67 121 177 / 0.1);
  }

  &:focus {
    background: rgb(67 121 177 / 0.15);
  }

  &:active {
    background: rgb(67 121 177 / 0.2);
  }

  &:disabled {
    background: rgb(0 0 0 / 0.02);
    color: rgb(146 146 146);
  }
}

.kb-data-stagingarea {
  font: normal 700 24px/30px $typeface-page-text;
}

.kb-data-staging-spacer {
  margin-top: 10px;
}

.kb-dropzone {
  max-height: 150px;
  border: 2px dashed rgb(33 150 243) !important;
  margin-bottom: 5px;
  overflow-y: auto;

  &-progress__header {
    display: none;
    border-bottom: 1px solid rgb(238 238 238);
    margin-bottom: 5px;
  }

  .dz-message {
    margin: 2em 4.5em;
    color: rgb(0 0 0);
    font: normal 400 24px/28px $typeface-alt-page-text;
    mix-blend-mode: normal;
    text-align: center;
  }

  /* .kb-dropzone__message--upload */
  &__message--upload {
    font-family: $typeface-page-text;
    font-weight: 700;
  }
}

.kb-ga-seq {
  max-width: 300px;
  max-height: 100px;
  font-family: $typeface-fixed-width;
  overflow-y: auto;
  word-wrap: break-word;
}

/**
 * Shim to make sure jQuery-ui dialogs are always on front of other DOM elements.
 */

.ui-front {
  z-index: 1000;
}

.whiteout-pane {
  position: absolute;
  z-index: 1001;
  top: 0;
  left: 0;
  width: 100%;
  height: 100%;
  background-color: rgb(255 255 255);
  text-align: center;
}

#kb-narr-name {
  overflow: hidden;
  padding-bottom: 7px;
  font: normal 700 18px/1.2 $typeface-page-text;
  text-overflow: ellipsis;
  white-space: nowrap;

  &:hover {
    text-overflow: inherit;
    white-space: normal;
  }
}

#save_widget {
  padding: 0;
}

#kb-narr-creator,
#save_widget {
  font-family: $typeface-page-text;
  font-weight: 700;
}

.kb-narr-namestamp {
  display: block;
  min-width: 0;
  flex: 2;
  padding-left: 20px;
  border-left: 2px solid rgb(206 206 206);
  margin: 5px auto 0;
}

.kb-narr-namestamp__error_container {
  font-size: 200%;
  line-height: 1.5;
}

.ui-draggable.kb-data-inflight {
  z-index: 1000;
  display: block;
  border: 2px solid rgb(128 128 128);
  background-color: rgb(254 255 214) !important;
  border-radius: 4px;

  &.-over {
    border-color: rgb(0 128 0);
    background-color: rgb(239 252 235) !important;
  }
}

.kb-data-list-drag-target {
  display: block;
  height: 40px;
  padding: 6px;
  border: 2px dashed rgb(255 165 0);
  border-radius: 4px;
  text-align: center;
  transition: all 0.25s ease;

  &.-drag-active {
    background-color: rgb(254 255 214);
  }

  &.-drag-hover {
    height: 90px;
    border-color: rgb(0 128 0);
    background-color: rgb(239 252 235);
    transition: all 0.25s ease;
  }
}

#kb-notify-area {
  position: relative;
  float: left;
}

.kb-navbar-buttons {
  display: inline-block;
  padding-right: 15px;
  border-right: 2px solid rgb(206 206 206);
  margin-right: 15px;
}

header[role=banner] {
  position: absolute;
  z-index: 999;
  top: 0;
  width: 100%;
  border-bottom: 1px solid rgb(206 206 206);
  background-color: rgb(255 255 255);
}

nav[role=navigation] ul {
  padding-left: 0;
  margin: 1.2em 0 0.5em;

  li {
    display: inline;
    margin: 0 0.5em;
    vertical-align: middle;

    a {
      padding: 7px 1em;
      border: 1px solid rgb(92 149 49);
      background-color: rgb(92 149 49);
      border-radius: 8px;
      box-shadow: inset 0 3px 8px rgb(0 0 0 / 0.125);
      color: rgb(255 255 255);
      font: normal 700 1.2em $typeface-page-text;
      text-decoration: none;
    }
  }
}

input#search_terms { /* FIXME */
  position: relative;
  left: -0.5em;
  display: inline;
  padding: 0.4em 1em;
  border-color: rgb(92 149 49);
  margin-top: -3px;
  background-image: url(../images/search.png);
  background-position: 100%;
  background-repeat: no-repeat;
  background-size: 22px;
  border-radius: 0 4px 4px 0;
  font-size: 1em;
}

span#searchspan { /* FIXME */
  display: inline-block;
  width: 50%;
}

@media screen and (max-width: 1170px) {
  span#searchspan {
    width: 50%;
  }
}

@media screen and (max-width: 980px) {
  span#searchspan {
    width: 40%;
  }
}

@media screen and (max-width: 768px) {
  span#searchspan {
    width: 30%;
  }
}

@media screen and (max-width: 590px) {
  span#searchspan {
    width: 60%;
  }
}

.navbar-kbase {
  padding: 8px;
  border-bottom: 5px solid rgb(206 206 206) !important;
  background-color: rgb(255 255 255);
  box-shadow: 0 1px 10px rgb(0 0 0 / 0.1);

  a:hover {
    cursor: pointer;
  }
}

/* Top bar nav buttons
   --------------------------
*/

.kb-nav-btn {
  min-width: 50px;
  padding: 1px 7px;
  border: 0;
  margin: 0 5px 0 0;
  background-color: rgb(255 255 255);
  box-shadow: 0 0 3px rgb(206 206 206);
  font-size: 24px;
  text-shadow: none !important;

  > div {
    color: rgb(102 102 102) !important;
  }

  .kb-nav-btn-txt {
    margin-top: -5px;
    font-size: 13px;
  }
}

.navbar-right .fa::before {
  /* color nav icons */
  color: rgb(33 150 243);
}

.kb-navbar-container {
  display: flex;
  justify-content: space-between;
}

#kb-nav-menu {
  box-shadow: none;
}

.kb-nav-menu__container {
  display: inline-block;
}

.navbar-right .kb-nav-btn:hover {
  background-color: rgb(245 245 245);
}

.kb-nav-btn-upgrade {
  display: none;
  background-color: rgb(75 184 86) !important;

  .fa::before,
  > div {
    color: rgb(255 255 255) !important;
  }

  &:hover {
    background-color: rgb(67 160 71) !important;
  }

  &.warning {
    background-color: rgb(244 67 54) !important;

    &:hover {
      background-color: rgb(220 60 49) !important;
    }
  }
}

.kb-nav-menu-icon {
  display: inline-block;
  width: 20px;
  margin-right: 5px;
  text-align: center;
  vertical-align: middle;

  .fa {
    font-size: 150%;
  }
}

#kb-ipy-menu {
  margin-right: 0;

  /* restore rounded corners */
  border-radius: 4px !important;
}

.btn {
  /* don't use drop-shadow on profile menu */
  box-shadow: none;
}

#signin-button .btn {
  border: 0;
}

.btn-xs .glyphicon-user {
  /* also resize user btn */
  padding: 14px 5px;
}

/* -------------------------- */

.narrative-menu-container {
  position: fixed;
  z-index: 499;
  width: 100%;
  padding-top: 10px;
  padding-bottom: 30px;
  border-bottom: 1px solid rgb(171 171 171);
  margin-top: -10px;
  margin-left: auto;
  background-color: rgb(255 255 255);
}

p.clear {
  height: 0;
  clear: both;
}

body > #header {
  display: block;
  box-sizing: border-box;
}

p#site-title { /* FIXME */
  width: 46px;
  height: 46px;
  margin: 5px;
  background: url(../images/kbase_logo.png) no-repeat;
  background-size: 46px;
  float: left;
  text-indent: -9999px;
}

#login-info {
  position: absolute;
  top: 7px;
  right: 0;
  margin: 5px;
  font-size: 1.2em;
}

#login-widget button {
  margin-left: 5px;
}

.search-box {
  position: relative;
  display: inline;
  width: 200px;
  padding: 10px 1px;
  margin: -11px 0;
  border-collapse: separate;
}

#search-box-name {
  padding: 6px 0;
  border: 0;
  border-radius: 4px;

  &:first-child {
    border-right: 0;
    border-bottom-right-radius: 0;
    border-top-right-radius: 0;
  }

  &:last-child {
    border-bottom-left-radius: 0;
    border-top-left-radius: 0;
  }
}

#search-input {
  margin: -11px 0;
}

#search-select {
  width: 150px;
  margin: -11px 0;
}

#search-area {
  position: relative;
  padding: 11px;
  margin: 0 5px;
  color: rgb(104 104 104);
  font: normal 400 18px $typeface-alt-page-text;

  input {
    padding: 11px;
  }
}

/* center pane */

#workspace {
  position: fixed;
  top: 173px;
  bottom: 42px;
  overflow: auto;
  width: 878px;
}

/* footer */

#bottom-tabs {
  position: fixed;
  bottom: 0;
  width: 1170px;
  border-top: 1px solid rgb(170 170 170);
  margin: 0 auto;
  background-color: rgb(255 255 255);
  clear: left;

  p a {
    padding: 14px 20px;
    border: 1px solid rgb(1 136 65);
    background-color: rgb(255 255 255);
    font-size: 14px;
  }
}

/* left pane styling */

#left-column {
  position: fixed;
  top: 70px;
  bottom: 0;
  width: 380px;
  border-right: 5px solid rgb(206 206 206);
}

.kb-side-overlay-container {
  position: fixed;
  z-index: 1030;
  width: 730px;
  max-height: calc(100% - 73px);
  border: 1px solid rgb(206 206 206);
  background: rgb(255 255 255);
  overflow-y: auto;
}

.kb-side-overlay-header {
  width: 100%;
  padding: 6px;
  background-color: rgb(33 150 243);
  color: rgb(255 255 255);
  font-size: 16px;
}

.kb-side-overlay-close {
  color: rgb(255 255 255);
  cursor: pointer;
  font-size: 13px;
  font-weight: 700;

  &:hover {
    color: rgb(255 165 0);
  }
}

.kb-side-panel {
  height: 100%;
  overflow-y: hidden;
}

#kb-side-toggle-in {
  position: fixed;
  z-index: 1;
  top: 70px;
  display: none;
  width: 22px;
  padding: 12px 6px;
  border-right: 6px solid rgb(206 206 206);
  border-bottom: 6px solid rgb(206 206 206);
  background-color: rgb(33 150 243);
  color: rgb(187 222 251);
  cursor: pointer;
  font-size: 16px;
  font-weight: 700;
  text-align: center;
  user-select: none;

  &:hover {
    color: rgb(255 255 255);
  }
}

.kb-side-toggle {
  display: inline-block;
  padding: 6px;
  border-top: 6px solid rgb(33 150 243);
  border-bottom: 6px solid rgb(33 150 243);
  background-color: rgb(33 150 243);
  color: rgb(187 222 251);
  cursor: pointer;
  font-size: 16px;
  font-weight: 700;
  text-align: center;
  user-select: none;

  &:hover {
    color: rgb(255 255 255);
  }
}

.kb-side-header {
  display: inline-block;
  padding: 6px;
  border-top: 6px solid rgb(33 150 243);
  border-bottom: 6px solid rgb(33 150 243);
  background-color: rgb(33 150 243);
  color: rgb(187 222 251);
  cursor: pointer;
  font-size: 16px;
  font-weight: 700;
  text-align: center;
  user-select: none;

  &.active,
  &:hover {
    border-bottom: 6px solid rgb(16 206 52);
  }

  &.active {
    color: rgb(255 255 255);
    cursor: auto;
  }
}

.kb-overlay-active {
  border-top: 6px solid rgb(128 128 128);
  border-bottom: 6px solid rgb(128 128 128);
  background-color: rgb(128 128 128);
}

.kb-side-separator {
  border-bottom: 5px solid rgb(206 206 206);
}

.kb-side-tab {
  display: none;

  &.active {
    display: inherit;
  }
}

.kb-narr-side-panel-set,
.kb-side-tab {
  height: 100%;
}

.kb-narr-side-panel-set:last-child {
  height: 50%;
}

.kb-overlay-dimmer {
  position: fixed;
  z-index: 10;
  right: 0;
  bottom: 0;
  background-color: rgb(0 0 0);
  opacity: 0.5;
}

#data-header {
  padding: 10px 0;
  background-color: rgb(0 153 153);
  color: rgb(255 255 255);
  font-weight: 700;
}

#data-title {
  text-align: center;
}

#data-add-btn {
  position: absolute;
  right: 7px;
  padding: 0 0 -10px;
  font-size: 0.8em;

  &:hover {
    color: rgb(0 0 0);
  }
}

#data-tab-nav {
  width: 100%;
  padding-top: 10px;
  border-bottom: 1px solid rgb(170 170 170);
  background-color: rgb(0 187 187);

  ul {
    top: 50px;
    bottom: 0;
    padding-bottom: 0;

    li {
      display: inline;
      padding: 4px 10px;
      border: 1px solid rgb(0 0 0);
      background-color: rgb(221 221 221);

      a {
        color: rgb(0 0 0);

        &:hover {
          color: rgb(170 0 0);
          text-decoration: none;
        }
      }

      &.selected {
        background-color: rgb(255 255 255);
      }
    }
  }
}

#data-view-panel {
  height: 150px;
  padding: 10px;
  border: 1px solid rgb(170 170 170);
  overflow-y: auto;
}

#data-pane {
  overflow: auto;
  height: 69%;
  border-bottom: 1px solid rgb(170 170 170);
  margin-top: 1px;

  p {
    margin: 0;

    span {
      display: block;
      width: 123px;
      padding: 2px 10px;
      border: 1px solid rgb(255 255 255);
      margin: 0;
      color: rgb(255 255 255);
      text-align: center;

      &.tab1 {
        background: linear-gradient(rgb(102 102 102), rgb(187 187 187));
        color: rgb(255 255 255);
        float: right;
      }

      &.tab2 {
        background: linear-gradient(rgb(204 204 204), rgb(153 153 153));
      }
    }
  }
}

#function-pane {
  overflow: auto;
  height: 30%;
  margin-top: 1px;
}

.left-pane {
  position: relative;
  font-size: 14px;
}

#kb-function-panel .kb-function-body {
  height: 100%;
  max-height: 100%;
}

h3.pane-title {
  position: relative;
  padding: 3px 5px;
  border: 1px solid rgb(194 194 194);
  margin: 0;
  background-color: rgb(224 224 224);
  font-size: 16px;
}

#add-link {
  position: absolute;
  top: 4px;
  right: 7px;
  font-size: 0.8em;
}

ul.pane-list {
  padding: 2px;
  margin: 0;

  li {
    padding: 1px;
    margin-left: 5px;
    list-style: none;
  }
}

/* --- KBase method list styles -- */

.kb-method-list-logo {
  display: inline-block;
  width: 40px;
  height: 40px;
  padding-top: 8px;
  border: 0 solid rgb(85 85 85);
  background-color: rgb(96 125 139);
  color: rgb(255 255 255);
  cursor: pointer;
  font-size: 24px;
  font-weight: 700;
  text-align: center;
  text-shadow: -1px 0 rgb(119 119 119), 0 1px rgb(119 119 119), 1px 0 rgb(119 119 119), 0 -1px rgb(119 119 119);

  &:hover {
    padding-top: 3px;
    border-width: 5px;
  }
}

.kb-method-list-more-div {
  margin: 2px;
  color: rgb(119 119 119);
  font-size: 13px;
  text-align: justify;

  > div:last-child {
    text-align: right;
  }
}

.kb-method-search-clear {
  border: 1px solid rgb(206 206 206);
  border-left: 0;
  cursor: pointer;
}

/* A function in the function pane */

li {
  &.function a {
    color: rgb(80 130 50);
    text-decoration: none;

    &:visited {
      /* don't recolor */
      color: rgb(80 130 50);
    }
  }

  &.dataset a {
    color: rgb(130 80 50);
    text-decoration: none;

    &:visited {
      /* don't recolor */
      color: rgb(130 80 50);
    }
  }
}

/* dataset in data pane */

/* dialog box + forms styling */

.dialog-box {
  padding: 20px;

  ul li {
    padding: 50px 5px;
    border-bottom: 1px solid rgb(170 170 170);
    font-size: 1.2em;

    &:first-child {
      padding-top: 20px;
    }

    &:last-child {
      border-bottom: 0;
    }
  }
}

fieldset {
  border: 0;
  margin: 0 0 15px;

  label {
    margin: 0 0 3px;
    font-size: 1em;
    font-weight: 700;
  }

  input {
    &[type=password],
    &[type=text] {
      width: 200px;
    }
  }

  select {
    width: 200px;
  }
}

/* styling of cells */

div {
  &.dataset-cell,
  &.function-cell {
    width: 90%;
    padding: 7px 17px;
    border: 1px solid rgb(204 204 204);
    margin: 3px auto;
  }

  &.texttools,
  &.tools {
    p {
      margin: 0;
    }
  }

  &.textarea {
    display: none;
    width: 650px;
    height: auto;
    min-height: 1.2em;
    padding: 0;
    border: 0;
  }

  &.metadata {
    display: block;
    width: 200px;
    height: 100px;
    padding: 0 10px;
    float: left;
  }

  &.social {
    display: none;
    width: 80px;
    padding: 0 10px;
    float: right;
  }
}

img.dataset-cell {
  padding: 0;
  margin: 3px auto;
}

.function-cell {
  background-image: url(../images/gears.png);
  background-position: 100%;
  background-repeat: no-repeat;
}

.dataset-cell,
.function-cell {
  p {
    font-size: 0.875em;
  }

  h2 {
    margin-bottom: 0;
    font-size: 1.1em;
  }
}

.textcell {
  width: 90%;
  height: 1em;
  padding: 5px 17px;
  border: 2px solid rgb(255 255 255);
  margin: 3px auto;
  color: rgb(17 17 17);
  font-size: 1em;

  &:hover {
    border: 2px dotted rgb(204 204 204);
  }
}

p.textcuepara {
  display: none;
  height: 1em;
  padding: 0;
  margin: 0;
  color: rgb(204 204 204);
}

.texttools {
  display: none;

  img {
    vertical-align: middle;
  }
}

.tools {
  display: none;
  height: 1em;
  margin-top: 0.5em;
  margin-left: 10px;

  a {
    padding: 2px 4px;
    border: 1px solid rgb(1 136 65);
    font-size: 13px;
  }
}

#narrative-header .tools {
  position: relative;
  top: -2em;
  left: 350px;
  display: block;
  width: 30em;
}

img.remove {
  float: right;
}

.ui-state-highlight {
  background-color: fbfaed;
}

p span.notification {
  padding: 4px 8px;
  background-color: rgb(255 51 51);
  border-radius: 1em;
  color: rgb(255 255 255);
}

/**
 * Bootstrap 3 submenu fix
 * http://stackoverflow.com/questions/18023493/bootstrap-3-dropdown-sub-menu-missing
 */

.dropdown-submenu {
  position: relative;

  > .dropdown-menu {
    top: 0;
    left: 100%;
    margin-top: -6px;
    margin-left: -1px;
    border-radius: 0 6px 6px;
  }

  &:hover {
    > .dropdown-menu {
      display: block;
    }

    > a::after {
      border-left-color: rgb(255 255 255);
    }
  }

  > a::after {
    display: block;
    width: 0;
    height: 0;
    border-width: 5px 0 5px 5px;
    border-style: solid;
    border-color: transparent transparent transparent rgb(204 204 204);
    margin-top: 5px;
    margin-right: -10px;
    content: ' ';
    float: right;
  }

  &.pull-left {
    float: none;

    > .dropdown-menu {
      left: -100%;
      margin-left: 10px;
      border-radius: 6px 0 6px 6px;
    }
  }
}

/** End Bootstrap 3 submenu fix **/

/* Fixes to bring toolbars up to Bootstrap 3 */

#maintoolbar {
  position: relative;
  top: 5px;
  min-height: 0;
  border: 0 !important;
  background-color: rgb(249 249 249) !important;
  background-image: none !important;
  box-shadow: none;
}

#maintoolbar-container {
  margin-left: 10px;
}

#menubar {
  position: absolute;
  top: 3px;
  width: 100%;
  padding-bottom: 5px;
  border-bottom: 2px solid rgb(221 221 221);
  background-color: rgb(249 249 249);

  .navbar .container {
    padding-right: 0;
    padding-left: 0;
  }
}

/* some more bootstrap hacks */

.navbar {
  min-height: 0;
  background-color: rgb(248 248 248);
  background-image: none;
}

#menubar .navbar-nav > li > a {
  padding-top: 10px;
  padding-bottom: 7px;
}

.btn-danger,
.btn-default,
.btn-info,
.btn-primary,
.btn-success,
.btn-warning,
.panel-default > .panel-heading {
  background-image: none;
}

#menus {
  padding-left: 0;
}

#menubar .navbar {
  width: 100%;
  margin-bottom: 5px;
}

div#notebook_panel { /* FIXME Jupyter css */
  box-shadow: none;
}

.version-stamp a {
  color: rgb(0 136 204) !important;
}

.creator-stamp,
.version-stamp a {
  padding-right: 320px;
  text-align: right;
}

.creator-stamp {
  height: 1em;
  color: rgb(0 102 152);
  font: normal 700 120% $typeface-page-text;
}

.panel {
  margin-bottom: 0;
}

#kb-jobs-panel {
  margin-bottom: 5px;
}

.kb-narr-side-panel {
  height: 100%;
  margin-bottom: 5px;

  .kb-title {
    padding: 10px 5px;
    color: rgb(46 97 141);
    font: normal 700 19px $typeface-page-text;
    text-transform: uppercase;
  }

  .btn {
    border: 0;
  }
}

/* From user and job state service */

.kbujs-table-container {
  height: auto;
}

.kbujs-timestamp {
  color: rgb(0 102 185);
  cursor: pointer;
}

.kbujs-error-cell {
  color: rgb(199 37 78);
  font-weight: 700;
}

.kbujs-error:hover {
  cursor: pointer;
}

.kbujs-loading-modal {
  font-size: 16px;
  font-weight: 700;
  text-align: center;
}

.kbujs-refresh-btn {
  position: absolute;
  right: 5px;
}

.kbujs-jobs-table {
  margin-right: auto !important;
  margin-left: auto !important;
}

.kbujs-loading {
  height: 100%;
  text-align: center;
  vertical-align: middle;
}

.kbujs-delete-job {
  cursor: pointer;
}

.kbujs-error-traceback {
  max-width: 516px;
  max-height: 250px;
  float: left;
  overflow-x: scroll;
  overflow-y: scroll;
  white-space: nowrap;
}

/* For connecting lines */

.kb-line {
  position: absolute;
  background-color: rgb(211 211 211);
}

/* tab.js */

.nav-tabs .glyphicon-remove {
  margin: 0 0 0 3px;
  color: rgb(170 170 170);

  &:hover {
    color: rgb(102 102 102);
    cursor: hand;
    cursor: pointer;
  }
}

/**
 ** Formerly in kbaseNarrFuncResults.css
 **/

/* CSS for various narrative function results.
 * This is just a hacky, dummy place to dump css for different
 * result widgets. Something better will come along, once we burn
 * this down...
 */

/* Somehow a bunch of classes from jQuery.dataTables aren't getting added.
 * Putting them here in the hopes they don't clobber anything else, the way
 * the rest of dataTables might...
 */

.paging_full_numbers {
  height: 22px;
  line-height: 22px;

  a {
    &:active {
      outline: none;
    }

    &:hover {
      text-decoration: none;
    }

    &.paginate_active {
      padding: 2px 5px;
      border: 1px solid rgb(170 170 170);
      margin: 0 3px;
      background-color: rgb(153 179 255);
      border-radius: 5px;
      color: rgb(51 51 51) !important;
      cursor: pointer;
      *cursor: hand;
    }

    &.paginate_button {
      padding: 2px 5px;
      border: 1px solid rgb(170 170 170);
      margin: 0 3px;
      background-color: rgb(221 221 221);
      border-radius: 5px;
      color: rgb(51 51 51) !important;
      cursor: pointer;
      *cursor: hand;

      &:hover {
        background-color: rgb(204 204 204);
        text-decoration: none !important;
      }
    }
  }
}

/** End kbaseNarrFuncResults.css **/

/*****************************************************************************
 ** Formerly in kbaseNarrFunc.css
 *****************************************************************************/

/*
 * Styles for KBase Narrative notebook page, function panel
 */

/* Header for panel */

.kb-function-header {
  padding: 10px 0;
  margin-bottom: 3px;
  background-color: rgb(182 233 248);
  color: rgb(0 100 182);
  font-weight: 700;
  text-align: center;
}

.kb-narr-panel-body {
  height: 100%;
  padding: 3px;

  > div {
    height: 100%;
  }
}

.kb-narr-panel-body-wrapper {
  height: 100%;
  overflow-y: auto;

  > div {
    height: 100%;
  }
}

.kb-narr-panel-toggle {
  margin-top: -4px;
  margin-right: 4px;
  color: rgb(136 136 136);
  cursor: pointer;
  user-select: none;
}

/* Container for func list */

.kb-function-body {
  width: 100%;
  height: 100%;

  .accordion .panel .panel-body {
    padding: 0 0 0 5px;
  }

  ul {
    width: 100%;
    padding: 0;
    border: 1px solid rgb(221 221 221);
    margin: 0;
    list-style-type: none;
  }

  li {
    width: 100%;
    padding: 5px;
    text-align: left;

    &:nth-child(odd) {
      border-bottom: 1px solid rgb(221 221 221);
      background-color: rgb(238 238 238);
    }

    &:nth-child(2n) {
      border-bottom: 1px solid rgb(221 221 221);
      background-color: rgb(255 255 255);
    }

    &:hover {
      background-color: rgb(244 245 214);
      cursor: pointer;
      text-decoration: underline;
    }
  }

  a {
    text-decoration: none;

    &:hover {
      text-decoration: none;
    }
  }
}

/* alt. rows */

/* Link to a function */

.kb-function-error {
  border-color: rgb(238 211 215) !important;
  background-color: rgb(242 222 222) !important;
  color: rgb(185 74 72);
}

/* Help on a function */

.kb-function-help {
  padding: 0 3px;
  color: rgb(86 85 158);
  cursor: pointer;
  float: right;
  font-size: 19px;

  &:hover {
    color: rgb(0 0 0);
  }
}

.kb-function-help-popup {
  position: absolute;
  z-index: 99;
  top: 0;
  left: 300px;
  max-width: 300px;
  cursor: pointer;

  h1 {
    padding: 0;
    margin: -10px 0 0;
    color: rgb(48 118 162);
    font-size: 110%;
  }

  h2 {
    padding-top: 5px;
    margin: 10px 0 -10px;
    color: rgb(153 153 153);
    font-size: 80%;
    font-style: italic;
    font-weight: 100;
    text-align: right;
  }

  .header {
    padding: 0;
    margin: 0;
    background-color: rgb(255 255 255);
    color: rgb(48 118 162);
    font-size: 120%;
    font-weight: 700;
  }

  a {
    font-weight: 700;
    text-decoration: underline;
  }

  .version {
    color: rgb(102 102 102);
    font-size: 80%;
  }

  .body {
    margin-top: 10px;
    margin-bottom: 10px;
  }
}

#kb-function-help {
  position: absolute;
  z-index: 99;
  top: 400px;
  left: 300px;
  width: 250px;
  cursor: pointer;

  h1 {
    padding: 0;
    margin: -10px 0 0;
    color: rgb(48 118 162);
    font-size: 110%;
  }

  h2 {
    padding-top: 5px;
    margin: 10px 0 -10px;
    color: rgb(153 153 153);
    font-size: 80%;
    font-style: italic;
    font-weight: 100;
    text-align: right;
  }
}

#kb-function-error-traceback {
  max-width: 250px;
  float: left;
  overflow-x: scroll;
  white-space: nowrap;
}

.kb-function-dim {
  background-color: rgb(238 238 238) !important;

  .panel-heading {
    background-color: rgb(238 238 238) !important;
  }
}

.kb-function-cat-dim {
  border-color: rgb(221 221 221) !important;
  background-color: rgb(221 221 221) !important;

  .panel-heading {
    border-color: rgb(221 221 221) !important;
    background-color: rgb(221 221 221) !important;
  }
}

.kb-function-toggle {
  color: rgb(0 136 204);
  cursor: pointer;
  font-style: italic;
}

.kb-cell-toolbar {
  .buttons {
    color: rgb(206 206 206) !important;
    font-weight: 700;
  }

  .btn {
    border: 0;
  }

  .icon {
    display: inline-block;
    overflow: hidden;
    padding: 0;
    margin-right: 4px;
    vertical-align: top;
  }

  .title {
    color: rgb(46 97 141);
    font: normal 700 120% $typeface-page-text;
  }

  .info-link,
  .subtitle {
    color: rgb(102 102 102);
    font: 90% $typeface-alt-page-text;
  }
}

.kb-toolbar-open {
  border-bottom: 1px solid rgb(204 204 204);
  border-radius: 0;
}

.selected .kb-toolbar-open {
  border-bottom: 1px solid rgb(75 184 86);
  border-left: 1px solid rgb(75 184 86);
  background-color: rgb(223 240 216);
}

.unselected .kb-toolbar-open {
  background-color: none;
}

.selected.kb-error .kb-toolbar-open {
  border-color: rgb(217 83 79);
  background-color: rgb(242 222 222);
}

/* ------------------------------------------------- */

/* IPython cells */

.kb-cell-run {
  z-index: auto;
  opacity: 1;

  h1 {
    display: inline;
    margin: 3px 13px 3px 3px;
    color: rgb(46 97 141);
    font: normal 400 16px/1 $typeface-alt-page-text;
    opacity: inherit;
  }

  div.kb-func-desc {
    display: block;
    opacity: inherit;
  }

  h2 {
    margin: 3px;
    color: rgb(102 102 102);
    font: normal 400 15px/1.5 $typeface-alt-page-text;
    opacity: inherit;
  }

  form {
    input[type=submit] {
      margin-top: 5px;
      float: right;
      opacity: inherit;
    }

    .buttons {
      margin-top: 5px;
      float: right;
    }
  }
}

.kb-cell-params table {
  border: 0;
  margin-right: auto;
  margin-bottom: 10px;
  margin-left: auto;
  opacity: inherit;

  > tr {
    border: 0;
    vertical-align: middle;
  }
}

td {
  border: 0;
  vertical-align: middle;
}

.kb-cell-params {
  tbody > tr > {
    td,
    th {
      padding: 2px 4px;
    }
  }

  tfoot > tr > {
    td,
    th {
      padding: 2px 4px;
    }
  }

  thead > tr > {
    td,
    th {
      padding: 2px 4px;
    }
  }

  tr:hover {
    td,
    th {
      background: rgb(238 238 238);
    }
  }
}

/* grey out the form while running */

.kb-cell-run.running form {
  opacity: 0.6;
}

/* progress "meter" */

.kb-cell-progress {
  display: none;

  &.running {
    display: block;
  }
}

.kb-cell-progressbar {
  width: 400px;
  height: 20px;
}

.kb-out-desc {
  color: rgb(46 97 141);
}

.kb-err-desc,
.kb-out-desc {
  display: inline;
  margin: 3px;
  font: normal 400 16px/1 $typeface-alt-page-text;
  opacity: inherit;
}

.kb-err-desc {
  color: rgb(169 68 66);
}

.kb-err-msg {
  font-size: 80% !important;
}

.kb-out-header {
  padding: 10px;
  background-color: rgb(221 221 221);
}

.kb-func-timestamp {
  padding-right: 1em;
  margin-top: -3px;
  color: rgb(85 85 85);
  font: 13px $typeface-alt-page-text;
}

.unselected .kb-func-timestamp {
  color: rgb(192 192 192);
}

.kb-func-panel {
  border-color: rgb(188 232 241);
  border-radius: 1px;

  > .panel-heading {
    padding: 5px 10px;
    border-color: rgb(188 232 241);
    background-color: rgb(217 237 247);
    border-radius: 1px;
    color: rgb(49 112 143);
  }

  .panel-body {
    padding: 0 10px;
    font-family: $typeface-page-text;
  }

  > {
    .panel-heading + .panel-collapse .panel-body {
      border-top-color: rgb(188 232 241);
    }

    .panel-footer + .panel-collapse .panel-body {
      border-bottom-color: rgb(188 232 241);
    }
  }
}

/** output cell styling */

.kb-cell-output .panel {
  border-radius: 0;
}

.kb-cell-output-content {
  padding: 5px;
  overflow-x: auto;
}

.kb-cell-output .panel .panel-heading {
  padding: 5px 10px;
}

.rendered_html {
  .kb-cell-output ul {
    margin: 0 0 10px;
  }

  :link {
    text-decoration: none;
  }
}

/* override from some jupyter style? */

.kb-cell-output .nav > li > a {
  padding: 5px 10px;
}

.kb-cell-error .panel-heading {
  padding: 5px 10px;
  background-image: none;
}

/*** styling for the jobs manager */

.kb-jobs-title {
  color: rgb(24 90 133);
  font: normal 700 1.2em $typeface-page-text;

  .glyphicon-info-sign {
    font-size: 0.9em;
  }
}

.kb-jobs-info-table {
  width: 95%;
  margin: 0 2px;

  th {
    width: 30%;
    min-width: 30%;
    max-width: 30%;
    padding-right: 5px;
    color: rgb(119 119 119);
    font-family: $typeface-page-text;
    font-weight: 700;
    vertical-align: top;
  }
}

.kb-jobs-item {
  padding-bottom: 3px;
  border-bottom: 2px solid rgb(221 221 221);
  margin-bottom: 5px;
}

.kb-jobs-error {
  background-color: rgb(242 222 222);
}

.kb-jobs-error-btn {
  font-size: 13px;
}

.kb-jobs-item:last-child {
  border-bottom: 0;
}

.kb-jobs-error-modal {
  width: 485px;
  max-height: 220px;
  overflow-x: hidden;
  overflow-y: auto;
  word-wrap: break-word;
}

/** new method parameter styling **/

.kb-method-parameter-panel {
  border-left: 3px solid rgb(255 255 255);
}

.kb-method-parameter-panel-hover {
  border-left: 3px solid rgb(66 139 202);
}

.kb-method-parameter-row {
  padding: 5px;
  margin: 0;
  border-radius: 5px;
}

/* for some reason, the css :hover doesn't work right on this div, so we use jquery to toggle this class */

.kb-method-parameter-row-hover {
  background: rgb(249 249 249);
}

.kb-method-parameter-row-error {
  background: rgb(242 222 222);
}

.kb-method-parameter-error-mssg {
  padding: 5px;
  color: rgb(244 67 54);
  font-family: $typeface-page-text;
  font-size: 12px;
  font-weight: 700;
  text-align: center;
}

/* not sure how to get text in these divs to valign middle... */

.kb-method-parameter-name {
  padding-right: 0;
  padding-left: 0;
  margin-top: 3px;
  color: rgb(119 119 119);
  font-family: $typeface-page-text;
  font-weight: 700;
  text-align: right;
  vertical-align: middle;
  white-space: normal;
}

.kb-method-parameter-input {
  padding-left: 10px;
  vertical-align: middle;
  white-space: nowrap;

  input {
    font-weight: 700;
  }

  > div {
    /* allow space for the required (red arrow), satisfied (green checkbox) icon */
    padding-right: 20px;
  }

  .kb-method-parameter-accepted-glyph,
  .kb-method-parameter-required-glyph {
    /* This scoots the icon inside */
    margin-left: -15px;
    font-size: 15px;
  }
}

/*
This set of styles is a to accommodate the required/satisfied icon which appears
between the select input control and the help text to the right of it. The
problem is that within the columns used for layout the select is set to 100% width
and yet the icon is placed right next to it. The result is that the icon is shoved
to the right of the select control and into the next column, overlapping the
help text. The old method handling this was to scoot the help text far enough over
to accomodate the the icon intruding into its space. This technique makes space
in the column in which the icon lives, and does this by shrinking the select
control with padding, and then scooting the icon back into its column.
*/

.kb-parameter-data-selection {
  font-weight: 700;
}

.kb-method-parameter-hint {
  padding-left: 7px;
  margin-top: 3px;
  color: rgb(119 119 119);
  text-align: left;
}

.kb-method-parameter-required-glyph {
  margin-left: 7px;
  color: rgb(244 67 54);
}

.kb-method-parameter-accepted-glyph {
  margin-left: 7px;
  color: rgb(75 184 86);
}

.kb-method-parameter-info {
  margin-left: 7px;
}

.kb-method-advanced-options-controller-inactive,
.kb-method-parameter-info,
.kb-parameter-data-row-add,
.kb-parameter-data-row-remove {
  color: rgb(119 119 119);
}

.kb-method-advanced-options-controller,
.kb-method-advanced-options-controller-inactive {
  font: italic 700 13px/14px $typeface-page-text;
  text-align: center;
}

.kb-method-advanced-options-controller {
  color: rgb(0 136 204);
  cursor: pointer;

  &:hover {
    color: rgb(42 100 150);
  }
}

.kb-method-footer {
  overflow: none;
  width: 100%;
  padding: 10px;
  background-color: rgb(245 245 245);
}

.kb-method-subtitle {
  padding: 3px 5px;
  background-color: rgb(245 245 245);
}

/* -- App/method panel styling -- */

.kb-app-panel {
  border-radius: 0;
}

.kb-app-error {
  background-color: rgb(242 222 222);
}

.kb-app-step-container {
  margin-top: 6px;
}

.kb-app-panel > .panel-footer {
  border: 0;
  border-radius: 0;
}

.kb-app-panel-description {
  color: rgb(46 97 141);
  font: normal 400 16px/1 $typeface-alt-page-text;
}

.kb-app-step-error-mssg {
  margin: 10px;
  color: rgb(166 50 50);
  font: 11px/14px sans-serif;
  text-align: left;
}

.kb-app-step-error-heading {
  padding-left: 5px;
  margin-top: 20px;
  color: rgb(85 85 85);
  font: normal 700 17px/1 $typeface-page-text;
  text-align: left;
}

.kb-app-step-error-main-heading {
  padding-left: 20px;
  margin-top: 20px;
  color: rgb(85 85 85);
  cursor: pointer;
  font: 21px/1 $typeface-page-text;
  text-align: left;
}

.kb-app-step-error {
  z-index: auto;
  border: 3px solid rgb(209 72 54);
}

.kb-app-step-running {
  z-index: auto;
  border: 3px solid rgb(33 150 243);
}

/* -- "next steps" text and links -- */

.kb-app-next {
  border-top: 2px solid rgb(206 206 206);

  h3 {
    padding: 0.5em 0 0.25em;
    margin: 0;
    color: rgb(136 136 136);
    float: left;
    font: italic 400 0.9em $typeface-alt-page-text;
  }
}

.kb-app-next-hide {
  margin-right: 0.5em;
  float: right;
}

.kb-app-next-hide,
.kb-app-next-unhide {
  margin-top: 0.25em;
  color: rgb(33 150 243);
  font: 0.9em $typeface-alt-page-text;
}

.kb-app-next div {
  /* container for links */
  clear: both;
}

/* -- END method/app styling -- */

@keyframes pulse {
  0% {
    opacity: 1;
  }

  50% {
    opacity: 0.7;
  }

  to {
    opacity: 1;
  }
}

button {
  &.kb-app-run,
  &.kb-method-run {
    padding: 10px 20px;
    border: 0;
    background-color: rgb(33 150 243);
    border-radius: 1px;
    box-shadow: 1px 1px 1px rgb(204 204 204);
    color: rgb(255 255 255);
    font-size: 13px;

    &:hover {
      background-color: rgb(30 136 229);
    }
  }

  &.kb-app-run {
    &.kb-app-cancel {
      background-color: rgb(244 67 54);

      &:hover {
        background-color: rgb(229 57 53);
      }
    }
  }
}

/***********
 * END of kbaseNarrFunc.css
 ***********/

/*********
 * From kbaseData.css
 *********/

/*
For data in KBase workspace
*/

.modal-body {
  max-height: 100%;
}

/* === Tooltips  === */

/* see bootstrap styles, e.g. bootstrap.css, for the original definitions */

div[class=tooltip-inner] {
  max-width: 400px;
  text-align: left;
  white-space: pre-wrap;
}

.notebook_app {
  .tooltip-inner {
    background-color: rgb(27 105 182);
  }

  .tooltip {
    z-index: 2000 !important;

    &.top-left .tooltip-arrow,
    &.top-right .tooltip-arrow,
    &.top .tooltip-arrow {
      border-top-color: rgb(27 105 182);
    }

    &.right .tooltip-arrow {
      border-right-color: rgb(27 105 182);
    }

    &.left .tooltip-arrow {
      border-left-color: rgb(27 105 182);
    }

    &.bottom-left .tooltip-arrow,
    &.bottom-right .tooltip-arrow,
    &.bottom .tooltip-arrow {
      border-bottom-color: rgb(27 105 182);
    }
  }
}

.kb-data-main-panel {
  height: 100%;
  max-height: 425px;
  margin-bottom: 5px;
}

#data-tabs {
  height: 375px !important;
}

.kb-ws-refresh-btn {
  position: absolute;
  right: 5px;
}

#kb-ws .form-control {
  width: 85%;
  margin: 3px;
}

.kb-data-control {
  width: 95%;
}

/* Data table */

.kb-data-table {
  width: 100% !important;
  max-height: 265px;

  thead {
    width: 281px;
    max-width: 100%;
  }

  tbody tr {
    border-bottom: 1px solid rgb(220 220 220);

    td {
      max-width: 100px;
      max-height: 16px;
      padding: 5px;
      font-size: 1em;
    }

    &:hover,
    td.highlighted {
      background-color: rgb(244 245 214);
      cursor: pointer;
    }
  }
}

.kb-data-obj-name {
  display: inline-block;
  overflow: hidden;
  max-width: 88%;
  text-overflow: ellipsis;
  white-space: nowrap;
}

.kb-data-loading {
  height: 100%;
  text-align: center;
  vertical-align: middle;

  img {
    vertical-align: middle;
  }
}

#kb-ws .dataTables_filter {
  display: none;
}

/* ------------------------------------------
 * View details on KBase objects
 *
 * Namespace: kb-data-obj
 */

/*  Button to activate the object pane */

button.kb-data-obj {
  float: right;
}

/* Panel */

.kb-data-obj-panel {
  padding: 0;
  margin: 10px;
  background: linear-gradient(180deg, rgb(0 210 255), rgb(178 173 203));

  button.close {
    margin: 5px;
    font-size: 125%;
  }
}

.kb-data-obj-panel-info {
  height: 100%;
  padding: 10px;
  background: rgb(255 255 255 / 0.5);
}

.kb-data-obj-panel-graph {
  height: 100%;
  padding: 10px;
  background: transparent;

  table {
    width: 100%;
    border: 0;
    background-color: rgb(255 255 255 / 0.9);
    color: rgb(0 0 0 / 0.8);
  }

  thead tr {
    background-color: rgb(230 230 230);
    color: rgb(0 0 0 / 1);
  }
}

.kb-data-obj-panel-info dl {
  margin: 0;

  dt {
    width: 90px;
    clear: left;
    color: rgb(0 0 0 / 0.5);
    float: left;
    text-align: right;

    &::after {
      content: ':';
    }
  }

  dd {
    margin: 0 0 0 100px;
  }
}

.kb-data-obj-panel-verlist span {
  padding: 0 5px;
  margin-left: 3px;
  background-color: rgb(255 255 255 / 0.5);
  border-radius: 2px;
  color: rgb(0 0 0 / 0.5);
  cursor: pointer;

  &.selected {
    background-color: rgb(33 150 243);
    color: rgb(255 255 255);
    cursor: default;
  }
}

.kb-data-obj-graph-ref-to {
  margin-top: 8px;
}

/*
 * END: View details on KBase objects
 *------------------------------------------
 */

/* default blue button in the new style */

.kb-primary-btn {
  padding: 10px 20px;
  border: 0;
  margin: 3px;
  background-color: rgb(33 150 243);
  border-radius: 1px;
  box-shadow: 1px 1px 3px rgb(170 170 170);
  color: rgb(255 255 255);
  font: normal 400 14px $typeface-alt-page-text;

  &:hover {
    background-color: rgb(30 136 229);
  }

  &[disabled] {
    background-color: rgb(187 222 251);
    box-shadow: none;
    color: rgb(255 255 255);
  }
}

/* gray button in the new style */

.kb-default-btn {
  padding: 10px 20px;
  border: 0;
  margin: 3px;
  background-color: rgb(245 245 245);
  border-radius: 1px;
  box-shadow: 1px 1px 3px rgb(170 170 170);
  color: rgb(85 85 85);
  font: normal 400 14px $typeface-alt-page-text;

  &:hover {
    background-color: rgb(206 206 206);
  }

  &[disabled] {
    box-shadow: none;
    color: rgb(170 170 170);
  }
}

.kb-btn-sm {
  padding: 5px 10px;
  font-size: 13px;
}

/* card layout */

.narrative-card-logo {
  display: flex;
  width: 50px;
  margin-right: 2px;
}

.narrative-card-row-main {
  display: flex;
  width: 98%;
  align-items: center;
  padding: 0 4px;
  margin: 0 2px;
}

.narrative-data-list-subcontent {
  padding-left: 10px;
}

.narrative-card-ellipsis {
  display: flex;
  width: 20px;
  align-items: center;
  justify-content: center;
}

.narrative-card-palette-icon {
  position: relative;
  top: -50px;
  left: 15px;
  color: rgb(136 136 136);
}

.narrative-card-action-button-wrapper {
  width: 80px;
  height: 50px;
  margin: 0 10px;
}

.narrative-card-action-button {
  display: flex;
  width: calc(100% - 6px);
  height: 80%;
  justify-content: center;
  padding: 0;

  > span {
    margin-right: 5px;
  }
}

.narrative-card-action-button-name {
  display: inline-block;
}

.narrative-data-panel-btnToolbar {
  display: flex;
  justify-content: center;

  > span {
    color: rgb(136 136 136);
  }
}

/* data list */

.kb-data-list-obj-row,
.narrative-card-row {
  border-left: 5px solid rgb(255 255 255);
  box-shadow: 1px 1px 1px 1px rgb(255 255 255);
  color: rgb(51 51 51);
  transition: all 0.1s ease;
}

.kb-function-dim .kb-data-list-obj-row {
  border-left-color: rgb(238 238 238);
}

.kb-data-list-obj-row:hover,
.narrative-card-row:hover {
  border-left: 5px solid rgb(75 184 86);
  box-shadow: 1px 1px 1px 1px rgb(170 170 170);
}

.palette {
  background: rgb(245 245 245) !important;
}

.kb-data-list-obj-row-selected {
  border-left: 5px solid rgb(75 184 86);
  box-shadow: 1px 1px 1px 1px rgb(170 170 170);
}

.kb-data-list-obj-row-main {
  width: 100%;
  padding: 0;
  margin: 0;
}

/* again the css hover over div inherits strangly, so we use js */

.kb-data-list-nav-buttons {
  padding: 5px 8px;
  border: 0;
  margin: 0;
  box-shadow: none;
  font-size: 18px;
  text-shadow: none !important;
}

.kb-data-list-add-data-button {
  width: 40px;
  height: 40px;
  border: 0;
  background-color: rgb(67 121 177);
  border-radius: 50%;
  box-shadow: 1px 1px 3px rgb(170 170 170);
  color: rgb(255 255 255);
  cursor: pointer;
  text-align: center;
}

/* specialize buttons that hover over narrative */

#kb-add-code-cell,
#kb-add-md-cell {
  position: fixed;
  z-index: 5;
  bottom: 15px;
  width: 40px;
  height: 40px;
  padding-top: 5px;
  background-color: rgb(33 150 243);
  border-radius: 50%;
  box-shadow: 2px 2px 1px rgb(206 206 206);
  color: rgb(255 255 255);
  cursor: pointer;
  opacity: 0.5;
}

#kb-add-code-cell {
  right: 75px;
  padding-left: 7px;
}

#kb-add-md-cell {
  right: 10px;
  padding-left: 8px;
  margin-right: 20px;
}

#kb-add-code-cell:hover,
#kb-add-md-cell:hover,
.kb-data-list-add-data-button:hover {
  background-color: rgb(54 97 142);
  cursor: pointer;
  opacity: 1;
}

.kb-data-list-add-data-text-button {
  padding: 10px 20px;
  border: 0;
  margin: 3px;
  background-color: rgb(67 121 177);
  border-radius: 1px;
  box-shadow: 1px 1px 3px rgb(170 170 170);
  color: rgb(255 255 255);
  font: normal 400 14px $typeface-alt-page-text;

  &:hover {
    background-color: rgb(54 97 142);
  }
}

/* buttons */

.kb-data-list-btn {
  padding: 5px 10px;
  border: 0;
  margin: 5px;
  background-color: rgb(33 150 243);
  border-radius: 1px;
  box-shadow: 1px 1px 3px rgb(170 170 170);
  color: rgb(255 255 255);
  font-size: 13px;

  &:hover {
    background-color: rgb(30 136 229);
  }

  &[disabled] {
    background-color: rgb(187 222 251);
    box-shadow: none;
    color: rgb(255 255 255);
  }
}

.kb-data-list-cancel-btn {
  padding: 5px 10px;
  border: 0;
  margin: 5px;
  background-color: rgb(245 245 245);
  border-radius: 1px;
  box-shadow: 1px 1px 3px rgb(170 170 170);
  color: rgb(136 136 136);
  font-size: 13px;

  &:hover {
    background-color: rgb(206 206 206);
  }
}

.kb-data-list-row-hr {
  width: 70%;
  margin: 2px auto;
}

.kb-data-list-logo {
  display: inline-block;
  width: 40px;
  height: 40px;
  padding-top: 8px;
  border: 0 solid rgb(85 85 85);
  background-color: rgb(96 125 139);
  border-radius: 50%;
  color: rgb(255 255 255);
  font-size: 24px;
  font-weight: 700;
  text-align: center;
  text-shadow: -1px 0 rgb(119 119 119), 0 1px rgb(119 119 119), 1px 0 rgb(119 119 119), 0 -1px rgb(119 119 119);
}

/* For shifting over logos that are stacked on
 * top of eachother */

.kb-data-list-logo-shifted1 {
  margin-top: 1px;
  margin-left: 1px;
}

.kb-data-list-logo-shiftedx1 {
  margin-top: 6px;
  margin-left: 8px;
}

.kb-data-list-logo-shifted2 {
  margin-top: 7px;
  margin-left: 9px;
}

.kb-data-list-logo-shiftedx2 {
  margin-top: 12px;
  margin-left: 16px;
}

.kb-data-list-logo-font1 {
  font-size: 1.7em !important;
}

.kb-data-list-logo-font2 {
  font-size: 1.5em !important;
}

/*  Nested item indent (crude!!) */

.kb-data-list-level1 {
  margin-left: 25px;
}

.kb-data-list-level2 {
  margin-left: 50px;
}

.kb-data-list-info {
  width: 80%;
  min-height: 60px;
  padding: 6px 0;
  border-bottom: 1px solid rgb(224 224 224);
}

.kb-data-list-name {
  margin: 2px;
  color: rgb(46 97 141);
  cursor: pointer;
  font: normal 700 15px $typeface-page-text;

  &:hover {
    text-decoration: underline;
  }
}

.kb-data-list-version {
  color: rgb(119 119 119);
  cursor: default;
  font-size: 12px;
  font-style: italic;
  white-space: nowrap;
}

.kb-data-list-date,
.kb-data-list-type {
  margin: 2px;
  color: rgb(119 119 119);
  cursor: default;
  font-size: 13px;
}

.kb-data-list-date {
  white-space: nowrap;
}

.kb-data-list-edit-by {
  margin: 2px 2px 2px 0;
  color: rgb(119 119 119);
  cursor: pointer;
  font-size: 13px;
  white-space: nowrap;

  &:hover {
    color: rgb(68 68 68);
  }
}

.kb-data-list-narinfo {
  margin: 2px 2px 2px 10px;
  color: rgb(119 119 119);
  font-size: 13px;
}

.kb-data-list-narrative-error {
  margin: 2px;
  color: rgb(244 67 54);
  font-size: 13px;
}

.kb-data-list-narrative {
  margin: 2px 2px 2px 10px;
  color: rgb(119 119 119);
  font-size: 13px;
}

.kb-data-list-more {
  padding: 0;
  margin: 0 0 0 15px;
  color: rgb(119 119 119);
  font-size: 11px;
  white-space: nowrap;
}

.kb-data-list-more-btn {
  padding: 2px 4px;
  border: 0;
  margin: 0;
  box-shadow: none;
  font-size: 12px;
  text-shadow: none !important;
}

.kb-data-list-more-div {
  display: flex;
  flex-direction: column;
  align-items: center;
  margin: 2px;
  color: rgb(119 119 119);
  font-size: 13px;

  td,
  th {
    margin: 2px;
    color: rgb(119 119 119);
    font-size: 13px;
  }

  tr {
    margin: 2px;
    color: rgb(119 119 119);
    font-size: 13px;

    &:hover {
      background-color: rgb(238 238 238);
    }

    &:nth-child(odd) {
      background-color: rgb(245 245 245);
    }

    &:hover:nth-child(odd) {
      background-color: rgb(238 238 238);
    }
  }

  th {
    font-weight: 700;
    text-align: right;
  }

  td {
    padding-left: 8px;
    text-align: left;
    word-break: break-all;
  }
}

.kb-data-list-job-name:hover {
  text-decoration: none;
}

/* Indent nested box */

.kb-data-list-box > .kb-data-list-box {
  margin-left: 40px;
}

/* Control buttons */

.kb-data-list-ctl {
  span.inviso {
    background-color: rgb(255 255 255);

    /* like mayo on wonderbread */
    color: rgb(255 255 255);
    text-shadow: none;
  }

  &[enabled] {
    background-color: rgb(211 211 211);
  }
}

/* end data list */

/* APP CATALOG SLIDEOUT BROWSER STYLES */

.kbcb-browser-container {
  margin: 0 auto;

  /* background: #eeeded; */
}

.kbcb-back-link {
  padding: 0.4em;
}

.kbcb-ctr-toolbar {
  margin: 0.4em;
}

.kbcb-main-panel-div {
  margin: 0;
}

.kbcb-loading-panel-div {
  margin: 0.1em;
  text-align: center;
  vertical-align: middle;
}

.unselected .prompt .method-icon {
  color: rgb(192 192 192);
}

.method-icon {
  color: rgb(103 58 183);
}

.unselected .prompt .app-icon {
  color: rgb(192 192 192);
}

.app-icon {
  color: rgb(0 150 136);
}

/* when the entire app card is a link, use this style */

.kbcb-app-card-link {
  text-decoration: none;
}

.kbcb-app-card-list-container {
  overflow: auto;
  padding: 0 0.2em 1em;
}

.kbcb-app-card-container {
  position: relative;
  display: block;
  width: 300px;
  height: 110px;
  margin: 0.4em;
  float: left;
}

.kbcb-app-card {
  overflow: hidden;
  width: 100%;
  height: 100%;
  background: rgb(241 241 245);
  border-radius: 2px;
  color: rgb(102 102 102);
  text-align: center;
  vertical-align: middle;
}

.kbcb-app-card-header {
  overflow: hidden;
  max-height: 90px;
  text-align: left;
}

.kbcb-app-card-title-panel {
  padding: 10px 5px 5px;
}

.kbcb-app-card-title {
  font-size: 1.1em;
}

.kbcb-app-card-authors,
.kbcb-app-card-module {
  font-size: 0.8em;
}

.kbcb-app-card-subtitle {
  overflow: hidden;
  padding: 10px;
  font-size: 0.9em;
}

.kbcb-app-card-footer {
  position: absolute;
  bottom: 0;
  left: 0;
  width: 100%;
  margin: 0 5px 5px;
  color: rgb(136 136 136);
  font-size: 0.9em;
}

.kbcb-app-card-logo {
  padding: 0;
  margin: 0;
  font-size: 0.9em;
}

.kbcb-star-default {
  color: rgb(136 136 136);
}

.kbcb-star-favorite {
  color: rgb(255 165 0);
}

.kbcb-star-default,
.kbcb-star-favorite,
.kbcb-star-nonfavorite {
  cursor: pointer;
}

.kbcb-star-default:hover,
.kbcb-star-nonfavorite:hover {
  color: rgb(255 0 0);
}

.kbcb-star-favorite:hover {
  color: rgb(255 165 0);
}

.kbcb-run-count,
.kbcb-star-count {
  display: inline-block;
  margin-left: 0.3em;
}

.kbcb-info:hover {
  color: rgb(255 165 0);
}

.kbcb-hover {
  box-shadow: 0 1px 3px rgb(0 0 0 / 0.12), 0 1px 2px rgb(0 0 0 / 0.24);
  transition: all 0.2s ease-in-out;

  &:hover {
    box-shadow: 0 10px 20px rgb(0 0 0 / 0.19), 0 6px 6px rgb(0 0 0 / 0.23);
    cursor: pointer;
  }
}

/* styles for App page */

.kbcb-app-page {
  background: rgb(241 241 245);
  border-radius: 2px;
  color: rgb(102 102 102);
  text-align: center;
}

.kbcb-app-page-header {
  text-align: left;
}

.kbcb-app-page-title-panel {
  padding: 10px 5px 5px 0;
}

.kbcb-app-page-title {
  font-size: 2em;
}

.kbcb-app-page-module {
  font-size: 1.2em;
}

.kbcb-app-page-authors {
  margin: 0.3em 0 0;
  font-size: 1em;
}

.kbcb-app-page-subtitle {
  padding: 1.5em 2em 0;
  font-size: 1.2em;
}

.kbcb-app-page-stats-bar {
  width: 100%;
  padding: 0 2em 0.8em 3em;
  font-size: 1.2em;
}

.kbcb-app-page-logo {
  padding: 0;
  margin: 1em;
  text-align: center;
}

/* END CATALOG SLIDEOUT BROWSER STYLES */

/* share panel styles */

.kb-share-user-permissions-dropdown {
  width: auto;
  height: auto;
  padding: 2px;
  border: 0;
  box-shadow: none;
  text-shadow: none !important;
}

.kb-share-select {
  width: 200px;

  .select2-selection__choice {
    width: 100% !important;
    background-color: rgb(245 245 245) !important;
  }
}

/* hack to make the selection fill the width */

.kb-nar-manager-titles {
  margin: 20px 10px 10px;
  color: rgb(119 119 119);
  font: normal 700 19px $typeface-page-text;
}

/* End kbaseData.css */

/* styling for data import overlay  */

.kb-import-content {
  position: relative;
  display: block;
  margin: 0;

  .btn-xs {
    border: 0;
  }
}

.ftp-file-header {
  margin-top: 8px;
  margin-bottom: 5px;
}

.globus-link:hover {
  text-decoration: none;
}

.kb-import-content .upload-options button {
  width: 140px;
  height: 42px;
  box-sizing: border-box;
  border: 1px solid rgb(196 196 196);
  margin: 0 6px;
  background: rgb(255 255 255);
  border-radius: 6px;
  color: rgb(0 0 0);
  font: normal 400 14px/18px $typeface-page-text;

  /* identical to box height */
  text-align: center;

  &:hover {
    border: 1px solid rgb(207 207 207);
    background-color: rgb(250 250 250);
  }

  &:focus {
    background-color: rgb(242 242 242);
  }

  &:active {
    background-color: rgb(230 230 230);
  }

  &:disabled {
    background-color: rgb(250 250 250);
    color: rgb(146 146 146);
  }
}

.kb-overlay-footer {
  position: absolute;
  bottom: 0;
  width: 100%;
  height: 50px;

  .btn-default,
  .btn-primary {
    margin: 15px 15px 0 0;
  }
}

.kb-import-filter,
.kb-import-search {
  margin: 10px 40px 10px 10px;
}

.kb-import-item {
  padding: 20px 0 0;
  margin: 0 20px 0 5px;

  &:hover {
    background-color: rgb(248 248 248);
    box-shadow: 0 0 2px rgb(170 170 170);
  }

  hr {
    width: 85%;
    border: 2px solid rgb(234 234 234);
    margin-top: 15px;
    margin-bottom: 0;
  }

  .kb-import-checkbox {
    padding: 15px 20px;
    font-size: 1.5em;
    opacity: 0.4;
  }

  .fa-check-square-o {
    opacity: 1 !important;
  }
}

.kb-import-info {
  display: inline-block;
  margin: 10px 20px 0 0;
  font-weight: 400;

  span {
    color: rgb(153 153 153);
    font-size: 0.9em;
    font-weight: 700;
  }
}

.kb-import-status {
  margin: 20px;
}

/* Error dialog */

.kb-error-dialog strong {
  color: rgb(0 100 0);
}

.kb-err-text {
  color: rgb(0 0 0);
  font-family: $typeface-fixed-width;
}

.kb-err-warn {
  margin-top: 0.5em;
  color: rgb(178 34 34);
  font-style: italic;
}

/* View-only (read-only) */

#kb-ro-btn {
  margin-right: 20px;
}

#kb-view-mode {
  display: inline-block;
  padding: 0;
  margin: -15px 0 0 1em;
  cursor: pointer;
  font-size: 17px;
}

#kb-view-mode-narr div {
  position: fixed;
  display: inline-block;
  width: 147px;
  padding: 3px;
  margin-top: -3px;
  color: rgb(33 150 243);
  font: normal 700 16px $typeface-page-text;
  text-align: left;
}

/* little space for control-close icon */

#kb-view-mode-narr-hide {
  display: block;
  width: 15px;
  height: 41px;
  padding-left: 5px;
  background-color: rgb(33 150 243);
  color: rgb(187 222 251);
  cursor: pointer;
  float: left;
  font-size: 16px;

  span {
    margin-top: 10px;
  }
}

/* this is the banner for readonly mode */

.navbar-right div.label-warning {
  font: normal 700 16px $typeface-page-text;
}

/* Show this over the whole narrative UI until the
   workspace becomes active.

   This animation was taken from:
   http://cssdeck.com/labs/load

   It was created by José Barcelon-Godfrey
   http://cssdeck.com/user/Jmbarcelonco

   -Dan Gunter, Feb 10, 2015
*/

.kb-loading-blocker__container {
  position: absolute;
  z-index: 9999;
  top: 0;
  left: 0;
  width: 100%;
  height: 100%;
  background-color: rgb(255 255 255);
}

.kb-loading-blocker__header {
  font-size: 24px;
  font-weight: 700;
  text-align: center;
}

.kb-loading-blocker__text {
  width: 40%;
  margin-left: 30%;
  font-size: 16px;
  line-height: 1.5;
  text-align: left;
}

.kb-loading-blocker__text--warning {
  position: absolute;
  display: none;
  width: 40%;
  margin-left: 30%;
  font-size: 16px;
  line-height: 1.5;
  text-align: left;
}

.kb-loading-blocker__image_container {
  padding-top: 10%;
  text-align: center;
}

/* Override the default max-width of the narrative box */

/* Styles for KNHX trees to remove its document.write nonsense that breaks asynchronous loading */

#popdiv {
  position: absolute;
  z-index: 10000;
  border: 1px solid rgb(204 204 204);
  background-color: rgb(252 252 252);
  font-size: 12px;
  visibility: hidden;

  a.alt {
    display: inline;
    padding-left: 9px;
    border: 0;
    font: 12px $typeface-fixed-width;
  }
}<|MERGE_RESOLUTION|>--- conflicted
+++ resolved
@@ -106,38 +106,10 @@
 
 .kb-staging-table {
   table-layout: fixed;
-
-<<<<<<< HEAD
-  .kb-staging-table-body td {
-    vertical-align: middle;
-  }
-=======
-.kb-staging-table .kb-staging-table-header {
-
-  .kb-staging-table-header__checkbox {
-    width: 15px;
-    padding-right: 5px;
-  }
-  
-  .kb-staging-table-header__file {
-    width: 41px;
-    padding-right: 0;
-  }
-  
-  .kb-staging-table-header__name {
-    width: 238px;
-  }
-
-  .kb-staging-table-header__age, 
-  .kb-staging-table-header__size {
-    width: 56px;
-  }
-
-  .kb-staging-table-header__import {
-    width: 197px;
-  }
-
->>>>>>> c429ec97
+}
+
+.kb-staging-table .kb-staging-table-body td {
+  vertical-align: middle;
 }
 
 /* Overriding default datatables sort icons so they come before the header title rather than after */
@@ -203,6 +175,29 @@
   .sorting_desc::after {
     display: none;
   }
+
+  .kb-staging-table-header__checkbox {
+    width: 15px;
+    padding-right: 5px;
+  }
+  
+  .kb-staging-table-header__file {
+    width: 41px;
+    padding-right: 0;
+  }
+  
+  .kb-staging-table-header__name {
+    width: 238px;
+  }
+
+  .kb-staging-table-header__age, 
+  .kb-staging-table-header__size {
+    width: 56px;
+  }
+
+  .kb-staging-table-header__import {
+    width: 197px;
+  }
 }
 
 /* Special positioning for folder sort icon as there is no title */
@@ -214,15 +209,9 @@
   }
 }
 
-<<<<<<< HEAD
-.kb-staging-table.table-condensed .kb-staging-table-header th {
-  padding: 5px 0;
-=======
-.kb-staging-table .kb-staging-table-body td {
-  vertical-align: middle;
-
->>>>>>> c429ec97
-}
+// .kb-staging-table.table-condensed .kb-staging-table-header th {
+//   padding: 5px 0;
+// }
 
 .kb-staging-table-body__expander {
   text-align: center;
