/*global define*/
/*jslint white: true*/
// leave at least 2 line with only a star on it below, or doc generation fails
/**
 *
 *
 * Placeholder for custom user javascript
 * mainly to be overridden in profile/static/custom/custom.js
 * This will always be an empty file in IPython
 *
 * User could add any javascript in the `profile/static/custom/custom.js` file.
 * It will be executed by the ipython notebook at load time.
 *
 * Same thing with `profile/static/custom/custom.css` to inject custom css into the notebook.
 *
 *
 * The object available at load time depend on the version of IPython in use.
 * there is no guaranties of API stability.
 *
 * The example below explain the principle, and might not be valid.
 *
 * Instances are created after the loading of this file and might need to be accessed using events:
 *     define([
 *        'base/js/namespace',
 *        'base/js/events'
 *     ], function(IPython, events) {
 *         events.on("app_initialized.NotebookApp", function () {
 *             IPython.keyboard_manager....
 *         });
 *     });
 *
 * __Example 1:__
 *
 * Create a custom button in toolbar that execute `%qtconsole` in kernel
 * and hence open a qtconsole attached to the same kernel as the current notebook
 *
 *    define([
 *        'base/js/namespace',
 *        'base/js/events'
 *    ], function(IPython, events) {
 *        events.on('app_initialized.NotebookApp', function(){
 *            IPython.toolbar.add_buttons_group([
 *                {
 *                    'label'   : 'run qtconsole',
 *                    'icon'    : 'icon-terminal', // select your icon from http://fortawesome.github.io/Font-Awesome/icons
 *                    'callback': function () {
 *                        IPython.notebook.kernel.execute('%qtconsole')
 *                    }
 *                }
 *                // add more button here if needed.
 *                ]);
 *        });
 *    });
 *
 * __Example 2:__
 *
 * At the completion of the dashboard loading, load an unofficial javascript extension
 * that is installed in profile/static/custom/
 *
 *    define([
 *        'base/js/events'
 *    ], function(events) {
 *        events.on('app_initialized.DashboardApp', function(){
 *            require(['custom/unofficial_extension.js'])
 *        });
 *    });
 *
 * __Example 3:__
 *
 *  Use `jQuery.getScript(url [, success(script, textStatus, jqXHR)] );`
 *  to load custom script into the notebook.
 *
 *    // to load the metadata ui extension example.
 *    $.getScript('/static/notebook/js/celltoolbarpresets/example.js');
 *    // or
 *    // to load the metadata ui extension to control slideshow mode / reveal js for nbconvert
 *    $.getScript('/static/notebook/js/celltoolbarpresets/slideshow.js');
 *
 *
 * @module IPython
 * @namespace IPython
 * @class customjs
 * @static
 */
define(['jquery',
<<<<<<< HEAD
    'base/js/namespace',
    'base/js/security',
    'base/js/utils',
    'base/js/page',
    'notebook/js/notebook',
    'notebook/js/textcell',
    'notebook/js/savewidget',
    'base/js/dialog',
    'base/js/keyboard',
    'notebook/js/cell',
    'services/config',
    'notebook/js/mathjaxutils',
    'components/marked/lib/marked',
    'components/requirejs/require',
    'narrative_paths'    
],
    function ($,
        IPython,
        security,
        utils,
        page,
        notebook,
        textCell,
        saveWidget,
        dialog,
        keyboard,
        cell,
        config,
        mathjaxutils,
        marked) {
        "use strict";

        // Patch the security mechanisms to allow any JavaScript to run for now.
        // TODO: update this so only the few KBase commands run.
        security.sanitize_html = function (html, allow_css) {
            return html;
        };
        security.sanitize_css = function (css, tagPolicy) {
            return css;
        };
        security.sanitize_stylesheets = function (html, tagPolicy) {
            return html;
        };
=======
        'base/js/namespace',
        'base/js/security',
        'base/js/utils',
        'notebook/js/notebook',
        'notebook/js/textcell',
        'notebook/js/savewidget',
        'base/js/dialog',
        'base/js/keyboard',
        'notebook/js/cell',
        'services/config',
        'notebook/js/mathjaxutils',
        'components/marked/lib/marked',
        'components/requirejs/require',
        'narrative_paths'
        ],
    function($, 
             IPython, 
             security,
             utils,
             notebook,
             textCell,
             saveWidget,
             dialog,
             keyboard,
             cell,
             config,
             mathjaxutils,
             marked) {
        'use strict';

        // Patch the security mechanisms to allow any JavaScript to run for now.
        // TODO: update this so only the few KBase commands run.
        security.sanitize_html = function(html, allow_css) { return html; };
        security.sanitize_css = function(css, tagPolicy) { return css; };
        security.sanitize_stylesheets = function(html, tagPolicy) { return html; };
>>>>>>> 4ad4adb6

        // Patch the MarkdownCell renderer to run the Javascript we need.
        textCell.MarkdownCell.prototype.render = function () {
            var cont = textCell.TextCell.prototype.render.apply(this);
            if (cont) {
                var that = this,
                    text = this.get_text(),
                    math = null,
                    title, $html;
                if (text === "") {
                    text = this.placeholder;
                }
                var text_and_math = mathjaxutils.remove_math(text);
                text = text_and_math[0];
                math = text_and_math[1];
                marked(text, function (err, html) {
                    html = mathjaxutils.replace_math(html, math);
                    html = security.sanitize_html(html);
                    try {
                        $html = $($.parseHTML(html, undefined, true));
                        
                        // Extract title from h1, if any. otheriwse, first 50 characters
                        var title = $html.filter('h1').first().first().text();
                        if (!title) {
                            title = $html.first().html().substr(0,50) || '';
                        }
                        
                        // add anchors to headings
                        $html.find(":header").addBack(":header").each(function (i, h) {
                            h = $(h);
                            var hash = h.text().replace(/ /g, '-');
                            h.attr('id', hash);
                            h.append(
                                $('<a/>')
                                .addClass('anchor-link')
                                .attr('href', '#' + hash)
                                .text('¶')
                                );
                        });
                        // links in markdown cells should open in new tabs
                        $html.find("a[href]").not('[href^="#"]').attr("target", "_blank");
                        
                        
                    } catch (error) {
                        title = 'Markdown Error';
                        $html = "Error while parsing markdown cell: " + error;
                    }

                    $(that.element)
                        .trigger('set-title', [title || '?']);
                    
                    console.log('setting icon for markdown');
                    $(that.element)
                        .trigger('set-icon', ['<i class="fa fa-2x fa-paragraph markdown-icon"></i>']);
                    
                    that.set_rendered($html);
                    that.typeset();
                    that.events.trigger("rendered.MarkdownCell", {cell: that});
                });
            }
            return cont;
        };

        /** @method bind_events **/
        textCell.MarkdownCell.prototype.bind_events = function () {
            textCell.TextCell.prototype.bind_events.apply(this);
            var that = this;

            this.code_mirror.on('blur', function () {
                that.render();
            });
            
            var $cellNode = $(this.element);

            $cellNode
                .on('set-title', function (e, title) {
                    if (title === undefined) {
                        return;
                    } 
                    $cellNode.data('title', title);
                    $cellNode             
                        .find('.celltoolbar > .button_container')
                        .trigger('set-title', [title || '?']);
                });
            $cellNode               
                .on('set-icon', function (e, icon) {
                   $cellNode.data('icon', icon);
                    $cellNode
                    .find('.celltoolbar > .button_container')
                    .trigger('set-icon', [icon]);
            });
                

//            this.element.click(function () {
//                var cont = that.unrender();
//                if (cont) {
//                    that.focus_editor();
//                }
//            });
        };

        // Patch the MarkdownCell renderer to throw an error when failing to render Javascript we need.
        textCell.TextCell.prototype.set_rendered = function (text) {
            try {
                this.element.find('div.text_cell_render').html(text);
            } catch (error) {
                this.element.find('div.text_cell_render').html("Error while parsing markdown cell: " + error);
            }
        };

<<<<<<< HEAD
        // Patch the Notebook to return the right name
        notebook.Notebook.prototype.get_notebook_name = function () {
            return this.metadata.name;
        };

=======
>>>>>>> 4ad4adb6
        // Patch the Notebook to not wedge a file extension on a new Narrative name
        notebook.Notebook.prototype.rename = function (new_name) {
            var that = this;
            var parent = utils.url_path_split(this.notebook_path)[0];
            var new_path = utils.url_path_join(parent, new_name);
            return this.contents.rename(this.notebook_path, new_path).then(
                function (json) {
                    that.notebook_name = json.name;
                    that.notebook_path = json.path;
                    that.last_modified = new Date(json.last_modified);
                    that.session.rename_notebook(json.path);
                    that.events.trigger('notebook_renamed.Notebook', json);
                }
            );
        };

        // Patch the save widget to take in options at save time
        saveWidget.SaveWidget.prototype.rename_notebook = function (options) {
            options = options || {};
            var that = this;
            var dialog_body = $('<div/>').append(
                $("<p/>").addClass("rename-message")
                .text('Enter a new Narrative name:')
                ).append(
                $("<br/>")
                ).append(
                $('<input/>').attr('type', 'text').attr('size', '25').addClass('form-control')
                .val(options.notebook.get_notebook_name())
                );
            var d = dialog.modal({
                title: "Rename Narrative",
                body: dialog_body,
                notebook: options.notebook,
                keyboard_manager: this.keyboard_manager,
                buttons: {
                    "OK": {
                        class: "btn-primary",
                        click: function () {
                            var new_name = d.find('input').val();
                            d.find('.rename-message').text("Renaming and saving...");
                            d.find('input[type="text"]').prop('disabled', true);
                            that.notebook.rename(new_name).then(
                                function () {
                                    d.modal('hide');
                                    that.notebook.metadata.name = new_name;
                                    that.element.find('span.filename').text(new_name);
                                }, function (error) {
                                d.find('.rename-message').text(error.message || 'Unknown error');
                                d.find('input[type="text"]').prop('disabled', false).focus().select();
                            }
                            );
                            return false;
                        }
                    },
                    "Cancel": {}
                },
                open: function () {
                    /**
                     * Upon ENTER, click the OK button.
                     */
                    d.find('input[type="text"]').keydown(function (event) {
                        if (event.which === keyboard.keycodes.enter) {
                            d.find('.btn-primary').first().click();
                            return false;
                        }
                    });
                    d.find('input[type="text"]').focus().select();
                }
            });

        };

        // Kickstart the Narrative loading routine once the notebook is loaded.
        $([IPython.events]).on('notebook_loaded.Notebook',
            function narrativeStart() {
                require(['kbaseNarrative'], function (Narrative) {
                    IPython.narrative = new Narrative();
                    IPython.narrative.init();
                });
            }
        );
    
        page.Page.prototype._resize_site = function() {
        // Update the site's size.
        $('div#site').height($(window).height() - $('#header').css('height'));
    };
    }
);<|MERGE_RESOLUTION|>--- conflicted
+++ resolved
@@ -83,51 +83,6 @@
  * @static
  */
 define(['jquery',
-<<<<<<< HEAD
-    'base/js/namespace',
-    'base/js/security',
-    'base/js/utils',
-    'base/js/page',
-    'notebook/js/notebook',
-    'notebook/js/textcell',
-    'notebook/js/savewidget',
-    'base/js/dialog',
-    'base/js/keyboard',
-    'notebook/js/cell',
-    'services/config',
-    'notebook/js/mathjaxutils',
-    'components/marked/lib/marked',
-    'components/requirejs/require',
-    'narrative_paths'    
-],
-    function ($,
-        IPython,
-        security,
-        utils,
-        page,
-        notebook,
-        textCell,
-        saveWidget,
-        dialog,
-        keyboard,
-        cell,
-        config,
-        mathjaxutils,
-        marked) {
-        "use strict";
-
-        // Patch the security mechanisms to allow any JavaScript to run for now.
-        // TODO: update this so only the few KBase commands run.
-        security.sanitize_html = function (html, allow_css) {
-            return html;
-        };
-        security.sanitize_css = function (css, tagPolicy) {
-            return css;
-        };
-        security.sanitize_stylesheets = function (html, tagPolicy) {
-            return html;
-        };
-=======
         'base/js/namespace',
         'base/js/security',
         'base/js/utils',
@@ -163,7 +118,6 @@
         security.sanitize_html = function(html, allow_css) { return html; };
         security.sanitize_css = function(css, tagPolicy) { return css; };
         security.sanitize_stylesheets = function(html, tagPolicy) { return html; };
->>>>>>> 4ad4adb6
 
         // Patch the MarkdownCell renderer to run the Javascript we need.
         textCell.MarkdownCell.prototype.render = function () {
@@ -273,15 +227,13 @@
                 this.element.find('div.text_cell_render').html("Error while parsing markdown cell: " + error);
             }
         };
-
-<<<<<<< HEAD
+        
+        
         // Patch the Notebook to return the right name
         notebook.Notebook.prototype.get_notebook_name = function () {
             return this.metadata.name;
         };
 
-=======
->>>>>>> 4ad4adb6
         // Patch the Notebook to not wedge a file extension on a new Narrative name
         notebook.Notebook.prototype.rename = function (new_name) {
             var that = this;
