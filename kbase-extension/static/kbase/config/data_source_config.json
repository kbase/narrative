{
    "ci": {
        "publicData": {
<<<<<<< HEAD
            "reference_genomes_ci": {
                "name": "NCBI RefSeq Genomes",
=======
            "reference_genomes": {
                "name": "Reference Genomes",
>>>>>>> 8b2ff17a
                "type": "KBaseGenomes.Genome",
                "ws": "ReferenceDataManager",
                "search": true
            },
<<<<<<< HEAD
            "phytozome_genomes": {
                "name": "Phytozome Genomes",
=======
            "legacy_genomes": {
                "name": "Legacy Genomes",
                "type": "KBaseGenomes.Genome",
                "ws": "KBasePublicGenomesV5",
                "search": false
            },
            "plant_genomes": {
                "name": "Plant Genomes",
>>>>>>> 8b2ff17a
                "type": "KBaseGenomes.Genome",
                "ws": "Phytozome_Genomes",
                "search": false
            },
<<<<<<< HEAD
            "pubSEED_genomes": {		
                "name": "Public SEED Genomes",		
                "type": "KBaseGenomes.Genome",		
                "ws": "pubSEEDGenomes",		
                "search": false		
=======
            "pubSEED_genomes": {
                "name": "Public SEED Genomes",
                "type": "KBaseGenomes.Genome",
                "ws": "pubSEEDGenomes",
                "search": false
>>>>>>> 8b2ff17a
            },
            "media": {
                "name": "Media",
                "type": "KBaseBiochem.Media",
                "ws": "KBaseMedia",
                "search": false
            },
            "se_reads": {
                "name": "RNA-seq Reads (single-end)",
                "type": "KBaseAssembly.SingleEndLibrary",
                "ws": "PlantCSGenomes",
                "search": false
            },
            "pe_reads": {
                "name": "RNA-seq Reads (paired-end)",
                "type": "KBaseAssembly.PairedEndLibrary",
                "ws": "PlantCSGenomes",
                "search": false
            },
            "plant_rnaseq_anno": {
                "name": "Plant RNA-seq Annotations",
                "type": "KBaseRNASeq.ReferenceAnnotation",
                "ws": "PlantCSGenomes",
                "search": false
            },
            "plant_bowtie2_idx": {
                "name": "Plant Bowtie2 Indexes",
                "type": "KBaseRNASeq.Bowtie2Indexes",
                "ws": "PlantCSGenomes",
                "search": false
            },
            "ontology": {
                "name": "Public ontologies",
                "type": "KBaseOntology.OntologyDictionary",
                "ws": "KBaseOntology",
                "search": false
            },
            "ontology_translation": {
                "name": "Ontology translations",
                "type": "KBaseOntology.OntologyTranslation",
                "ws": "KBaseOntology",
                "search": false
            }
        },
        "exampleData": {
            "ws": "KBaseExampleData",
            "data_types": [
                {
                    "name": [
                        "SingleEndLibrary",
                        "PairedEndLibrary",
                        "ReferenceAssembly"
                    ],
                    "displayName": "Example Sequence Assembly Inputs",
                    "header": "Various types of read data configured for sequence assembly."
                },
                {
                    "name": [
                        "ContigSet",
                        "Assembly"
                    ],
                    "displayName": "Example Assemblies",
                    "header": "Assembled DNA sequences"
                },
                {
                    "name": [
                        "Genome"
                    ],
                    "displayName": "Example Genomes",
                    "header": "Genomic sequence generally with attached functional annotations"
                },
                {
                    "name": [
                        "FBAModel"
                    ],
                    "displayName": "Example FBAModels",
                    "header": "A metabolic model of an organism"
                },
                {
                    "name": [
                        "Media"
                    ],
                    "displayName": "Example Media",
                    "header": "Specification of an environmental condition"
                },
                {
                    "name": [
                        "ExpressionMatrix"
                    ],
                    "displayName": "Example ExpressionMatrix",
                    "header": "Gene expression data in a gene vs. condition matrix"
                }
            ]
        }
    },
    "next": {
        "publicData": {
<<<<<<< HEAD
            "genomes": {
                "name": "Legacy Genomes",
=======
            "reference_genomes": {
                "name": "Reference Genomes",
>>>>>>> 8b2ff17a
                "type": "KBaseGenomes.Genome",
                "ws": "ReferenceDataManager",
                "search": true
            },
            "legacy_genomes": {
                "name": "Legacy Genomes",
                "type": "KBaseGenomes.Genome",
                "ws": "KBasePublicGenomesV5",
                "search": false
            },
            "plant_genomes": {
                "name": "Plant Genomes",
                "type": "KBaseGenomes.Genome",
                "ws": "Phytozome_Genomes",
                "search": false
            },
            "pubSEED_genomes": {
                "name": "Public SEED Genomes",
                "type": "KBaseGenomes.Genome",
                "ws": "pubSEEDGenomes",
                "search": false
            },
            "media": {
                "name": "Media",
                "type": "KBaseBiochem.Media",
                "ws": "KBaseMedia",
                "search": false
            },
            "se_reads": {
                "name": "RNA-seq Reads (single-end)",
                "type": "KBaseAssembly.SingleEndLibrary",
                "ws": "PlantCSGenomes",
                "search": false
            },
            "pe_reads": {
                "name": "RNA-seq Reads (paired-end)",
                "type": "KBaseAssembly.PairedEndLibrary",
                "ws": "PlantCSGenomes",
                "search": false
            },
            "plant_rnaseq_anno": {
                "name": "Plant RNA-seq Annotations",
                "type": "KBaseRNASeq.ReferenceAnnotation",
                "ws": "PlantCSGenomes",
                "search": false
            },
            "plant_bowtie2_idx": {
                "name": "Plant Bowtie2 Indexes",
                "type": "KBaseRNASeq.Bowtie2Indexes",
                "ws": "PlantCSGenomes",
                "search": false
            }
        },
        "exampleData": {
            "ws": "KBaseExampleData",
            "data_types": [
                {
                    "name": [
                        "SingleEndLibrary",
                        "PairedEndLibrary",
                        "ReferenceAssembly"
                    ],
                    "displayName": "Example Sequence Assembly Inputs",
                    "header": "Various types of read data configured for sequence assembly."
                },
                {
                    "name": [
                        "ContigSet",
                        "Assembly"
                    ],
                    "displayName": "Example Assemblies",
                    "header": "Assembled DNA sequences"
                },
                {
                    "name": [
                        "Genome"
                    ],
                    "displayName": "Example Genomes",
                    "header": "Genomic sequence generally with attached functional annotations"
                },
                {
                    "name": [
                        "FBAModel"
                    ],
                    "displayName": "Example FBAModels",
                    "header": "A metabolic model of an organism"
                },
                {
                    "name": [
                        "Media"
                    ],
                    "displayName": "Example Media",
                    "header": "Specification of an environmental condition"
                },
                {
                    "name": [
                        "ExpressionMatrix"
                    ],
                    "displayName": "Example ExpressionMatrix",
                    "header": "Gene expression data in a gene vs. condition matrix"
                }
            ]
        }
    },
    "prod": {
        "publicData": {
            "reference_genomes": {
<<<<<<< HEAD
                "name": "NCBI RefSeq Genomes",
=======
                "name": "Reference Genomes",
>>>>>>> 8b2ff17a
                "type": "KBaseGenomes.Genome",
                "ws": "ReferenceDataManager",
                "search": true
            },
<<<<<<< HEAD
             "plant_genomes": {
                "name": "Plant Genomes",
                "type": "KBaseGenomes.Genome",
                "ws": "Phytozome_Genomes",
                "search": false
            },
            "media": {
                "name": "Media",
                "type": "KBaseBiochem.Media",
                "ws": "KBaseMedia",
                "search": false
            },
=======
            "legacy_genomes": {
                "name": "Legacy Genomes",
                "type": "KBaseGenomes.Genome",
                "ws": "KBasePublicGenomesV5",
                "search": false
            },
            "plant_genomes": {
                "name": "Plant Genomes",
                "type": "KBaseGenomes.Genome",
                "ws": "Phytozome_Genomes",
                "search": false
            },
            "pubSEED_genomes": {
                "name": "Public SEED Genomes",
                "type": "KBaseGenomes.Genome",
                "ws": "pubSEEDGenomes",
                "search": false
            },
            "media": {
                "name": "Media",
                "type": "KBaseBiochem.Media",
                "ws": "KBaseMedia",
                "search": false
            },
>>>>>>> 8b2ff17a
            "se_reads": {
                "name": "RNA-seq Reads (single-end)",
                "type": "KBaseAssembly.SingleEndLibrary",
                "ws": "PlantCSGenomes",
                "search": false
            },
            "pe_reads": {
                "name": "RNA-seq Reads (paired-end)",
                "type": "KBaseAssembly.PairedEndLibrary",
                "ws": "PlantCSGenomes",
                "search": false
            },
            "plant_rnaseq_anno": {
                "name": "Plant RNA-seq Annotations",
                "type": "KBaseRNASeq.ReferenceAnnotation",
                "ws": "PlantCSGenomes",
                "search": false
            },
            "plant_bowtie2_idx": {
                "name": "Plant Bowtie2 Indexes",
                "type": "KBaseRNASeq.Bowtie2Indexes",
                "ws": "PlantCSGenomes",
                "search": false
            }
        },
        "exampleData": {
            "ws": "KBaseExampleData",
            "data_types": [
                {
                    "name": [
                        "SingleEndLibrary",
                        "PairedEndLibrary",
                        "ReferenceAssembly"
                    ],
                    "displayName": "Example Sequence Assembly Inputs",
                    "header": "Various types of read data configured for sequence assembly."
                },
                {
                    "name": [
                        "ContigSet"
                    ],
                    "displayName": "Example Contig Sets",
                    "header": "A set of DNA sequences"
                },
                {
                    "name": [
                        "Genome"
                    ],
                    "displayName": "Example Genomes",
                    "header": "Genomic sequence generally with attached functional annotations"
                },
                {
                    "name": [
                        "FBAModel"
                    ],
                    "displayName": "Example FBAModels",
                    "header": "A metabolic model of an organism"
                },
                {
                    "name": [
                        "Media"
                    ],
                    "displayName": "Example Media",
                    "header": "Specification of an environmental condition"
                },
                {
                    "name": [
                        "ExpressionMatrix"
                    ],
                    "displayName": "Example ExpressionMatrix",
                    "header": "Gene expression data in a gene vs. condition matrix"
                }
            ]
        }
    },
    "appdev": {
        "publicData": {
            "genomes": {
                "name": "Legacy Genomes",
                "type": "KBaseGenomes.Genome",
                "ws": "KBasePublicGenomesV5",
                "search": true
            },
            "plant_genomes": {
                "name": "Plant Genomes",
                "type": "KBaseGenomes.Genome",
                "ws": "Phytozome_Genomes",
                "search": false
            },
            "media": {
                "name": "Media",
                "type": "KBaseBiochem.Media",
                "ws": "KBaseMedia",
                "search": false
            },
            "se_reads": {
                "name": "RNA-seq Reads (single-end)",
                "type": "KBaseAssembly.SingleEndLibrary",
                "ws": "PlantCSGenomes",
                "search": false
            },
            "pe_reads": {
                "name": "RNA-seq Reads (paired-end)",
                "type": "KBaseAssembly.PairedEndLibrary",
                "ws": "PlantCSGenomes",
                "search": false
            },
            "plant_rnaseq_anno": {
                "name": "Plant RNA-seq Annotations",
                "type": "KBaseRNASeq.ReferenceAnnotation",
                "ws": "PlantCSGenomes",
                "search": false
            },
            "plant_bowtie2_idx": {
                "name": "Plant Bowtie2 Indexes",
                "type": "KBaseRNASeq.Bowtie2Indexes",
                "ws": "PlantCSGenomes",
                "search": false
            }
        },
        "exampleData": {
            "ws": "KBaseExampleData",
            "data_types": [
                {
                    "name": [
                        "SingleEndLibrary",
                        "PairedEndLibrary",
                        "ReferenceAssembly"
                    ],
                    "displayName": "Example Sequence Assembly Inputs",
                    "header": "Various types of read data configured for sequence assembly."
                },
                {
                    "name": [
                        "ContigSet",
                        "Assembly"
                    ],
                    "displayName": "Example Assemblies",
                    "header": "Assembled DNA sequences"
                },
                {
                    "name": [
                        "Genome"
                    ],
                    "displayName": "Example Genomes",
                    "header": "Genomic sequence generally with attached functional annotations"
                },
                {
                    "name": [
                        "FBAModel"
                    ],
                    "displayName": "Example FBAModels",
                    "header": "A metabolic model of an organism"
                },
                {
                    "name": [
                        "Media"
                    ],
                    "displayName": "Example Media",
                    "header": "Specification of an environmental condition"
                },
                {
                    "name": [
                        "ExpressionMatrix"
                    ],
                    "displayName": "Example ExpressionMatrix",
                    "header": "Gene expression data in a gene vs. condition matrix"
                }
            ]
        }
    }
}<|MERGE_RESOLUTION|>--- conflicted
+++ resolved
@@ -1,47 +1,23 @@
 {
     "ci": {
         "publicData": {
-<<<<<<< HEAD
             "reference_genomes_ci": {
                 "name": "NCBI RefSeq Genomes",
-=======
-            "reference_genomes": {
-                "name": "Reference Genomes",
->>>>>>> 8b2ff17a
                 "type": "KBaseGenomes.Genome",
                 "ws": "ReferenceDataManager",
                 "search": true
             },
-<<<<<<< HEAD
             "phytozome_genomes": {
                 "name": "Phytozome Genomes",
-=======
-            "legacy_genomes": {
-                "name": "Legacy Genomes",
-                "type": "KBaseGenomes.Genome",
-                "ws": "KBasePublicGenomesV5",
-                "search": false
-            },
-            "plant_genomes": {
-                "name": "Plant Genomes",
->>>>>>> 8b2ff17a
                 "type": "KBaseGenomes.Genome",
                 "ws": "Phytozome_Genomes",
                 "search": false
             },
-<<<<<<< HEAD
             "pubSEED_genomes": {		
                 "name": "Public SEED Genomes",		
                 "type": "KBaseGenomes.Genome",		
                 "ws": "pubSEEDGenomes",		
                 "search": false		
-=======
-            "pubSEED_genomes": {
-                "name": "Public SEED Genomes",
-                "type": "KBaseGenomes.Genome",
-                "ws": "pubSEEDGenomes",
-                "search": false
->>>>>>> 8b2ff17a
             },
             "media": {
                 "name": "Media",
@@ -139,13 +115,8 @@
     },
     "next": {
         "publicData": {
-<<<<<<< HEAD
             "genomes": {
                 "name": "Legacy Genomes",
-=======
-            "reference_genomes": {
-                "name": "Reference Genomes",
->>>>>>> 8b2ff17a
                 "type": "KBaseGenomes.Genome",
                 "ws": "ReferenceDataManager",
                 "search": true
@@ -253,16 +224,11 @@
     "prod": {
         "publicData": {
             "reference_genomes": {
-<<<<<<< HEAD
                 "name": "NCBI RefSeq Genomes",
-=======
-                "name": "Reference Genomes",
->>>>>>> 8b2ff17a
                 "type": "KBaseGenomes.Genome",
                 "ws": "ReferenceDataManager",
                 "search": true
             },
-<<<<<<< HEAD
              "plant_genomes": {
                 "name": "Plant Genomes",
                 "type": "KBaseGenomes.Genome",
@@ -275,7 +241,6 @@
                 "ws": "KBaseMedia",
                 "search": false
             },
-=======
             "legacy_genomes": {
                 "name": "Legacy Genomes",
                 "type": "KBaseGenomes.Genome",
@@ -300,7 +265,6 @@
                 "ws": "KBaseMedia",
                 "search": false
             },
->>>>>>> 8b2ff17a
             "se_reads": {
                 "name": "RNA-seq Reads (single-end)",
                 "type": "KBaseAssembly.SingleEndLibrary",
