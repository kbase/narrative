{
    "ci": {
        "publicData": {
<<<<<<< HEAD
            "GenomeFeatures": {
=======
            "reference_genomes": {
>>>>>>> e1ed7d66
                "name": "Reference Genomes",
                "type": "KBaseGenomes.Genome",
                "ws": "ReferenceDataManager",
                "search": true
            },
            "legacy_genomes": {
                "name": "Legacy Genomes",
                "type": "KBaseGenomes.Genome",
                "ws": "KBasePublicGenomesV5",
                "search": false
            },
            "plant_genomes": {
                "name": "Plant Genomes",
                "type": "KBaseGenomes.Genome",
                "ws": "Phytozome_Genomes",
                "search": false
            },
            "pubSEED_genomes": {
                "name": "Public SEED Genomes",
                "type": "KBaseGenomes.Genome",
                "ws": "pubSEEDGenomes",
                "search": false
            },
            "media": {
                "name": "Media",
                "type": "KBaseBiochem.Media",
                "ws": "KBaseMedia",
                "search": false
            },
            "se_reads": {
                "name": "RNA-seq Reads (single-end)",
                "type": "KBaseAssembly.SingleEndLibrary",
                "ws": "PlantCSGenomes",
                "search": false
            },
            "pe_reads": {
                "name": "RNA-seq Reads (paired-end)",
                "type": "KBaseAssembly.PairedEndLibrary",
                "ws": "PlantCSGenomes",
                "search": false
            },
            "plant_rnaseq_anno": {
                "name": "Plant RNA-seq Annotations",
                "type": "KBaseRNASeq.ReferenceAnnotation",
                "ws": "PlantCSGenomes",
                "search": false
            },
            "plant_bowtie2_idx": {
                "name": "Plant Bowtie2 Indexes",
                "type": "KBaseRNASeq.Bowtie2Indexes",
                "ws": "PlantCSGenomes",
                "search": false
            },
            "ontology": {
                "name": "Public ontologies",
                "type": "KBaseOntology.OntologyDictionary",
                "ws": "KBaseOntology",
                "search": false
            },
            "ontology_translation": {
                "name": "Ontology translations",
                "type": "KBaseOntology.OntologyTranslation",
                "ws": "KBaseOntology",
                "search": false
            },
            "jgi_gateway": {
                "name": "JGI Public Data (TEST)",
                "type": null,
                "ws": null,
                "search": false,
                "source": "jgi_gateway"
            }
        },
        "exampleData": {
            "ws": "KBaseExampleData",
            "data_types": [
                {
                    "name": [
                        "SingleEndLibrary",
                        "PairedEndLibrary",
                        "ReferenceAssembly"
                    ],
                    "displayName": "Example Sequence Assembly Inputs",
                    "header": "Various types of read data configured for sequence assembly."
                },
                {
                    "name": [
                        "ContigSet",
                        "Assembly"
                    ],
                    "displayName": "Example Assemblies",
                    "header": "Assembled DNA sequences"
                },
                {
                    "name": [
                        "Genome"
                    ],
                    "displayName": "Example Genomes",
                    "header": "Genomic sequence generally with attached functional annotations"
                },
                {
                    "name": [
                        "FBAModel"
                    ],
                    "displayName": "Example FBAModels",
                    "header": "A metabolic model of an organism"
                },
                {
                    "name": [
                        "Media"
                    ],
                    "displayName": "Example Media",
                    "header": "Specification of an environmental condition"
                },
                {
                    "name": [
                        "ExpressionMatrix"
                    ],
                    "displayName": "Example ExpressionMatrix",
                    "header": "Gene expression data in a gene vs. condition matrix"
                }
            ]
        }
    },
    "next": {
        "publicData": {
            "reference_genomes": {
                "name": "Reference Genomes",
                "type": "KBaseGenomes.Genome",
                "ws": "ReferenceDataManager",
                "search": true
            },
            "legacy_genomes": {
                "name": "Legacy Genomes",
                "type": "KBaseGenomes.Genome",
                "ws": "KBasePublicGenomesV5",
                "search": false
            },
            "plant_genomes": {
                "name": "Plant Genomes",
                "type": "KBaseGenomes.Genome",
                "ws": "Phytozome_Genomes",
                "search": false
            },
            "pubSEED_genomes": {
                "name": "Public SEED Genomes",
                "type": "KBaseGenomes.Genome",
                "ws": "pubSEEDGenomes",
                "search": false
            },
            "media": {
                "name": "Media",
                "type": "KBaseBiochem.Media",
                "ws": "KBaseMedia",
                "search": false
            },
            "se_reads": {
                "name": "RNA-seq Reads (single-end)",
                "type": "KBaseAssembly.SingleEndLibrary",
                "ws": "PlantCSGenomes",
                "search": false
            },
            "pe_reads": {
                "name": "RNA-seq Reads (paired-end)",
                "type": "KBaseAssembly.PairedEndLibrary",
                "ws": "PlantCSGenomes",
                "search": false
            },
            "plant_rnaseq_anno": {
                "name": "Plant RNA-seq Annotations",
                "type": "KBaseRNASeq.ReferenceAnnotation",
                "ws": "PlantCSGenomes",
                "search": false
            },
            "plant_bowtie2_idx": {
                "name": "Plant Bowtie2 Indexes",
                "type": "KBaseRNASeq.Bowtie2Indexes",
                "ws": "PlantCSGenomes",
                "search": false
            }
        },
        "exampleData": {
            "ws": "KBaseExampleData",
            "data_types": [
                {
                    "name": [
                        "SingleEndLibrary",
                        "PairedEndLibrary",
                        "ReferenceAssembly"
                    ],
                    "displayName": "Example Sequence Assembly Inputs",
                    "header": "Various types of read data configured for sequence assembly."
                },
                {
                    "name": [
                        "ContigSet",
                        "Assembly"
                    ],
                    "displayName": "Example Assemblies",
                    "header": "Assembled DNA sequences"
                },
                {
                    "name": [
                        "Genome"
                    ],
                    "displayName": "Example Genomes",
                    "header": "Genomic sequence generally with attached functional annotations"
                },
                {
                    "name": [
                        "FBAModel"
                    ],
                    "displayName": "Example FBAModels",
                    "header": "A metabolic model of an organism"
                },
                {
                    "name": [
                        "Media"
                    ],
                    "displayName": "Example Media",
                    "header": "Specification of an environmental condition"
                },
                {
                    "name": [
                        "ExpressionMatrix"
                    ],
                    "displayName": "Example ExpressionMatrix",
                    "header": "Gene expression data in a gene vs. condition matrix"
                }
            ]
        }
    },
    "prod": {
        "publicData": {
            "reference_genomes": {
                "name": "Reference Genomes",
                "type": "KBaseGenomes.Genome",
                "ws": "ReferenceDataManager",
                "search": true
            },
            "legacy_genomes": {
                "name": "Legacy Genomes",
                "type": "KBaseGenomes.Genome",
                "ws": "KBasePublicGenomesV5",
                "search": false
            },
            "plant_genomes": {
                "name": "Plant Genomes",
                "type": "KBaseGenomes.Genome",
                "ws": "Phytozome_Genomes",
                "search": false
            },
            "pubSEED_genomes": {
                "name": "Public SEED Genomes",
                "type": "KBaseGenomes.Genome",
                "ws": "pubSEEDGenomes",
                "search": false
            },
            "media": {
                "name": "Media",
                "type": "KBaseBiochem.Media",
                "ws": "KBaseMedia",
                "search": false
            },
            "se_reads": {
                "name": "RNA-seq Reads (single-end)",
                "type": "KBaseAssembly.SingleEndLibrary",
                "ws": "PlantCSGenomes",
                "search": false
            },
            "pe_reads": {
                "name": "RNA-seq Reads (paired-end)",
                "type": "KBaseAssembly.PairedEndLibrary",
                "ws": "PlantCSGenomes",
                "search": false
            },
            "plant_rnaseq_anno": {
                "name": "Plant RNA-seq Annotations",
                "type": "KBaseRNASeq.ReferenceAnnotation",
                "ws": "PlantCSGenomes",
                "search": false
            },
            "plant_bowtie2_idx": {
                "name": "Plant Bowtie2 Indexes",
                "type": "KBaseRNASeq.Bowtie2Indexes",
                "ws": "PlantCSGenomes",
                "search": false
            }
        },
        "exampleData": {
            "ws": "KBaseExampleData",
            "data_types": [
                {
                    "name": [
                        "SingleEndLibrary",
                        "PairedEndLibrary",
                        "ReferenceAssembly"
                    ],
                    "displayName": "Example Sequence Assembly Inputs",
                    "header": "Various types of read data configured for sequence assembly."
                },
                {
                    "name": [
                        "ContigSet"
                    ],
                    "displayName": "Example Contig Sets",
                    "header": "A set of DNA sequences"
                },
                {
                    "name": [
                        "Genome"
                    ],
                    "displayName": "Example Genomes",
                    "header": "Genomic sequence generally with attached functional annotations"
                },
                {
                    "name": [
                        "FBAModel"
                    ],
                    "displayName": "Example FBAModels",
                    "header": "A metabolic model of an organism"
                },
                {
                    "name": [
                        "Media"
                    ],
                    "displayName": "Example Media",
                    "header": "Specification of an environmental condition"
                },
                {
                    "name": [
                        "ExpressionMatrix"
                    ],
                    "displayName": "Example ExpressionMatrix",
                    "header": "Gene expression data in a gene vs. condition matrix"
                }
            ]
        }
    },
    "appdev": {
        "publicData": {
            "genomes": {
                "name": "Genomes",
                "type": "KBaseGenomes.Genome",
                "ws": "KBasePublicGenomesV5",
                "search": true
            },
            "plant_genomes": {
                "name": "Plant Genomes",
                "type": "KBaseGenomes.Genome",
                "ws": "Phytozome_Genomes",
                "search": false
            },
            "media": {
                "name": "Media",
                "type": "KBaseBiochem.Media",
                "ws": "KBaseMedia",
                "search": false
            },
            "se_reads": {
                "name": "RNA-seq Reads (single-end)",
                "type": "KBaseAssembly.SingleEndLibrary",
                "ws": "PlantCSGenomes",
                "search": false
            },
            "pe_reads": {
                "name": "RNA-seq Reads (paired-end)",
                "type": "KBaseAssembly.PairedEndLibrary",
                "ws": "PlantCSGenomes",
                "search": false
            },
            "plant_rnaseq_anno": {
                "name": "Plant RNA-seq Annotations",
                "type": "KBaseRNASeq.ReferenceAnnotation",
                "ws": "PlantCSGenomes",
                "search": false
            },
            "plant_bowtie2_idx": {
                "name": "Plant Bowtie2 Indexes",
                "type": "KBaseRNASeq.Bowtie2Indexes",
                "ws": "PlantCSGenomes",
                "search": false
            }
        },
        "exampleData": {
            "ws": "KBaseExampleData",
            "data_types": [
                {
                    "name": [
                        "SingleEndLibrary",
                        "PairedEndLibrary",
                        "ReferenceAssembly"
                    ],
                    "displayName": "Example Sequence Assembly Inputs",
                    "header": "Various types of read data configured for sequence assembly."
                },
                {
                    "name": [
                        "ContigSet",
                        "Assembly"
                    ],
                    "displayName": "Example Assemblies",
                    "header": "Assembled DNA sequences"
                },
                {
                    "name": [
                        "Genome"
                    ],
                    "displayName": "Example Genomes",
                    "header": "Genomic sequence generally with attached functional annotations"
                },
                {
                    "name": [
                        "FBAModel"
                    ],
                    "displayName": "Example FBAModels",
                    "header": "A metabolic model of an organism"
                },
                {
                    "name": [
                        "Media"
                    ],
                    "displayName": "Example Media",
                    "header": "Specification of an environmental condition"
                },
                {
                    "name": [
                        "ExpressionMatrix"
                    ],
                    "displayName": "Example ExpressionMatrix",
                    "header": "Gene expression data in a gene vs. condition matrix"
                }
            ]
        }
    }
}<|MERGE_RESOLUTION|>--- conflicted
+++ resolved
@@ -1,11 +1,7 @@
 {
     "ci": {
         "publicData": {
-<<<<<<< HEAD
-            "GenomeFeatures": {
-=======
             "reference_genomes": {
->>>>>>> e1ed7d66
                 "name": "Reference Genomes",
                 "type": "KBaseGenomes.Genome",
                 "ws": "ReferenceDataManager",
