/* Wrapper class
  All classes below may be wrapped in this class to avoid polluting
  the Narrative styles.
*/

.kb-app-cell {
    font-family: 'Oxygen', sans-serif;
}

.kb-app-cell .kb-app-warning {
    font-family: 'Oxygen', sans-serif;
    text-align: center;
}


/** new app parameter styling **/

.kb-app-cell .kb-app-parameter-panel {
    border-left: 3px solid #fff;
}

.kb-app-cell .kb-app-parameter-panel-hover {
    border-left: 3px solid #428bca;
}

.kb-app-cell .kb-app-parameter-row {
    margin: 0px;
    padding: 5px;
    border-radius: 5px;
}

.kb-app-cell .kb-app-parameter-row:hover {
    background-color: rgba(0, 0, 0, 0.03);
}

.kb-app-row-close-btn-addon {
    background: transparent;
    border: 0;
}

.cell.selected .btn-default.kb-app-row-close-btn {
    color: gray;
}


/* .cell.selected .btn-default.kb-app-row-close-btn:hover {
    color: red;
} */

.kb-app-row-close-btn {
    height: 100%;
    margin-left: 1px;
    /* border-left: 3px solid transparent; */
    border-right: 0;
    border-top: 0;
    border-bottom: 0;
    border: none;
    background-color: transparent;
    color: gray;
}


/* let's just do this as a normal button hover effect */

.kb-app-row-close-btn:hover {
    /* border-left: 3px solid #337ab7;  this is the bootstrap link color to match to close icon  */
    /* color: red; */
    /* background-color: rgba(234, 126, 126, 1); */
}

.kb-app-parameter-right-error-bar {
    /* height: 100%; */
<<<<<<< HEAD
    height:28px; /* firefox wants it explicitly wired */
=======
    height: 28px;
    /* firefox wants it explicitly wired */
>>>>>>> fa935e6f
    background: red;
}


/* for some reason, the css :hover doesn't work right on this div, so we use jquery to toggle this class */

.kb-app-cell .kb-app-parameter-row-hover {
    background: #F9F9F9;
}

.kb-app-cell .kb-app-parameter-row .message.-error {
    background: #f2dede;
}

.kb-app-cell .kb-app-parameter-row .message.-warning {}

.kb-app-cell .kb-app-parameter-row .message {
    text-align: center;
    font-family: 'Oxygen', sans-serif;
}

.kb-app-cell .kb-app-parameter-row .message.-error {
    color: #F44336;
}

.kb-app-cell .kb-app-parameter-row .message.-warning {}


/* not sure how to get text in these divs to valign middle... */

.kb-app-cell .kb-app-parameter-name {
    font-family: 'Oxygen', sans-serif;
    color: #777;
    text-align: left;
    vertical-align: bottom;
    padding-right: 4px;
    padding-left: 0px;
    white-space: normal;
}

.kb-app-cell .kb-app-parameter-input {
    vertical-align: middle;
}

.kb-app-cell .kb-app-parameter-input select.form-control {
    margin: 0;
}

.kb-app-field-feedback {
    background: transparent;
    border: 0;
}

.kb-input-group-addon {
    background: transparent;
    border: 0;
    padding: 0px 4px 0px 4px;
}


/*
This set of styles is a to accomodate the required/satisfied icon which appears
between the select input control and the help text to the right of it. The
problem is that within the columns used for layout the select is set to 100% width
and yet the icon is placed right next to it. The result is that the icon is shoved
to the right of the select control and into the next column, overlapping the
help text. The old app handling this was to scoot the help text far enough over
to accomodate the the icon intruding into its space. This technique makes space
in the column in which the icon lives, and does this by shrinking the select
control with padding, and then scooting the icon back into its column.
*/


/* .kb-app-cell .kb-app-parameter-input > div {
     allow space for the required (red arrow), satisfied (green checkbox) icon
    padding-right: 20px;
}
*/

.kb-app-cell .kb-app-parameter-input .kb-app-parameter-accepted-glyph,
.kb-app-cell .kb-app-parameter-input .kb-app-parameter-required-glyph {
    /* This scoots the icon inside */
    font-size: 15px;
    margin-left: 0;
}

.kb-app-cell .kb-app-parameter-required-glyph {
    color: #F44336;
}

.kb-app-cell .kb-app-parameter-hint {
    padding-left: 7px;
}

.kb-app-cell .kb-parameter-data-selection {
    font-weight: bold;
}

.kb-app-cell .kb-app-parameter-hint {
    color: #777;
    text-align: left;
    margin-top: 3px;
}

.kb-app-cell .kb-app-parameter-accepted-glyph {
    color: #4BB856;
}

.kb-app-cell .kb-app-parameter-info {
    color: #777;
}

.kb-app-cell .kb-parameter-data-row-remove {
    color: #777;
}

.kb-app-cell .kb-parameter-data-row-add {
    color: #777;
}

.kb-app-cell .kb-app-advanced-options-controller-inactive {
    font-family: 'Oxygen', sans-serif;
    font-weight: bold;
    font-style: italic;
    font-size: 10pt;
    line-height: 14px;
    color: #777;
    text-align: center;
}

.kb-app-cell .kb-app-advanced-options-controller {
    font-family: 'Oxygen', sans-serif;
    font-weight: bold;
    cursor: pointer;
    font-style: italic;
    font-size: 10pt;
    line-height: 14px;
    color: #0088cc;
    text-align: center;
}

.kb-app-cell .kb-app-advanced-options-controller:hover {
    color: #2a6496;
}

.kb-app-cell .kb-app-footer {
    width: 100%;
    overflow: none;
    background-color: #F5F5F5;
    padding: 10px;
}

.kb-app-cell .kb-app-subtitle {
    background-color: #F5F5F5;
    padding: 3px 5px;
}

.kb-app-cell .kb-app-subtitle {
    background-color: #F5F5F5;
    padding: 3px 5px;
}

.report-widget .panel-title>[data-toggle="collapse"]::before {
    display: inline-block;
    margin-left: 0px;
    margin-right: 4px;
    font-family: "FontAwesome";
    font-style: normal;
    font-weight: normal;
    font-size: 90%;
    width: 12px;
    color: silver;
    line-height: 1;
    vertical-align: baseline;
    content: "\f078 ";
}

.report-widget .panel-title>[data-toggle="collapse"].collapsed::before {
    margin-left: 2px;
    margin-right: 2px;
    content: "\f054 ";
}

.kb-app-cell .panel-title>[data-toggle="collapse"]::before {
    display: inline-block;
    margin-left: 0px;
    margin-right: 4px;
    font-family: "FontAwesome";
    font-style: normal;
    font-weight: normal;
    font-size: 90%;
    width: 12px;
    color: silver;
    line-height: 1;
    vertical-align: baseline;
    content: "\f078 ";
}

.kb-app-cell .panel-title>[data-toggle="collapse"].collapsed::before {
    margin-left: 2px;
    margin-right: 2px;
    content: "\f054 ";
}


/* tweaks to elemnts that should be dimmed when the cell is not selected */

.unselected .kb-app-cell {
    opacity: 0.5;
}

.kb-app-cell .advanced-parameter-showing {
    display: block;
}

.kb-app-cell .advanced-parameter-hidden {
    display: none;
}

.kb-elapsed-time {
    font-family: monospace;
}

.kb-elapsed-time.-active {
    color: lime;
}

.kb-app-cell-info-desc {
    border: 1px solid #777;
    padding: 10px;
    margin-right: 10px;
    min-height: 100px;
}

.kb-app-cell-info {
    color: #777;
    font-family: 'Oxygen', sans-serif;
    font-size: 12pt;
}

.kb-app-cell-info .header {
    border-bottom: 1px solid #777;
    padding: 5px 0;
    margin-bottom: 8px;
}

.kb-app-cell-info .value {
    color: #000;
}


/*
New button color scheme

blue for border, backgrounds, text: rgb(0, 147, 255))

official kbase color: rgb(33,150,243)

disabled color for border, text

enabled run color - (green) -  rgb(2,140,10)
official kbase green:

rgb(75,184,86)

or

 rgb(42,190,159) which is the lighter variant. both used in mocks (but depends where you sample).

disabled run color - (green) -

error color - red - rgb(209,82,65)

disabled (gray) - 205,205,205

warning: orange

*/

.btn.kb-app-cell-btn {
    color: rgb(33, 150, 243);
    background-color: #FFF;
    border: 2px rgb(33, 150, 243) solid;
    margin-bottom: 4px
}


/* Primary Button Style */

.btn.kb-app-cell-btn.btn-primary {
    color: rgb(33, 150, 243);
    border: 2px rgb(33, 150, 243) solid;
}

.btn.kb-app-cell-btn.btn-primary:hover {
    color: #FFF;
    background-color: rgb(33, 150, 243);
    border-bottom: 6px rgb(33, 150, 243) solid;
    margin-bottom: 0;
}

.btn.kb-app-cell-btn.btn-primary:active {
    color: #FFF;
    background-color: rgb(33, 150, 243);
}


/* Hovering over an active cell is different, it tries to make the tab look
   disassociated but using a gray background so it doesnt look like an inactive
   tab */

.btn.kb-app-cell-btn.btn-primary.active {
    color: white;
    background-color: rgb(33, 150, 243);
    border: 2px rgb(33, 150, 243) solid;
    border-bottom: 6px rgb(33, 150, 243) solid;
    margin-bottom: 0;
}

.btn.kb-app-cell-btn.btn-primary.active:hover {
    color: rgb(33, 150, 243);
    background-color: #DDD;
    border-bottom: 2px rgb(33, 150, 243) solid;
    margin-bottom: 4px;
}


/* DANGER - for error */

.btn.kb-app-cell-btn.btn-danger {
    color: rgb(209, 82, 65);
    border: 2px rgb(209, 82, 65) solid;
}

.btn.kb-app-cell-btn.btn-danger:hover {
    color: #FFF;
    background-color: rgb(209, 82, 65);
    border-bottom: 6px rgb(209, 82, 65) solid;
    margin-bottom: 0;
}

.btn.kb-app-cell-btn.btn-danger.active:hover {
    color: rgb(209, 82, 65);
    background-color: #DDD;
    border-bottom: 2px rgb(209, 82, 65) solid;
    margin-bottom: 4px;
}

.btn.kb-app-cell-btn.btn-danger.active {
    color: white;
    background-color: rgb(209, 82, 65);
    border: 2px rgb(209, 82, 65) solid;
    border-bottom: 6px rgb(209, 82, 65) solid;
    margin-bottom: 0;
}

.btn.kb-app-cell-btn.btn-danger.active:hover {
    color: rgb(209, 82, 65);
    background-color: #DDD;
    border-bottom: 2px rgb(209, 82, 65) solid;
    margin-bottom: 4px;
}


/* DISABLED is gray border and text */


/*
.btn.kb-app-cell-btn.btn-primary.disabled:hover {
    color: #888;
    background-color: #FFF;
    border-bottom: 2px #888 solid;
    margin-bottom: 4px;
}
*/

.btn.kb-app-cell-btn.disabled,
.btn.kb-app-cell-btn.disabled:hover,
.btn.kb-app-cell-btn.disabled:active {
    color: #888;
    background-color: #FFF;
    border: 2px #888 solid;
    margin-bottom: 4px;
}

.kb-app-cell [data-element="run-control-panel"] {
    width: 100%;
}

.kb-app-cell [data-element="tab-pane"] {
    border-top: 2px rgb(33, 150, 243) solid;
}

.kb-app-cell [data-element="tab-pane"]>div:empty {
    padding: 0px;
}

.kb-app-cell [data-element="tab-pane"]>div {
    padding: 4px;
}

.kb-app-status-ok {
    color: rgb(75, 184, 86);
}

.kb-app-status-warning {
    color: orange;
}

.kb-app-status-danger,
.kb-app-status-error {
    color: rgb(209, 82, 65);
}

.kb-app-status-default {
    color: rgb(33, 150, 243);
}


/* app cell panels */


/* TODO: higher level selector */

.parameter-panel .info-panel {
    padding-top: 4px;
    background: transparent;
}

.tt-input,
.tt-query {
    -webkit-box-shadow: inset 0 1px 1px rgba(0, 0, 0, 0.075);
    -moz-box-shadow: inset 0 1px 1px rgba(0, 0, 0, 0.075);
    box-shadow: inset 0 1px 1px rgba(0, 0, 0, 0.075);
    width: 100%
}

.tt-hint {
    color: #999
}

.tt-menu {
    /* used to be tt-dropdown-menu in older versions */
    margin-top: 4px;
    padding: 4px 0;
    background-color: #fff;
    border: 1px solid #ccc;
    border: 1px solid rgba(0, 0, 0, 0.2);
    -webkit-border-radius: 4px;
    -moz-border-radius: 4px;
    border-radius: 4px;
    -webkit-box-shadow: 0 5px 10px rgba(0, 0, 0, .2);
    -moz-box-shadow: 0 5px 10px rgba(0, 0, 0, .2);
    box-shadow: 0 5px 10px rgba(0, 0, 0, .2);
    width: 100%
}

.tt-suggestion {
    padding: 3px 20px;
    line-height: 24px;
}

.tt-suggestion.tt-cursor,
.tt-suggestion:hover {
    color: #fff;
    background-color: #0097cf;
}

.tt-suggestion p {
    margin: 0;
}

.tt-header {
    font-size: 75%;
    /* this doesn't work, don't want to just turn it on, though:
  font-color : gray;
  */
    font-style: italic;
    padding-left: 5px;
}<|MERGE_RESOLUTION|>--- conflicted
+++ resolved
@@ -70,12 +70,8 @@
 
 .kb-app-parameter-right-error-bar {
     /* height: 100%; */
-<<<<<<< HEAD
-    height:28px; /* firefox wants it explicitly wired */
-=======
     height: 28px;
     /* firefox wants it explicitly wired */
->>>>>>> fa935e6f
     background: red;
 }
 
