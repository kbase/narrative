@import url("//fonts.googleapis.com/css?family=Roboto");

.kb-dropzone #upload-message {
  font-family: Oxygen, Arial, sans-serif;
  font-weight: bold;
}

.kb-dropzone .dz-message {
  font-family: Roboto;
  font-style: normal;
  font-weight: normal;
  font-size: 24px;
  line-height: 28px;
  text-align: center;
  color: #000;
  mix-blend-mode: normal;
  margin: 2em 4.5em;
}

.btn__text {
    background: #FFFFFF;
    box-sizing: border-box;
    border-radius: 4px;
    border: 1px solid #FFFFFF;
    font-family: Oxygen, Arial, sans-serif;
    font-style: normal;
    font-weight: bold;
    font-size: 14px;
    line-height: 18px;
    outline: none;

    text-transform: uppercase;
    text-align: center;
    color: #4379B1;
    height: 34px;
}

.btn__text:hover {
    color: #36618E;
    border: 1px solid #ECF2F7;
    background-color: #ECF2F7;
    cursor: pointer;
}

.btn__text:focus {
    color: #36618E;
    border: 1px solid #E3EBF3;
    background-color: #E3EBF3;
}

.btn__text:active {
    color: #36618E;
    border: 1px solid #D9E4EF;
    background-color: #D9E4EF;
}

.btn__text:disabled {
    color: #929292;
    border: 1px solid #FAFAFA;
    background-color: #fafafa;
}

.clear-all-dropzone {
    margin: 6px;
}

<<<<<<< HEAD
/* BEGIN staging data table modifiers */

.kb-staging-table {
    table-layout: fixed;
=======
.dz-file {
  width: 100%;
  border: 1px solid #EEEEEE;
  margin: 2px 0;
  padding: 5px 0;
  font: normal, 16px, Oxygen, Arial, sans-serif;
}

.dz-file__progress__bar {
  width: 0;
}

.dz-file__row {
  display: flex;
  align-items: center;
}

.dz-file__name {
  white-space: nowrap;
  overflow: hidden;
  text-overflow: ellipsis;
  line-height: 20px;
}

.dz-file__msg {
  overflow: hidden;
  text-overflow: ellipsis;
  font-size: 14px;
}

.dz-file__msg__success {
  display:none;
  color: #4BAF4F;
}

.dz-file__progress__bar {
  margin-bottom: inherit;
  margin-left: 5px;
}

.dz-file__status {
  display: none;
  font-weight: bold;
  align-items: center;
}

.dz-file__status__icon {
  margin: 0 4px 0 8px;
}

.dz-file__status__success {
  color: #4BAF4F;
}

.dz-file__status__error {
  color: #DF0002;
}

#kb-data-staging-table_wrapper {
    margin-top: 44px;
>>>>>>> ab028c91
}

.kb-staging-table-header__checkbox {
    width: 2%;
}

.kb-staging-table-header__file {
    width: 4%;
}

.kb-staging-table-header__name {
    width: 26%;
}

.kb-staging-table-header__size,
.kb-staging-table-header__age {
    width: 8%;
}

.kb-staging-table-header__import {
    width: 22%;
}

/* Overriding default datatables sort icons so they come before the header title rather than after */
.kb-staging-table-header .sorting:before,
.kb-staging-table-header .sorting_desc:before,
.kb-staging-table-header .sorting_asc:before {
    opacity: 0.2;
    content: "\e150";
    position: relative;
    top: 1px;
    right: 4px;
    display: inline-block;
    font-family: 'Glyphicons Halflings', Arial, sans-serif;
}

.kb-staging-table-header .sorting_asc:before {
    content: "\e155";
}

.kb-staging-table-header .sorting_desc:before {
    content: "\e156";
}

.kb-staging-table .kb-staging-table-header .sorting:after,
.kb-staging-table .kb-staging-table-header .sorting_desc:after,
.kb-staging-table .kb-staging-table-header .sorting_asc:after {
    display: none;
} 

/* Special positioning for folder sort icon as there is no title*/
.kb-staging-table-header .kb-staging-table-header__file.sorting:before,
.kb-staging-table-header .kb-staging-table-header__file.sorting_desc:before,
.kb-staging-table-header .kb-staging-table-header__file.sorting_asc:before {
    left: 9px;
}

.kb-staging-table .kb-staging-table-body td {
    vertical-align: middle;
}

.kb-staging-table-body__expander {
    text-align: center;
}

.kb-staging-table-body__decompress {
    border: 1px solid #cccccc;
    border-radius : 1px;
}

.kb-staging-table-body__name {
    white-space: nowrap;
    overflow: hidden;
    text-overflow: ellipsis;
}

.kb-staging-table-body__folder:hover {
    cursor: pointer;
    text-decoration: underline;
}

/* style for Import As dropdown container */

/* set the width here 
  otherwise it will get overriden by datatables when changing the sort order 
  it gets set directly on the element via inline css so we have to use important to override
*/

.kb-staging-table-body .select2 {
    width: 160px !important;
}

/* TODO: can this class be merged with the one above? */
.kb-staging-table-body .kb-staging-table-body__import-dropdown {
    height: 42px;
    background: #FFFFFF;
    border: 1px solid #DF0002;
    box-sizing: border-box;
    border-radius: 4px;
}

/* When user clicks into the dropdown or chooses a selection box change border color */
.select2-container--open .kb-staging-table-body__import-dropdown,
.select2-container--focus .kb-staging-table-body__import-dropdown,
.kb-staging-table-body__import-dropdown.kb-staging-table-body__import-type-selected {
    border: 1px solid #C4C4C4;
}

/* style for Import As dropdown container text */
.kb-staging-table-body .kb-staging-table-body__import-dropdown .select2-selection__rendered {
    position: absolute;
    left: 8.87%;
    right: 5.41%;
    top: 30.95%;
    bottom: 30.95%;
    font-size: 14px;
    line-height: 16px;
    display: flex;
    align-items: center;
    color: #000000;
}

/* Import as dropdown placeholder text is red */
.kb-staging-table-body .kb-staging-table-body__import-dropdown .select2-selection__placeholder {
    color: #DF0002;
}

/* Change placeholder color when user clicks in */
.kb-staging-table-body .select2-container--open .select2-selection__placeholder,
.select2-container--focus .select2-selection__placeholder {
    color: #000000;
}

/* style for Import As dropdown container arrow */
.kb-staging-table-body .kb-staging-table-body__import-dropdown .select2-selection__arrow {
    position: absolute;
    height: 16px;
    left: 87.76%;
    right: 5.44%;
    top: 30.95%;
    bottom: 30.95%;
}

/* Before user makes a selection arrow is red */
.kb-staging-table-body .kb-staging-table-body__import-dropdown .select2-selection__arrow b {
    border-color: #DF0002 transparent transparent transparent;
}

/* after user makes a selection, or when in focus, arrow is grey */
.kb-staging-table-body .kb-staging-table-body__import-dropdown:focus .select2-selection__arrow b,
.kb-staging-table-body .kb-staging-table-body__import-dropdown.kb-staging-table-body__import-type-selected .select2-selection__arrow b {
    border-color: #888 transparent transparent transparent;
}

.kb-staging-table-body__download {
    font-size: 9px;
    margin-left: 5px;
}

.kb-staging-table-body__delete {
    color: #4379B1;
    background: none;
    font-size: 16px;
    line-height: 18.4px;
    box-shadow: none;
}

.kb-staging-table-notice {
    font-family: Oxygen, Arial, sans-serif;
    font-weight: bold;
    font-size: 105%;
    text-align: center;
    background-color: #EEEEEE;
    height: 32px;
    padding: 8px;
}

.kb-staging-table-import__button {
    width: 160px;
    height: 42px;
    border-radius: 4px;
    font-family: Public Sans, Arial, sans-serif;
    font-style: normal;
    font-weight: bold;
    font-size: 14px;
    line-height: 16px;
    position: absolute;
    right: 10px;
    bottom: -50px;
}

.kb-staging-table-import__button.kb-staging-table-import__button__disabled,
.kb-staging-table-import__button.kb-staging-table-import__button__disabled:active {
    background-color: #8EAFD0;
}

.kb-staging-table-import__button.kb-staging-table-import__button__disabled:focus {
    outline: none;
}

/* TODO: check in with design on positioning of tooltip, whether we want to display arrow */
.kb-staging-table-import .tooltip {
    background: #FFF;
    box-shadow: 2px 4px 6px rgba(0, 0, 0, 0.15);
    border-radius: 4px;
}

.kb-staging-table-import .tooltip .tooltip-inner {
    background: #FFF;
    color: #000;
    font-family: Public Sans, Arial, sans-serif;
    font-style: normal;
    font-weight: normal;
    font-size: 12px;
    line-height: 16px;
    display: flex;
    align-items: center;
    width: 135px;
    height: 56px;
}

.kb-staging-table-import .tooltip .tooltip-arrow { 
    display: none;
}
/* 
    END staging data table modifiers 
*/

.kb-data-breadcrumb .kb-pointer a {
    cursor: pointer;
}

.kb-data-staging__container {
    height: 604px;
    padding: 10px;
    overflow-y: auto;
}

.kb-data-staging-metadata-list {
  font-family: Oxygen, Arial, sans-serif;
  font-weight: bold;
  width: 115px;
  display: inline-block;
  font-size: 90%;
}

.kb-data-staging-metadata-file-lines {
  white-space: pre;
  overflow: scroll;
  font-family: monospace;
  font-size: 90%;
  background-color: #ddd;
  max-height: 200px;
}

/* https://www.figma.com/file/T30UN3QhWhhV5SpXiqY1ij/KBase-component-library?node-id=1%3A4 */
.kb-data-staging-button {
  background: none;
  border: none;
  cursor: pointer;
  font-family: Oxygen, Arial, sans-serif;
  font-style: normal;
  font-weight: bold;
  font-size: 14px;
  line-height: 18px;
  text-align: center;
  text-transform: uppercase;
  color: #4379b1;
  height: 35px;
  margin: 8px;
  padding: 8px;
  position: relative;
  top: -3px;
  letter-spacing: 0.5pt;
  border-radius: 4px;
}

.kb-data-staging-button:hover {
  background: rgba(67, 121, 177, 0.1);
}

.kb-data-staging-button:focus {
  background: rgba(67, 121, 177, 0.15);
}

.kb-data-staging-button:active {
  background: rgba(67, 121, 177, 0.2);
}

.kb-data-staging-button:disabled {
  background: rgba(0, 0, 0, 0.02);
  color: #929292;
}

.kb-data-stagingarea {
  font-family: Oxygen, Arial, sans-serif;
  font-style: normal;
  font-weight: bold;
  font-size: 24px;
  line-height: 30px;
}

.kb-data-staging-spacer {
  margin-top: 10px;
}

.kb-dropzone {
  border: 2px dashed #2196f3 !important;
  margin-bottom: 5px;
  max-height: 150px;
  overflow-y: auto;
}

.kb-ga-seq {
  word-wrap: break-word;
  font-family: monospace;
  max-width: 300px;
  max-height: 100px;
  overflow-y: auto;
}

/**
 * Shim to make sure jQuery-ui dialogs are always on front of other DOM elements.
 */
.ui-front {
  z-index: 1000;
}

.whiteout-pane {
  height: 100%;
  width: 100%;
  position: absolute;
  top: 0;
  left: 0;
  background-color: #fff;
  text-align: center;
  z-index: 1001;
}

#kb-narr-name {
  font-family: Oxygen;
  font-weight: bold;
  font-size: 130%;
  padding-bottom: 7px;
  white-space: nowrap;
  overflow: hidden;
  text-overflow: ellipsis;
}

#kb-narr-name:hover {
  text-overflow: inherit;
  white-space: normal;
}

#kb-narr-name > #save_widget {
  font-family: Oxygen;
  font-weight: bold;
  padding: 0;
}

#kb-narr-creator {
  font-family: Oxygen;
  font-weight: bold;
}

.kb-narr-namestamp {
  margin-bottom: 0;
  margin-top: 5px;
  margin-left: auto;
  margin-right: auto;
  padding-left: 20px;
  border-left: 2px solid #cecece;
  display: block;
  flex: 2;
  min-width: 0;
}

.ui-draggable.kb-data-inflight {
  display: block;
  border: 2px gray solid;
  background-color: #feffd6 !important;
  border-radius: 4px;
  z-index: 1000;
}

.ui-draggable.kb-data-inflight.-over {
  border-color: green;
  background-color: #effceb !important;
}

.kb-data-list-drag-target {
  transition: all 0.25s ease;
}

.kb-data-list-drag-target.-drag-active {
  background-color: #feffd6;
}

.kb-data-list-drag-target.-drag-hover {
  background-color: #effceb;
  border-color: green;
  height: 90px;
  transition: all 0.25s ease;
}

.kb-data-list-drag-target {
  display: block;
  border: 2px orange dashed;
  height: 40px;
  text-align: center;
  padding: 6px;
  border-radius: 4px;
}

#kb-notify-area {
  display: inline-block;
  float: left;
  position: relative;
}

.kb-navbar-buttons {
  display: inline-block;
  padding-right: 15px;
  margin-right: 15px;
  border-right: 2px solid #cecece;
}

header[role="banner"] {
  position: absolute;
  top: 0;
  width: 100%;
  background-color: #fff;
  border-bottom: 1px solid #cecece;
  z-index: 999;
}

nav[role="navigation"] ul {
  margin: 1.2em 0 0.5em 0;

  /* text-align: center; */
  padding-left: 0;
}

nav[role="navigation"] ul li {
  display: inline;
  margin: 0 0.5em;
  vertical-align: middle;
}

nav[role="navigation"] ul li a {
  text-decoration: none;
  font-size: 1.2em;
  font-family: Oxygen;
  font-weight: bold;
  padding: 7px 1em;
  background-color: #5c9531;
  color: #fff;
  border-radius: 8px;
  -moz-border-radius: 8px;
  -webkit-border-radius: 8px;
  -webkit-box-shadow: inset 0 3px 8px rgba(0, 0, 0, 0.125);
  -moz-box-shadow: inset 0 3px 8px rgba(0, 0, 0, 0.125);
  box-shadow: inset 0 3px 8px rgba(0, 0, 0, 0.125);
  border: 1px solid #5c9531;
}

input#search_terms {
  padding: 0.4em 1em;
  display: inline;
  border-color: #5c9531;
  position: relative;
  left: -0.5em;
  font-size: 1em;
  margin-top: -3px;
  background-image: url("../images/search.png");
  background-size: 22px;
  background-repeat: no-repeat;
  background-position: right center;
  border-top-left-radius: 0;
  border-top-right-radius: 4px;
  border-bottom-right-radius: 4px;
  border-bottom-left-radius: 0;
}

span#searchspan {
  display: inline-block;
  width: 50%;
}

@media screen and (max-width: 1170px) {
  span#searchspan {
    width: 50%;
  }
}

@media screen and (max-width: 980px) {
  span#searchspan {
    width: 40%;
  }
}

@media screen and (max-width: 768px) {
  span#searchspan {
    width: 30%;
  }
}

@media screen and (max-width: 590px) {
  span#searchspan {
    width: 60%;
  }
}

.navbar-kbase {
  border-bottom: 5px solid #cecece !important;
  padding: 8px;
}

.navbar-kbase a:hover {
  cursor: pointer;
}

/* Top bar nav buttons
   --------------------------
*/
.kb-nav-btn {
  background-color: #fff;
  padding: 1px 7px;
  font-size: 24px;
  border: none;
  text-shadow: none !important;
  margin: 0;
  box-shadow: 0 0 3px #cecece;
  margin-right: 5px;
  min-width: 50px;
}

.navbar-right .fa::before {
  /* color nav icons */
  color: #2196f3;
}

.kb-navbar-container {
  display: flex;
  justify-content: space-between;
}

#kb-nav-menu {
  /* don't add shadows here */
  box-shadow: none;
}

.kb-nav-btn > div {
  color: #666 !important;
}

.kb-nav-btn .kb-nav-btn-txt {
  font-size: 10pt;
  margin-top: -5px;
}

.navbar-right .kb-nav-btn:hover {
  background-color: #f5f5f5;
}

.kb-nav-btn-upgrade {
  background-color: #4bb856 !important;
  display: none;
}

.kb-nav-btn-upgrade .fa::before {
  color: #fff !important;
}

.kb-nav-btn-upgrade > div {
  color: #fff !important;
}

.kb-nav-btn-upgrade:hover {
  background-color: #43a047 !important;
}

.kb-nav-btn-upgrade.warning {
  background-color: #f44336 !important;
}

.kb-nav-btn-upgrade.warning:hover {
  background-color: #dc3c31 !important;
}

.kb-nav-menu-icon {
  display: inline-block;
  width: 20px;
  text-align: center;
  vertical-align: middle;
  margin-right: 5px;
}

.kb-nav-menu-icon .fa {
  font-size: 150%;
}

#kb-ipy-menu {
  /* restore rounded corners */
  border-radius: 4px !important;
  margin-right: 0;
}

.btn {
  /* don't use drop-shadow on profile menu */
  -webkit-box-shadow: none;
  -moz-box-shadow: none;
  box-shadow: none;
}

#signin-button .btn {
  border: none;
}

.btn-xs .glyphicon-user {
  /* also resize user btn */
  padding: 14px 5px 14px 5px;
}

/* -------------------------- */

.narrative-menu-container {
  position: fixed;
  z-index: 499;
  background-color: #fff;
  width: 100%;
  border-bottom: 1px solid #ababab;
  padding-bottom: 30px;
  padding-top: 10px;
  margin-top: -10px;
  margin-left: auto;
}

p.clear {
  height: 0;
  clear: both;
}

body > #header {
  display: block;
  box-sizing: border-box;
}

p#site-title {
  height: 46px;
  width: 46px;
  background: url("../images/kbase_logo.png") no-repeat;
  background-size: 46px;
  margin: 5px;
  float: left;
  text-indent: -9999px;
}

#login-info {
  position: absolute;
  right: 0;
  top: 7px;
  margin: 5px;
  font-size: 1.2em;
}

#login-widget button {
  margin-left: 5px;
}

.search-box {
  position: relative;
  display: inline;
  border-collapse: separate;
  margin: -11px 0;
  padding: 10px 1px;
  width: 200px;
}

#search-box-name {
  padding: 6px 0;
  border: 0;
  border-radius: 4px;
}

#search-box-name:first-child {
  border-right: 0;
  border-top-right-radius: 0;
  border-bottom-right-radius: 0;
}

#search-box-name:last-child {
  border-top-left-radius: 0;
  border-bottom-left-radius: 0;
}

#search-input {
  margin: -11px 0;
}

#search-select {
  margin: -11px 0;
  width: 150px;
}

#search-area {
  position: relative;
  font: 18px 'RobotoBlack', Arial, sans-serif;
  font-weight: normal;
  color: #686868;
  padding: 11px 11px;
  margin: 0 5px;
}

#search-area input {
  padding: 11px 11px;
}

/* center pane */

#workspace {
  position: fixed;
  width: 878px;
  top: 173px;
  bottom: 42px;
  overflow: auto;
}

/* footer */
#bottom-tabs {
  clear: left;
  position: fixed;
  bottom: 0;
  width: 1170px;
  margin: 0 auto;
  background-color: #fff;
  border-top: 1px solid #aaa;
}

#bottom-tabs p a {
  border: 1px solid #018841;
  background-color: #fff;
  padding: 14px 20px;
  font-size: 14px;
}

/* left pane styling */
#left-column {
  width: 380px;
  position: fixed;
  border-right: 5px solid #cecece;
  top: 70px;
  bottom: 0;
}

.kb-side-overlay-container {
  width: 730px;
  border: 1px solid #cecece;
  z-index: 1030;
  background: white;
  position: fixed;
  max-height: calc(100% - 73px);
  overflow-y: auto;
}

.kb-side-overlay-header {
  width: 100%;
  background-color: #2196f3;
  color: #fff;
  padding: 6px;
  font-size: 12pt;
}

.kb-side-overlay-close {
  cursor: pointer;
  color: #fff;
  font-weight: bold;
  font-size: 10pt;
}

.kb-side-overlay-close:hover {
  color: orange;
}

.kb-side-panel {
  overflow-y: hidden;
  height: 100%;
}

#kb-side-toggle-in {
  display: none;
  top: 70px;
  width: 22px;
  border-bottom: 6px solid #cecece;
  border-right: 6px solid #cecece;
  font-size: 12pt;
  text-align: center;
  background-color: #2196f3;
  padding: 12px 6px;
  color: #bbdefb;
  font-weight: bold;
  -webkit-user-select: none;
  -moz-user-select: none;
  -ms-user-select: none;
  cursor: pointer;
  z-index: 1;
  position: fixed;
}

#kb-side-toggle-in:hover {
  color: #fff;
}

.kb-side-toggle {
  display: inline-block;
  font-size: 12pt;
  text-align: center;
  border-bottom: 6px solid #2196f3;
  border-top: 6px solid #2196f3;
  background-color: #2196f3;
  padding: 6px;
  color: #bbdefb;
  font-weight: bold;
  -webkit-user-select: none;
  -moz-user-select: none;
  -ms-user-select: none;
  cursor: pointer;
}

.kb-side-toggle:hover {
  color: #fff;
}

.kb-side-header {
  display: inline-block;
  font-size: 12pt;
  text-align: center;
  border-bottom: 6px solid #2196f3;
  border-top: 6px solid #2196f3;
  background-color: #2196f3;
  padding: 6px;
  color: #bbdefb;
  font-weight: bold;
  -webkit-user-select: none;
  -moz-user-select: none;
  -ms-user-select: none;
  cursor: pointer;
}

.kb-overlay-active {
  background-color: gray;
  border-bottom: 6px solid gray;
  border-top: 6px solid gray;
}

.kb-side-header:hover {
  border-bottom: 6px solid #10ce34;
}

.kb-side-header.active {
  border-bottom: 6px solid #10ce34;
  color: #fff;
  cursor: auto;
}

.kb-side-separator {
  border-bottom: 5px solid #cecece;
}

.kb-side-tab.active {
  display: inherit;
}

.kb-side-tab {
  display: none;
  height: 100%;
}

.kb-narr-side-panel-set {
  height: 100%;
}

.kb-narr-side-panel-set:last-child {
  height: 50%;
}

.kb-overlay-dimmer {
  position: fixed;
  z-index: 10;
  right: 0;
  bottom: 0;
  opacity: 0.5;
  background-color: #000;
}

#data-header {
  padding: 10px 0;
  color: #fff;
  font-weight: bold;
  background-color: #099;
}

#data-title {
  text-align: center;
}

#data-add-btn {
  padding: 0 0 -10px 0;
  position: absolute;
  right: 7px;
  font-size: 0.8em;
}

#data-add-btn:hover {
  color: #000;
}

#data-tab-nav {
  border-bottom: 1px solid #aaa;
  padding-top: 10px;
  background-color: #0bb;
  width: 100%;
}

#data-tab-nav ul {
  padding-bottom: 0;
  bottom: 0;
  top: 50px;
}

#data-tab-nav ul li {
  display: inline;
  border: 1px solid black;
  padding: 4px 10px;
  background-color: #ddd;
}

#data-tab-nav ul li a:hover {
  text-decoration: none;
  color: #a00;
}

#data-tab-nav ul li a {
  color: #000;
}

#data-tab-nav ul li.selected {
  background-color: #fff;
}

#data-view-panel {
  height: 150px;
  border: 1px solid #aaa;
  padding: 10px;
  overflow-y: auto;
}

#data-pane {
  height: 69%;
  margin-top: 1px;
  border-bottom: 1px solid #aaa;
  overflow: auto;
}

#data-pane p {
  margin: 0;
}

#data-pane p span {
  display: block;
  padding: 2px 10px;
  color: #fff;
  border: 1px solid #fff;
  width: 123px;
  margin: 0;
  text-align: center;
}

#data-pane p span.tab1 {
  float: right;
  background: -moz-linear-gradient(top, #666, #bbb);
  background: -webkit-linear-gradient(top, #666, #bbb);
  color: #fff;
}

#data-pane p span.tab2 {
  background: -moz-linear-gradient(top, #ccc, #999);
  background: -webkit-linear-gradient(top, #ccc, #999);
}

#function-pane {
  height: 30%;
  margin-top: 1px;
  overflow: auto;
}

.left-pane {
  font-size: 14px;
  position: relative;
}

#kb-function-panel .kb-function-body {
  height: 100%;
  max-height: 100%;
}

h3.pane-title {
  margin: 0;
  position: relative;
  background-color: rgb(224, 224, 224);
  padding: 3px 5px;
  border: 1px solid #c2c2c2;
  font-size: 16px;
}

#add-link {
  position: absolute;
  top: 4px;
  right: 7px;
  font-size: 0.8em;
}

ul.pane-list {
  margin: 0;
  padding: 2px;
}

ul.pane-list li {
  list-style: none;
  padding: 1px;
  margin-left: 5px;
}

/* --- KBase method list styles -- */

.kb-method-list-logo {
  width: 30pt;
  height: 30pt;
  color: #fff;
  background-color: #607d8b;
  border-style: solid;
  border-width: 0;
  border-color: #555;
  text-align: center;
  display: inline-block;
  padding-top: 6pt;
  font-size: 18pt;
  font-weight: bold;
  text-shadow: -1px 0 #777, 0 1px #777, 1px 0 #777, 0 -1px #777;
  cursor: pointer;
}

.kb-method-list-logo:hover {
  border-width: 5px;
  padding-top: 2.5pt;
}

.kb-method-list-more-div {
  color: #777;
  font-size: 10pt;
  margin: 2px;
  text-align: justify;
}

.kb-method-list-more-div > div:last-child {
  text-align: right;
}

.kb-method-search-clear {
  cursor: pointer;
  border: 1px solid #cecece;
  border-left: none;
}

/* A function in the function pane */
li.function a {
  text-decoration: none;
  color: rgb(80, 130, 50);
}

li.function a:visited {
  /* don't recolor */
  color: rgb(80, 130, 50);
}

/* dataset in data pane */
li.dataset a {
  text-decoration: none;
  color: rgb(130, 80, 50);
}

li.dataset a:visited {
  /* don't recolor */
  color: rgb(130, 80, 50);
}

/* dialog box + forms styling */

.dialog-box {
  padding: 20px;
}

.dialog-box ul li {
  padding: 50px 5px;
  border-bottom: 1px solid #aaa;
  font-size: 1.2em;
}

.dialog-box ul li:first-child {
  padding-top: 20px;
}

.dialog-box ul li:last-child {
  border-bottom: none;
}

fieldset {
  margin: 0 0 15px 0;
  border: none;
}

fieldset label {
  /*  display: block;
*/

  margin: 0 0 3px 0;
  font-weight: bold;
  font-size: 1em;
}

fieldset input[type="text"],
fieldset select {
  width: 200px;
}

fieldset input[type="password"],
fieldset select {
  width: 200px;
}

/* styling of cells */

div.dataset-cell,
div.function-cell {
  width: 90%;
  margin: 3px auto;
  padding: 7px 17px;
  border: 1px solid #ccc;
}

img.dataset-cell {
  margin: 3px auto;
  padding: 0;
}

.function-cell {
  background-image: url("../images/gears.png");
  background-position: right;
  background-repeat: no-repeat;
}

.dataset-cell p,
.function-cell p {
  font-size: 0.875em;
}

.dataset-cell h2,
.function-cell h2 {
  margin-bottom: 0;
  font-size: 1.1em;
}

.textcell {
  width: 90%;
  margin: 3px auto;
  padding: 5px 17px;
  font-size: 1em;
  height: 1em;
  border: 2px solid #fff;
  color: #111;
}

.textcell:hover {
  border: 2px dotted #ccc;
}

p.textcuepara {
  color: #ccc;
  padding: 0;
  margin: 0;
  height: 1em;
  display: none;
}

div.tools p,
div.texttools p {
  margin: 0;
}

div.textarea {
  width: 650px;
  border: none;
  padding: 0;
  height: auto;
  min-height: 1.2em;
  display: none;
}

.tools,
.texttools {
  display: none;
}

.tools {
  height: 1em;
  margin-top: 0.5em;
  margin-left: 10px;
}

.tools a {
  border: 1px solid #018841;
  padding: 2px 4px;
  font-size: 13px;
}

#narrative-header .tools {
  display: block;
  width: 30em;
  position: relative;
  top: -2em;
  left: 350px;
}

.texttools img {
  vertical-align: middle;
}

img.remove {
  float: right;
}

.ui-state-highlight {
  background-color: fbfaed;
}

div.metadata {
  display: block;
  width: 200px;
  padding: 0 10px;
  height: 100px;
  float: left;
}

div.social {
  float: right;
  width: 80px;
  padding: 0 10px;
  display: none;
}

p span.notification {
  background-color: #f33;
  color: #fff;
  padding: 4px 8px;
  border-radius: 1em;
}

/**
 * Bootstrap 3 submenu hack^H^H^H^H fix
 * http://stackoverflow.com/questions/18023493/bootstrap-3-dropdown-sub-menu-missing
 */

.dropdown-submenu {
  position: relative;
}

.dropdown-submenu > .dropdown-menu {
  top: 0;
  left: 100%;
  margin-top: -6px;
  margin-left: -1px;
  -webkit-border-radius: 0 6px 6px 6px;
  -moz-border-radius: 0 6px 6px 6px;
  border-radius: 0 6px 6px 6px;
}

.dropdown-submenu:hover > .dropdown-menu {
  display: block;
}

.dropdown-submenu > a::after {
  display: block;
  content: " ";
  float: right;
  width: 0;
  height: 0;
  border-color: transparent;
  border-style: solid;
  border-width: 5px 0 5px 5px;
  border-left-color: #ccc;
  margin-top: 5px;
  margin-right: -10px;
}

.dropdown-submenu:hover > a::after {
  border-left-color: #fff;
}

.dropdown-submenu.pull-left {
  float: none;
}

.dropdown-submenu.pull-left > .dropdown-menu {
  left: -100%;
  margin-left: 10px;
  -webkit-border-radius: 6px 0 6px 6px;
  -moz-border-radius: 6px 0 6px 6px;
  border-radius: 6px 0 6px 6px;
}

/** End Bootstrap 3 submenu fix **/

/* Fixes to bring toolbars up to Bootstrap 3 */
#maintoolbar {
  position: relative;
  top: 5px;
  min-height: 0;
  border: none !important;
  background-image: none !important;
  background-color: #f9f9f9 !important;
  -webkit-box-shadow: none;
  box-shadow: none;
}

#maintoolbar-container {
  margin-left: 10px;
}

#menubar {
  position: absolute;
  width: 100%;
  top: 3px;
  background-color: #f9f9f9;
  border-bottom: 2px solid #ddd;
  padding-bottom: 5px;
}

#menubar .navbar .container {
  padding-left: 0;
  padding-right: 0;
}

/* some more bootstrap hacks */
.navbar {
  min-height: 0;
  background-image: none;
  background-color: #f8f8f8;
}

#menubar .navbar-nav > li > a {
  padding-top: 10px;
  padding-bottom: 7px;
}

.btn-default,
.btn-primary,
.btn-success,
.btn-info,
.btn-warning,
.btn-danger {
  background-image: none;
}

.panel-default > .panel-heading {
  background-image: none;
}

#menus {
  padding-left: 0;
}

#menubar .navbar {
  margin-bottom: 5px;
  width: 100%;
}

div#notebook_panel {
  -webkit-box-shadow: none;
  -moz-box-shadow: none;
  box-shadow: none;
}

.version-stamp a {
  padding-right: 320px;
  text-align: right;
  color: #08c !important;
}

.creator-stamp {
  padding-right: 320px;
  height: 1em;
  text-align: right;
  color: #006698;
  font-size: 120%;
  line-height: 1em;
  font-family: Oxygen, Arial, sans-serif;
  font-weight: bold;
}

.panel {
  margin-bottom: 0;
}

#kb-jobs-panel {
  margin-bottom: 5px;
}

.kb-narr-side-panel {
  margin-bottom: 5px;
  height: 100%;
}

.kb-narr-side-panel .kb-title {
  padding: 10px 5px;
  font-size: 14pt;
  font-family: Oxygen, Arial, sans-serif;
  font-weight: bold;
  text-transform: uppercase;
  color: #2e618d;
}

.kb-narr-side-panel .btn {
  border: none;
}

/* From user and job state service */

.kbujs-table-container {
  height: auto;
}

.kbujs-timestamp {
  color: #0066b9;
  cursor: pointer;
}

.kbujs-error-cell {
  color: #c7254e;
  font-weight: bold;
}

.kbujs-error:hover {
  cursor: pointer;
}

.kbujs-loading-modal {
  text-align: center;
  font-size: 16px;
  font-weight: bold;
}

.kbujs-refresh-btn {
  position: absolute;
  right: 5px;
}

.kbujs-jobs-table {
  margin-left: auto !important;
  margin-right: auto !important;
}

.kbujs-loading {
  height: 100%;
  vertical-align: middle;
  text-align: center;
}

.kbujs-delete-job {
  cursor: pointer;
}

.kbujs-error-traceback {
  white-space: nowrap;
  float: left;
  max-width: 516px;
  max-height: 250px;
  overflow-x: scroll;
  overflow-y: scroll;
}

/* For connecting lines */
.kb-line {
  background-color: lightgrey;
  position: absolute;
}

/* tab.js */

.nav-tabs .glyphicon-remove {
  margin: 0 0 0 3px;
  color: #aaa;
}

.nav-tabs .glyphicon-remove:hover {
  color: #666;
  cursor: hand;
  cursor: pointer;
}

/**
 ** Formerly in kbaseNarrFuncResults.css
 **/

/* CSS for various narrative function results.
 * This is just a hacky, dummy place to dump css for different
 * result widgets. Something better will come along, once we burn
 * this down...
 */

/* Somehow a bunch of classes from jQuery.dataTables aren't getting added.
 * Putting them here in the hopes they don't clobber anything else, the way
 * the rest of dataTables might...
 */
.paging_full_numbers {
  height: 22px;
  line-height: 22px;
}

.paging_full_numbers a:active {
  outline: none;
}

.paging_full_numbers a:hover {
  text-decoration: none;
}

.paging_full_numbers a.paginate_button,
.paging_full_numbers a.paginate_active {
  border: 1px solid #aaa;
  -webkit-border-radius: 5px;
  -moz-border-radius: 5px;
  border-radius: 5px;
  padding: 2px 5px;
  margin: 0 3px;
  cursor: pointer;
  *cursor: hand;
  color: #333 !important;
}

.paging_full_numbers a.paginate_button {
  background-color: #ddd;
}

.paging_full_numbers a.paginate_button:hover {
  background-color: #ccc;
  text-decoration: none !important;
}

.paging_full_numbers a.paginate_active {
  background-color: #99b3ff;
}

/** End kbaseNarrFuncResults.css **/

/*****************************************************************************
 ** Formerly in kbaseNarrFunc.css
 *****************************************************************************/

/*
 * Styles for KBase Narrative notebook page, function panel
 */

/* Header for panel */
.kb-function-header {
  padding: 10px 0;
  color: #0064b6;
  font-weight: bold;
  background-color: #b6e9f8;
  text-align: center;
  margin-bottom: 3px;
}

.kb-narr-panel-body {
  height: calc(100%);
  padding: 3px;
}

.kb-narr-panel-body > div {
  height: 100%;
}

.kb-narr-panel-body-wrapper {
  overflow-y: auto;
  height: 100%;
}

.kb-narr-panel-body-wrapper > div {
  height: 100%;
}

.kb-narr-panel-toggle {
  margin-right: 4px;
  margin-top: -4px;
  cursor: pointer;
  color: #888;
  -webkit-user-select: none; /* Chrome/Safari */
  -moz-user-select: none; /* Firefox */
  -ms-user-select: none; /* IE10+ */
}

/* Container for func list */
.kb-function-body {
  height: 100%;
  width: 100%;
}

.kb-function-body .accordion .panel .panel-body {
  padding: 0;
  padding-left: 5px;
}

.kb-function-body ul {
  border: 1px solid #ddd;
  list-style-type: none;
  margin: 0;
  padding: 0;
  width: 100%;
}

.kb-function-body li {
  padding: 5px 5px;
  width: 100%;
  text-align: left;
}

/* alt. rows */
.kb-function-body li:nth-child(odd) {
  background-color: #eee;
  border-bottom: 1px solid #ddd;
}

.kb-function-body li:nth-child(even) {
  background-color: #fff;
  border-bottom: 1px solid #ddd;
}

.kb-function-body li:hover {
  text-decoration: underline;
  cursor: pointer;
  background-color: #f4f5d6;
}

/* Link to a function */
.kb-function-body a {
  text-decoration: none;
}

.kb-function-body a:hover {
  text-decoration: none;
}

.kb-function-error {
  background-color: #f2dede !important;
  color: #b94a48;
  border-color: #eed3d7 !important;
}

/* Help on a function */
.kb-function-help {
  padding: 0 3px;
  float: right;
  cursor: pointer;
  color: #56559e;
  font-size: 14pt;
}

.kb-function-help:hover {
  color: black;
}

.kb-function-help-popup {
  position: absolute;
  top: 0;
  left: 300px;
  z-index: 99;
  cursor: pointer;
  max-width: 300px;
}

.kb-function-help-popup h1 {
  margin: 0;
  margin-top: -10px;
  padding: 0;
  font-size: 110%;
  color: #3076a2;
}

.kb-function-help-popup h2 {
  margin: 10px 0 -10px 0;
  padding-top: 5px;
  font-size: 80%;
  color: #999;
  font-style: italic;
  text-align: right;
  font-weight: 100;
}

.kb-function-help-popup .header {
  background-color: #fff;
  color: #3076a2;
  font-weight: bold;
  font-size: 120%;
  margin: 0;
  padding: 0;
}

.kb-function-help-popup a {
  font-weight: bold;
  text-decoration: underline;
}

.kb-function-help-popup .version {
  font-size: 80%;
  color: #666;
}

.kb-function-help-popup .body {
  margin-top: 10px;
  margin-bottom: 10px;
}

#kb-function-help {
  position: absolute;
  top: 400px;
  left: 300px;
  z-index: 99;
  cursor: pointer;
  width: 250px;
}

#kb-function-help h1 {
  margin: 0;
  margin-top: -10px;
  padding: 0;
  font-size: 110%;
  color: #3076a2;
}

#kb-function-help h2 {
  margin: 10px 0 -10px 0;
  padding-top: 5px;
  font-size: 80%;
  color: #999;
  font-style: italic;
  text-align: right;
  font-weight: 100;
}

#kb-function-error-traceback {
  white-space: nowrap;
  float: left;
  max-width: 250px;
  overflow-x: scroll;
}

.kb-function-dim {
  background-color: #eee !important;
}

.kb-function-dim .panel-heading {
  background-color: #eee !important;
}

.kb-function-cat-dim {
  background-color: #ddd !important;
  border-color: #ddd !important;
}

.kb-function-cat-dim .panel-heading {
  background-color: #ddd !important;
  border-color: #ddd !important;
}

.kb-function-toggle {
  color: #08c;
  font-style: italic;
  cursor: pointer;
}

.kb-cell-toolbar .buttons {
  font-weight: bold;
  color: #cecece !important;
}

.kb-cell-toolbar .btn {
  border: none;
}

.kb-cell-toolbar .icon {
  display: inline-block;
  padding: 0;
  margin-right: 4px;
  vertical-align: top;
  overflow: hidden;
}

.kb-cell-toolbar .title {
  font-size: 120%;
  font-family: Oxygen, Arial, sans-serif;
  font-weight: bold;
  color: #2e618d;
}

.kb-cell-toolbar .subtitle {
  font-family: "Roboto", Arial, sans-serif;
  font-size: 90%;
  color: #666;
}

.kb-cell-toolbar .info-link {
  font-family: "Roboto", Arial, sans-serif;
  font-size: 90%;
  color: #666;
}

.kb-toolbar-open {
  border-bottom: 1px solid #ccc;
  border-radius: 0;
}

.selected .kb-toolbar-open {
  border-left: 1px solid #4bb856;
  border-bottom: 1px solid #4bb856;
  background-color: #dff0d8;
}

.unselected .kb-toolbar-open {
  background-color: none;
}

.selected.kb-error .kb-toolbar-open {
  border-color: #d9534f;
  background-color: #f2dede;
}

/* ------------------------------------------------- */

/* IPython cells */

.kb-cell-run {
  z-index: auto;
  opacity: 1;
}

.kb-cell-run h1 {
  font-family: 'Roboto';
  font-weight: normal;
  font-size: 12pt;
  line-height: 15px;
  color: #2e618d;
  margin: 3px 13px 3px 3px;
  opacity: inherit;
  display: inline;
}

.kb-cell-run div.kb-func-desc {
  opacity: inherit;
  display: block;
}

.kb-cell-run h2 {
  font-family: 'Roboto';
  font-weight: normal;
  font-size: 11pt;
  line-height: 150%;
  color: #666;
  margin: 3px;
  opacity: inherit;
}

.kb-cell-run form input[type="submit"] {
  float: right;
  opacity: inherit;
  margin-top: 5px;
}

.kb-cell-run form .buttons {
  float: right;
  margin-top: 5px;
}

.kb-cell-params table {
  border: none;
  margin-bottom: 10px;
  opacity: inherit;
  margin-left: auto;
  margin-right: auto;
}

.kb-cell-params table > tr,
td {
  border: none;
  vertical-align: middle;
}

.kb-cell-params thead > tr > th,
.kb-cell-params tbody > tr > th,
.kb-cell-params tfoot > tr > th,
.kb-cell-params thead > tr > td,
.kb-cell-params tbody > tr > td,
.kb-cell-params tfoot > tr > td {
  padding: 2px 4px;
}

.kb-cell-params tr:hover td,
.kb-cell-params tr:hover th {
  background: #eee;
}

/* grey out the form while running */
.kb-cell-run.running form {
  opacity: 0.6;
}

/* progress "meter" */
.kb-cell-progress {
  display: none;
}

.kb-cell-progress.running {
  display: block;
}

.kb-cell-progressbar {
  width: 400px;
  height: 20px;
}

.kb-out-desc {
  font-family: 'Roboto';
  font-weight: normal;
  font-size: 12pt;
  line-height: 15px;
  color: #2e618d;
  margin: 3px;
  opacity: inherit;
  display: inline;
}

.kb-err-desc {
  font-family: 'Roboto';
  font-weight: normal;
  font-size: 12pt;
  line-height: 15px;
  color: #a94442;
  margin: 3px;
  opacity: inherit;
  display: inline;
}

.kb-err-msg {
  font-size: 80% !important;
}

.kb-out-header {
  background-color: #ddd;
  padding: 10px;
}

.kb-func-timestamp {
  color: #555;
  font-size: 10pt;
  font-family: 'Roboto';
  margin-top: -3px;
  padding-right: 1em;
}

.unselected .kb-func-timestamp {
  color: silver;
}

.kb-func-panel {
  border-color: #bce8f1;
  border-radius: 1px;
}

.kb-func-panel > .panel-heading {
  color: #31708f;
  border-radius: 1px;
  background-color: #d9edf7;
  border-color: #bce8f1;
  padding: 5px 10px;
}

.kb-func-panel .panel-body {
  padding: 0 10px;
  font-family: "Helvetica Neue", Helvetica, Arial, sans-serif;
}

.kb-func-panel > .panel-heading + .panel-collapse .panel-body {
  border-top-color: #bce8f1;
}

.kb-func-panel > .panel-footer + .panel-collapse .panel-body {
  border-bottom-color: #bce8f1;
}

/** output cell styling */
.kb-cell-output .panel {
  border-radius: 0;
}

.kb-cell-output-content {
  overflow-x: auto;
  padding: 5px;
}

.kb-cell-output .panel .panel-heading {
  padding: 5px 10px;
}

.rendered_html .kb-cell-output ul {
  margin: 0 0 10px 0;
}

/* override from some jupyter style? */
.rendered_html :link {
  text-decoration: none;
}

.kb-cell-output .nav > li > a {
  padding: 5px 10px;
}

.kb-cell-error .panel-heading {
  background-image: none;
  padding: 5px 10px;
}

/*** styling for the jobs manager */
.kb-jobs-title {
  font-family: Oxygen, Arial, sans-serif;
  font-weight: bold;
  color: #185a85;
  font-size: 1.2em;
}

.kb-jobs-title .glyphicon-info-sign {
  font-size: 0.9em;
}

.kb-jobs-info-table {
  margin: 0 2px;
  width: 95%;
}

.kb-jobs-info-table th {
  font-family: Oxygen, Arial, sans-serif;
  font-weight: bold;
  color: #777;
  vertical-align: top;
  padding-right: 5px;
  width: 30%;
  max-width: 30%;
  min-width: 30%;
}

.kb-jobs-item {
  border-bottom: 2px solid #ddd;
  margin-bottom: 5px;
  padding-bottom: 3px;
}

.kb-jobs-error {
  background-color: #f2dede;
}

.kb-jobs-error-btn {
  font-size: 10pt;
}

.kb-jobs-item:last-child {
  border-bottom: none;
}

.kb-jobs-error-modal {
  width: 485px;
  word-wrap: break-word;
  max-height: 220px;
  overflow-y: auto;
  overflow-x: hidden;
}

/** new method parameter styling **/
.kb-method-parameter-panel {
  border-left: 3px solid #fff;
}

.kb-method-parameter-panel-hover {
  border-left: 3px solid #428bca;
}

.kb-method-parameter-row {
  margin: 0;
  padding: 5px;
  border-radius: 5px;
}

/* for some reason, the css :hover doesn't work right on this div, so we use jquery to toggle this class */
.kb-method-parameter-row-hover {
  background: #f9f9f9;
}

.kb-method-parameter-row-error {
  background: #f2dede;
}

.kb-method-parameter-error-mssg {
  padding: 5px;
  text-align: center;
  font-family: Oxygen, sans-serif;
  font-weight: bold;
  font-size: 9pt;
  color: #f44336;
}

/* not sure how to get text in these divs to valign middle... */
.kb-method-parameter-name {
  font-family: Oxygen, sans-serif;
  font-weight: bold;
  color: #777;
  text-align: right;
  vertical-align: middle;
  margin-top: 3px;
  padding-right: 0;
  padding-left: 0;
  white-space: normal;
}

.kb-method-parameter-input {
  vertical-align: middle;
  white-space: nowrap;
  padding-left: 10px;
}

.kb-method-parameter-input input {
  font-weight: bold;
}

/*
This set of styles is a to accomodate the required/satisfied icon which appears
between the select input control and the help text to the right of it. The
problem is that within the columns used for layout the select is set to 100% width
and yet the icon is placed right next to it. The result is that the icon is shoved
to the right of the select control and into the next column, overlapping the
help text. The old method handling this was to scoot the help text far enough over
to accomodate the the icon intruding into its space. This technique makes space
in the column in which the icon lives, and does this by shrinking the select
control with padding, and then scooting the icon back into its column.
*/
.kb-method-parameter-input > div {
  /* allow space for the required (red arrow), satisfied (green checkbox) icon */
  padding-right: 20px;
}

.kb-method-parameter-input .kb-method-parameter-accepted-glyph,
.kb-method-parameter-input .kb-method-parameter-required-glyph {
  /* This scoots the icon inside */
  margin-left: -15px;
  font-size: 15px;
}

.kb-parameter-data-selection {
  font-weight: bold;
}

.kb-method-parameter-hint {
  padding-left: 7px;
  color: #777;
  text-align: left;
  margin-top: 3px;
}

.kb-method-parameter-required-glyph {
  color: #f44336;
  margin-left: 7px;
}

.kb-method-parameter-accepted-glyph {
  color: #4bb856;
  margin-left: 7px;
}

.kb-method-parameter-info {
  color: #777;
  margin-left: 7px;
}

.kb-parameter-data-row-remove {
  color: #777;
}

.kb-parameter-data-row-add {
  color: #777;
}

.kb-method-advanced-options-controller-inactive {
  font-family: Oxygen, sans-serif;
  font-weight: bold;
  font-style: italic;
  font-size: 10pt;
  line-height: 14px;
  color: #777;
  text-align: center;
}

.kb-method-advanced-options-controller {
  font-family: Oxygen, sans-serif;
  font-weight: bold;
  font-style: italic;
  cursor: pointer;
  font-size: 10pt;
  line-height: 14px;
  color: #08c;
  text-align: center;
}

.kb-method-advanced-options-controller:hover {
  color: #2a6496;
}

.kb-method-footer {
  width: 100%;
  overflow: none;
  background-color: #f5f5f5;
  padding: 10px;
}

.kb-method-subtitle {
  background-color: #f5f5f5;
  padding: 3px 5px;
}

/* -- App/method panel styling -- */

.kb-app-panel {
  border-radius: 0;
}

.kb-app-error {
  background-color: #f2dede;
}

.kb-app-step-container {
  margin-top: 6px;
}

.kb-app-panel > .panel-footer {
  border: 0;
  border-radius: 0;
}

.kb-app-panel-description {
  font-family: 'Roboto';
  font-weight: normal;
  font-size: 12pt;
  line-height: 15px;
  color: #2e618d;
}

.kb-app-step-error-mssg {
  font-family: sans-serif;
  font-size: 11pt;
  line-height: 14px;
  color: #a63232;
  text-align: left;
  margin: 10px;
}

.kb-app-step-error-heading {
  font-family: Oxygen, sans-serif;
  font-weight: bold;
  font-size: 13pt;
  line-height: 14px;
  color: #555;
  text-align: left;
  padding-left: 5px;
  margin-top: 20px;
}

.kb-app-step-error-main-heading {
  font-family: Oxygen, sans-serif;
  cursor: pointer;
  font-size: 16pt;
  line-height: 18px;
  color: #555;
  text-align: left;
  padding-left: 20px;
  margin-top: 20px;
}

.kb-app-step-error {
  border: 3px solid #d14836;
  z-index: auto;
}

.kb-app-step-running {
  border: 3px solid #2196f3;
  z-index: auto;
}

/* -- "next steps" text and links -- */

.kb-app-next {
  border-top: 2px solid #cecece;
}

.kb-app-next h3 {
  font-family: Roboto, Helvetica, Arial, sans-serif;
  font-size: 0.9em;
  font-style: italic;
  color: #888;
  float: left;
  padding: 0.5em 0 0.25em 0;
  margin: 0;
  -webkit-margin-before: 0;
  -webkit-margin-after: 0.25em;
}

.kb-app-next-hide {
  float: right;
  color: #2196f3;
  font-family: Roboto, Helvetica, Arial, sans-serif;
  font-size: 0.9em;
  margin-top: 0.25em;
  margin-right: 0.5em;
}

.kb-app-next-unhide {
  color: #2196f3;
  font-family: Roboto, Helvetica, Arial, sans-serif;
  font-size: 0.9em;
  margin-top: 0.25em;
}

.kb-app-next div {
  /* container for links */
  clear: both;
}

/* -- END method/app styling -- */

@-webkit-keyframes pulse {
  0% {
    opacity: 1;
  }

  50% {
    opacity: 0.7;
  }

  100% {
    opacity: 1;
  }
}

@keyframes pulse {
  0% {
    opacity: 1;
  }

  50% {
    opacity: 0.7;
  }

  100% {
    opacity: 1;
  }
}

button.kb-app-run {
  background-color: #2196f3;
  border-radius: 1px;
  color: #fff;
  border: none;
  padding: 10px 20px;
  font-size: 13px;
  -webkit-box-shadow: 1px 1px 1px #ccc;
  -moz-box-shadow: 1px 1px 1px #ccc;
  box-shadow: 1px 1px 1px #ccc;
}

button.kb-app-run:hover {
  background-color: #1e88e5;
}

button.kb-app-run.kb-app-cancel {
  background-color: #f44336;
}

button.kb-app-run.kb-app-cancel:hover {
  background-color: #e53935;
}

button.kb-method-run {
  background-color: #2196f3;
  border-radius: 1px;
  color: #fff;
  border: none;
  padding: 10px 20px;
  font-size: 13px;
  -webkit-box-shadow: 1px 1px 1px #ccc;
  -moz-box-shadow: 1px 1px 1px #ccc;
  box-shadow: 1px 1px 1px #ccc;
}

button.kb-method-run:hover {
  background-color: #1e88e5;
}

/***********
 * END of kbaseNarrFunc.css
 ***********/

/*********
 * From kbaseData.css
 *********/

/*
For data in KBase workspace
*/
.modal-body {
  max-height: 100%;
}

/* === Tooltips  === */

/* see bootstrap styles, e.g. bootstrap.css, for the original definitions */
div[class="tooltip-inner"] {
  max-width: 400px;
  white-space: pre-wrap;
  text-align: left;
}

.notebook_app .tooltip {
  z-index: 2000 !important;
}

.notebook_app .tooltip-inner {
  background-color: #1b69b6;
}

.notebook_app .tooltip.top .tooltip-arrow {
  border-top-color: #1b69b6;
}

.notebook_app .tooltip.top-left .tooltip-arrow {
  border-top-color: #1b69b6;
}

.notebook_app .tooltip.top-right .tooltip-arrow {
  border-top-color: #1b69b6;
}

.notebook_app .tooltip.right .tooltip-arrow {
  border-right-color: #1b69b6;
}

.notebook_app .tooltip.left .tooltip-arrow {
  border-left-color: #1b69b6;
}

.notebook_app .tooltip.bottom .tooltip-arrow {
  border-bottom-color: #1b69b6;
}

.notebook_app .tooltip.bottom-left .tooltip-arrow {
  border-bottom-color: #1b69b6;
}

.notebook_app .tooltip.bottom-right .tooltip-arrow {
  border-bottom-color: #1b69b6;
}

.kb-data-main-panel {
  height: 100%;
  margin-bottom: 5px;
  max-height: 425px;
}

#data-tabs {
  height: 375px !important;
}

.kb-ws-refresh-btn {
  position: absolute;
  right: 5px;
}

#kb-ws .form-control {
  width: 85%;
  margin: 3px;
}

.kb-data-control {
  width: 95%;
}

/* Data table */
.kb-data-table thead {
  max-width: 100%;
  width: 281px;
}

.kb-data-table {
  max-height: 265px;
  width: 100% !important;
}

.kb-data-table tbody tr {
  border-bottom: 1px solid gainsboro;
}

.kb-data-table tbody tr td {
  max-height: 16px;
  padding: 5px;
  font-size: 1em;
  max-width: 100px;
}

.kb-data-table tbody tr:hover,
.kb-data-table tbody tr td.highlighted {
  background-color: #f4f5d6;
  cursor: pointer;
}

.kb-data-obj-name {
  text-overflow: ellipsis;
  overflow: hidden;
  white-space: nowrap;
  display: inline-block;
  max-width: 88%;
}

.kb-data-loading {
  height: 100%;
  vertical-align: middle;
  text-align: center;
}

.kb-data-loading img {
  vertical-align: middle;
}

#kb-ws .dataTables_filter {
  display: none;
}

/* ------------------------------------------
 * View details on KBase objects
 *
 * Namespace: kb-data-obj
 */

/*  Button to activate the object pane */
button.kb-data-obj {
  float: right;
}

/* Panel */
.kb-data-obj-panel {
  background: linear-gradient(to bottom, #00d2ff, #b2adcb);
  padding: 0;
  margin: 10px;
}

.kb-data-obj-panel button.close {
  margin: 5px;
  font-size: 125%;
}

.kb-data-obj-panel-info {
  background: rgba(255, 255, 255, 0.5);
  height: 100%;
  padding: 10px;
}

.kb-data-obj-panel-graph {
  background: transparent;
  height: 100%;
  padding: 10px;
}

.kb-data-obj-panel-info dl {
  margin: 0;
}

.kb-data-obj-panel-info dl dt {
  float: left;
  clear: left;
  width: 90px;
  text-align: right;
  color: rgba(0, 0, 0, 0.5);
}

.kb-data-obj-panel-info dl dt::after {
  content: ":";
}

.kb-data-obj-panel-info dl dd {
  margin: 0 0 0 100px;
}

.kb-data-obj-panel-verlist span {
  padding: 0 5px;
  margin-left: 3px;
  border-radius: 2px;
  background-color: rgba(255, 255, 255, 0.5);
  color: rgba(0, 0, 0, 0.5);
  cursor: pointer;
}

.kb-data-obj-panel-verlist span.selected {
  background-color: #2196f3;
  color: white;
  cursor: default;
}

.kb-data-obj-panel-graph table {
  background-color: rgba(255, 255, 255, 0.9);
  width: 100%;
  border: none;
  color: rgba(0, 0, 0, 0.8);
}

.kb-data-obj-panel-graph thead tr {
  background-color: rgb(230, 230, 230);
  color: rgba(0, 0, 0, 1);
}

.kb-data-obj-graph-ref-to {
  margin-top: 8px;
}

/*
 * END: View details on KBase objects
 *------------------------------------------
 */

/* default blue button in the new style */
.kb-primary-btn {
  background-color: #2196f3;
  border-radius: 1px;
  color: #fff;
  border: none;
  padding: 10px 20px;
  margin: 3px;
  font-size: 14px;
  font-family: "Roboto", Helvetica, Arial, sans-serif;
  font-weight: 400;
  box-shadow: 1px 1px 3px #aaa;
}

.kb-primary-btn:hover {
  background-color: #1e88e5;
}

.kb-primary-btn[disabled] {
  box-shadow: none;
  background-color: #bbdefb;
  color: #fff;
}

/* gray button in the new style */
.kb-default-btn {
  background-color: #f5f5f5;
  border-radius: 1px;
  color: #555;
  border: none;
  padding: 10px 20px;
  margin: 3px;
  font-size: 14px;
  font-family: "Roboto", Helvetica, Arial, sans-serif;
  font-weight: 400;
  box-shadow: 1px 1px 3px #aaa;
}

.kb-default-btn:hover {
  background-color: #cecece;
}

.kb-default-btn[disabled] {
  box-shadow: none;
  color: #aaa;
}

.kb-btn-sm {
  padding: 5px 10px;
  font-size: 13px;
}

/* card layout */

.narrative-card-logo {
  display: flex;
  width: 50px;
  margin-right: 2px;
}

.narrative-card-row-main {
  display: flex;
  align-items: center;
  width: 98%;
  margin: 0 2px;
  padding: 0 4px;
}

.narrative-data-list-subcontent {
  padding-left: 10px;
}

.narrative-card-ellipsis {
  display: flex;
  align-items: center;
  justify-content: center;
  width: 20px;
}

.narrative-card-palette-icon {
  position: relative;
  color: #888;
  left: 15px;
  top: -50px;
}

.narrative-card-action-button-wrapper {
  width: 80px;
  height: 50px;
  margin: 0 10px;
}

.narrative-card-action-button {
  width: calc(100% - 6px);
  height: 80%;
  display: flex;
  padding: 0;
  justify-content: center;
}

.narrative-card-action-button > span {
  margin-right: 5px;
}

.narrative-card-action-button-name {
  display: inline-block;
}

.narrative-data-panel-btnToolbar > span {
  color: #888;
}

.narrative-data-panel-btnToolbar {
  display: flex;
  justify-content: center;
}

/* data list */
.kb-data-list-obj-row,
.narrative-card-row {
  transition: all 0.1s ease;
  border-left-style: solid;
  border-left-width: 5px;
  border-left-color: #fff;
  color: #333;
  -webkit-box-shadow: 1px 1px 1px 1px #fff;
  -moz-box-shadow: 1px 1px 1px 1px #fff;
  box-shadow: 1px 1px 1px 1px #fff;
}

.kb-function-dim .kb-data-list-obj-row {
  border-left-color: #eee;
}

.kb-data-list-obj-row:hover,
.narrative-card-row:hover {
  border-left-style: solid;
  border-left-width: 5px;
  border-left-color: #4bb856;
  -webkit-box-shadow: 1px 1px 1px 1px #aaa;
  -moz-box-shadow: 1px 1px 1px 1px #aaa;
  box-shadow: 1px 1px 1px 1px #aaa;
}

.palette {
  background: #f5f5f5 !important;
}

.kb-data-list-obj-row-selected {
  border-left-style: solid;
  border-left-width: 5px;
  border-left-color: #4bb856;
  -webkit-box-shadow: 1px 1px 1px 1px #aaa;
  -moz-box-shadow: 1px 1px 1px 1px #aaa;
  box-shadow: 1px 1px 1px 1px #aaa;
}

.kb-data-list-obj-row-main {
  width: 100%;
  margin: 0;
  padding: 0;
}

/* again the css hover over div inherits strangly, so we use js */
.kb-data-list-nav-buttons {
  padding: 5px 8px;
  font-size: 18px;
  border: none;
  text-shadow: none !important;
  -webkit-box-shadow: none;
  -moz-box-shadow: none;
  box-shadow: none;
  margin: 0;
}

.kb-data-list-add-data-button {
  cursor: pointer;
  background-color: #4379b1;
  color: #fff;
  border: none;
  -webkit-box-shadow: 1px 1px 3px #aaa;
  -moz-box-shadow: 1px 1px 3px #aaa;
  box-shadow: 1px 1px 3px #aaa;
  text-align: center;
  width: 30pt;
  height: 30pt;
  border-radius: 50%;
}

/* specialize buttons that hover over narrative */
#kb-add-code-cell,
#kb-add-md-cell {
  background-color: #2196f3;
  border-radius: 50%;
  bottom: 15px;
  box-shadow: #cecece 2px 2px 1px;
  cursor: pointer;
  color: #fff;
  height: 40px;
  opacity: 0.5;
  padding-top: 5px;
  position: fixed;
  width: 40px;
  z-index: 5;
}

#kb-add-code-cell {
  right: 75px;
  padding-left: 7px;
}

#kb-add-md-cell {
  margin-right: 20px;
  right: 10px;
  padding-left: 8px;
}

#kb-add-code-cell:hover,
#kb-add-md-cell:hover,
.kb-data-list-add-data-button:hover {
  opacity: 1;
  cursor: pointer;
  background-color: #36618e;
}

.kb-data-list-add-data-text-button {
  background-color: #4379b1;
  border-radius: 1px;
  color: #fff;
  border: none;
  padding: 10px 20px;
  margin: 3px;
  font-size: 14px;
  font-family: "Roboto", Helvetica, Arial, sans-serif;
  font-weight: 400;
  -webkit-box-shadow: 1px 1px 3px #aaa;
  -moz-box-shadow: 1px 1px 3px #aaa;
  box-shadow: 1px 1px 3px #aaa;
}

.kb-data-list-add-data-text-button:hover {
  background-color: #36618e;
}

/* buttons */
.kb-data-list-btn {
  background-color: #2196f3;
  border-radius: 1px;
  color: #fff;
  border: none;
  padding: 5px 10px;
  font-size: 13px;
  -webkit-box-shadow: 1px 1px 3px #aaa;
  -moz-box-shadow: 1px 1px 3px #aaa;
  box-shadow: 1px 1px 3px #aaa;
  margin: 5px;
}

.kb-data-list-btn:hover {
  background-color: #1e88e5;
}

.kb-data-list-btn[disabled] {
  box-shadow: none;
  background-color: #bbdefb;
  color: #fff;
}

.kb-data-list-cancel-btn {
  background-color: #f5f5f5;
  border-radius: 1px;
  color: #888;
  border: none;
  padding: 5px 10px;
  font-size: 13px;
  -webkit-box-shadow: 1px 1px 3px #aaa;
  -moz-box-shadow: 1px 1px 3px #aaa;
  box-shadow: 1px 1px 3px #aaa;
  margin: 5px;
}

.kb-data-list-cancel-btn:hover {
  background-color: #cecece;
}

.kb-data-list-row-hr {
  width: 70%;
  margin: 2px auto;
}

.kb-data-list-logo {
  width: 30pt;
  height: 30pt;
  color: #fff;
  background-color: #607d8b;
  border-radius: 50%;
  border-style: solid;
  border-width: 0;
  border-color: #555;
  text-align: center;
  display: inline-block;
  padding-top: 6pt;
  font-size: 18pt;
  font-weight: bold;
  text-shadow: -1px 0 #777, 0 1px #777, 1px 0 #777, 0 -1px #777;
}

/* For shifting over logos that are stacked on
 * top of eachother */
.kb-data-list-logo-shifted1 {
  margin-left: 1px;
  margin-top: 1px;
}

.kb-data-list-logo-shiftedx1 {
  margin-left: 8px;
  margin-top: 6px;
}

.kb-data-list-logo-shifted2 {
  margin-left: 9px;
  margin-top: 7px;
}

.kb-data-list-logo-shiftedx2 {
  margin-left: 16px;
  margin-top: 12px;
}

.kb-data-list-logo-font1 {
  font-size: 1.7em !important;
}

.kb-data-list-logo-font2 {
  font-size: 1.5em !important;
}

/*  Nested item indent (crude!!) */
.kb-data-list-level1 {
  margin-left: 25px;
}

.kb-data-list-level2 {
  margin-left: 50px;
}

.kb-data-list-info {
  width: 80%;
  padding: 6px 0;
  min-height: 60px;
  border-bottom: 1px solid #e0e0e0;
}

.kb-data-list-name {
  color: #2e618d;
  font-size: 11pt;
  font-family: 'Oyxgen', Arial, sans-serif;
  font-weight: bold;
  margin: 2px;
  cursor: pointer;
}

.kb-data-list-name:hover {
  text-decoration: underline;
}

.kb-data-list-version {
  color: #777;
  font-size: 9pt;
  font-style: italic;
  white-space: nowrap;
  cursor: default;
}

.kb-data-list-type {
  color: #777;
  font-size: 10pt;
  margin: 2px;
  cursor: default;
}

.kb-data-list-date {
  color: #777;
  font-size: 10pt;
  margin: 2px;
  white-space: nowrap;
  cursor: default;
}

.kb-data-list-edit-by {
  color: #777;
  font-size: 10pt;
  margin: 2px;
  margin-left: 0;
  white-space: nowrap;
  cursor: pointer;
}

.kb-data-list-edit-by:hover {
  color: #444;
}

.kb-data-list-narinfo {
  color: #777;
  font-size: 10pt;
  margin: 2px;
  margin-left: 10px;
}

.kb-data-list-narrative-error {
  color: #f44336;
  font-size: 10pt;
  margin: 2px;
}

.kb-data-list-narrative {
  color: #777;
  font-size: 10pt;
  margin: 2px;
  margin-left: 10px;
}

.kb-data-list-more {
  color: #777;
  font-size: 8pt;
  margin: 0;
  padding: 0;
  margin-left: 15px;
  white-space: nowrap;
}

.kb-data-list-more-btn {
  padding: 2px 4px;
  font-size: 12px;
  border: none;
  text-shadow: none !important;
  -webkit-box-shadow: none;
  -moz-box-shadow: none;
  box-shadow: none;
  margin: 0;
}

.kb-data-list-more-div {
  color: #777;
  font-size: 10pt;
  margin: 2px;
  display: flex;
  flex-direction: column;
  align-items: center;
}

.kb-data-list-more-div tr {
  color: #777;
  font-size: 10pt;
  margin: 2px;
}

.kb-data-list-more-div tr:hover {
  background-color: #eee;
}

.kb-data-list-more-div tr:nth-child(odd) {
  background-color: #f5f5f5;
}

.kb-data-list-more-div tr:hover:nth-child(odd) {
  background-color: #eee;
}

.kb-data-list-more-div th {
  color: #777;
  font-size: 10pt;
  font-weight: bold;
  text-align: right;
  margin: 2px;
}

.kb-data-list-more-div td {
  color: #777;
  font-size: 10pt;
  text-align: left;
  margin: 2px;
  padding-left: 8px;
  word-break: break-all;
}

.kb-data-list-job-name:hover {
  text-decoration: none;
}

/* Indent nested box */
.kb-data-list-box > .kb-data-list-box {
  margin-left: 40px;
}

/* Control buttons */
.kb-data-list-ctl span.inviso {
  /* like mayo on wonderbread */
  color: #fff;
  background-color: #fff;
  text-shadow: none;
}

.kb-data-list-ctl[enabled] {
  background-color: lightgrey;
}

/* end data list */

/* APP CATALOG SLIDEOUT BROWSER STYLES */
.kbcb-browser-container {
  margin: 0 auto;

  /* background: #eeeded; */
}

.kbcb-back-link {
  padding: 0.4em;
}

.kbcb-ctr-toolbar {
  margin: 0.4em;
}

.kbcb-main-panel-div {
  margin: 0;
}

.kbcb-loading-panel-div {
  margin: 0.1em;
  text-align: center;
  vertical-align: middle;
}

.unselected .prompt .method-icon {
  color: silver;
}

.method-icon {
  color: rgb(103, 58, 183);
}

.unselected .prompt .app-icon {
  color: silver;
}

.app-icon {
  color: rgb(0, 150, 136);
}

/* when the entire app card is a link, use this style */
.kbcb-app-card-link {
  text-decoration: none;
}

.kbcb-app-card-list-container {
  overflow: auto;
  padding: 0 0.2em 1em 0.2em;
}

.kbcb-app-card-container {
  margin: 0.4em;
  width: 300px;
  height: 110px;
  display: block;
  position: relative;
  float: left;
}

.kbcb-app-card {
  background: #f1f1f5;
  border-radius: 2px;
  width: 100%;
  height: 100%;
  overflow: hidden;
  text-align: center;
  vertical-align: middle;
  color: #666;
}

.kbcb-app-card-header {
  max-height: 90px;
  overflow: hidden;
  text-align: left;
}

.kbcb-app-card-title-panel {
  padding: 10px 5px 5px 5px;
}

.kbcb-app-card-title {
  font-size: 1.1em;
}

.kbcb-app-card-module {
  font-size: 0.8em;
}

.kbcb-app-card-authors {
  font-size: 0.8em;
}

.kbcb-app-card-subtitle {
  padding: 10px 10px 10px 10px;
  font-size: 0.9em;
  overflow: hidden;
}

.kbcb-app-card-footer {
  font-size: 0.9em;
  position: absolute;
  bottom: 0;
  left: 0;
  margin: 0 5px 5px 5px;
  width: 100%;
  color: #888;
}

.kbcb-app-card-logo {
  padding: 0;
  margin: 0;
  font-size: 0.9em;
}

.kbcb-star-default {
  color: #888;
}

.kbcb-star-favorite {
  color: orange;
}

.kbcb-star-nonfavorite,
.kbcb-star-favorite,
.kbcb-star-default {
  cursor: pointer;
}

.kbcb-star-nonfavorite:hover,
.kbcb-star-default:hover {
  color: red;
}

.kbcb-star-favorite:hover {
  color: orange;
}

.kbcb-star-count {
  margin-left: 0.3em;
  display: inline-block;
}

.kbcb-run-count {
  margin-left: 0.3em;
  display: inline-block;
}

.kbcb-info:hover {
  color: orange;
}

.kbcb-hover {
  box-shadow: 0 1px 3px rgba(0, 0, 0, 0.12), 0 1px 2px rgba(0, 0, 0, 0.24);
  transition: all 0.2s ease-in-out;
}

.kbcb-hover:hover {
  box-shadow: 0 10px 20px rgba(0, 0, 0, 0.19), 0 6px 6px rgba(0, 0, 0, 0.23);
  cursor: pointer;
}

/* styles for App page */
.kbcb-app-page {
  background: #f1f1f5;
  border-radius: 2px;
  text-align: center;
  color: #666;
}

.kbcb-app-page-header {
  text-align: left;
}

.kbcb-app-page-title-panel {
  padding: 10px 5px 5px 0;
}

.kbcb-app-page-title {
  font-size: 2em;
}

.kbcb-app-page-module {
  font-size: 1.2em;
}

.kbcb-app-page-authors {
  font-size: 1em;
  margin: 0.3em 0 0 0;
}

.kbcb-app-page-subtitle {
  padding: 1.5em 2em 0 2em;
  font-size: 1.2em;
}

.kbcb-app-page-stats-bar {
  font-size: 1.2em;
  padding: 0 2em 0.8em 3em;
  width: 100%;
}

.kbcb-app-page-logo {
  padding: 0;
  margin: 1em;
  text-align: center;
}

/* END CATALOG SLIDEOUT BROWSER STYLES */

/* share panel styles */
.kb-share-user-permissions-dropdown {
  border-style: none;
  text-shadow: none !important;
  -webkit-box-shadow: none;
  -moz-box-shadow: none;
  box-shadow: none;
  padding: 2px;
  width: auto;
  height: auto;
}

.kb-share-select {
  width: 200px;
}

/* hack to make the selection fill the width */
.kb-share-select .select2-selection__choice {
  width: 100% !important;
  background-color: #f5f5f5 !important;
}

.kb-nar-manager-titles {
  font-family: 'Oxygen';
  color: #777;
  margin: 10px;
  margin-top: 20px;
  font-size: 14pt;
  font-weight: bold;
}

/* End kbaseData.css */

/* styling for data import overlay  */
.kb-import-content {
  position: relative;
  margin: 0 0 0 0;
  display: block;
}

.kb-import-content .btn-xs {
  border: none;
}

.ftp-file-header {
  margin-bottom: 5px;
  margin-top: 8px;
}

.globus-link:hover {
  text-decoration: none;
}

.kb-import-content .upload-options button {
  background: #fff;
  border: 1px solid #c4c4c4;
  box-sizing: border-box;
  border-radius: 6px;
  font-family: Oxygen;
  font-style: normal;
  font-weight: normal;
  font-size: 14px;
  line-height: 18px;

  /* identical to box height */
  text-align: center;
  color: #000;
  width: 140px;
  height: 42px;
  margin: 0 6px;
}

.kb-import-content .upload-options button:hover {
  border: 1px solid #cfcfcf;
  background-color: #fafafa;
}

.kb-import-content .upload-options button:focus {
  background-color: #f2f2f2;
}

.kb-import-content .upload-options button:active {
  background-color: #e6e6e6;
}

.kb-import-content .upload-options button:disabled {
  background-color: #fafafa;
  color: #929292;
}

.kb-overlay-footer {
  position: absolute;
  width: 100%;
  bottom: 0;
  height: 50px;
}

.kb-overlay-footer .btn-primary,
.kb-overlay-footer .btn-default {
  margin: 15px 15px 0 0;
}

.kb-import-search {
  margin: 10px 40px 10px 10px;
}

.kb-import-filter {
  margin: 10px 40px 10px 10px;
}

.kb-import-item {
  margin: 0 20px 0 5px;
  padding: 20px 0 0 0;
}

.kb-import-item:hover {
  background-color: #f8f8f8;
  -moz-box-shadow: 0 0 2px #aaa;
  -webkit-box-shadow: 0 0 2px #aaa;
  box-shadow: 0 0 2px #aaa;
}

.kb-import-item hr {
  width: 85%;
  border: 2px solid #eaeaea;
  margin-top: 15px; /* override */
  margin-bottom: 0;
}

.kb-import-item .kb-import-checkbox {
  font-size: 1.5em;
  padding: 15px 20px 15px 20px;
  opacity: 0.4;
}

.kb-import-item .fa-check-square-o {
  opacity: 1 !important;
}

.kb-import-info {
  display: inline-block;
  margin: 10px 20px 0 0;
  font-weight: normal;
}

.kb-import-info span {
  font-size: 0.9em;
  font-weight: 700;
  color: #999;
}

.kb-import-status {
  margin: 20px;
}

/* Error dialog */
.kb-error-dialog strong {
  color: darkgreen; /*  Douglas Adams forever */
}

.kb-err-text {
  color: black;
  font-family: Consolas, "Courier New", monospace;
}

.kb-err-warn {
  color: firebrick;
  font-style: italic;
  margin-top: 0.5em;
}

/* View-only (read-only) */
#kb-ro-btn {
  margin-right: 20px;
}

#kb-view-mode {
  display: inline-block;
  font-size: 13pt;
  margin: -15px 0 0 1em;
  padding: 0;
  cursor: pointer;
}

#kb-view-mode-narr div {
  display: inline-block;
  color: #2196f3;
  font-family: 'Oxygen', Arial, sans-serif;
  font-weight: bold;
  font-size: 16px;
  padding: 3px;
  margin-top: -3px;
  width: 147px;
  text-align: left;
  position: fixed;
}

/* little space for control-close icon */
#kb-view-mode-narr-hide {
  display: block;
  height: 41px;
  width: 15px;
  float: left;
  font-size: 16px;
  cursor: pointer;
  color: #bbdefb;
  background-color: #2196f3;
  padding-left: 5px;
}

/* move icon down a bit */
#kb-view-mode-narr-hide span {
  margin-top: 10px;
}

/* this is the banner for readonly mode */
.navbar-right div.label-warning {
  font-family: "Oxygen", Arial, sans-serif;
  font-size: 16px;
  font-weight: bold;
}

/* Show this over the whole narrative UI until the
   workspace becomes active.

   This animation was taken from:
   http://cssdeck.com/labs/load

   It was created by José Barcelon-Godfrey
   http://cssdeck.com/user/Jmbarcelonco

   -Dan Gunter, Feb 10, 2015
*/
#kb-loading-blocker {
  position: absolute;
  top: 0;
  left: 0;
  background-color: white;
  width: 100%;
  height: 100%;
  z-index: 9999;
}

#kb-loading-blocker p {
  text-align: center;
  font-size: 24px;
  font-weight: bold;
}

#kb-loading-blocker .kb-loading-text {
  width: 40%;
  margin-left: 30%;
  font-size: 16px;
  text-align: left;
  line-height: 1.5em;
}

.loading-warning {
  position: absolute;
  display: none;
}

/* Override the default max-width of the narrative box */

/* Styles for KNHX trees to remove its document.write nonsense that breaks asynchronous loading */
#popdiv {
  position: absolute;
  background-color: #fcfcfc;
  border: 1px solid #ccc;
  z-index: 10000;
  visibility: hidden;
  font-size: 12px;
}

#popdiv a.alt {
  padding-left: 9px;
  font: 12px monospace;
  border: none;
  display: inline;
}<|MERGE_RESOLUTION|>--- conflicted
+++ resolved
@@ -64,12 +64,6 @@
     margin: 6px;
 }
 
-<<<<<<< HEAD
-/* BEGIN staging data table modifiers */
-
-.kb-staging-table {
-    table-layout: fixed;
-=======
 .dz-file {
   width: 100%;
   border: 1px solid #EEEEEE;
@@ -128,9 +122,9 @@
   color: #DF0002;
 }
 
-#kb-data-staging-table_wrapper {
-    margin-top: 44px;
->>>>>>> ab028c91
+/* BEGIN staging data table modifiers */
+.kb-staging-table {
+  table-layout: fixed;
 }
 
 .kb-staging-table-header__checkbox {
