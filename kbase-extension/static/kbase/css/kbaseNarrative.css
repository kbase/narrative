@import url("//fonts.googleapis.com/css?family=Roboto");

.kb-dropzone div#upload-message {
  font-family: Oxygen, Arial, sans-serif;
  font-weight: bold;
}

.kb-dropzone .dz-message {
  font-family: Roboto;
  font-style: normal;
  font-weight: normal;
  font-size: 24px;
  line-height: 28px;
  text-align: center;
  color: #000;
  mix-blend-mode: normal;
  margin: 2em 4.5em;
}

<<<<<<< HEAD
#kb-data-staging-table_wrapper {
  margin-top: 15px;
=======
#kb-data-staging-table_wrapper{
    margin-top: 44px;
>>>>>>> c3ce86f9
}

.kb-data-staging-decompress {
  border: 1px solid #ccc;
  border-radius: 1px;
}

.kb-data-staging-table-name {
  white-space: nowrap;
  overflow: hidden;
  text-overflow: ellipsis;
}

.kb-data-staging-folder:hover {
  cursor: pointer;
  text-decoration: underline;
}

.kb-data-breadcrumb .kb-pointer a {
  cursor: pointer;
}

.kb-data-staging-footer {
  font-family: Oxygen, Arial, sans-serif;
  font-weight: bold;
  font-size: 105%;
  text-align: center;
  background-color: #eee;
  height: 32px;
  padding: 8px;
}

.kb-data-staging-metadata-list {
  font-family: Oxygen, Arial, sans-serif;
  font-weight: bold;
  width: 115px;
  display: inline-block;
  font-size: 90%;
}

.kb-data-staging-metadata-file-lines {
  white-space: pre;
  overflow: scroll;
  font-family: monospace;
  font-size: 90%;
  background-color: #ddd;
  max-height: 200px;
}

/* https://www.figma.com/file/T30UN3QhWhhV5SpXiqY1ij/KBase-component-library?node-id=1%3A4 */
.kb-data-staging-button {
  background: none;
  border: none;
  cursor: pointer;
  font-family: Oxygen, Arial, sans-serif;
  font-style: normal;
  font-weight: bold;
  font-size: 14px;
  line-height: 18px;
  text-align: center;
  text-transform: uppercase;
  color: #4379B1;
  height: 35px;
  margin: 8px;
  padding: 8px;
  position: relative;
  top: -3px;
  letter-spacing: .5pt;
  border-radius: 4px;
}

.kb-data-staging-button:hover {
  background: rgba(67, 121, 177, 0.1);
}

.kb-data-staging-button:focus {
  background: rgba(67, 121, 177, 0.15);
}

.kb-data-staging-button:active {
  background: rgba(67, 121, 177, 0.2);
}

.kb-data-staging-button:disabled {
  background: rgba(0, 0, 0, 0.02);
  color: #929292;
}

.kb-data-stagingarea {
  font-family: Oxygen, Arial, sans-serif;
  font-style: normal;
  font-weight: bold;
  font-size: 24px;
  line-height: 30px;
}

.kb-data-staging-spacer {
  margin-top: 10px;
}

.kb-dropzone {
  border: 2px dashed #2196f3 !important;
  margin-bottom: 5px;
  max-height: 150px;
  overflow-y: auto;
}

.kb-ga-seq {
  word-wrap: break-word;
  font-family: monospace;
  max-width: 300px;
  max-height: 100px;
  overflow-y: auto;
}

/**
 * Shim to make sure jQuery-ui dialogs are always on front of other DOM elements.
 */
.ui-front {
  z-index: 1000;
}

.whiteout-pane {
  height: 100%;
  width: 100%;
  position: absolute;
  top: 0;
  left: 0;
  background-color: #fff;
  text-align: center;
  z-index: 1001;
}

#kb-narr-name {
  font-family: Oxygen;
  font-weight: bold;
  font-size: 130%;
  padding-bottom: 7px;
  white-space: nowrap;
  overflow: hidden;
  text-overflow: ellipsis;
}

#kb-narr-name:hover {
  text-overflow: inherit;
  white-space: normal;
}

#kb-narr-name > #save_widget {
  font-family: Oxygen;
  font-weight: bold;
  padding: 0;
}

#kb-narr-creator {
  font-family: Oxygen;
  font-weight: bold;
}

.kb-narr-namestamp {
  margin-bottom: 0;
  margin-top: 5px;
  margin-left: auto;
  margin-right: auto;
  padding-left: 20px;
  border-left: 2px solid #cecece;
  display: block;
  flex: 2;
  min-width: 0;
}

.ui-draggable.kb-data-inflight {
  display: block;
  border: 2px gray solid;
  background-color: #feffd6 !important;
  border-radius: 4px;
  z-index: 1000;
}

.ui-draggable.kb-data-inflight.-over {
  border-color: green;
  background-color: #effceb !important;
}

.kb-data-list-drag-target {
  transition: all 0.25s ease;
}

.kb-data-list-drag-target.-drag-active {
  background-color: #feffd6;
}

.kb-data-list-drag-target.-drag-hover {
  background-color: #effceb;
  border-color: green;
}

.kb-data-list-drag-target.-drag-hover {
  height: 90px;
  transition: all 0.25s ease;
}

.kb-data-list-drag-target {
  display: block;
  border: 2px orange dashed;
  height: 40px;
  text-align: center;
  padding: 6px;
  border-radius: 4px;
}

#kb-notify-area {
  display: inline-block;
  float: left;
  position: relative;
}

.kb-navbar-buttons {
  display: inline-block;
  padding-right: 15px;
  margin-right: 15px;
  border-right: 2px solid #cecece;
}

header[role="banner"] {
  position: absolute;
  top: 0;
  width: 100%;
  background-color: #fff;
  border-bottom: 1px solid #cecece;
  z-index: 999;
}

nav[role="navigation"] ul {
  margin: 1.2em 0 0.5em 0;

  /* text-align: center; */
  padding-left: 0;
}

nav[role="navigation"] ul li {
  display: inline;
  margin: 0 0.5em;
  vertical-align: middle;
}

nav[role="navigation"] ul li a {
  text-decoration: none;
  font-size: 1.2em;
  font-family: Oxygen;
  font-weight: bold;
  padding: 7px 1em;
  background-color: #5c9531;
  color: #fff;
  border-radius: 8px;
  -moz-border-radius: 8px;
  -webkit-border-radius: 8px;
  -webkit-box-shadow: inset 0 3px 8px rgba(0, 0, 0, 0.125);
  -moz-box-shadow: inset 0 3px 8px rgba(0, 0, 0, 0.125);
  box-shadow: inset 0 3px 8px rgba(0, 0, 0, 0.125);
  border: 1px solid #5c9531;
}

input#search_terms {
  padding: 0.4em 1em;
  display: inline;
  border-color: #5c9531;
  position: relative;
  left: -0.5em;
  font-size: 1em;
  margin-top: -3px;
  background-image: url("../images/search.png");
  background-size: 22px;
  background-repeat: no-repeat;
  background-position: right center;
  border-top-left-radius: 0;
  border-top-right-radius: 4px;
  border-bottom-right-radius: 4px;
  border-bottom-left-radius: 0;
}

span#searchspan {
  display: inline-block;
  width: 50%;
}

@media screen and (max-width: 1170px) {
  span#searchspan {
    width: 50%;
  }
}

@media screen and (max-width: 980px) {
  span#searchspan {
    width: 40%;
  }
}

@media screen and (max-width: 768px) {
  span#searchspan {
    width: 30%;
  }
}

@media screen and (max-width: 590px) {
  span#searchspan {
    width: 60%;
  }
}

.navbar-kbase {
  border-bottom: 5px solid #cecece !important;
  padding: 8px;
}

.navbar-kbase a:hover {
  cursor: pointer;
}

/* Top bar nav buttons
   --------------------------
*/
.kb-nav-btn {
  background-color: #fff;
  padding: 1px 7px;
  font-size: 24px;
  border: none;
  text-shadow: none !important;
  margin: 0;
  box-shadow: 0 0 3px #cecece;
  margin-right: 5px;
  min-width: 50px;
}

.navbar-right .fa::before {
  /* color nav icons */
  color: #2196f3;
}

.kb-navbar-container {
  display: flex;
  justify-content: space-between;
}

#kb-nav-menu {
  /* don't add shadows here */
  box-shadow: none;
}

.kb-nav-btn > div {
  color: #666 !important;
}

.kb-nav-btn .kb-nav-btn-txt {
  font-size: 10pt;
  margin-top: -5px;
}

.navbar-right .kb-nav-btn:hover {
  background-color: #f5f5f5;
}

.kb-nav-btn-upgrade {
  background-color: #4bb856 !important;
  display: none;
}

.kb-nav-btn-upgrade .fa::before {
  color: #fff !important;
}

.kb-nav-btn-upgrade > div {
  color: #fff !important;
}

.kb-nav-btn-upgrade:hover {
  background-color: #43a047 !important;
}

.kb-nav-btn-upgrade.warning {
  background-color: #f44336 !important;
}

.kb-nav-btn-upgrade.warning:hover {
  background-color: #dc3c31 !important;
}

.kb-nav-menu-icon {
  display: inline-block;
  width: 20px;
  text-align: center;
  vertical-align: middle;
  margin-right: 5px;
}

.kb-nav-menu-icon .fa {
  font-size: 150%;
}

#kb-ipy-menu {
  /* restore rounded corners */
  border-radius: 4px !important;
  margin-right: 0;
}

.btn {
  /* don't use drop-shadow on profile menu */
  box-shadow: none;
  -webkit-box-shadow: none;
  moz-box-shadow: none;
  xfont-size: 18px;
}

#signin-button .btn {
  border: none;
}

.btn-xs .glyphicon-user {
  /* also resize user btn */
  padding: 14px 5px 14px 5px;
}

/* -------------------------- */

.narrative-menu-container {
  position: fixed;
  z-index: 499;
  background-color: #fff;
  width: 100%;
  border-bottom: 1px solid #ababab;
  padding-bottom: 30px;
  padding-top: 10px;
  margin-top: -10px;
  margin-left: auto;
}

p.clear {
  height: 0;
  clear: both;
}

body > #header {
  display: block;
  box-sizing: border-box;
}

p#site-title {
  height: 46px;
  width: 46px;
  background: url("../images/kbase_logo.png") no-repeat;
  background-size: 46px;
  margin: 5px;
  float: left;
  text-indent: -9999px;
}

#login-info {
  position: absolute;
  right: 0;
  top: 7px;
  margin: 5px;
  font-size: 1.2em;
}

#login-widget button {
  margin-left: 5px;
}

.search-box {
  position: relative;
  display: inline;
  border-collapse: separate;
  margin: -11px 0;
  padding: 10px 1px;
  width: 200px;
}

#search-box-name {
  padding: 6px 0;
  border: 0;
  border-radius: 4px;
}

#search-box-name:first-child {
  border-right: 0;
  border-top-right-radius: 0;
  border-bottom-right-radius: 0;
}

#search-box-name:last-child {
  border-top-left-radius: 0;
  border-bottom-left-radius: 0;
}

#search-input {
  margin: -11px 0;
}

#search-select {
  margin: -11px 0;
  width: 150px;
}

#search-area {
  position: relative;
  font: 18px "RobotoBlack", Arial, sans-serif;
  font-weight: normal;
  color: #686868;
  padding: 11px 11px;
  margin: 0 5px;
}

#search-area input {
  padding: 11px 11px;
}

/* center pane */

#workspace {
  position: fixed;
  width: 878px;
  top: 173px;
  bottom: 42px;
  overflow: auto;
}

/* footer */
#bottom-tabs {
  clear: left;
  position: fixed;
  bottom: 0;
  width: 1170px;
  margin: 0 auto;
  background-color: #fff;
  border-top: 1px solid #aaa;
}

#bottom-tabs p a {
  border: 1px solid #018841;
  background-color: #fff;
  padding: 14px 20px;
  font-size: 14px;
}

/* left pane styling */
#left-column {
  width: 380px;
  position: fixed;
  border-right: 5px solid #cecece;
  top: 70px;
  bottom: 0;

  /* overflow-y: auto; */
}

.kb-side-overlay-container {
  width: 730px;
  border: 1px solid #cecece;
  z-index: 1030;
  background: white;
  position: fixed;
  max-height: calc(100% - 73px);
  overflow-y: auto;
}

.kb-side-overlay-header {
  width: 100%;
  background-color: #2196f3;
  color: #fff;
  padding: 6px;
  font-size: 12pt;
}

.kb-side-overlay-close {
  cursor: pointer;
  color: #fff;
  font-weight: bold;
  font-size: 10pt;
}

.kb-side-overlay-close:hover {
  color: orange;
}

.kb-side-panel {
  overflow-y: hidden;
  height: 100%;
}

#kb-side-toggle-in {
  display: none;
  top: 70px;
  width: 22px;
  border-bottom: 6px solid #cecece;
  border-right: 6px solid #cecece;
  font-size: 12pt;
  text-align: center;
  background-color: #2196f3;
  padding: 12px 6px;
  color: #bbdefb;
  font-weight: bold;
  -webkit-user-select: none;
  -moz-user-select: none;
  -ms-user-select: none;
  cursor: pointer;
  z-index: 1;
  position: fixed;
}

#kb-side-toggle-in:hover {
  color: #fff;
}

.kb-side-toggle {
  display: inline-block;
  font-size: 12pt;
  text-align: center;
  border-bottom: 6px solid #2196f3;
  border-top: 6px solid #2196f3;
  background-color: #2196f3;
  padding: 6px;
  color: #bbdefb;
  font-weight: bold;
  -webkit-user-select: none;
  -moz-user-select: none;
  -ms-user-select: none;
  cursor: pointer;
}

.kb-side-toggle:hover {
  color: #fff;
}

.kb-side-header {
  display: inline-block;
  font-size: 12pt;
  text-align: center;
  border-bottom: 6px solid #2196f3;
  border-top: 6px solid #2196f3;
  background-color: #2196f3;
  padding: 6px;
  color: #bbdefb;
  font-weight: bold;
  -webkit-user-select: none;
  -moz-user-select: none;
  -ms-user-select: none;
  cursor: pointer;
}

.kb-overlay-active {
  background-color: gray;
  border-bottom: 6px solid gray;
  border-top: 6px solid gray;
}

.kb-side-header:hover {
  border-bottom: 6px solid #10ce34;
}

.kb-side-header.active {
  border-bottom: 6px solid #10ce34;
  color: #fff;
  cursor: auto;
}

.kb-side-separator {
  border-bottom: 5px solid #cecece;
}

.kb-side-tab.active {
  display: inherit;
}

.kb-side-tab {
  display: none;
  height: 100%;
}

.kb-narr-side-panel-set {
  height: 100%;
}

.kb-narr-side-panel-set:last-child {
  height: 50%;
}

.kb-overlay-dimmer {
  position: fixed;
  z-index: 10;
  right: 0;
  bottom: 0;
  opacity: 0.5;
  background-color: #000;
}

#data-header {
  padding: 10px 0;
  color: #fff;
  font-weight: bold;
  background-color: #099;
}

#data-title {
  text-align: center;
}

#data-add-btn {
  padding: 0 0 -10px 0;
  position: absolute;
  right: 7px;
  font-size: 0.8em;
}

#data-add-btn:hover {
  color: #000;
}

#data-tab-nav {
  border-bottom: 1px solid #aaa;
  padding-top: 10px;
  background-color: #0bb;
  width: 100%;
}

#data-tab-nav ul {
  padding-bottom: 0;
  bottom: 0;
  top: 50px;
}

#data-tab-nav ul li {
  display: inline;
  border: 1px solid black;
  padding: 4px 10px;
  background-color: #ddd;
}

#data-tab-nav ul li a:hover {
  text-decoration: none;
  color: #a00;
}

#data-tab-nav ul li a {
  color: #000;
}

#data-tab-nav ul li.selected {
  background-color: #fff;
}

#data-view-panel {
  height: 150px;
  border: 1px solid #aaa;
  padding: 10px;
  overflow-y: auto;
}

#data-pane {
  height: 69%;
  margin-top: 1px;
  border-bottom: 1px solid #aaa;
  overflow: auto;
}

#data-pane p {
  margin: 0 0;
}

#data-pane p span {
  display: block;
  padding: 2px 10px;
  color: #fff;
  border: 1px solid #fff;
  width: 123px;
  margin: 0;
  text-align: center;
}

#data-pane p span.tab1 {
  float: right;
  background: -moz-linear-gradient(top, #666, #bbb);
  background: -webkit-linear-gradient(top, #666, #bbb);
  color: #fff;
}

#data-pane p span.tab2 {
  background: -moz-linear-gradient(top, #ccc, #999);
  background: -webkit-linear-gradient(top, #ccc, #999);
}

#function-pane {
  height: 30%;
  margin-top: 1px;
  overflow: auto;
}

.left-pane {
  font-size: 14px;
  position: relative;
}

#kb-function-panel .kb-function-body {
  height: 100%;
  max-height: 100%;
}

h3.pane-title {
  margin: 0;
  position: relative;
  background-color: rgb(224, 224, 224);
  padding: 3px 5px;
  border: 1px solid #c2c2c2;
  font-size: 16px;
}

#add-link {
  position: absolute;
  top: 4px;
  right: 7px;
  font-size: 0.8em;
}

ul.pane-list {
  margin: 0;
  padding: 2px;
}

ul.pane-list li {
  list-style: none;
  padding: 1px;
  margin-left: 5px;
}

/* --- KBase method list styles -- */

.kb-method-list-logo {
  width: 30pt;
  height: 30pt;
  color: #fff;
  background-color: #607d8b;
  border-style: solid;
  border-width: 0;
  border-color: #555;
  text-align: center;
  display: inline-block;
  padding-top: 6pt;
  font-size: 18pt;
  font-weight: bold;
  text-shadow: -1px 0 #777, 0 1px #777, 1px 0 #777, 0 -1px #777;
  cursor: pointer;
}

.kb-method-list-logo:hover {
  border-width: 5px;
  padding-top: 2.5pt;
}

.kb-method-list-more-div {
  color: #777;
  font-size: 10pt;
  margin: 2px;
  text-align: justify;
}

.kb-method-list-more-div > div:last-child {
  text-align: right;
}

.kb-method-search-clear {
  cursor: pointer;
  border: 1px solid #cecece;
  border-left: none;
}

/* A function in the function pane */
li.function a {
  text-decoration: none;
  color: rgb(80, 130, 50);
}

li.function a:visited {
  /* don't recolor */
  color: rgb(80, 130, 50);
}

/* dataset in data pane */
li.dataset a {
  text-decoration: none;
  color: rgb(130, 80, 50);
}

li.dataset a:visited {
  /* don't recolor */
  color: rgb(130, 80, 50);
}

/* dialog box + forms styling */

.dialog-box {
  padding: 20px;
}

.dialog-box ul li {
  padding: 50px 5px;
  border-bottom: 1px solid #aaa;
  font-size: 1.2em;
}

.dialog-box ul li:first-child {
  padding-top: 20px;
}

.dialog-box ul li:last-child {
  border-bottom: none;
}

fieldset {
  margin: 0 0 15px 0;
  border: none;
}

fieldset label {
  /*  display: block;
*/

  margin: 0 0 3px 0;
  font-weight: bold;
  font-size: 1em;
}

fieldset input[type="text"],
fieldset select {
  width: 200px;
}

fieldset input[type="password"],
fieldset select {
  width: 200px;
}

/* styling of cells */

div.dataset-cell,
div.function-cell {
  width: 90%;
  margin: 3px auto;
  padding: 7px 17px;
  border: 1px solid #ccc;
}

img.dataset-cell {
  margin: 3px auto;
  padding: 0;
}

.function-cell {
  background-image: url("../images/gears.png");
  background-position: right;
  background-repeat: no-repeat;
  #background-color: #f2f2f2;
}

.dataset-cell p,
.function-cell p {
  font-size: 0.875em;
}

.dataset-cell h2,
.function-cell h2 {
  margin-bottom: 0;
  font-size: 1.1em;
}

.textcell {
  width: 90%;
  margin: 3px auto;
  padding: 5px 17px;
  font-size: 1em;
  height: 1em;
  border: 2px solid #fff;
  color: #111;
}

.textcell:hover {
  border: 2px dotted #ccc;
}

p.textcuepara {
  color: #ccc;
  padding: 0;
  margin: 0;
  height: 1em;
  display: none;
}

div.tools p,
div.texttools p {
  margin: 0;
}

div.textarea {
  width: 650px;
  border: none;
  padding: 0;
  height: auto;
  min-height: 1.2em;
  display: none;
}

.tools,
.texttools {
  display: none;
}

.tools {
  height: 1em;
  margin-top: 0.5em;
  margin-left: 10px;
}

.tools a {
  border: 1px solid #018841;
  padding: 2px 4px;
  font-size: 13px;
}

#narrative-header .tools {
  display: block;
  width: 30em;
  position: relative;
  top: -2em;
  left: 350px;
}

.texttools img {
  vertical-align: middle;
}

img.remove {
  float: right;
}

.ui-state-highlight {
  background-color: fbfaed;
}

div.metadata {
  display: block;
  width: 200px;
  padding: 0 10px;
  height: 100px;
  float: left;
}

div.social {
  float: right;
  display: block;
  width: 80px;
  padding: 0 10px;
  display: none;
}

p span.notification {
  background-color: #f33;
  color: #fff;
  padding: 4px 8px;
  border-radius: 1em;
}

/**
 * Bootstrap 3 submenu hack^H^H^H^H fix
 * http://stackoverflow.com/questions/18023493/bootstrap-3-dropdown-sub-menu-missing
 */

.dropdown-submenu {
  position: relative;
}

.dropdown-submenu > .dropdown-menu {
  top: 0;
  left: 100%;
  margin-top: -6px;
  margin-left: -1px;
  -webkit-border-radius: 0 6px 6px 6px;
  -moz-border-radius: 0 6px 6px 6px;
  border-radius: 0 6px 6px 6px;
}

.dropdown-submenu:hover > .dropdown-menu {
  display: block;
}

.dropdown-submenu > a::after {
  display: block;
  content: " ";
  float: right;
  width: 0;
  height: 0;
  border-color: transparent;
  border-style: solid;
  border-width: 5px 0 5px 5px;
  border-left-color: #ccc;
  margin-top: 5px;
  margin-right: -10px;
}

.dropdown-submenu:hover > a::after {
  border-left-color: #fff;
}

.dropdown-submenu.pull-left {
  float: none;
}

.dropdown-submenu.pull-left > .dropdown-menu {
  left: -100%;
  margin-left: 10px;
  -webkit-border-radius: 6px 0 6px 6px;
  -moz-border-radius: 6px 0 6px 6px;
  border-radius: 6px 0 6px 6px;
}

/** End Bootstrap 3 submenu fix **/

/* Fixes to bring toolbars up to Bootstrap 3 */
#maintoolbar {
  position: relative;
  top: 5px;
  min-height: 0;
  border: none !important;
  background-image: none !important;
  background-color: #f9f9f9 !important;
  -webkit-box-shadow: none;
  box-shadow: none;
}

#maintoolbar-container {
  margin-left: 10px;
}

#menubar {
  position: absolute;
  width: 100%;
  top: 3px;
  background-color: #f9f9f9;
  border-bottom: 2px solid #ddd;
  padding-bottom: 5px;
}

#menubar .navbar {
  margin-bottom: 5px;
}

#menubar .navbar .container {
  padding-left: 0;
  padding-right: 0;
}

/* some more bootstrap hacks */
.navbar {
  min-height: 0;
  background-image: none;
  background-color: #f8f8f8;
}

#menubar .navbar-nav > li > a {
  padding-top: 10px;
  padding-bottom: 7px;
}

.btn-default,
.btn-primary,
.btn-success,
.btn-info,
.btn-warning,
.btn-danger {
  background-image: none;
}

.panel-default > .panel-heading {
  background-image: none;
}

#menus {
  padding-left: 0;
}

#menubar .navbar {
  width: 100%;
}

div#notebook_panel {
  -webkit-box-shadow: none; /* 0 -1px 0px rgba(0, 0, 0, 0.1); */
  -moz-box-shadow: none; /* 0 -1px 0px rgba(0, 0, 0, 0.1); */
  box-shadow: none; /* 0 -1px 0px rgba(0, 0, 0, 0.1); */
}

/* #notebook {
    padding-top: 1em;
}
*/
.version-stamp a {
  padding-right: 320px;
  text-align: right;
  color: #08c !important;
}

.creator-stamp {
  padding-right: 320px;
  height: 1em;
  text-align: right;
  color: #006698;
  font-size: 120%;
  line-height: 1em;
  font-family: Oxygen, Arial, sans-serif;
  font-weight: bold;
}

.panel {
  margin-bottom: 0;
}

#kb-jobs-panel {
  margin-bottom: 5px;
}

.kb-narr-side-panel {
  margin-bottom: 5px;
  height: 100%;
}

.kb-narr-side-panel .kb-title {
  padding: 10px 5px;
  font-size: 14pt;
  font-family: Oxygen, Arial, sans-serif;
  font-weight: bold;
  text-transform: uppercase;
  color: #2e618d;

  /* border-bottom: 1px solid #CECECE; */
}

.kb-narr-side-panel .btn {
  border: none;
}

/* From user and job state service */

.kbujs-table-container {
  height: auto;
}

.kbujs-timestamp {
  color: #0066b9;
  cursor: pointer;
}

.kbujs-error-cell {
  color: #c7254e;
  font-weight: bold;
}

.kbujs-error:hover {
  cursor: pointer;
}

.kbujs-loading-modal {
  text-align: center;
  font-size: 16px;
  font-weight: bold;
}

.kbujs-refresh-btn {
  position: absolute;
  right: 5px;
}

.kbujs-jobs-table {
  margin-left: auto !important;
  margin-right: auto !important;
}

.kbujs-loading {
  height: 100%;
  vertical-align: middle;
  text-align: center;
}

.kbujs-delete-job {
  cursor: pointer;
}

.kbujs-error-traceback {
  white-space: nowrap;
  float: left;
  max-width: 516px;
  max-height: 250px;
  overflow-x: scroll;
  overflow-y: scroll;
}

/* For connecting lines */
.kb-line {
  background-color: lightgrey;
  position: absolute;
}

/* tab.js */

.nav-tabs .glyphicon-remove {
  margin: 0 0 0 3px;
  color: #aaa;
}

.nav-tabs .glyphicon-remove:hover {
  color: #666;
  cursor: hand;
  cursor: pointer;
}

/**
 ** Formerly in kbaseNarrFuncResults.css
 **/

/* CSS for various narrative function results.
 * This is just a hacky, dummy place to dump css for different
 * result widgets. Something better will come along, once we burn
 * this down...
 */

/* Somehow a bunch of classes from jQuery.dataTables aren't getting added.
 * Putting them here in the hopes they don't clobber anything else, the way
 * the rest of dataTables might...
 */
.paging_full_numbers {
  height: 22px;
  line-height: 22px;
}

.paging_full_numbers a:active {
  outline: none;
}

.paging_full_numbers a:hover {
  text-decoration: none;
}

.paging_full_numbers a.paginate_button,
.paging_full_numbers a.paginate_active {
  border: 1px solid #aaa;
  -webkit-border-radius: 5px;
  -moz-border-radius: 5px;
  border-radius: 5px;
  padding: 2px 5px;
  margin: 0 3px;
  cursor: pointer;
  *cursor: hand;
  color: #333 !important;
}

.paging_full_numbers a.paginate_button {
  background-color: #ddd;
}

.paging_full_numbers a.paginate_button:hover {
  background-color: #ccc;
  text-decoration: none !important;
}

.paging_full_numbers a.paginate_active {
  background-color: #99b3ff;
}

/** End kbaseNarrFuncResults.css **/

/*****************************************************************************
 ** Formerly in kbaseNarrFunc.css
 *****************************************************************************/

/*
 * Styles for KBase Narrative notebook page, function panel
 */

/* Header for panel */
.kb-function-header {
  padding: 10px 0;
  color: #0064b6;
  font-weight: bold;
  background-color: #b6e9f8;
  text-align: center;
  margin-bottom: 3px;
}

.kb-narr-panel-body {
  height: calc(100%);
  padding: 3px;
}

.kb-narr-panel-body > div {
  height: 100%;
}

.kb-narr-panel-body-wrapper {
  overflow-y: auto;
  height: 100%;
}

.kb-narr-panel-body-wrapper > div {
  height: 100%;
}

.kb-narr-panel-toggle {
  margin-right: 4px;
  margin-top: -4px;
  cursor: pointer;
  color: #888;
  -webkit-user-select: none; /* Chrome/Safari */
  -moz-user-select: none; /* Firefox */
  -ms-user-select: none; /* IE10+ */
}

/* Container for func list */
.kb-function-body {
  height: 100%;

  /* overflow-y: auto; */
  width: 100%;
}

.kb-function-body .accordion .panel .panel-body {
  padding: 0;
  padding-left: 5px;
}

.kb-function-body ul {
  border: 1px solid #ddd;
  list-style-type: none;
  margin: 0;
  padding: 0;
  width: 100%;
}

.kb-function-body li {
  padding: 5px 5px;
  width: 100%;
  text-align: left;
}

/* alt. rows */
.kb-function-body li:nth-child(odd) {
  background-color: #eee;
  border-bottom: 1px solid #ddd;
}

.kb-function-body li:nth-child(even) {
  background-color: #fff;
  border-bottom: 1px solid #ddd;
}

.kb-function-body li:hover {
  text-decoration: underline;
  cursor: pointer;
  background-color: #f4f5d6;
}

/* Link to a function */
.kb-function-body a {
  text-decoration: none;
}

.kb-function-body a:hover {
  text-decoration: none;
}

.kb-function-error {
  background-color: #f2dede !important;
  color: #b94a48;
  border-color: #eed3d7 !important;
}

/* Help on a function */
.kb-function-help {
  padding: 0 3px;
  float: right;
  cursor: pointer;
  color: #56559e;
  font-size: 14pt;
}

.kb-function-help:hover {
  color: black;
}

.kb-function-help-popup {
  position: absolute;
  top: 0;
  left: 300px;
  z-index: 99;
  cursor: pointer;
  max-width: 300px;
}

.kb-function-help-popup h1 {
  margin: 0;
  margin-top: -10px;
  padding: 0;
  font-size: 110%;
  color: #3076a2;
}

.kb-function-help-popup h2 {
  margin: 10px 0 -10px 0;
  padding-top: 5px;
  font-size: 80%;
  color: #999;
  font-style: italic;
  text-align: right;
  font-weight: 100;
}

.kb-function-help-popup .header {
  background-color: #fff;
  color: #3076a2;
  font-weight: bold;
  font-size: 120%;
  margin: 0;
  padding: 0;
}

.kb-function-help-popup a {
  font-weight: bold;
  text-decoration: underline;
}

.kb-function-help-popup .version {
  font-size: 80%;
  color: #666;
}

.kb-function-help-popup .body {
  margin-top: 10px;
  margin-bottom: 10px;
}

#kb-function-help {
  position: absolute;
  top: 400px;
  left: 300px;
  z-index: 99;
  cursor: pointer;
  width: 250px;
}

#kb-function-help h1 {
  margin: 0;
  margin-top: -10px;
  padding: 0;
  font-size: 110%;
  color: #3076a2;
}

#kb-function-help h2 {
  margin: 10px 0 -10px 0;
  padding-top: 5px;
  font-size: 80%;
  color: #999;
  font-style: italic;
  text-align: right;
  font-weight: 100;
}

#kb-function-error-traceback {
  white-space: nowrap;
  float: left;
  max-width: 250px;
  overflow-x: scroll;
}

.kb-function-dim {
  background-color: #eee !important;

  /* border-color: #ddd !important; */
}

.kb-function-dim .panel-heading {
  background-color: #eee !important;

  /* border-color: #000 !important; */
}

.kb-function-cat-dim {
  background-color: #ddd !important;
  border-color: #ddd !important;
}

.kb-function-cat-dim .panel-heading {
  background-color: #ddd !important;
  border-color: #ddd !important;
}

.kb-function-toggle {
  color: #08c;
  font-style: italic;
  cursor: pointer;
}

.kb-cell-toolbar .buttons {
  font-weight: bold;
  color: #cecece !important;
}

.kb-cell-toolbar .btn {
  border: none;
}

.kb-cell-toolbar .icon {
  display: inline-block;
  padding: 0;
  margin-right: 4px;
  vertical-align: top;
  overflow: hidden;
}

.kb-cell-toolbar .title {
  font-size: 120%;
  font-family: Oxygen, Arial, sans-serif;
  font-weight: bold;
  color: #2e618d;
}

.kb-cell-toolbar .subtitle {
  font-family: "Roboto", Arial, sans-serif;
  font-size: 90%;
  color: #666;
}

.kb-cell-toolbar .info-link {
  font-family: "Roboto", Arial, sans-serif;
  font-size: 90%;
  color: #666;
}

.kb-toolbar-open {
  border-bottom: 1px solid #ccc;
  border-radius: 0;
}

.selected .kb-toolbar-open {
  border-left: 1px solid #4bb856;
  border-bottom: 1px solid #4bb856;
  background-color: #dff0d8;
}

.unselected .kb-toolbar-open {
  background-color: none;
}

.selected.kb-error .kb-toolbar-open {
  border-color: #d9534f;
  background-color: #f2dede;
}

/* ------------------------------------------------- */

/* IPython cells */

.kb-cell-run {
  z-index: auto;
  opacity: 1;
}

.kb-cell-run h1 {
  font-family: "Roboto";
  font-weight: normal;
  font-size: 12pt;
  line-height: 15px;
  color: #2e618d;
  margin: 3px 13px 3px 3px;
  opacity: inherit;
  display: inline;
}

.kb-cell-run div.kb-func-desc {
  opacity: inherit;
  display: block;
}

.kb-cell-run h2 {
  font-family: "Roboto";
  font-weight: normal;
  font-size: 11pt;
  line-height: 150%;
  color: #666;
  margin: 3px;
  opacity: inherit;
}

.kb-cell-run form input[type="submit"] {
  float: right;
  opacity: inherit;
  margin-top: 5px;
}

.kb-cell-run form .buttons {
  float: right;
  margin-top: 5px;
}

.kb-cell-params table {
  border: none;
  margin-bottom: 10px;
  opacity: inherit;
  margin-left: auto;
  margin-right: auto;
}

.kb-cell-params table > tr,
td {
  border: none;
  vertical-align: middle;
}

.kb-cell-params thead > tr > th,
.kb-cell-params tbody > tr > th,
.kb-cell-params tfoot > tr > th,
.kb-cell-params thead > tr > td,
.kb-cell-params tbody > tr > td,
.kb-cell-params tfoot > tr > td {
  padding: 2px 4px;
}

.kb-cell-params tr:hover td,
.kb-cell-params tr:hover th {
  background: #eee;
}

/* grey out the form while running */
.kb-cell-run.running form {
  opacity: 0.6;
}

/* progress "meter" */
.kb-cell-progress {
  display: none;
}

.kb-cell-progress.running {
  display: block;
}

.kb-cell-progressbar {
  width: 400px;
  height: 20px;
}

.kb-out-desc {
  font-family: "Roboto";
  font-weight: normal;
  font-size: 12pt;
  line-height: 15px;
  color: #2e618d;
  margin: 3px;
  opacity: inherit;
  display: inline;
}

.kb-err-desc {
  font-family: "Roboto";
  font-weight: normal;
  font-size: 12pt;
  line-height: 15px;
  color: #a94442;
  margin: 3px;
  opacity: inherit;
  display: inline;
}

.kb-err-msg {
  font-size: 80% !important;
}

.kb-out-header {
  background-color: #ddd;
  padding: 10px;
}

.kb-func-timestamp {
  color: #555;
  font-size: 10pt;
  font-family: "Roboto";
  margin-top: -3px;
  padding-right: 1em;
}

.unselected .kb-func-timestamp {
  color: silver;
}

.kb-func-panel {
  border-color: #bce8f1;
  border-radius: 1px;
}

.kb-func-panel > .panel-heading {
  color: #31708f;
  border-radius: 1px;
  background-color: #d9edf7;
  border-color: #bce8f1;
  padding: 5px 10px;
}

.kb-func-panel .panel-body {
  padding: 0 10px;
  font-family: "Helvetica Neue", Helvetica, Arial, sans-serif;
}

.kb-func-panel > .panel-heading + .panel-collapse .panel-body {
  border-top-color: #bce8f1;
}

.kb-func-panel > .panel-footer + .panel-collapse .panel-body {
  border-bottom-color: #bce8f1;
}

/** output cell styling */
.kb-cell-output .panel {
  border-radius: 0;
}

.kb-cell-output-content {
  overflow-x: auto;
  padding: 5px;
}

.kb-cell-output .panel .panel-heading {
  padding: 5px 10px;
}

.rendered_html .kb-cell-output ul {
  margin: 0 0 10px 0;
}

/* override from some jupyter style? */
.rendered_html :link {
  text-decoration: none;
}

.kb-cell-output .nav > li > a {
  padding: 5px 10px;
}

.kb-cell-error .panel-heading {
  background-image: none;
  padding: 5px 10px;
}

/*** styling for the jobs manager */
.kb-jobs-title {
  font-family: Oxygen, Arial, sans-serif;
  font-weight: bold;
  color: #185a85;
  font-size: 1.2em;
}

.kb-jobs-title .glyphicon-info-sign {
  font-size: 0.9em;
}

.kb-jobs-info-table {
  margin: 0 2px;
  width: 95%;
}

.kb-jobs-info-table th {
  font-family: Oxygen, Arial, sans-serif;
  font-weight: bold;
  color: #777;
  vertical-align: top;
  padding-right: 5px;
  width: 30%;
  max-width: 30%;
  min-width: 30%;
}

.kb-jobs-item {
  border-bottom: 2px solid #ddd;
  margin-bottom: 5px;
  padding-bottom: 3px;
}

.kb-jobs-error {
  background-color: #f2dede;
}

.kb-jobs-error-btn {
  font-size: 10pt;
}

.kb-jobs-item:last-child {
  border-bottom: none;
}

.kb-jobs-error-modal {
  width: 485px;
  word-wrap: break-word;
  max-height: 220px;
  overflow-y: auto;
  overflow-x: hidden;
}

/** new method parameter styling **/
.kb-method-parameter-panel {
  border-left: 3px solid #fff;
}

.kb-method-parameter-panel-hover {
  border-left: 3px solid #428bca;
}

.kb-method-parameter-row {
  margin: 0;
  padding: 5px;
  border-radius: 5px;
}

/* for some reason, the css :hover doesn't work right on this div, so we use jquery to toggle this class */
.kb-method-parameter-row-hover {
  background: #f9f9f9;
}

.kb-method-parameter-row-error {
  background: #f2dede;
}

.kb-method-parameter-error-mssg {
  padding: 5px;
  text-align: center;
  font-family: Oxygen, sans-serif;
  font-weight: bold;
  font-size: 9pt;
  color: #f44336;
}

/* not sure how to get text in these divs to valign middle... */
.kb-method-parameter-name {
  font-family: Oxygen, sans-serif;
  font-weight: bold;
  color: #777;
  text-align: right;
  vertical-align: middle;
  margin-top: 3px;
  padding-right: 0;
  padding-left: 0;
  white-space: normal;
}

.kb-method-parameter-input {
  vertical-align: middle;
  white-space: nowrap;
  padding-left: 10px;
}

.kb-method-parameter-input input {
  font-weight: bold;
}

/*
This set of styles is a to accomodate the required/satisfied icon which appears
between the select input control and the help text to the right of it. The
problem is that within the columns used for layout the select is set to 100% width
and yet the icon is placed right next to it. The result is that the icon is shoved
to the right of the select control and into the next column, overlapping the
help text. The old method handling this was to scoot the help text far enough over
to accomodate the the icon intruding into its space. This technique makes space
in the column in which the icon lives, and does this by shrinking the select
control with padding, and then scooting the icon back into its column.
*/
.kb-method-parameter-input > div {
  /* allow space for the required (red arrow), satisfied (green checkbox) icon */
  padding-right: 20px;
}

.kb-method-parameter-input .kb-method-parameter-accepted-glyph,
.kb-method-parameter-input .kb-method-parameter-required-glyph {
  /* This scoots the icon inside */
  margin-left: -15px;
  font-size: 15px;
}

.kb-method-parameter-hint {
  padding-left: 7px;
}

.kb-parameter-data-selection {
  font-weight: bold;
}

.kb-method-parameter-hint {
  color: #777;
  text-align: left;
  margin-top: 3px;
}

.kb-method-parameter-required-glyph {
  color: #f44336;
  margin-left: 7px;
}

.kb-method-parameter-accepted-glyph {
  color: #4bb856;
  margin-left: 7px;
}

.kb-method-parameter-info {
  color: #777;
  margin-left: 7px;
}

.kb-parameter-data-row-remove {
  color: #777;
}

.kb-parameter-data-row-add {
  color: #777;
}

.kb-method-advanced-options-controller-inactive {
  font-family: Oxygen, sans-serif;
  font-weight: bold;
  font-style: italic;
  font-size: 10pt;
  line-height: 14px;
  color: #777;
  text-align: center;
}

.kb-method-advanced-options-controller {
  font-family: Oxygen, sans-serif;
  font-weight: bold;
  font-style: italic;
  cursor: pointer;
  font-size: 10pt;
  line-height: 14px;
  color: #08c;
  text-align: center;
}

.kb-method-advanced-options-controller:hover {
  color: #2a6496;
}

.kb-method-footer {
  width: 100%;
  overflow: none;
  background-color: #f5f5f5;
  padding: 10px;
}

.kb-method-subtitle {
  background-color: #f5f5f5;
  padding: 3px 5px;
}

/* -- App/method panel styling -- */

.kb-app-panel {
  border-radius: 0;
}

.kb-app-error {
  background-color: #f2dede;
}

.kb-app-step-container {
  margin-top: 6px;
}

.kb-app-panel > .panel-footer {
  border: 0;
  border-radius: 0;
}

.kb-app-panel-description {
  font-family: "Roboto";
  font-weight: normal;
  font-size: 12pt;
  line-height: 15px;
  color: #2e618d;
}

.kb-app-step-error-mssg {
  font-family: sans-serif;
  font-size: 11pt;
  line-height: 14px;
  color: #a63232;
  text-align: left;

  /* pading-left:30px; */
  margin: 10px;
}

.kb-app-step-error-heading {
  font-family: Oxygen, sans-serif;
  font-weight: bold;
  font-size: 13pt;
  line-height: 14px;
  color: #555;
  text-align: left;
  padding-left: 5px;
  margin-top: 20px;
}

.kb-app-step-error-main-heading {
  font-family: Oxygen, sans-serif;
  cursor: pointer;
  font-size: 16pt;
  line-height: 18px;
  color: #555;

  /* background:#f2dede; */
  text-align: left;
  padding-left: 20px;
  margin-top: 20px;
}

.kb-app-step-error {
  border: 3px solid #d14836;
  z-index: auto;
}

.kb-app-step-running {
  border: 3px solid #2196f3;
  z-index: auto;

  /* animation: pulse 1s ease infinite;
    -webkit-animation: pulse 1s ease infinite; */

  /* opacity: 0.7; */
}

/* -- "next steps" text and links -- */
.kb-app-next {
  border-top: 2px solid #cecece;
}

.kb-app-next h3 {
  font-family: Roboto, Helvetica, Arial, sans-serif;
  font-size: 0.9em;
  font-style: italic;
  color: #888;
  float: left;
  padding: 0.5em 0 0.25em 0;
  margin: 0;
  -webkit-margin-before: 0;
  -webkit-margin-after: 0.25em;
}

.kb-app-next-hide {
  float: right;
  color: #2196f3;
  font-family: Roboto, Helvetica, Arial, sans-serif;
  font-size: 0.9em;
  margin-top: 0.25em;
  margin-right: 0.5em;
}

.kb-app-next-unhide {
  color: #2196f3;
  font-family: Roboto, Helvetica, Arial, sans-serif;
  font-size: 0.9em;
  margin-top: 0.25em;
}

.kb-app-next div {
  /* container for links */
  clear: both;
}

/* -- END method/app styling -- */

@-webkit-keyframes pulse {
  0% {
    opacity: 1;
  }

  50% {
    opacity: 0.7;
  }

  100% {
    opacity: 1;
  }
}

@keyframes pulse {
  0% {
    opacity: 1;
  }

  50% {
    opacity: 0.7;
  }

  100% {
    opacity: 1;
  }
}

button.kb-app-run {
  background-color: #2196f3;
  border-radius: 1px;
  color: #fff;
  border: none;
  padding: 10px 20px;
  font-size: 13px;
  box-shadow: 1px 1px 1px #ccc;
  -webkit-box-shadow: 1px 1px 1px #ccc;
  moz-box-shadow: 1px 1px 1px #ccc;
}

button.kb-app-run:hover {
  background-color: #1e88e5;
}

button.kb-app-run.kb-app-cancel {
  background-color: #f44336;
}

button.kb-app-run.kb-app-cancel:hover {
  background-color: #e53935;
}

button.kb-method-run {
  background-color: #2196f3;
  border-radius: 1px;
  color: #fff;
  border: none;
  padding: 10px 20px;
  font-size: 13px;
  box-shadow: 1px 1px 1px #ccc;
  -webkit-box-shadow: 1px 1px 1px #ccc;
  moz-box-shadow: 1px 1px 1px #ccc;
}

button.kb-method-run:hover {
  background-color: #1e88e5;
}

/***********
 * END of kbaseNarrFunc.css
 ***********/

/*********
 * From kbaseData.css
 *********/

/*
For data in KBase workspace
*/
.modal-body {
  max-height: 100%;
}

/* === Tooltips  === */

/* see bootstrap styles, e.g. bootstrap.css, for the original definitions */
div[class="tooltip-inner"] {
  max-width: 400px;
  white-space: pre-wrap;
  text-align: left;
}

.notebook_app .tooltip {
  z-index: 2000 !important;
}

.notebook_app .tooltip-inner {
  background-color: #1b69b6;
}

.notebook_app .tooltip.top .tooltip-arrow {
  border-top-color: #1b69b6;
}

.notebook_app .tooltip.top-left .tooltip-arrow {
  border-top-color: #1b69b6;
}

.notebook_app .tooltip.top-right .tooltip-arrow {
  border-top-color: #1b69b6;
}

.notebook_app .tooltip.right .tooltip-arrow {
  border-right-color: #1b69b6;
}

.notebook_app .tooltip.left .tooltip-arrow {
  border-left-color: #1b69b6;
}

.notebook_app .tooltip.bottom .tooltip-arrow {
  border-bottom-color: #1b69b6;
}

.notebook_app .tooltip.bottom-left .tooltip-arrow {
  border-bottom-color: #1b69b6;
}

.notebook_app .tooltip.bottom-right .tooltip-arrow {
  border-bottom-color: #1b69b6;
}

.kb-data-main-panel {
  height: 100%;
  margin-bottom: 5px;
  max-height: 425px;
}

#data-tabs {
  height: 375px !important;
}

.kb-ws-refresh-btn {
  position: absolute;
  right: 5px;
}

#kb-ws .form-control {
  width: 85%;
  margin: 3px;
}

.kb-data-control {
  width: 95%;
}

/* Data table */
.kb-data-table thead {
  max-width: 100%;
  width: 281px;
}

.kb-data-table {
  max-height: 265px;
  width: 100% !important;
}

.kb-data-table tbody tr {
  border-bottom: 1px solid gainsboro;
}

.kb-data-table tbody tr td {
  max-height: 16px;
  padding: 5px;
  font-size: 1em;
  max-width: 100px;
}

.kb-data-table tbody tr:hover,
.kb-data-table tbody tr td.highlighted {
  background-color: #f4f5d6;
  cursor: pointer;
}

.kb-data-obj-name {
  text-overflow: ellipsis;
  overflow: hidden;
  white-space: nowrap;
  display: inline-block;
  max-width: 88%;
}

.kb-data-loading {
  height: 100%;
  vertical-align: middle;
  text-align: center;
}

.kb-data-loading img {
  vertical-align: middle;
}

#kb-ws .dataTables_filter {
  display: none;
}

/* ------------------------------------------
 * View details on KBase objects
 *
 * Namespace: kb-data-obj
 */

/*  Button to activate the object pane */
button.kb-data-obj {
  float: right;
}

/* Panel */
.kb-data-obj-panel {
  background: linear-gradient(to bottom, #00d2ff, #b2adcb);
  padding: 0;
  margin: 10px;
}

.kb-data-obj-panel button.close {
  margin: 5px;
  font-size: 125%;
}

.kb-data-obj-panel-info {
  background: rgba(255, 255, 255, 0.5);
  height: 100%;
  padding: 10px;
}

.kb-data-obj-panel-graph {
  background: transparent;
  height: 100%;
  padding: 10px;
}

.kb-data-obj-panel-info dl {
  margin: 0;
}

.kb-data-obj-panel-info dl dt {
  float: left;
  clear: left;
  width: 90px;
  text-align: right;
  color: rgba(0, 0, 0, 0.5);

  /* padding: 0 0 5px 0; */
}

.kb-data-obj-panel-info dl dt::after {
  content: ":";
}

.kb-data-obj-panel-info dl dd {
  margin: 0 0 0 100px;

  /* padding: 0 0 5px 0; */
}

.kb-data-obj-panel-verlist span {
  padding: 0 5px;
  margin-left: 3px;
  border-radius: 2px;
  background-color: rgba(255, 255, 255, 0.5);
  color: rgba(0, 0, 0, 0.5);
  cursor: pointer;
}

.kb-data-obj-panel-verlist span.selected {
  background-color: #2196f3;
  color: white;
  cursor: default;
}

.kb-data-obj-panel-graph table {
  background-color: rgba(255, 255, 255, 0.9);
  width: 100%;
  border: none;
  color: rgba(0, 0, 0, 0.8);
}

.kb-data-obj-panel-graph thead tr {
  background-color: rgb(230, 230, 230);
  color: rgba(0, 0, 0, 1);
}

.kb-data-obj-graph-ref-to {
  margin-top: 8px;
}

/*
 * END: View details on KBase objects
 *------------------------------------------
 */

/* default blue button in the new style */
.kb-primary-btn {
  background-color: #2196f3;
  border-radius: 1px;
  color: #fff;
  border: none;
  padding: 10px 20px;
  margin: 3px;
  font-size: 14px;
  font-family: "Roboto", Helvetica, Arial, sans-serif;
  font-weight: 400;
  box-shadow: 1px 1px 3px #aaa;
}

.kb-primary-btn:hover {
  background-color: #1e88e5;
}

.kb-primary-btn[disabled] {
  box-shadow: none;
  background-color: #bbdefb;
  color: #fff;
}

/* gray button in the new style */
.kb-default-btn {
  background-color: #f5f5f5;
  border-radius: 1px;
  color: #555;
  border: none;
  padding: 10px 20px;
  margin: 3px;
  font-size: 14px;
  font-family: "Roboto", Helvetica, Arial, sans-serif;
  font-weight: 400;
  box-shadow: 1px 1px 3px #aaa;
}

.kb-default-btn:hover {
  background-color: #cecece;
}

.kb-default-btn[disabled] {
  box-shadow: none;
  color: #aaa;
}

.kb-btn-sm {
  padding: 5px 10px;
  font-size: 13px;
}

/* card layout */

.narrative-card-logo {
  display: flex;
  width: 50px;
  margin-right: 2px;
}

.narrative-card-row-main {
  display: flex;
  align-items: center;
  width: 98%;
  margin: 0 2px;
  padding: 0 4px;
}

.narrative-data-list-subcontent {
  padding-left: 10px;
}

.narrative-card-ellipsis {
  display: flex;
  align-items: center;
  justify-content: center;
  width: 20px;
}

.narrative-card-palette-icon {
  position: relative;
  color: "#888";
  left: 15px;
  top: -50px;
}

.narrative-card-action-button-wrapper {
  width: 80px;
  height: 50px;
  margin: 0 10px;
}

.narrative-card-action-button {
  width: calc(100% - 6px);
  height: 80%;
  display: flex;
  padding: 0;
  justify-content: center;
}

.narrative-card-action-button > span {
  margin-right: 5px;
}

.narrative-card-action-button-name {
  display: inline-block;
}

.narrative-data-panel-btnToolbar > span {
  color: #888;
}

.narrative-data-panel-btnToolbar {
  display: flex;
  justify-content: center;
}

/* data list */
.kb-data-list-obj-row,
.narrative-card-row {
  transition: all 0.1s ease;
  border-left-style: solid;
  border-left-width: 5px;
  border-left-color: #fff;
  color: #333;
  box-shadow: 1px 1px 1px 1px #fff;

  --webkit-box-shadow: 1px 1px 1px 1px #fff;
  --moz-box-shadow: 1px 1px 1px 1px #fff;
}

.kb-function-dim .kb-data-list-obj-row {
  border-left-color: #eee;
}

.kb-data-list-obj-row:hover,
.narrative-card-row:hover {
  border-left-style: solid;
  border-left-width: 5px;
  border-left-color: #4bb856;
  box-shadow: 1px 1px 1px 1px #aaa;
  -webkit-box-shadow: 1px 1px 1px 1px #aaa;
  moz-box-shadow: 1px 1px 1px 1px #aaa;
}

.palette {
  background: #f5f5f5 !important;
}

.kb-data-list-obj-row-selected {
  border-left-style: solid;
  border-left-width: 5px;
  border-left-color: #4bb856;
  box-shadow: 1px 1px 1px 1px #aaa;
  -webkit-box-shadow: 1px 1px 1px 1px #aaa;
  moz-box-shadow: 1px 1px 1px 1px #aaa;
}

.kb-data-list-obj-row-main {
  width: 100%;
  margin: 0;
  padding: 0;
}

/* again the css hover over div inherits strangly, so we use js */
.kb-data-list-nav-buttons {
  padding: 5px 8px;
  font-size: 18px;
  border: none;
  text-shadow: none !important;
  box-shadow: none;
  -webkit-box-shadow: none;
  moz-box-shadow: none;
  margin: 0;
}

.kb-data-list-add-data-button {
  cursor: pointer;
  background-color: #4379b1;
  color: #fff;
  border: none;
  box-shadow: 1px 1px 3px #aaa;
  -webkit-box-shadow: 1px 1px 3px #aaa;
  moz-box-shadow: 1px 1px 3px #aaa;
  text-align: center;
  width: 30pt;
  height: 30pt;
  border-radius: 50%;
}

/* specialize buttons that hover over narrative */
#kb-add-code-cell,
#kb-add-md-cell {
  box-shadow: #cecece 2px 2px 1px;
  height: 40px;
  width: 40px;
  background-color: #2196f3;
  opacity: 0.5;
}

#kb-add-code-cell {
  right: 100px;
}

#kb-add-md-cell {
  margin-right: 20px;
}

.kb-data-list-add-data-button:hover {
  cursor: pointer;
  background-color: #36618e;
}

.kb-data-list-add-data-text-button {
  background-color: #4379b1;
  border-radius: 1px;
  color: #fff;
  border: none;
  padding: 10px 20px;
  margin: 3px;
  font-size: 14px;
  font-family: "Roboto", Helvetica, Arial, sans-serif;
  font-weight: 400;
  box-shadow: 1px 1px 3px #aaa;
  -webkit-box-shadow: 1px 1px 3px #aaa;
  moz-box-shadow: 1px 1px 3px #aaa;
}

.kb-data-list-add-data-text-button:hover {
  background-color: #36618e;
}

/* buttons */
.kb-data-list-btn {
  background-color: #2196f3;
  border-radius: 1px;
  color: #fff;
  border: none;
  padding: 5px 10px;
  font-size: 13px;
  box-shadow: 1px 1px 3px #aaa;
  -webkit-box-shadow: 1px 1px 3px #aaa;
  moz-box-shadow: 1px 1px 3px #aaa;
  margin: 5px;
}

.kb-data-list-btn:hover {
  background-color: #1e88e5;
}

.kb-data-list-btn[disabled] {
  box-shadow: none;
  background-color: #bbdefb;
  color: #fff;
}

.kb-data-list-cancel-btn {
  background-color: #f5f5f5;
  border-radius: 1px;
  color: #888;
  border: none;
  padding: 5px 10px;
  font-size: 13px;
  box-shadow: 1px 1px 3px #aaa;
  -webkit-box-shadow: 1px 1px 3px #aaa;
  moz-box-shadow: 1px 1px 3px #aaa;
  margin: 5px;
}

.kb-data-list-cancel-btn:hover {
  background-color: #cecece;
}

.kb-data-list-row-hr {
  width: 70%;
  margin: 2px auto;
}

.kb-data-list-logo {
  width: 30pt;
  height: 30pt;
  color: #fff;
  background-color: #607d8b;
  border-radius: 50%;
  border-style: solid;
  border-width: 0;
  border-color: #555;
  text-align: center;
  display: inline-block;
  padding-top: 6pt;
  font-size: 18pt;
  font-weight: bold;
  text-shadow: -1px 0 #777, 0 1px #777, 1px 0 #777, 0 -1px #777;
}

/* For shifting over logos that are stacked on
 * top of eachother */
.kb-data-list-logo-shifted1 {
  margin-left: 1px;
  margin-top: 1px;
}

.kb-data-list-logo-shiftedx1 {
  margin-left: 8px;
  margin-top: 6px;
}

.kb-data-list-logo-shifted2 {
  margin-left: 9px;
  margin-top: 7px;
}

.kb-data-list-logo-shiftedx2 {
  margin-left: 16px;
  margin-top: 12px;
}

.kb-data-list-logo-font1 {
  font-size: 1.7em !important;
}

.kb-data-list-logo-font2 {
  font-size: 1.5em !important;
}

/*  Nested item indent (crude!!) */
.kb-data-list-level1 {
  margin-left: 25px;
}

.kb-data-list-level2 {
  margin-left: 50px;
}

.kb-data-list-info {
  width: 80%;
  padding: 6px 0;
  min-height: 60px;
  border-bottom: 1px solid #e0e0e0;
}

.kb-data-list-name {
  color: #2e618d;
  font-size: 11pt;
  font-family: "Oyxgen", Arial, sans-serif;
  font-weight: bold;
  margin: 2px;
  cursor: pointer;
}

.kb-data-list-name:hover {
  text-decoration: underline;
}

.kb-data-list-version {
  color: #777;
  font-size: 9pt;
  font-style: italic;
  white-space: nowrap;
  cursor: default;
}

.kb-data-list-type {
  color: #777;
  font-size: 10pt;
  margin: 2px;
  cursor: default;
}

.kb-data-list-date {
  color: #777;
  font-size: 10pt;
  margin: 2px;
  white-space: nowrap;
  cursor: default;
}

.kb-data-list-edit-by {
  color: #777;
  font-size: 10pt;
  margin: 2px;
  margin-left: 0;
  white-space: nowrap;
  cursor: pointer;
}

.kb-data-list-edit-by:hover {
  color: #444;
}

.kb-data-list-narinfo {
  color: #777;
  font-size: 10pt;
  margin: 2px;
  margin-left: 10px;

  /* Not a link anymore, so we disable for now
    cursor: pointer; */
}

.kb-data-list-narrative-error {
  color: #f44336;
  font-size: 10pt;
  margin: 2px;
}

.kb-data-list-narrative {
  color: #777;
  font-size: 10pt;
  margin: 2px;
  margin-left: 10px;

  /* cursor:pointer; */
}

.kb-data-list-more {
  color: #777;
  font-size: 8pt;
  margin: 0;
  padding: 0;
  margin-left: 15px;
  white-space: nowrap;
}

.kb-data-list-more-btn {
  padding: 2px 4px;
  font-size: 12px;
  border: none;
  text-shadow: none !important;
  box-shadow: none;
  -webkit-box-shadow: none;
  moz-box-shadow: none;
  margin: 0;
}

.kb-data-list-more-div {
  color: #777;
  font-size: 10pt;
  margin: 2px;
  display: flex;
  flex-direction: column;
  align-items: center;
}

.kb-data-list-more-div tr {
  color: #777;
  font-size: 10pt;
  margin: 2px;
}

.kb-data-list-more-div tr:hover {
  background-color: #eee;
}

.kb-data-list-more-div tr:nth-child(odd) {
  background-color: #f5f5f5;
}

.kb-data-list-more-div tr:hover:nth-child(odd) {
  background-color: #eee;
}

.kb-data-list-more-div th {
  color: #777;
  font-size: 10pt;
  font-weight: bold;
  text-align: right;
  margin: 2px;
}

.kb-data-list-more-div td {
  color: #777;
  font-size: 10pt;
  text-align: left;
  margin: 2px;
  padding-left: 8px;
  word-break: break-all;
}

.kb-data-list-job-name:hover {
  text-decoration: none;
}

/* Indent nested box */
.kb-data-list-box > .kb-data-list-box {
  margin-left: 40px;
}

/* Control buttons */
.kb-data-list-ctl span.inviso {
  /* like mayo on wonderbread */
  color: #fff;
  background-color: #fff;
  text-shadow: none;
}

.kb-data-list-ctl[enabled] {
  background-color: lightgrey;
}

/* end data list */

/* APP CATALOG SLIDEOUT BROWSER STYLES */
.kbcb-browser-container {
  margin: 0 auto;

  /* background: #eeeded; */
}

.kbcb-back-link {
  padding: 0.4em;
}

.kbcb-ctr-toolbar {
  margin: 0.4em;
}

.kbcb-main-panel-div {
  margin: 0;
}

.kbcb-loading-panel-div {
  margin: 0.1em;
  text-align: center;
  vertical-align: middle;
}

.unselected .prompt .method-icon {
  color: silver;
}

.method-icon {
  color: rgb(103, 58, 183);
}

.unselected .prompt .app-icon {
  color: silver;
}

.app-icon {
  color: rgb(0, 150, 136);
}

/* when the entire app card is a link, use this style */
.kbcb-app-card-link {
  text-decoration: none;
}

.kbcb-app-card-list-container {
  overflow: auto;
  padding: 0 0.2em 1em 0.2em;
}

.kbcb-app-card-container {
  margin: 0.4em;
  width: 300px;
  height: 110px;
  display: block;
  position: relative;
  float: left;
}

.kbcb-app-card {
  background: #f1f1f5;
  border-radius: 2px;
  width: 100%;
  height: 100%;
  overflow: hidden;
  text-align: center;
  vertical-align: middle;
  color: #666;
}

.kbcb-app-card-header {
  max-height: 90px;
  overflow: hidden;
  text-align: left;
}

.kbcb-app-card-title-panel {
  padding: 10px 5px 5px 5px;
}

.kbcb-app-card-title {
  font-size: 1.1em;

  /* max-height: 2.6em;
    overflow:hidden; */
}

.kbcb-app-card-module {
  font-size: 0.8em;
}

.kbcb-app-card-authors {
  font-size: 0.8em;
}

.kbcb-app-card-subtitle {
  padding: 10px 10px 10px 10px;
  font-size: 0.9em;
  overflow: hidden;
}

.kbcb-app-card-footer {
  font-size: 0.9em;
  position: absolute;
  bottom: 0;
  left: 0;
  margin: 0 5px 5px 5px;
  width: 100%;
  color: #888;
}

.kbcb-app-card-logo {
  padding: 0;
  margin: 0;
  font-size: 0.9em;
}

.kbcb-star-default {
  color: #888;
}

.kbcb-star-favorite {
  color: orange;
}

.kbcb-star-nonfavorite,
.kbcb-star-favorite,
.kbcb-star-default {
  cursor: pointer;
}

.kbcb-star-nonfavorite:hover,
.kbcb-star-default:hover {
  color: red;
}

.kbcb-star-favorite:hover {
  color: orange;
}

.kbcb-star-count {
  margin-left: 0.3em;
  display: inline-block;
}

.kbcb-run-count {
  margin-left: 0.3em;
  display: inline-block;
}

.kbcb-info:hover {
  color: orange;
}

.kbcb-hover {
  box-shadow: 0 1px 3px rgba(0, 0, 0, 0.12), 0 1px 2px rgba(0, 0, 0, 0.24);
  transition: all 0.2s ease-in-out;
}

.kbcb-hover:hover {
  box-shadow: 0 10px 20px rgba(0, 0, 0, 0.19), 0 6px 6px rgba(0, 0, 0, 0.23);
  cursor: pointer;
}

/* styles for App page */
.kbcb-app-page {
  background: #f1f1f5;
  border-radius: 2px;
  text-align: center;
  color: #666;
}

.kbcb-app-page-header {
  text-align: left;
}

.kbcb-app-page-title-panel {
  padding: 10px 5px 5px 0;
}

.kbcb-app-page-title {
  font-size: 2em;

  /* max-height: 2.6em;
    overflow:hidden; */
}

.kbcb-app-page-module {
  font-size: 1.2em;
}

.kbcb-app-page-authors {
  font-size: 1em;
  margin: 0.3em 0 0 0;
}

.kbcb-app-page-subtitle {
  padding: 1.5em 2em 0 2em;
  font-size: 1.2em;
}

.kbcb-app-page-stats-bar {
  font-size: 1.2em;
  padding: 0 2em 0.8em 3em;
  width: 100%;
}

.kbcb-app-page-logo {
  padding: 0;
  margin: 1em;
  text-align: center;
}

/* END CATALOG SLIDEOUT BROWSER STYLES */

/* share panel styles */
.kb-share-user-permissions-dropdown {
  border-style: none;
  text-shadow: none !important;
  box-shadow: none;
  -webkit-box-shadow: none;
  moz-box-shadow: none;
  padding: 2px;
  width: auto;
  height: auto;
}

.kb-share-select {
  width: 200px;
}

/* hack to make the selection fill the width */
.kb-share-select .select2-selection__choice {
  width: 100% !important;
  background-color: #f5f5f5 !important;
}

.kb-nar-manager-titles {
  font-family: "Oxygen";
  font-weight: bold;
  color: #777;
  margin: 10px;
  margin-top: 20px;
  font-size: 14pt;
  font-weight: bold;
}

/* End kbaseData.css */

/* styling for data import overlay  */

.kb-import-content {
  position: relative;
  margin: 0 0 0 0;

  /* overflow-x: hidden;
    overflow-y: auto; */

  /* height: 830px; */
  display: block;
}

.kb-import-content .btn-xs {
  border: none;
}

.kb-import-content .upload-options button {
  background: #fff;
  border: 1px solid #c4c4c4;
  box-sizing: border-box;
  border-radius: 6px;
  font-family: Oxygen;
  font-style: normal;
  font-weight: normal;
  font-size: 14px;
  line-height: 18px;

  /* identical to box height */
  text-align: center;
  color: #000;
  width: 140px;
  height: 42px;
  margin: 0 6px;
}

.kb-import-content .upload-options button:hover {
  border: 1px solid #cfcfcf;
  background-color: #fafafa;
}

.kb-import-content .upload-options button:focus {
  background-color: #f2f2f2;
}

.kb-import-content .upload-options button:active {
  background-color: #e6e6e6;
}

.kb-import-content .upload-options button:disabled {
  background-color: #fafafa;
  color: #929292;
}

.kb-overlay-footer {
  position: absolute;
  width: 100%;
  bottom: 0;
  height: 50px;
}

.kb-overlay-footer .btn-primary,
.kb-overlay-footer .btn-default {
  margin: 15px 15px 0 0;
}

.kb-import-search {
  margin: 10px 40px 10px 10px;
}

.kb-import-filter {
  margin: 10px 40px 10px 10px;
}

.kb-import-item {
  margin: 0 20px 0 5px;
  padding: 20px 0 0 0;
}

.kb-import-item:hover {
  background-color: #f8f8f8;
  -moz-box-shadow: 0 0 2px #aaa;
  -webkit-box-shadow: 0 0 2px #aaa;
  box-shadow: 0 0 2px #aaa;
}

.kb-import-item hr {
  width: 85%;
  border: 2px solid #eaeaea;
  margin-top: 15px; /* override */
  margin-bottom: 0;
}

/*
.kb-import-item input[type="checkbox"] {
    margin: 15px 30px 15px 0px;
} */

.kb-import-item .kb-import-checkbox {
  font-size: 1.5em;
  padding: 15px 20px 15px 20px;
  opacity: 0.4;
}

.kb-import-item .fa-check-square-o {
  opacity: 1 !important;
}

.kb-import-info {
  display: inline-block;
  margin: 10px 20px 0 0;
}

.kb-import-info span {
  font-size: 0.9em;
  font-weight: 700;
  color: #999;
}

.kb-import-info {
  font-weight: normal;
}

.kb-import-status {
  margin: 20px;
}

/* Error dialog */
.kb-error-dialog strong {
  color: darkgreen; /*  Douglas Adams forever */
}

.kb-err-text {
  color: black;
  font-family: Consolas, "Courier New", monospace;
}

.kb-err-warn {
  color: firebrick;
  font-style: italic;
  margin-top: 0.5em;
}

/* View-only (read-only) */
#kb-ro-btn {
  margin-right: 20px;
}

#kb-view-mode {
  display: inline-block;
  font-size: 13pt;
  margin: -15px 0 0 1em;
  padding: 0;
  cursor: pointer;
}

#kb-view-mode-narr div {
  display: inline-block;

  /* background-color: #2196F3;
    color: #BBDEFB; */
  color: #2196f3;
  font-family: "Oxygen", Arial, sans-serif;
  font-weight: bold;
  font-size: 16px;

  /* font-weight: bold; */
  padding: 3px;
  margin-top: -3px;
  width: 147px;
  text-align: left;
  position: fixed;
}

/* little space for control-close icon */
#kb-view-mode-narr-hide {
  display: block;
  height: 41px;
  width: 15px;
  float: left;
  font-size: 16px;
  cursor: pointer;
  color: #bbdefb;
  background-color: #2196f3;
  padding-left: 5px;
}

/* move icon down a bit */
#kb-view-mode-narr-hide span {
  margin-top: 10px;
}

/* this is the banner for readonly mode */
.navbar-right div.label-warning {
  font-family: "Oxygen", Arial, sans-serif;
  font-size: 16px;
  font-weight: bold;
}

/* Show this over the whole narrative UI until the
   workspace becomes active.

   This animation was taken from:
   http://cssdeck.com/labs/load

   It was created by José Barcelon-Godfrey
   http://cssdeck.com/user/Jmbarcelonco

   -Dan Gunter, Feb 10, 2015
*/
#kb-loading-blocker {
  position: absolute;
  top: 0;
  left: 0;
  background-color: white;
  width: 100%;
  height: 100%;
  z-index: 9999;
}

#kb-loading-blocker p {
  text-align: center;
  font-size: 24px;
  font-weight: bold;
}

#kb-loading-blocker .kb-loading-text {
  width: 40%;
  margin-left: 30%;
  font-size: 16px;
  text-align: left;
  line-height: 1.5em;
}

.loading-warning {
  position: absolute;
  display: none;
}

/* Override the default max-width of the narrative box */

/* .container { */

/* max-width: 2000px !important; */

/* } */

/* Styles for KNHX trees to remove its document.write nonsense that breaks asynchronous loading */
#popdiv {
  position: absolute;
  background-color: #fcfcfc;
  border: 1px solid #ccc;
  z-index: 10000;
  visibility: hidden;
  font-size: 12px;
}

#popdiv a.alt {
  padding-left: 9px;
  font: 12px monospace;
  border: none;
  display: inline;
}

/* bootstrap sillines */<|MERGE_RESOLUTION|>--- conflicted
+++ resolved
@@ -17,13 +17,9 @@
   margin: 2em 4.5em;
 }
 
-<<<<<<< HEAD
+
 #kb-data-staging-table_wrapper {
-  margin-top: 15px;
-=======
-#kb-data-staging-table_wrapper{
     margin-top: 44px;
->>>>>>> c3ce86f9
 }
 
 .kb-data-staging-decompress {
