--- conflicted
+++ resolved
@@ -3033,15 +3033,6 @@
 
 /* END CATALOG SLIDEOUT BROWSER STYLES */
 
-
-
-
-
-
-
-
-
-
 /* share panel styles */
 .kb-share-user-permissions-dropdown {
     border-style:none;
@@ -3094,69 +3085,6 @@
     border: none;
 }
 
-<<<<<<< HEAD
-/* style for Import As dropdown container */
-.kb-import-content .select2 .select2-selection--single {
-    width: 160px;
-    height: 42px;
-    background: #FFFFFF;
-    border: 1px solid #DF0002;
-    box-sizing: border-box;
-    border-radius: 4px;
-}
-
-/* When user clicks into the dropdown or chooses a selection box change border color */
-.kb-import-content .select2.select2-container--focus .select2-selection--single,
-.kb-import-content .select2.select2-container--open .select2-selection--single,
-.kb-import-content .select2-selection.select2-selection--single.type-selected {
-    border: 1px solid #C4C4C4;
-}
-
-/* style for Import As dropdown container text */
-.kb-import-content .select2.select2-container .select2-selection__rendered {
-    position: absolute;
-    left: 8.87%;
-    right: 5.41%;
-    top: 30.95%;
-    bottom: 30.95%;
-    font-size: 14px;
-    line-height: 16px;
-    display: flex;
-    align-items: center;
-    color: #000000;
-}
-
-/* Import as dropdown placeholder text is red */
-.kb-import-content .select2.select2-container .select2-selection__placeholder {
-    color: #DF0002;
-}
-
-/* Change placeholder color when user clicks in */
-.kb-import-content .select2.select2-container--focus .select2-selection__placeholder,
-.kb-import-content .select2.select2-container--open .select2-selection__placeholder {
-    color: #000000;
-}
-
-/* style for Import As dropdown container arrow */
-.kb-import-content .select2-selection .select2-selection__arrow {
-    position: absolute;
-    height: 16px;
-    left: 87.76%;
-    right: 5.44%;
-    top: 30.95%;
-    bottom: 30.95%;
-}
-
-/* Before user makes a selection arrow is red */
-.kb-import-content .select2-selection .select2-selection__arrow b {
-    border-color: #DF0002 transparent transparent transparent;
-}
-
-/* after user makes a selection, or when in focus, arrow is grey */
-.kb-import-content .select2.select2-container--focus .select2-selection__arrow b,
-.kb-import-content .type-selected .select2-selection__arrow b {
-    border-color: #888 transparent transparent transparent;
-=======
 .kb-import-content .upload-options button {
     background: #FFFFFF;
     border: 1px solid #C4C4C4;
@@ -3191,7 +3119,70 @@
 .kb-import-content .upload-options button:disabled {
     background-color: #FAFAFA;
     color: #929292;
->>>>>>> 60fbb6fc
+
+}
+
+/* style for Import As dropdown container */
+.kb-import-content .select2 .select2-selection--single {
+    width: 160px;
+    height: 42px;
+    background: #FFFFFF;
+    border: 1px solid #DF0002;
+    box-sizing: border-box;
+    border-radius: 4px;
+}
+
+/* When user clicks into the dropdown or chooses a selection box change border color */
+.kb-import-content .select2.select2-container--focus .select2-selection--single,
+.kb-import-content .select2.select2-container--open .select2-selection--single,
+.kb-import-content .select2-selection.select2-selection--single.type-selected {
+    border: 1px solid #C4C4C4;
+}
+
+/* style for Import As dropdown container text */
+.kb-import-content .select2.select2-container .select2-selection__rendered {
+    position: absolute;
+    left: 8.87%;
+    right: 5.41%;
+    top: 30.95%;
+    bottom: 30.95%;
+    font-size: 14px;
+    line-height: 16px;
+    display: flex;
+    align-items: center;
+    color: #000000;
+}
+
+/* Import as dropdown placeholder text is red */
+.kb-import-content .select2.select2-container .select2-selection__placeholder {
+    color: #DF0002;
+}
+
+/* Change placeholder color when user clicks in */
+.kb-import-content .select2.select2-container--focus .select2-selection__placeholder,
+.kb-import-content .select2.select2-container--open .select2-selection__placeholder {
+    color: #000000;
+}
+
+/* style for Import As dropdown container arrow */
+.kb-import-content .select2-selection .select2-selection__arrow {
+    position: absolute;
+    height: 16px;
+    left: 87.76%;
+    right: 5.44%;
+    top: 30.95%;
+    bottom: 30.95%;
+}
+
+/* Before user makes a selection arrow is red */
+.kb-import-content .select2-selection .select2-selection__arrow b {
+    border-color: #DF0002 transparent transparent transparent;
+}
+
+/* after user makes a selection, or when in focus, arrow is grey */
+.kb-import-content .select2.select2-container--focus .select2-selection__arrow b,
+.kb-import-content .type-selected .select2-selection__arrow b {
+    border-color: #888 transparent transparent transparent;
 }
 
 .kb-overlay-footer {
