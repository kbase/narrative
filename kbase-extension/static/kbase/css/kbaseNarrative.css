--- conflicted
+++ resolved
@@ -16,16 +16,12 @@
     text-overflow: ellipsis;
 }
 
-<<<<<<< HEAD
 .kb-data-staging-folder:hover {
     cursor: pointer;
     text-decoration: underline;
 }
 
-.kb-pointer {
-=======
-.kb-data-breadcrumb a {
->>>>>>> 15445063
+.kb-data-breadcrumb .kb-pointer a {
     cursor: pointer;
 }
 
