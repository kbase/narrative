@import url("//fonts.googleapis.com/css?family=Roboto");

.kb-dropzone div#upload-message {
  font-family: Oxygen, Arial, sans-serif;
  font-weight: bold;
}

.kb-dropzone .dz-message {
  font-family: Roboto;
  font-style: normal;
  font-weight: normal;
  font-size: 24px;
  line-height: 28px;
  text-align: center;
  color: #000;
  mix-blend-mode: normal;
  margin: 2em 4.5em;
}

<<<<<<< HEAD
.text-button {
    background: #FFFFFF;
    box-sizing: border-box;
    border-radius: 4px;
    border: 1px solid #FFFFFF;
    font-family: Oxygen;
    font-style: normal;
    font-weight: bold;
    font-size: 14px;
    line-height: 18px;
    outline: none;

    text-transform: uppercase;
    text-align: center;
    color: #4379B1;
    height: 34px;
}

.text-button:hover {
    color: #36618E;
    border: 1px solid #ECF2F7;
    background-color: #ECF2F7;
}

.text-button:focus {
    color: #36618E;
    border: 1px solid #E3EBF3;
    background-color: #E3EBF3;
}

.text-button:active {
    color: #36618E;
    border: 1px solid #D9E4EF;
    background-color: #D9E4EF;
}

.text-button:disabled {
    color: #929292;
    border: 1px solid #FAFAFA;
    background-color: #FAFAFA;
}

.clear-all-dropzone {
    margin: 6px;
}

#kb-data-staging-table_wrapper{
    margin-top: 15px;
=======

#kb-data-staging-table_wrapper {
    margin-top: 44px;
>>>>>>> ec3c4af4
}

.kb-data-staging-decompress {
  border: 1px solid #ccc;
  border-radius: 1px;
}

.kb-data-staging-table-name {
  white-space: nowrap;
  overflow: hidden;
  text-overflow: ellipsis;
}

.kb-data-staging-folder:hover {
  cursor: pointer;
  text-decoration: underline;
}

.kb-data-breadcrumb .kb-pointer a {
  cursor: pointer;
}

.kb-data-staging-footer {
  font-family: Oxygen, Arial, sans-serif;
  font-weight: bold;
  font-size: 105%;
  text-align: center;
  background-color: #eee;
  height: 32px;
  padding: 8px;
}

.kb-data-staging-metadata-list {
  font-family: Oxygen, Arial, sans-serif;
  font-weight: bold;
  width: 115px;
  display: inline-block;
  font-size: 90%;
}

.kb-data-staging-metadata-file-lines {
  white-space: pre;
  overflow: scroll;
  font-family: monospace;
  font-size: 90%;
  background-color: #ddd;
  max-height: 200px;
}

/* https://www.figma.com/file/T30UN3QhWhhV5SpXiqY1ij/KBase-component-library?node-id=1%3A4 */
.kb-data-staging-button {
  background: none;
  border: none;
  cursor: pointer;
  font-family: Oxygen, Arial, sans-serif;
  font-style: normal;
  font-weight: bold;
  font-size: 14px;
  line-height: 18px;
  text-align: center;
  text-transform: uppercase;
  color: #4379B1;
  height: 35px;
  margin: 8px;
  padding: 8px;
  position: relative;
  top: -3px;
  letter-spacing: .5pt;
  border-radius: 4px;
}

.kb-data-staging-button:hover {
  background: rgba(67, 121, 177, 0.1);
}

.kb-data-staging-button:focus {
  background: rgba(67, 121, 177, 0.15);
}

.kb-data-staging-button:active {
  background: rgba(67, 121, 177, 0.2);
}

.kb-data-staging-button:disabled {
  background: rgba(0, 0, 0, 0.02);
  color: #929292;
}

.kb-data-stagingarea {
  font-family: Oxygen, Arial, sans-serif;
  font-style: normal;
  font-weight: bold;
  font-size: 24px;
  line-height: 30px;
}

.kb-data-staging-spacer {
  margin-top: 10px;
}

.kb-dropzone {
  border: 2px dashed #2196f3 !important;
  margin-bottom: 5px;
  max-height: 150px;
  overflow-y: auto;
}

.kb-ga-seq {
  word-wrap: break-word;
  font-family: monospace;
  max-width: 300px;
  max-height: 100px;
  overflow-y: auto;
}

/**
 * Shim to make sure jQuery-ui dialogs are always on front of other DOM elements.
 */
.ui-front {
  z-index: 1000;
}

.whiteout-pane {
  height: 100%;
  width: 100%;
  position: absolute;
  top: 0;
  left: 0;
  background-color: #fff;
  text-align: center;
  z-index: 1001;
}

#kb-narr-name {
  font-family: Oxygen;
  font-weight: bold;
  font-size: 130%;
  padding-bottom: 7px;
  white-space: nowrap;
  overflow: hidden;
  text-overflow: ellipsis;
}

#kb-narr-name:hover {
  text-overflow: inherit;
  white-space: normal;
}

#kb-narr-name > #save_widget {
  font-family: Oxygen;
  font-weight: bold;
  padding: 0;
}

#kb-narr-creator {
  font-family: Oxygen;
  font-weight: bold;
}

.kb-narr-namestamp {
  margin-bottom: 0;
  margin-top: 5px;
  margin-left: auto;
  margin-right: auto;
  padding-left: 20px;
  border-left: 2px solid #cecece;
  display: block;
  flex: 2;
  min-width: 0;
}

.ui-draggable.kb-data-inflight {
  display: block;
  border: 2px gray solid;
  background-color: #feffd6 !important;
  border-radius: 4px;
  z-index: 1000;
}

.ui-draggable.kb-data-inflight.-over {
  border-color: green;
  background-color: #effceb !important;
}

.kb-data-list-drag-target {
  transition: all 0.25s ease;
}

.kb-data-list-drag-target.-drag-active {
  background-color: #feffd6;
}

.kb-data-list-drag-target.-drag-hover {
  background-color: #effceb;
  border-color: green;
}

.kb-data-list-drag-target.-drag-hover {
  height: 90px;
  transition: all 0.25s ease;
}

.kb-data-list-drag-target {
  display: block;
  border: 2px orange dashed;
  height: 40px;
  text-align: center;
  padding: 6px;
  border-radius: 4px;
}

#kb-notify-area {
  display: inline-block;
  float: left;
  position: relative;
}

.kb-navbar-buttons {
  display: inline-block;
  padding-right: 15px;
  margin-right: 15px;
  border-right: 2px solid #cecece;
}

header[role="banner"] {
  position: absolute;
  top: 0;
  width: 100%;
  background-color: #fff;
  border-bottom: 1px solid #cecece;
  z-index: 999;
}

nav[role="navigation"] ul {
  margin: 1.2em 0 0.5em 0;

  /* text-align: center; */
  padding-left: 0;
}

nav[role="navigation"] ul li {
  display: inline;
  margin: 0 0.5em;
  vertical-align: middle;
}

nav[role="navigation"] ul li a {
  text-decoration: none;
  font-size: 1.2em;
  font-family: Oxygen;
  font-weight: bold;
  padding: 7px 1em;
  background-color: #5c9531;
  color: #fff;
  border-radius: 8px;
  -moz-border-radius: 8px;
  -webkit-border-radius: 8px;
  -webkit-box-shadow: inset 0 3px 8px rgba(0, 0, 0, 0.125);
  -moz-box-shadow: inset 0 3px 8px rgba(0, 0, 0, 0.125);
  box-shadow: inset 0 3px 8px rgba(0, 0, 0, 0.125);
  border: 1px solid #5c9531;
}

input#search_terms {
  padding: 0.4em 1em;
  display: inline;
  border-color: #5c9531;
  position: relative;
  left: -0.5em;
  font-size: 1em;
  margin-top: -3px;
  background-image: url("../images/search.png");
  background-size: 22px;
  background-repeat: no-repeat;
  background-position: right center;
  border-top-left-radius: 0;
  border-top-right-radius: 4px;
  border-bottom-right-radius: 4px;
  border-bottom-left-radius: 0;
}

span#searchspan {
  display: inline-block;
  width: 50%;
}

@media screen and (max-width: 1170px) {
  span#searchspan {
    width: 50%;
  }
}

@media screen and (max-width: 980px) {
  span#searchspan {
    width: 40%;
  }
}

@media screen and (max-width: 768px) {
  span#searchspan {
    width: 30%;
  }
}

@media screen and (max-width: 590px) {
  span#searchspan {
    width: 60%;
  }
}

.navbar-kbase {
  border-bottom: 5px solid #cecece !important;
  padding: 8px;
}

.navbar-kbase a:hover {
  cursor: pointer;
}

/* Top bar nav buttons
   --------------------------
*/
.kb-nav-btn {
  background-color: #fff;
  padding: 1px 7px;
  font-size: 24px;
  border: none;
  text-shadow: none !important;
  margin: 0;
  box-shadow: 0 0 3px #cecece;
  margin-right: 5px;
  min-width: 50px;
}

.navbar-right .fa::before {
  /* color nav icons */
  color: #2196f3;
}

.kb-navbar-container {
  display: flex;
  justify-content: space-between;
}

#kb-nav-menu {
  /* don't add shadows here */
  box-shadow: none;
}

.kb-nav-btn > div {
  color: #666 !important;
}

.kb-nav-btn .kb-nav-btn-txt {
  font-size: 10pt;
  margin-top: -5px;
}

.navbar-right .kb-nav-btn:hover {
  background-color: #f5f5f5;
}

.kb-nav-btn-upgrade {
  background-color: #4bb856 !important;
  display: none;
}

.kb-nav-btn-upgrade .fa::before {
  color: #fff !important;
}

.kb-nav-btn-upgrade > div {
  color: #fff !important;
}

.kb-nav-btn-upgrade:hover {
  background-color: #43a047 !important;
}

.kb-nav-btn-upgrade.warning {
  background-color: #f44336 !important;
}

.kb-nav-btn-upgrade.warning:hover {
  background-color: #dc3c31 !important;
}

.kb-nav-menu-icon {
  display: inline-block;
  width: 20px;
  text-align: center;
  vertical-align: middle;
  margin-right: 5px;
}

.kb-nav-menu-icon .fa {
  font-size: 150%;
}

#kb-ipy-menu {
  /* restore rounded corners */
  border-radius: 4px !important;
  margin-right: 0;
}

.btn {
  /* don't use drop-shadow on profile menu */
  box-shadow: none;
  -webkit-box-shadow: none;
  moz-box-shadow: none;
  xfont-size: 18px;
}

#signin-button .btn {
  border: none;
}

.btn-xs .glyphicon-user {
  /* also resize user btn */
  padding: 14px 5px 14px 5px;
}

/* -------------------------- */

.narrative-menu-container {
  position: fixed;
  z-index: 499;
  background-color: #fff;
  width: 100%;
  border-bottom: 1px solid #ababab;
  padding-bottom: 30px;
  padding-top: 10px;
  margin-top: -10px;
  margin-left: auto;
}

p.clear {
  height: 0;
  clear: both;
}

body > #header {
  display: block;
  box-sizing: border-box;
}

p#site-title {
  height: 46px;
  width: 46px;
  background: url("../images/kbase_logo.png") no-repeat;
  background-size: 46px;
  margin: 5px;
  float: left;
  text-indent: -9999px;
}

#login-info {
  position: absolute;
  right: 0;
  top: 7px;
  margin: 5px;
  font-size: 1.2em;
}

#login-widget button {
  margin-left: 5px;
}

.search-box {
  position: relative;
  display: inline;
  border-collapse: separate;
  margin: -11px 0;
  padding: 10px 1px;
  width: 200px;
}

#search-box-name {
  padding: 6px 0;
  border: 0;
  border-radius: 4px;
}

#search-box-name:first-child {
  border-right: 0;
  border-top-right-radius: 0;
  border-bottom-right-radius: 0;
}

#search-box-name:last-child {
  border-top-left-radius: 0;
  border-bottom-left-radius: 0;
}

#search-input {
  margin: -11px 0;
}

#search-select {
  margin: -11px 0;
  width: 150px;
}

#search-area {
  position: relative;
  font: 18px "RobotoBlack", Arial, sans-serif;
  font-weight: normal;
  color: #686868;
  padding: 11px 11px;
  margin: 0 5px;
}

#search-area input {
  padding: 11px 11px;
}

/* center pane */

#workspace {
  position: fixed;
  width: 878px;
  top: 173px;
  bottom: 42px;
  overflow: auto;
}

/* footer */
#bottom-tabs {
  clear: left;
  position: fixed;
  bottom: 0;
  width: 1170px;
  margin: 0 auto;
  background-color: #fff;
  border-top: 1px solid #aaa;
}

#bottom-tabs p a {
  border: 1px solid #018841;
  background-color: #fff;
  padding: 14px 20px;
  font-size: 14px;
}

/* left pane styling */
#left-column {
  width: 380px;
  position: fixed;
  border-right: 5px solid #cecece;
  top: 70px;
  bottom: 0;

  /* overflow-y: auto; */
}

.kb-side-overlay-container {
  width: 730px;
  border: 1px solid #cecece;
  z-index: 1030;
  background: white;
  position: fixed;
  max-height: calc(100% - 73px);
  overflow-y: auto;
}

.kb-side-overlay-header {
  width: 100%;
  background-color: #2196f3;
  color: #fff;
  padding: 6px;
  font-size: 12pt;
}

.kb-side-overlay-close {
  cursor: pointer;
  color: #fff;
  font-weight: bold;
  font-size: 10pt;
}

.kb-side-overlay-close:hover {
  color: orange;
}

.kb-side-panel {
  overflow-y: hidden;
  height: 100%;
}

#kb-side-toggle-in {
  display: none;
  top: 70px;
  width: 22px;
  border-bottom: 6px solid #cecece;
  border-right: 6px solid #cecece;
  font-size: 12pt;
  text-align: center;
  background-color: #2196f3;
  padding: 12px 6px;
  color: #bbdefb;
  font-weight: bold;
  -webkit-user-select: none;
  -moz-user-select: none;
  -ms-user-select: none;
  cursor: pointer;
  z-index: 1;
  position: fixed;
}

#kb-side-toggle-in:hover {
  color: #fff;
}

.kb-side-toggle {
  display: inline-block;
  font-size: 12pt;
  text-align: center;
  border-bottom: 6px solid #2196f3;
  border-top: 6px solid #2196f3;
  background-color: #2196f3;
  padding: 6px;
  color: #bbdefb;
  font-weight: bold;
  -webkit-user-select: none;
  -moz-user-select: none;
  -ms-user-select: none;
  cursor: pointer;
}

.kb-side-toggle:hover {
  color: #fff;
}

.kb-side-header {
  display: inline-block;
  font-size: 12pt;
  text-align: center;
  border-bottom: 6px solid #2196f3;
  border-top: 6px solid #2196f3;
  background-color: #2196f3;
  padding: 6px;
  color: #bbdefb;
  font-weight: bold;
  -webkit-user-select: none;
  -moz-user-select: none;
  -ms-user-select: none;
  cursor: pointer;
}

.kb-overlay-active {
  background-color: gray;
  border-bottom: 6px solid gray;
  border-top: 6px solid gray;
}

.kb-side-header:hover {
  border-bottom: 6px solid #10ce34;
}

.kb-side-header.active {
  border-bottom: 6px solid #10ce34;
  color: #fff;
  cursor: auto;
}

.kb-side-separator {
  border-bottom: 5px solid #cecece;
}

.kb-side-tab.active {
  display: inherit;
}

.kb-side-tab {
  display: none;
  height: 100%;
}

.kb-narr-side-panel-set {
  height: 100%;
}

.kb-narr-side-panel-set:last-child {
  height: 50%;
}

.kb-overlay-dimmer {
  position: fixed;
  z-index: 10;
  right: 0;
  bottom: 0;
  opacity: 0.5;
  background-color: #000;
}

#data-header {
  padding: 10px 0;
  color: #fff;
  font-weight: bold;
  background-color: #099;
}

#data-title {
  text-align: center;
}

#data-add-btn {
  padding: 0 0 -10px 0;
  position: absolute;
  right: 7px;
  font-size: 0.8em;
}

#data-add-btn:hover {
  color: #000;
}

#data-tab-nav {
  border-bottom: 1px solid #aaa;
  padding-top: 10px;
  background-color: #0bb;
  width: 100%;
}

#data-tab-nav ul {
  padding-bottom: 0;
  bottom: 0;
  top: 50px;
}

#data-tab-nav ul li {
  display: inline;
  border: 1px solid black;
  padding: 4px 10px;
  background-color: #ddd;
}

#data-tab-nav ul li a:hover {
  text-decoration: none;
  color: #a00;
}

#data-tab-nav ul li a {
  color: #000;
}

#data-tab-nav ul li.selected {
  background-color: #fff;
}

#data-view-panel {
  height: 150px;
  border: 1px solid #aaa;
  padding: 10px;
  overflow-y: auto;
}

#data-pane {
  height: 69%;
  margin-top: 1px;
  border-bottom: 1px solid #aaa;
  overflow: auto;
}

#data-pane p {
  margin: 0 0;
}

#data-pane p span {
  display: block;
  padding: 2px 10px;
  color: #fff;
  border: 1px solid #fff;
  width: 123px;
  margin: 0;
  text-align: center;
}

#data-pane p span.tab1 {
  float: right;
  background: -moz-linear-gradient(top, #666, #bbb);
  background: -webkit-linear-gradient(top, #666, #bbb);
  color: #fff;
}

#data-pane p span.tab2 {
  background: -moz-linear-gradient(top, #ccc, #999);
  background: -webkit-linear-gradient(top, #ccc, #999);
}

#function-pane {
  height: 30%;
  margin-top: 1px;
  overflow: auto;
}

.left-pane {
  font-size: 14px;
  position: relative;
}

#kb-function-panel .kb-function-body {
  height: 100%;
  max-height: 100%;
}

h3.pane-title {
  margin: 0;
  position: relative;
  background-color: rgb(224, 224, 224);
  padding: 3px 5px;
  border: 1px solid #c2c2c2;
  font-size: 16px;
}

#add-link {
  position: absolute;
  top: 4px;
  right: 7px;
  font-size: 0.8em;
}

ul.pane-list {
  margin: 0;
  padding: 2px;
}

ul.pane-list li {
  list-style: none;
  padding: 1px;
  margin-left: 5px;
}

/* --- KBase method list styles -- */

.kb-method-list-logo {
  width: 30pt;
  height: 30pt;
  color: #fff;
  background-color: #607d8b;
  border-style: solid;
  border-width: 0;
  border-color: #555;
  text-align: center;
  display: inline-block;
  padding-top: 6pt;
  font-size: 18pt;
  font-weight: bold;
  text-shadow: -1px 0 #777, 0 1px #777, 1px 0 #777, 0 -1px #777;
  cursor: pointer;
}

.kb-method-list-logo:hover {
  border-width: 5px;
  padding-top: 2.5pt;
}

.kb-method-list-more-div {
  color: #777;
  font-size: 10pt;
  margin: 2px;
  text-align: justify;
}

.kb-method-list-more-div > div:last-child {
  text-align: right;
}

.kb-method-search-clear {
  cursor: pointer;
  border: 1px solid #cecece;
  border-left: none;
}

/* A function in the function pane */
li.function a {
  text-decoration: none;
  color: rgb(80, 130, 50);
}

li.function a:visited {
  /* don't recolor */
  color: rgb(80, 130, 50);
}

/* dataset in data pane */
li.dataset a {
  text-decoration: none;
  color: rgb(130, 80, 50);
}

li.dataset a:visited {
  /* don't recolor */
  color: rgb(130, 80, 50);
}

/* dialog box + forms styling */

.dialog-box {
  padding: 20px;
}

.dialog-box ul li {
  padding: 50px 5px;
  border-bottom: 1px solid #aaa;
  font-size: 1.2em;
}

.dialog-box ul li:first-child {
  padding-top: 20px;
}

.dialog-box ul li:last-child {
  border-bottom: none;
}

fieldset {
  margin: 0 0 15px 0;
  border: none;
}

fieldset label {
  /*  display: block;
*/

  margin: 0 0 3px 0;
  font-weight: bold;
  font-size: 1em;
}

fieldset input[type="text"],
fieldset select {
  width: 200px;
}

fieldset input[type="password"],
fieldset select {
  width: 200px;
}

/* styling of cells */

div.dataset-cell,
div.function-cell {
  width: 90%;
  margin: 3px auto;
  padding: 7px 17px;
  border: 1px solid #ccc;
}

img.dataset-cell {
  margin: 3px auto;
  padding: 0;
}

.function-cell {
  background-image: url("../images/gears.png");
  background-position: right;
  background-repeat: no-repeat;
  #background-color: #f2f2f2;
}

.dataset-cell p,
.function-cell p {
  font-size: 0.875em;
}

.dataset-cell h2,
.function-cell h2 {
  margin-bottom: 0;
  font-size: 1.1em;
}

.textcell {
  width: 90%;
  margin: 3px auto;
  padding: 5px 17px;
  font-size: 1em;
  height: 1em;
  border: 2px solid #fff;
  color: #111;
}

.textcell:hover {
  border: 2px dotted #ccc;
}

p.textcuepara {
  color: #ccc;
  padding: 0;
  margin: 0;
  height: 1em;
  display: none;
}

div.tools p,
div.texttools p {
  margin: 0;
}

div.textarea {
  width: 650px;
  border: none;
  padding: 0;
  height: auto;
  min-height: 1.2em;
  display: none;
}

.tools,
.texttools {
  display: none;
}

.tools {
  height: 1em;
  margin-top: 0.5em;
  margin-left: 10px;
}

.tools a {
  border: 1px solid #018841;
  padding: 2px 4px;
  font-size: 13px;
}

#narrative-header .tools {
  display: block;
  width: 30em;
  position: relative;
  top: -2em;
  left: 350px;
}

.texttools img {
  vertical-align: middle;
}

img.remove {
  float: right;
}

.ui-state-highlight {
  background-color: fbfaed;
}

div.metadata {
  display: block;
  width: 200px;
  padding: 0 10px;
  height: 100px;
  float: left;
}

div.social {
  float: right;
  display: block;
  width: 80px;
  padding: 0 10px;
  display: none;
}

p span.notification {
  background-color: #f33;
  color: #fff;
  padding: 4px 8px;
  border-radius: 1em;
}

/**
 * Bootstrap 3 submenu hack^H^H^H^H fix
 * http://stackoverflow.com/questions/18023493/bootstrap-3-dropdown-sub-menu-missing
 */

.dropdown-submenu {
  position: relative;
}

.dropdown-submenu > .dropdown-menu {
  top: 0;
  left: 100%;
  margin-top: -6px;
  margin-left: -1px;
  -webkit-border-radius: 0 6px 6px 6px;
  -moz-border-radius: 0 6px 6px 6px;
  border-radius: 0 6px 6px 6px;
}

.dropdown-submenu:hover > .dropdown-menu {
  display: block;
}

.dropdown-submenu > a::after {
  display: block;
  content: " ";
  float: right;
  width: 0;
  height: 0;
  border-color: transparent;
  border-style: solid;
  border-width: 5px 0 5px 5px;
  border-left-color: #ccc;
  margin-top: 5px;
  margin-right: -10px;
}

.dropdown-submenu:hover > a::after {
  border-left-color: #fff;
}

.dropdown-submenu.pull-left {
  float: none;
}

.dropdown-submenu.pull-left > .dropdown-menu {
  left: -100%;
  margin-left: 10px;
  -webkit-border-radius: 6px 0 6px 6px;
  -moz-border-radius: 6px 0 6px 6px;
  border-radius: 6px 0 6px 6px;
}

/** End Bootstrap 3 submenu fix **/

/* Fixes to bring toolbars up to Bootstrap 3 */
#maintoolbar {
  position: relative;
  top: 5px;
  min-height: 0;
  border: none !important;
  background-image: none !important;
  background-color: #f9f9f9 !important;
  -webkit-box-shadow: none;
  box-shadow: none;
}

#maintoolbar-container {
  margin-left: 10px;
}

#menubar {
  position: absolute;
  width: 100%;
  top: 3px;
  background-color: #f9f9f9;
  border-bottom: 2px solid #ddd;
  padding-bottom: 5px;
}

#menubar .navbar {
  margin-bottom: 5px;
}

#menubar .navbar .container {
  padding-left: 0;
  padding-right: 0;
}

/* some more bootstrap hacks */
.navbar {
  min-height: 0;
  background-image: none;
  background-color: #f8f8f8;
}

#menubar .navbar-nav > li > a {
  padding-top: 10px;
  padding-bottom: 7px;
}

.btn-default,
.btn-primary,
.btn-success,
.btn-info,
.btn-warning,
.btn-danger {
  background-image: none;
}

<<<<<<< HEAD
=======
.panel-default > .panel-heading {
  background-image: none;
}

>>>>>>> ec3c4af4
#menus {
  padding-left: 0;
}

#menubar .navbar {
  width: 100%;
}

div#notebook_panel {
  -webkit-box-shadow: none; /* 0 -1px 0px rgba(0, 0, 0, 0.1); */
  -moz-box-shadow: none; /* 0 -1px 0px rgba(0, 0, 0, 0.1); */
  box-shadow: none; /* 0 -1px 0px rgba(0, 0, 0, 0.1); */
}

/* #notebook {
    padding-top: 1em;
}
*/
.version-stamp a {
  padding-right: 320px;
  text-align: right;
  color: #08c !important;
}

.creator-stamp {
  padding-right: 320px;
  height: 1em;
  text-align: right;
  color: #006698;
  font-size: 120%;
  line-height: 1em;
  font-family: Oxygen, Arial, sans-serif;
  font-weight: bold;
}

.panel {
  margin-bottom: 0;
}

#kb-jobs-panel {
  margin-bottom: 5px;
}

.kb-narr-side-panel {
  margin-bottom: 5px;
  height: 100%;
}

.kb-narr-side-panel .kb-title {
  padding: 10px 5px;
  font-size: 14pt;
  font-family: Oxygen, Arial, sans-serif;
  font-weight: bold;
  text-transform: uppercase;
  color: #2e618d;

  /* border-bottom: 1px solid #CECECE; */
}

.kb-narr-side-panel .btn {
  border: none;
}

/* From user and job state service */

.kbujs-table-container {
  height: auto;
}

.kbujs-timestamp {
  color: #0066b9;
  cursor: pointer;
}

.kbujs-error-cell {
  color: #c7254e;
  font-weight: bold;
}

.kbujs-error:hover {
  cursor: pointer;
}

.kbujs-loading-modal {
  text-align: center;
  font-size: 16px;
  font-weight: bold;
}

.kbujs-refresh-btn {
  position: absolute;
  right: 5px;
}

.kbujs-jobs-table {
  margin-left: auto !important;
  margin-right: auto !important;
}

.kbujs-loading {
  height: 100%;
  vertical-align: middle;
  text-align: center;
}

.kbujs-delete-job {
  cursor: pointer;
}

.kbujs-error-traceback {
  white-space: nowrap;
  float: left;
  max-width: 516px;
  max-height: 250px;
  overflow-x: scroll;
  overflow-y: scroll;
}

/* For connecting lines */
.kb-line {
  background-color: lightgrey;
  position: absolute;
}

/* tab.js */

.nav-tabs .glyphicon-remove {
  margin: 0 0 0 3px;
  color: #aaa;
}

.nav-tabs .glyphicon-remove:hover {
  color: #666;
  cursor: hand;
  cursor: pointer;
}

/**
 ** Formerly in kbaseNarrFuncResults.css
 **/

/* CSS for various narrative function results.
 * This is just a hacky, dummy place to dump css for different
 * result widgets. Something better will come along, once we burn
 * this down...
 */

/* Somehow a bunch of classes from jQuery.dataTables aren't getting added.
 * Putting them here in the hopes they don't clobber anything else, the way
 * the rest of dataTables might...
 */
.paging_full_numbers {
  height: 22px;
  line-height: 22px;
}

.paging_full_numbers a:active {
  outline: none;
}

.paging_full_numbers a:hover {
  text-decoration: none;
}

.paging_full_numbers a.paginate_button,
.paging_full_numbers a.paginate_active {
  border: 1px solid #aaa;
  -webkit-border-radius: 5px;
  -moz-border-radius: 5px;
  border-radius: 5px;
  padding: 2px 5px;
  margin: 0 3px;
  cursor: pointer;
  *cursor: hand;
  color: #333 !important;
}

.paging_full_numbers a.paginate_button {
  background-color: #ddd;
}

.paging_full_numbers a.paginate_button:hover {
  background-color: #ccc;
  text-decoration: none !important;
}

.paging_full_numbers a.paginate_active {
  background-color: #99b3ff;
}

/** End kbaseNarrFuncResults.css **/

/*****************************************************************************
 ** Formerly in kbaseNarrFunc.css
 *****************************************************************************/

/*
 * Styles for KBase Narrative notebook page, function panel
 */

/* Header for panel */
.kb-function-header {
  padding: 10px 0;
  color: #0064b6;
  font-weight: bold;
  background-color: #b6e9f8;
  text-align: center;
  margin-bottom: 3px;
}

.kb-narr-panel-body {
  height: calc(100%);
  padding: 3px;
}

.kb-narr-panel-body > div {
  height: 100%;
}

.kb-narr-panel-body-wrapper {
  overflow-y: auto;
  height: 100%;
}

.kb-narr-panel-body-wrapper > div {
  height: 100%;
}

.kb-narr-panel-toggle {
  margin-right: 4px;
  margin-top: -4px;
  cursor: pointer;
  color: #888;
  -webkit-user-select: none; /* Chrome/Safari */
  -moz-user-select: none; /* Firefox */
  -ms-user-select: none; /* IE10+ */
}

/* Container for func list */
.kb-function-body {
  height: 100%;

  /* overflow-y: auto; */
  width: 100%;
}

.kb-function-body .accordion .panel .panel-body {
  padding: 0;
  padding-left: 5px;
}

.kb-function-body ul {
  border: 1px solid #ddd;
  list-style-type: none;
  margin: 0;
  padding: 0;
  width: 100%;
}

.kb-function-body li {
  padding: 5px 5px;
  width: 100%;
  text-align: left;
}

/* alt. rows */
.kb-function-body li:nth-child(odd) {
  background-color: #eee;
  border-bottom: 1px solid #ddd;
}

.kb-function-body li:nth-child(even) {
  background-color: #fff;
  border-bottom: 1px solid #ddd;
}

.kb-function-body li:hover {
  text-decoration: underline;
  cursor: pointer;
  background-color: #f4f5d6;
}

/* Link to a function */
.kb-function-body a {
  text-decoration: none;
}

.kb-function-body a:hover {
  text-decoration: none;
}

.kb-function-error {
  background-color: #f2dede !important;
  color: #b94a48;
  border-color: #eed3d7 !important;
}

/* Help on a function */
.kb-function-help {
  padding: 0 3px;
  float: right;
  cursor: pointer;
  color: #56559e;
  font-size: 14pt;
}

.kb-function-help:hover {
  color: black;
}

.kb-function-help-popup {
  position: absolute;
  top: 0;
  left: 300px;
  z-index: 99;
  cursor: pointer;
  max-width: 300px;
}

.kb-function-help-popup h1 {
  margin: 0;
  margin-top: -10px;
  padding: 0;
  font-size: 110%;
  color: #3076a2;
}

.kb-function-help-popup h2 {
  margin: 10px 0 -10px 0;
  padding-top: 5px;
  font-size: 80%;
  color: #999;
  font-style: italic;
  text-align: right;
  font-weight: 100;
}

.kb-function-help-popup .header {
  background-color: #fff;
  color: #3076a2;
  font-weight: bold;
  font-size: 120%;
  margin: 0;
  padding: 0;
}

.kb-function-help-popup a {
  font-weight: bold;
  text-decoration: underline;
}

.kb-function-help-popup .version {
  font-size: 80%;
  color: #666;
}

.kb-function-help-popup .body {
  margin-top: 10px;
  margin-bottom: 10px;
}

#kb-function-help {
  position: absolute;
  top: 400px;
  left: 300px;
  z-index: 99;
  cursor: pointer;
  width: 250px;
}

#kb-function-help h1 {
  margin: 0;
  margin-top: -10px;
  padding: 0;
  font-size: 110%;
  color: #3076a2;
}

#kb-function-help h2 {
  margin: 10px 0 -10px 0;
  padding-top: 5px;
  font-size: 80%;
  color: #999;
  font-style: italic;
  text-align: right;
  font-weight: 100;
}

#kb-function-error-traceback {
  white-space: nowrap;
  float: left;
  max-width: 250px;
  overflow-x: scroll;
}

.kb-function-dim {
  background-color: #eee !important;

  /* border-color: #ddd !important; */
}

.kb-function-dim .panel-heading {
  background-color: #eee !important;

  /* border-color: #000 !important; */
}

.kb-function-cat-dim {
  background-color: #ddd !important;
  border-color: #ddd !important;
}

.kb-function-cat-dim .panel-heading {
  background-color: #ddd !important;
  border-color: #ddd !important;
}

.kb-function-toggle {
  color: #08c;
  font-style: italic;
  cursor: pointer;
}

.kb-cell-toolbar .buttons {
  font-weight: bold;
  color: #cecece !important;
}

.kb-cell-toolbar .btn {
  border: none;
}

.kb-cell-toolbar .icon {
  display: inline-block;
  padding: 0;
  margin-right: 4px;
  vertical-align: top;
  overflow: hidden;
}

.kb-cell-toolbar .title {
  font-size: 120%;
  font-family: Oxygen, Arial, sans-serif;
  font-weight: bold;
  color: #2e618d;
}

.kb-cell-toolbar .subtitle {
  font-family: "Roboto", Arial, sans-serif;
  font-size: 90%;
  color: #666;
}

.kb-cell-toolbar .info-link {
  font-family: "Roboto", Arial, sans-serif;
  font-size: 90%;
  color: #666;
}

.kb-toolbar-open {
  border-bottom: 1px solid #ccc;
  border-radius: 0;
}

.selected .kb-toolbar-open {
  border-left: 1px solid #4bb856;
  border-bottom: 1px solid #4bb856;
  background-color: #dff0d8;
}

.unselected .kb-toolbar-open {
  background-color: none;
}

.selected.kb-error .kb-toolbar-open {
  border-color: #d9534f;
  background-color: #f2dede;
}

/* ------------------------------------------------- */

/* IPython cells */

.kb-cell-run {
  z-index: auto;
  opacity: 1;
}

.kb-cell-run h1 {
  font-family: "Roboto";
  font-weight: normal;
  font-size: 12pt;
  line-height: 15px;
  color: #2e618d;
  margin: 3px 13px 3px 3px;
  opacity: inherit;
  display: inline;
}

.kb-cell-run div.kb-func-desc {
  opacity: inherit;
  display: block;
}

.kb-cell-run h2 {
  font-family: "Roboto";
  font-weight: normal;
  font-size: 11pt;
  line-height: 150%;
  color: #666;
  margin: 3px;
  opacity: inherit;
}

.kb-cell-run form input[type="submit"] {
  float: right;
  opacity: inherit;
  margin-top: 5px;
}

.kb-cell-run form .buttons {
  float: right;
  margin-top: 5px;
}

.kb-cell-params table {
  border: none;
  margin-bottom: 10px;
  opacity: inherit;
  margin-left: auto;
  margin-right: auto;
}

.kb-cell-params table > tr,
td {
  border: none;
  vertical-align: middle;
}

.kb-cell-params thead > tr > th,
.kb-cell-params tbody > tr > th,
.kb-cell-params tfoot > tr > th,
.kb-cell-params thead > tr > td,
.kb-cell-params tbody > tr > td,
.kb-cell-params tfoot > tr > td {
  padding: 2px 4px;
}

.kb-cell-params tr:hover td,
.kb-cell-params tr:hover th {
  background: #eee;
}

/* grey out the form while running */
.kb-cell-run.running form {
  opacity: 0.6;
}

/* progress "meter" */
.kb-cell-progress {
  display: none;
}

.kb-cell-progress.running {
  display: block;
}

.kb-cell-progressbar {
  width: 400px;
  height: 20px;
}

.kb-out-desc {
  font-family: "Roboto";
  font-weight: normal;
  font-size: 12pt;
  line-height: 15px;
  color: #2e618d;
  margin: 3px;
  opacity: inherit;
  display: inline;
}

.kb-err-desc {
  font-family: "Roboto";
  font-weight: normal;
  font-size: 12pt;
  line-height: 15px;
  color: #a94442;
  margin: 3px;
  opacity: inherit;
  display: inline;
}

.kb-err-msg {
  font-size: 80% !important;
}

.kb-out-header {
  background-color: #ddd;
  padding: 10px;
}

.kb-func-timestamp {
  color: #555;
  font-size: 10pt;
  font-family: "Roboto";
  margin-top: -3px;
  padding-right: 1em;
}

.unselected .kb-func-timestamp {
  color: silver;
}

.kb-func-panel {
  border-color: #bce8f1;
  border-radius: 1px;
}

.kb-func-panel > .panel-heading {
  color: #31708f;
  border-radius: 1px;
  background-color: #d9edf7;
  border-color: #bce8f1;
  padding: 5px 10px;
}

.kb-func-panel .panel-body {
  padding: 0 10px;
  font-family: "Helvetica Neue", Helvetica, Arial, sans-serif;
}

.kb-func-panel > .panel-heading + .panel-collapse .panel-body {
  border-top-color: #bce8f1;
}

.kb-func-panel > .panel-footer + .panel-collapse .panel-body {
  border-bottom-color: #bce8f1;
}

/** output cell styling */
.kb-cell-output .panel {
  border-radius: 0;
}

.kb-cell-output-content {
  overflow-x: auto;
  padding: 5px;
}

.kb-cell-output .panel .panel-heading {
  padding: 5px 10px;
}

.rendered_html .kb-cell-output ul {
  margin: 0 0 10px 0;
}

/* override from some jupyter style? */
.rendered_html :link {
  text-decoration: none;
}

.kb-cell-output .nav > li > a {
  padding: 5px 10px;
}

.kb-cell-error .panel-heading {
  background-image: none;
  padding: 5px 10px;
}

/*** styling for the jobs manager */
.kb-jobs-title {
  font-family: Oxygen, Arial, sans-serif;
  font-weight: bold;
  color: #185a85;
  font-size: 1.2em;
}

.kb-jobs-title .glyphicon-info-sign {
  font-size: 0.9em;
}

.kb-jobs-info-table {
  margin: 0 2px;
  width: 95%;
}

.kb-jobs-info-table th {
  font-family: Oxygen, Arial, sans-serif;
  font-weight: bold;
  color: #777;
  vertical-align: top;
  padding-right: 5px;
  width: 30%;
  max-width: 30%;
  min-width: 30%;
}

.kb-jobs-item {
  border-bottom: 2px solid #ddd;
  margin-bottom: 5px;
  padding-bottom: 3px;
}

.kb-jobs-error {
  background-color: #f2dede;
}

.kb-jobs-error-btn {
  font-size: 10pt;
}

.kb-jobs-item:last-child {
  border-bottom: none;
}

.kb-jobs-error-modal {
  width: 485px;
  word-wrap: break-word;
  max-height: 220px;
  overflow-y: auto;
  overflow-x: hidden;
}

/** new method parameter styling **/
.kb-method-parameter-panel {
  border-left: 3px solid #fff;
}

.kb-method-parameter-panel-hover {
  border-left: 3px solid #428bca;
}

.kb-method-parameter-row {
  margin: 0;
  padding: 5px;
  border-radius: 5px;
}

/* for some reason, the css :hover doesn't work right on this div, so we use jquery to toggle this class */
.kb-method-parameter-row-hover {
  background: #f9f9f9;
}

.kb-method-parameter-row-error {
  background: #f2dede;
}

.kb-method-parameter-error-mssg {
  padding: 5px;
  text-align: center;
  font-family: Oxygen, sans-serif;
  font-weight: bold;
  font-size: 9pt;
  color: #f44336;
}

/* not sure how to get text in these divs to valign middle... */
.kb-method-parameter-name {
  font-family: Oxygen, sans-serif;
  font-weight: bold;
  color: #777;
  text-align: right;
  vertical-align: middle;
  margin-top: 3px;
  padding-right: 0;
  padding-left: 0;
  white-space: normal;
}

.kb-method-parameter-input {
  vertical-align: middle;
  white-space: nowrap;
  padding-left: 10px;
}

.kb-method-parameter-input input {
  font-weight: bold;
}

/*
This set of styles is a to accomodate the required/satisfied icon which appears
between the select input control and the help text to the right of it. The
problem is that within the columns used for layout the select is set to 100% width
and yet the icon is placed right next to it. The result is that the icon is shoved
to the right of the select control and into the next column, overlapping the
help text. The old method handling this was to scoot the help text far enough over
to accomodate the the icon intruding into its space. This technique makes space
in the column in which the icon lives, and does this by shrinking the select
control with padding, and then scooting the icon back into its column.
*/
.kb-method-parameter-input > div {
  /* allow space for the required (red arrow), satisfied (green checkbox) icon */
  padding-right: 20px;
}

.kb-method-parameter-input .kb-method-parameter-accepted-glyph,
.kb-method-parameter-input .kb-method-parameter-required-glyph {
  /* This scoots the icon inside */
  margin-left: -15px;
  font-size: 15px;
}

.kb-method-parameter-hint {
  padding-left: 7px;
}

.kb-parameter-data-selection {
  font-weight: bold;
}

.kb-method-parameter-hint {
  color: #777;
  text-align: left;
  margin-top: 3px;
}

.kb-method-parameter-required-glyph {
  color: #f44336;
  margin-left: 7px;
}

.kb-method-parameter-accepted-glyph {
  color: #4bb856;
  margin-left: 7px;
}

.kb-method-parameter-info {
  color: #777;
  margin-left: 7px;
}

.kb-parameter-data-row-remove {
  color: #777;
}

.kb-parameter-data-row-add {
  color: #777;
}

.kb-method-advanced-options-controller-inactive {
  font-family: Oxygen, sans-serif;
  font-weight: bold;
  font-style: italic;
  font-size: 10pt;
  line-height: 14px;
  color: #777;
  text-align: center;
}

.kb-method-advanced-options-controller {
  font-family: Oxygen, sans-serif;
  font-weight: bold;
  font-style: italic;
  cursor: pointer;
  font-size: 10pt;
  line-height: 14px;
  color: #08c;
  text-align: center;
}

.kb-method-advanced-options-controller:hover {
  color: #2a6496;
}

.kb-method-footer {
  width: 100%;
  overflow: none;
  background-color: #f5f5f5;
  padding: 10px;
}

.kb-method-subtitle {
  background-color: #f5f5f5;
  padding: 3px 5px;
}

/* -- App/method panel styling -- */

.kb-app-panel {
  border-radius: 0;
}

.kb-app-error {
  background-color: #f2dede;
}

.kb-app-step-container {
  margin-top: 6px;
}

.kb-app-panel > .panel-footer {
  border: 0;
  border-radius: 0;
}

.kb-app-panel-description {
  font-family: "Roboto";
  font-weight: normal;
  font-size: 12pt;
  line-height: 15px;
  color: #2e618d;
}

.kb-app-step-error-mssg {
  font-family: sans-serif;
  font-size: 11pt;
  line-height: 14px;
  color: #a63232;
  text-align: left;

  /* pading-left:30px; */
  margin: 10px;
}

.kb-app-step-error-heading {
  font-family: Oxygen, sans-serif;
  font-weight: bold;
  font-size: 13pt;
  line-height: 14px;
  color: #555;
  text-align: left;
  padding-left: 5px;
  margin-top: 20px;
}

.kb-app-step-error-main-heading {
  font-family: Oxygen, sans-serif;
  cursor: pointer;
  font-size: 16pt;
  line-height: 18px;
  color: #555;

  /* background:#f2dede; */
  text-align: left;
  padding-left: 20px;
  margin-top: 20px;
}

.kb-app-step-error {
  border: 3px solid #d14836;
  z-index: auto;
}

.kb-app-step-running {
  border: 3px solid #2196f3;
  z-index: auto;

  /* animation: pulse 1s ease infinite;
    -webkit-animation: pulse 1s ease infinite; */

  /* opacity: 0.7; */
}

/* -- "next steps" text and links -- */
.kb-app-next {
  border-top: 2px solid #cecece;
}

.kb-app-next h3 {
  font-family: Roboto, Helvetica, Arial, sans-serif;
  font-size: 0.9em;
  font-style: italic;
  color: #888;
  float: left;
  padding: 0.5em 0 0.25em 0;
  margin: 0;
  -webkit-margin-before: 0;
  -webkit-margin-after: 0.25em;
}

.kb-app-next-hide {
  float: right;
  color: #2196f3;
  font-family: Roboto, Helvetica, Arial, sans-serif;
  font-size: 0.9em;
  margin-top: 0.25em;
  margin-right: 0.5em;
}

.kb-app-next-unhide {
  color: #2196f3;
  font-family: Roboto, Helvetica, Arial, sans-serif;
  font-size: 0.9em;
  margin-top: 0.25em;
}

.kb-app-next div {
  /* container for links */
  clear: both;
}

/* -- END method/app styling -- */

@-webkit-keyframes pulse {
  0% {
    opacity: 1;
  }

  50% {
    opacity: 0.7;
  }

  100% {
    opacity: 1;
  }
}

@keyframes pulse {
  0% {
    opacity: 1;
  }

  50% {
    opacity: 0.7;
  }

  100% {
    opacity: 1;
  }
}

button.kb-app-run {
  background-color: #2196f3;
  border-radius: 1px;
  color: #fff;
  border: none;
  padding: 10px 20px;
  font-size: 13px;
  box-shadow: 1px 1px 1px #ccc;
  -webkit-box-shadow: 1px 1px 1px #ccc;
  moz-box-shadow: 1px 1px 1px #ccc;
}

button.kb-app-run:hover {
  background-color: #1e88e5;
}

button.kb-app-run.kb-app-cancel {
  background-color: #f44336;
}

button.kb-app-run.kb-app-cancel:hover {
  background-color: #e53935;
}

button.kb-method-run {
  background-color: #2196f3;
  border-radius: 1px;
  color: #fff;
  border: none;
  padding: 10px 20px;
  font-size: 13px;
  box-shadow: 1px 1px 1px #ccc;
  -webkit-box-shadow: 1px 1px 1px #ccc;
  moz-box-shadow: 1px 1px 1px #ccc;
}

button.kb-method-run:hover {
  background-color: #1e88e5;
}

/***********
 * END of kbaseNarrFunc.css
 ***********/

/*********
 * From kbaseData.css
 *********/

/*
For data in KBase workspace
*/
.modal-body {
  max-height: 100%;
}

/* === Tooltips  === */

/* see bootstrap styles, e.g. bootstrap.css, for the original definitions */
div[class="tooltip-inner"] {
  max-width: 400px;
  white-space: pre-wrap;
  text-align: left;
}

.notebook_app .tooltip {
  z-index: 2000 !important;
}

.notebook_app .tooltip-inner {
  background-color: #1b69b6;
}

.notebook_app .tooltip.top .tooltip-arrow {
  border-top-color: #1b69b6;
}

.notebook_app .tooltip.top-left .tooltip-arrow {
  border-top-color: #1b69b6;
}

.notebook_app .tooltip.top-right .tooltip-arrow {
  border-top-color: #1b69b6;
}

.notebook_app .tooltip.right .tooltip-arrow {
  border-right-color: #1b69b6;
}

.notebook_app .tooltip.left .tooltip-arrow {
  border-left-color: #1b69b6;
}

.notebook_app .tooltip.bottom .tooltip-arrow {
  border-bottom-color: #1b69b6;
}

.notebook_app .tooltip.bottom-left .tooltip-arrow {
  border-bottom-color: #1b69b6;
}

.notebook_app .tooltip.bottom-right .tooltip-arrow {
  border-bottom-color: #1b69b6;
}

.kb-data-main-panel {
  height: 100%;
  margin-bottom: 5px;
  max-height: 425px;
}

#data-tabs {
  height: 375px !important;
}

.kb-ws-refresh-btn {
  position: absolute;
  right: 5px;
}

#kb-ws .form-control {
  width: 85%;
  margin: 3px;
}

.kb-data-control {
  width: 95%;
}

/* Data table */
.kb-data-table thead {
  max-width: 100%;
  width: 281px;
}

.kb-data-table {
  max-height: 265px;
  width: 100% !important;
}

.kb-data-table tbody tr {
  border-bottom: 1px solid gainsboro;
}

.kb-data-table tbody tr td {
  max-height: 16px;
  padding: 5px;
  font-size: 1em;
  max-width: 100px;
}

.kb-data-table tbody tr:hover,
.kb-data-table tbody tr td.highlighted {
  background-color: #f4f5d6;
  cursor: pointer;
}

.kb-data-obj-name {
  text-overflow: ellipsis;
  overflow: hidden;
  white-space: nowrap;
  display: inline-block;
  max-width: 88%;
}

.kb-data-loading {
  height: 100%;
  vertical-align: middle;
  text-align: center;
}

.kb-data-loading img {
  vertical-align: middle;
}

#kb-ws .dataTables_filter {
  display: none;
}

/* ------------------------------------------
 * View details on KBase objects
 *
 * Namespace: kb-data-obj
 */

/*  Button to activate the object pane */
button.kb-data-obj {
  float: right;
}

/* Panel */
.kb-data-obj-panel {
  background: linear-gradient(to bottom, #00d2ff, #b2adcb);
  padding: 0;
  margin: 10px;
}

.kb-data-obj-panel button.close {
  margin: 5px;
  font-size: 125%;
}

.kb-data-obj-panel-info {
  background: rgba(255, 255, 255, 0.5);
  height: 100%;
  padding: 10px;
}

.kb-data-obj-panel-graph {
  background: transparent;
  height: 100%;
  padding: 10px;
}

.kb-data-obj-panel-info dl {
  margin: 0;
}

.kb-data-obj-panel-info dl dt {
  float: left;
  clear: left;
  width: 90px;
  text-align: right;
  color: rgba(0, 0, 0, 0.5);

  /* padding: 0 0 5px 0; */
}

.kb-data-obj-panel-info dl dt::after {
  content: ":";
}

.kb-data-obj-panel-info dl dd {
  margin: 0 0 0 100px;

  /* padding: 0 0 5px 0; */
}

.kb-data-obj-panel-verlist span {
  padding: 0 5px;
  margin-left: 3px;
  border-radius: 2px;
  background-color: rgba(255, 255, 255, 0.5);
  color: rgba(0, 0, 0, 0.5);
  cursor: pointer;
}

.kb-data-obj-panel-verlist span.selected {
  background-color: #2196f3;
  color: white;
  cursor: default;
}

.kb-data-obj-panel-graph table {
  background-color: rgba(255, 255, 255, 0.9);
  width: 100%;
  border: none;
  color: rgba(0, 0, 0, 0.8);
}

.kb-data-obj-panel-graph thead tr {
  background-color: rgb(230, 230, 230);
  color: rgba(0, 0, 0, 1);
}

.kb-data-obj-graph-ref-to {
  margin-top: 8px;
}

/*
 * END: View details on KBase objects
 *------------------------------------------
 */

/* default blue button in the new style */
.kb-primary-btn {
  background-color: #2196f3;
  border-radius: 1px;
  color: #fff;
  border: none;
  padding: 10px 20px;
  margin: 3px;
  font-size: 14px;
  font-family: "Roboto", Helvetica, Arial, sans-serif;
  font-weight: 400;
  box-shadow: 1px 1px 3px #aaa;
}

.kb-primary-btn:hover {
  background-color: #1e88e5;
}

.kb-primary-btn[disabled] {
  box-shadow: none;
  background-color: #bbdefb;
  color: #fff;
}

/* gray button in the new style */
.kb-default-btn {
  background-color: #f5f5f5;
  border-radius: 1px;
  color: #555;
  border: none;
  padding: 10px 20px;
  margin: 3px;
  font-size: 14px;
  font-family: "Roboto", Helvetica, Arial, sans-serif;
  font-weight: 400;
  box-shadow: 1px 1px 3px #aaa;
}

.kb-default-btn:hover {
  background-color: #cecece;
}

.kb-default-btn[disabled] {
  box-shadow: none;
  color: #aaa;
}

.kb-btn-sm {
  padding: 5px 10px;
  font-size: 13px;
}

/* card layout */

.narrative-card-logo {
  display: flex;
  width: 50px;
  margin-right: 2px;
}

.narrative-card-row-main {
  display: flex;
  align-items: center;
  width: 98%;
  margin: 0 2px;
  padding: 0 4px;
}

.narrative-data-list-subcontent {
  padding-left: 10px;
}

.narrative-card-ellipsis {
  display: flex;
  align-items: center;
  justify-content: center;
  width: 20px;
}

.narrative-card-palette-icon {
  position: relative;
  color: "#888";
  left: 15px;
  top: -50px;
}

.narrative-card-action-button-wrapper {
  width: 80px;
  height: 50px;
  margin: 0 10px;
}

.narrative-card-action-button {
  width: calc(100% - 6px);
  height: 80%;
  display: flex;
  padding: 0;
  justify-content: center;
}

.narrative-card-action-button > span {
  margin-right: 5px;
}

.narrative-card-action-button-name {
  display: inline-block;
}

.narrative-data-panel-btnToolbar > span {
  color: #888;
}

.narrative-data-panel-btnToolbar {
  display: flex;
  justify-content: center;
}

/* data list */
.kb-data-list-obj-row,
.narrative-card-row {
  transition: all 0.1s ease;
  border-left-style: solid;
  border-left-width: 5px;
  border-left-color: #fff;
  color: #333;
  box-shadow: 1px 1px 1px 1px #fff;

  --webkit-box-shadow: 1px 1px 1px 1px #fff;
  --moz-box-shadow: 1px 1px 1px 1px #fff;
}

.kb-function-dim .kb-data-list-obj-row {
  border-left-color: #eee;
}

.kb-data-list-obj-row:hover,
.narrative-card-row:hover {
  border-left-style: solid;
  border-left-width: 5px;
  border-left-color: #4bb856;
  box-shadow: 1px 1px 1px 1px #aaa;
  -webkit-box-shadow: 1px 1px 1px 1px #aaa;
  moz-box-shadow: 1px 1px 1px 1px #aaa;
}

.palette {
  background: #f5f5f5 !important;
}

.kb-data-list-obj-row-selected {
  border-left-style: solid;
  border-left-width: 5px;
  border-left-color: #4bb856;
  box-shadow: 1px 1px 1px 1px #aaa;
  -webkit-box-shadow: 1px 1px 1px 1px #aaa;
  moz-box-shadow: 1px 1px 1px 1px #aaa;
}

.kb-data-list-obj-row-main {
  width: 100%;
  margin: 0;
  padding: 0;
}

/* again the css hover over div inherits strangly, so we use js */
.kb-data-list-nav-buttons {
  padding: 5px 8px;
  font-size: 18px;
  border: none;
  text-shadow: none !important;
  box-shadow: none;
  -webkit-box-shadow: none;
  moz-box-shadow: none;
  margin: 0;
}

.kb-data-list-add-data-button {
  cursor: pointer;
  background-color: #4379b1;
  color: #fff;
  border: none;
  box-shadow: 1px 1px 3px #aaa;
  -webkit-box-shadow: 1px 1px 3px #aaa;
  moz-box-shadow: 1px 1px 3px #aaa;
  text-align: center;
  width: 30pt;
  height: 30pt;
  border-radius: 50%;
}

/* specialize buttons that hover over narrative */
#kb-add-code-cell,
#kb-add-md-cell {
  box-shadow: #cecece 2px 2px 1px;
  height: 40px;
  width: 40px;
  background-color: #2196f3;
  opacity: 0.5;
}

#kb-add-code-cell {
  right: 100px;
}

#kb-add-md-cell {
  margin-right: 20px;
}

.kb-data-list-add-data-button:hover {
  cursor: pointer;
  background-color: #36618e;
}

.kb-data-list-add-data-text-button {
  background-color: #4379b1;
  border-radius: 1px;
  color: #fff;
  border: none;
  padding: 10px 20px;
  margin: 3px;
  font-size: 14px;
  font-family: "Roboto", Helvetica, Arial, sans-serif;
  font-weight: 400;
  box-shadow: 1px 1px 3px #aaa;
  -webkit-box-shadow: 1px 1px 3px #aaa;
  moz-box-shadow: 1px 1px 3px #aaa;
}

.kb-data-list-add-data-text-button:hover {
  background-color: #36618e;
}

/* buttons */
.kb-data-list-btn {
  background-color: #2196f3;
  border-radius: 1px;
  color: #fff;
  border: none;
  padding: 5px 10px;
  font-size: 13px;
  box-shadow: 1px 1px 3px #aaa;
  -webkit-box-shadow: 1px 1px 3px #aaa;
  moz-box-shadow: 1px 1px 3px #aaa;
  margin: 5px;
}

.kb-data-list-btn:hover {
  background-color: #1e88e5;
}

.kb-data-list-btn[disabled] {
  box-shadow: none;
  background-color: #bbdefb;
  color: #fff;
}

.kb-data-list-cancel-btn {
  background-color: #f5f5f5;
  border-radius: 1px;
  color: #888;
  border: none;
  padding: 5px 10px;
  font-size: 13px;
  box-shadow: 1px 1px 3px #aaa;
  -webkit-box-shadow: 1px 1px 3px #aaa;
  moz-box-shadow: 1px 1px 3px #aaa;
  margin: 5px;
}

.kb-data-list-cancel-btn:hover {
  background-color: #cecece;
}

.kb-data-list-row-hr {
  width: 70%;
  margin: 2px auto;
}

.kb-data-list-logo {
  width: 30pt;
  height: 30pt;
  color: #fff;
  background-color: #607d8b;
  border-radius: 50%;
  border-style: solid;
  border-width: 0;
  border-color: #555;
  text-align: center;
  display: inline-block;
  padding-top: 6pt;
  font-size: 18pt;
  font-weight: bold;
  text-shadow: -1px 0 #777, 0 1px #777, 1px 0 #777, 0 -1px #777;
}

/* For shifting over logos that are stacked on
 * top of eachother */
.kb-data-list-logo-shifted1 {
  margin-left: 1px;
  margin-top: 1px;
}

.kb-data-list-logo-shiftedx1 {
  margin-left: 8px;
  margin-top: 6px;
}

.kb-data-list-logo-shifted2 {
  margin-left: 9px;
  margin-top: 7px;
}

.kb-data-list-logo-shiftedx2 {
  margin-left: 16px;
  margin-top: 12px;
}

.kb-data-list-logo-font1 {
  font-size: 1.7em !important;
}

.kb-data-list-logo-font2 {
  font-size: 1.5em !important;
}

/*  Nested item indent (crude!!) */
.kb-data-list-level1 {
  margin-left: 25px;
}

.kb-data-list-level2 {
  margin-left: 50px;
}

.kb-data-list-info {
  width: 80%;
  padding: 6px 0;
  min-height: 60px;
  border-bottom: 1px solid #e0e0e0;
}

.kb-data-list-name {
  color: #2e618d;
  font-size: 11pt;
  font-family: "Oyxgen", Arial, sans-serif;
  font-weight: bold;
  margin: 2px;
  cursor: pointer;
}

.kb-data-list-name:hover {
  text-decoration: underline;
}

.kb-data-list-version {
  color: #777;
  font-size: 9pt;
  font-style: italic;
  white-space: nowrap;
  cursor: default;
}

.kb-data-list-type {
  color: #777;
  font-size: 10pt;
  margin: 2px;
  cursor: default;
}

.kb-data-list-date {
  color: #777;
  font-size: 10pt;
  margin: 2px;
  white-space: nowrap;
  cursor: default;
}

.kb-data-list-edit-by {
  color: #777;
  font-size: 10pt;
  margin: 2px;
  margin-left: 0;
  white-space: nowrap;
  cursor: pointer;
}

.kb-data-list-edit-by:hover {
  color: #444;
}

.kb-data-list-narinfo {
  color: #777;
  font-size: 10pt;
  margin: 2px;
  margin-left: 10px;

  /* Not a link anymore, so we disable for now
    cursor: pointer; */
}

.kb-data-list-narrative-error {
  color: #f44336;
  font-size: 10pt;
  margin: 2px;
}

.kb-data-list-narrative {
  color: #777;
  font-size: 10pt;
  margin: 2px;
  margin-left: 10px;

  /* cursor:pointer; */
}

.kb-data-list-more {
  color: #777;
  font-size: 8pt;
  margin: 0;
  padding: 0;
  margin-left: 15px;
  white-space: nowrap;
}

.kb-data-list-more-btn {
  padding: 2px 4px;
  font-size: 12px;
  border: none;
  text-shadow: none !important;
  box-shadow: none;
  -webkit-box-shadow: none;
  moz-box-shadow: none;
  margin: 0;
}

.kb-data-list-more-div {
  color: #777;
  font-size: 10pt;
  margin: 2px;
  display: flex;
  flex-direction: column;
  align-items: center;
}

.kb-data-list-more-div tr {
  color: #777;
  font-size: 10pt;
  margin: 2px;
}

.kb-data-list-more-div tr:hover {
  background-color: #eee;
}

.kb-data-list-more-div tr:nth-child(odd) {
  background-color: #f5f5f5;
}

.kb-data-list-more-div tr:hover:nth-child(odd) {
  background-color: #eee;
}

.kb-data-list-more-div th {
  color: #777;
  font-size: 10pt;
  font-weight: bold;
  text-align: right;
  margin: 2px;
}

.kb-data-list-more-div td {
  color: #777;
  font-size: 10pt;
  text-align: left;
  margin: 2px;
  padding-left: 8px;
  word-break: break-all;
}

.kb-data-list-job-name:hover {
  text-decoration: none;
}

/* Indent nested box */
.kb-data-list-box > .kb-data-list-box {
  margin-left: 40px;
}

/* Control buttons */
.kb-data-list-ctl span.inviso {
  /* like mayo on wonderbread */
  color: #fff;
  background-color: #fff;
  text-shadow: none;
}

.kb-data-list-ctl[enabled] {
  background-color: lightgrey;
}

/* end data list */

/* APP CATALOG SLIDEOUT BROWSER STYLES */
.kbcb-browser-container {
  margin: 0 auto;

  /* background: #eeeded; */
}

.kbcb-back-link {
  padding: 0.4em;
}

.kbcb-ctr-toolbar {
  margin: 0.4em;
}

.kbcb-main-panel-div {
  margin: 0;
}

.kbcb-loading-panel-div {
  margin: 0.1em;
  text-align: center;
  vertical-align: middle;
}

.unselected .prompt .method-icon {
  color: silver;
}

.method-icon {
  color: rgb(103, 58, 183);
}

.unselected .prompt .app-icon {
  color: silver;
}

.app-icon {
  color: rgb(0, 150, 136);
}

/* when the entire app card is a link, use this style */
.kbcb-app-card-link {
  text-decoration: none;
}

.kbcb-app-card-list-container {
  overflow: auto;
  padding: 0 0.2em 1em 0.2em;
}

.kbcb-app-card-container {
  margin: 0.4em;
  width: 300px;
  height: 110px;
  display: block;
  position: relative;
  float: left;
}

.kbcb-app-card {
  background: #f1f1f5;
  border-radius: 2px;
  width: 100%;
  height: 100%;
  overflow: hidden;
  text-align: center;
  vertical-align: middle;
  color: #666;
}

.kbcb-app-card-header {
  max-height: 90px;
  overflow: hidden;
  text-align: left;
}

.kbcb-app-card-title-panel {
  padding: 10px 5px 5px 5px;
}

.kbcb-app-card-title {
  font-size: 1.1em;

  /* max-height: 2.6em;
    overflow:hidden; */
}

.kbcb-app-card-module {
  font-size: 0.8em;
}

.kbcb-app-card-authors {
  font-size: 0.8em;
}

.kbcb-app-card-subtitle {
  padding: 10px 10px 10px 10px;
  font-size: 0.9em;
  overflow: hidden;
}

.kbcb-app-card-footer {
  font-size: 0.9em;
  position: absolute;
  bottom: 0;
  left: 0;
  margin: 0 5px 5px 5px;
  width: 100%;
  color: #888;
}

.kbcb-app-card-logo {
  padding: 0;
  margin: 0;
  font-size: 0.9em;
}

.kbcb-star-default {
  color: #888;
}

.kbcb-star-favorite {
  color: orange;
}

.kbcb-star-nonfavorite,
.kbcb-star-favorite,
.kbcb-star-default {
  cursor: pointer;
}

.kbcb-star-nonfavorite:hover,
.kbcb-star-default:hover {
  color: red;
}

.kbcb-star-favorite:hover {
  color: orange;
}

.kbcb-star-count {
  margin-left: 0.3em;
  display: inline-block;
}

.kbcb-run-count {
  margin-left: 0.3em;
  display: inline-block;
}

.kbcb-info:hover {
  color: orange;
}

.kbcb-hover {
  box-shadow: 0 1px 3px rgba(0, 0, 0, 0.12), 0 1px 2px rgba(0, 0, 0, 0.24);
  transition: all 0.2s ease-in-out;
}

.kbcb-hover:hover {
  box-shadow: 0 10px 20px rgba(0, 0, 0, 0.19), 0 6px 6px rgba(0, 0, 0, 0.23);
  cursor: pointer;
}

/* styles for App page */
.kbcb-app-page {
  background: #f1f1f5;
  border-radius: 2px;
  text-align: center;
  color: #666;
}

.kbcb-app-page-header {
  text-align: left;
}

.kbcb-app-page-title-panel {
  padding: 10px 5px 5px 0;
}

.kbcb-app-page-title {
  font-size: 2em;

  /* max-height: 2.6em;
    overflow:hidden; */
}

.kbcb-app-page-module {
  font-size: 1.2em;
}

.kbcb-app-page-authors {
  font-size: 1em;
  margin: 0.3em 0 0 0;
}

.kbcb-app-page-subtitle {
  padding: 1.5em 2em 0 2em;
  font-size: 1.2em;
}

.kbcb-app-page-stats-bar {
  font-size: 1.2em;
  padding: 0 2em 0.8em 3em;
  width: 100%;
}

.kbcb-app-page-logo {
  padding: 0;
  margin: 1em;
  text-align: center;
}

/* END CATALOG SLIDEOUT BROWSER STYLES */

/* share panel styles */
.kb-share-user-permissions-dropdown {
  border-style: none;
  text-shadow: none !important;
  box-shadow: none;
  -webkit-box-shadow: none;
  moz-box-shadow: none;
  padding: 2px;
  width: auto;
  height: auto;
}

.kb-share-select {
  width: 200px;
}

/* hack to make the selection fill the width */
.kb-share-select .select2-selection__choice {
  width: 100% !important;
  background-color: #f5f5f5 !important;
}

.kb-nar-manager-titles {
  font-family: "Oxygen";
  font-weight: bold;
  color: #777;
  margin: 10px;
  margin-top: 20px;
  font-size: 14pt;
  font-weight: bold;
}

/* End kbaseData.css */

/* styling for data import overlay  */

.kb-import-content {
  position: relative;
  margin: 0 0 0 0;

  /* overflow-x: hidden;
    overflow-y: auto; */

  /* height: 830px; */
  display: block;
}

.kb-import-content .btn-xs {
  border: none;
}

.kb-import-content .upload-options button {
  background: #fff;
  border: 1px solid #c4c4c4;
  box-sizing: border-box;
  border-radius: 6px;
  font-family: Oxygen;
  font-style: normal;
  font-weight: normal;
  font-size: 14px;
  line-height: 18px;

  /* identical to box height */
  text-align: center;
  color: #000;
  width: 140px;
  height: 42px;
  margin: 0 6px;
}

.kb-import-content .upload-options button:hover {
  border: 1px solid #cfcfcf;
  background-color: #fafafa;
}

.kb-import-content .upload-options button:focus {
  background-color: #f2f2f2;
}

.kb-import-content .upload-options button:active {
  background-color: #e6e6e6;
}

.kb-import-content .upload-options button:disabled {
  background-color: #fafafa;
  color: #929292;
}

.kb-overlay-footer {
  position: absolute;
  width: 100%;
  bottom: 0;
  height: 50px;
}

.kb-overlay-footer .btn-primary,
.kb-overlay-footer .btn-default {
  margin: 15px 15px 0 0;
}

.kb-import-search {
  margin: 10px 40px 10px 10px;
}

.kb-import-filter {
  margin: 10px 40px 10px 10px;
}

.kb-import-item {
  margin: 0 20px 0 5px;
  padding: 20px 0 0 0;
}

.kb-import-item:hover {
  background-color: #f8f8f8;
  -moz-box-shadow: 0 0 2px #aaa;
  -webkit-box-shadow: 0 0 2px #aaa;
  box-shadow: 0 0 2px #aaa;
}

.kb-import-item hr {
  width: 85%;
  border: 2px solid #eaeaea;
  margin-top: 15px; /* override */
  margin-bottom: 0;
}

/*
.kb-import-item input[type="checkbox"] {
    margin: 15px 30px 15px 0px;
} */

.kb-import-item .kb-import-checkbox {
  font-size: 1.5em;
  padding: 15px 20px 15px 20px;
  opacity: 0.4;
}

.kb-import-item .fa-check-square-o {
  opacity: 1 !important;
}

.kb-import-info {
  display: inline-block;
  margin: 10px 20px 0 0;
}

.kb-import-info span {
  font-size: 0.9em;
  font-weight: 700;
  color: #999;
}

.kb-import-info {
  font-weight: normal;
}

.kb-import-status {
  margin: 20px;
}

/* Error dialog */
.kb-error-dialog strong {
  color: darkgreen; /*  Douglas Adams forever */
}

.kb-err-text {
  color: black;
  font-family: Consolas, "Courier New", monospace;
}

.kb-err-warn {
  color: firebrick;
  font-style: italic;
  margin-top: 0.5em;
}

/* View-only (read-only) */
#kb-ro-btn {
  margin-right: 20px;
}

#kb-view-mode {
  display: inline-block;
  font-size: 13pt;
  margin: -15px 0 0 1em;
  padding: 0;
  cursor: pointer;
}

#kb-view-mode-narr div {
  display: inline-block;

  /* background-color: #2196F3;
    color: #BBDEFB; */
  color: #2196f3;
  font-family: "Oxygen", Arial, sans-serif;
  font-weight: bold;
  font-size: 16px;

  /* font-weight: bold; */
  padding: 3px;
  margin-top: -3px;
  width: 147px;
  text-align: left;
  position: fixed;
}

/* little space for control-close icon */
#kb-view-mode-narr-hide {
  display: block;
  height: 41px;
  width: 15px;
  float: left;
  font-size: 16px;
  cursor: pointer;
  color: #bbdefb;
  background-color: #2196f3;
  padding-left: 5px;
}

/* move icon down a bit */
#kb-view-mode-narr-hide span {
  margin-top: 10px;
}

/* this is the banner for readonly mode */
.navbar-right div.label-warning {
  font-family: "Oxygen", Arial, sans-serif;
  font-size: 16px;
  font-weight: bold;
}

/* Show this over the whole narrative UI until the
   workspace becomes active.

   This animation was taken from:
   http://cssdeck.com/labs/load

   It was created by José Barcelon-Godfrey
   http://cssdeck.com/user/Jmbarcelonco

   -Dan Gunter, Feb 10, 2015
*/
#kb-loading-blocker {
  position: absolute;
  top: 0;
  left: 0;
  background-color: white;
  width: 100%;
  height: 100%;
  z-index: 9999;
}

#kb-loading-blocker p {
  text-align: center;
  font-size: 24px;
  font-weight: bold;
}

#kb-loading-blocker .kb-loading-text {
  width: 40%;
  margin-left: 30%;
  font-size: 16px;
  text-align: left;
  line-height: 1.5em;
}

.loading-warning {
  position: absolute;
  display: none;
}

/* Override the default max-width of the narrative box */

/* .container { */

/* max-width: 2000px !important; */

/* } */

/* Styles for KNHX trees to remove its document.write nonsense that breaks asynchronous loading */
#popdiv {
  position: absolute;
  background-color: #fcfcfc;
  border: 1px solid #ccc;
  z-index: 10000;
  visibility: hidden;
  font-size: 12px;
}

#popdiv a.alt {
  padding-left: 9px;
  font: 12px monospace;
  border: none;
  display: inline;
}

/* bootstrap sillines */<|MERGE_RESOLUTION|>--- conflicted
+++ resolved
@@ -17,7 +17,6 @@
   margin: 2em 4.5em;
 }
 
-<<<<<<< HEAD
 .text-button {
     background: #FFFFFF;
     box-sizing: border-box;
@@ -64,13 +63,8 @@
     margin: 6px;
 }
 
-#kb-data-staging-table_wrapper{
-    margin-top: 15px;
-=======
-
 #kb-data-staging-table_wrapper {
     margin-top: 44px;
->>>>>>> ec3c4af4
 }
 
 .kb-data-staging-decompress {
@@ -1250,13 +1244,10 @@
   background-image: none;
 }
 
-<<<<<<< HEAD
-=======
 .panel-default > .panel-heading {
   background-image: none;
 }
 
->>>>>>> ec3c4af4
 #menus {
   padding-left: 0;
 }
