--- conflicted
+++ resolved
@@ -5,7 +5,6 @@
     font-weight: bold;
 }
 
-<<<<<<< HEAD
 .kb-dropzone .dz-message {
     font-family: Roboto;
     font-style: normal;
@@ -16,11 +15,11 @@
     color: #000000;
     mix-blend-mode: normal;
     margin: 2em 4.5em;
-=======
+}
+
 .kb-data-staging-decompress {
     border: 1px solid #cccccc;
     border-radius : 1px;
->>>>>>> 5bff3c28
 }
 
 .kb-data-staging-table-name {
