--- conflicted
+++ resolved
@@ -6,23 +6,6 @@
             root: args.root,
             token: args.token,
 
-<<<<<<< HEAD
-            routes: {
-                addAcl: { method: 'get', path: 'add-acl' },
-                removeAcl: { method: 'get', path: 'remove-acl' },
-                testService: { method: 'get', path: 'test-service' },
-                testAuth: { method: 'get', path: 'test-auth' },
-                list: { method: 'get', path: 'list/${path}?${type}' },
-                search: { method: 'get', path: 'search/${query}' },
-                metadata: { method: 'get', path: 'metadata/${path}' },
-                jgi_metadata: { method: 'get', path: 'jgi-metadata/${path}' },
-                upload: { method: 'post', path: 'upload' },
-                download: { method: 'get', path: 'download/${path}' },
-                delete: { method: 'delete', path: 'delete/${path}' },
-                rename: { method: 'post', path: 'rename/${path}' },
-                decompress: { method: 'patch', path: 'decompress/${path}' },
-            },
-=======
             routes : {
                 addAcl : { method : 'get', path : 'add-acl' },
                 removeAcl : { method : 'get', path : 'remove-acl' },
@@ -39,7 +22,6 @@
                 decompress: { method: 'patch', path: 'decompress/${path}' },
                 importer_mappings: { method: 'get', path: 'importer_mappings/?${file_list}' },
             }
->>>>>>> 25a65a5c
         });
     };
 });