--- conflicted
+++ resolved
@@ -440,16 +440,10 @@
 
                 Promise.all(filePathParams.layout.map((parameterId) => {
                     createFilePathWidget(appSpec, filePathParams, parameterId);
-<<<<<<< HEAD
-                }));
-
-                events.attachEvents(container);
-=======
                 })).then(
                     events.attachEvents(container)
                 );
 
->>>>>>> 6de5b41c
             }
         }
 
