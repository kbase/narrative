define([
    'bluebird',
    'jquery',
    'common/html',
    'common/ui',
    'common/events',
    'common/props',
    'common/cellComponents/fieldTableCellWidget',
    'widgets/appWidgets2/paramResolver',
    'common/runtime',
], (Promise, $, html, UI, Events, Props, FieldWidget, ParamResolver, Runtime) => {
    'use strict';

    const tag = html.tag,
        form = tag('form'),
        span = tag('span'),
        button = tag('button'),
        div = tag('div'),
        ol = tag('ol'),
        li = tag('li'),
        icon = tag('icon'),
        cssBaseClass = 'kb-file-path',
        cssClassType = 'parameter';

    /**
     *
     * @param {object} config keys:
     *  - paramIds: Array of strings, parameter ids
     *  - bus - the main bus that's used for communicating up to the controlling widget
     *  - workspaceId - the id of the workspace we should use for searching for objects
     *  - initialParams - Array of objects. Each item represents a row of parameter values.
     *    So each item has an object with parameter id -> value
     * @returns
     */
    function factory(config) {
        const runtime = Runtime.make(),
            // paramsBus is used to communicate from this parameter container to the parent that
            // created and owns it
            paramsBus = config.bus,
            workspaceId = config.workspaceId,
            initialParams = config.initialParams,
            paramIds = config.paramIds, // these aren't in the right order, get the right order in start()
            model = Props.make(),
            /**
             * Internal data model
             * The data model / view model is a structure that maintains the overall internal
             * state of this widget. It holds:
             *  - all input widgets in the cell
             *  - all values, kept in an order that's useful for the cell
             *  - all row information, in a way that's (generally) easily accessible and easy to
             *    update.
             *  - each row gets its own immutible unique id, which is used for widget communication and
             *    management
             *  - row order, since we can delete from anywhere, can shift and wobble, so that's not helpful.
             *    instead, we map from rowId -> row order, and update that on insertions and deletions.
             * In general, we need to support 4 actions.
             * 1. add row
             *  - rows get added to the end, new id, new object for data.
             * 2. update data
             *  - when a field widget updates its data, we get a message with row id, parameter id, and new
             *    value.
             * 3. push data to main widget (configure tab)
             *  - we use the mapped row order to fetch the values in the right order, which is a quick loop
             * 4. delete row
             *  - rows can get deleted from anywhere, which breaks all the ordering. We need to run a loop
             *    to figure out the new order after the one that was deleted.
             *
             * dataModel structure:
             * This is a simple object with a few keys:
             * rowOrder: array of unique ids, this is the row ids in the order they should appear on
             *   screen, thus the order the data should be stored in
             * rowIdToIndex: mapping from unique rowId to the index in rowOrder. Mainly used on row
             *   updates
             * rows: a map from the unique rowId to an object containing two keys:
             *   - values: a set of key-value-pairs, parameter id -> parameter value
             *   - widgets: an array of all widgets running on that row
             *
             * example:
             * {
             *   rowOrder: ['rowA', 'rowB'],
             *   rowIdToIndex: {
             *      rowA: 0,
             *      rowB: 1
             *   },
             *   rows: {
             *     rowA: {
             *       widgets: [Object[], Object[]],
             *       values: {
             *         param1: 'value1',
             *         param2: 'value2
             *       }
             *     },
             *     rowB: {
             *       widgets: [Object[], Object[]],
             *       values: {
             *         param1: 'value3',
             *         param2: 'value4
             *       }
             *     }
             *   }
             * }
             */
            dataModel = {
                rowOrder: [],
                rowIdToIndex: {},
                rows: {},
            },
            paramResolver = ParamResolver.make(),
            events = Events.make(),
            bus = runtime.bus().makeChannelBus({
                description: 'A file path widget',
            });
        let container, ui;

        function makeFieldWidget(rowId, inputWidget, appSpec, parameterSpec, value) {
            const fieldWidget = FieldWidget.make({
                inputControlFactory: inputWidget,
                showHint: true,
                useRowHighight: true,
                initialValue: value,
                appSpec: appSpec,
                parameterSpec: parameterSpec,
                workspaceId: workspaceId,
                referenceType: 'name',
                paramsChannelName: paramsBus.channelName,
            });

            /**
             * We only expect file input and object output parameters here. These are either the
             * dynamic dropdown widget (for file lookups) or the newObjectInput widget for the
             * object outputs. Bus messages that get listened to here reflect that - specialized
             * messages like "sync-params" are only used by a few inputs, none of which are
             * expected here.
             */

            // When the field widget gets its value changed (or communicates that it's changed),
            // put that in the filePathWidget's data model, then push all the values up the main
            // params bus.
            fieldWidget.bus.on('changed', (message) => {
                dataModel.rows[rowId].values[parameterSpec.id] = message.newValue;
                paramsBus.emit('parameter-changed', {
                    parameter: parameterSpec.id,
                    newValue: message.newValue,
                    isError: message.isError,
                    rowId: rowId,
                    rowIndex: dataModel.rowIdToIndex[rowId],
                });
            });

            // The 'sync' message is a request for the current model value from the
            // input widget.
            fieldWidget.bus.on('sync', () => {
                const newValue = dataModel.rows[rowId].values[parameterSpec.id];
                fieldWidget.bus.send(
                    {
                        value: newValue,
                    },
                    {
                        // This points the update back to a listener on this key
                        key: {
                            type: 'update',
                        },
                    }
                );
            });

            fieldWidget.bus.respond({
                key: {
                    type: 'get-param-state',
                },
                handle: function () {
                    return paramsBus.request(
                        { id: parameterSpec.id },
                        {
                            key: {
                                type: 'get-param-state',
                            },
                        }
                    );
                },
            });

            fieldWidget.bus.respond({
                key: {
                    type: 'get-parameter',
                },
                handle: function (message) {
                    if (message.parameterName) {
                        return paramsBus.request(message, {
                            key: {
                                type: 'get-parameter',
                            },
                        });
                    }
                    return null;
                },
            });

            /**
             * This is used by the newObjectInput widget to determine whether there's
             * any duplicated parameters. Since we, effectively, have a sequence of the same
             * input ids here, this gets tricky.
             * TODO: deal with trickiness and make this return any values that might be
             * duplicate. Note, might have to twiddle appWidgets2/input/newObjectInput.js
             * around line 125. It expects a key-value-pair set of parameters.
             */
            fieldWidget.bus.respond({
                key: {
                    type: 'get-parameters',
                },
                handle: (message) => {
                    if (message.parameterNames) {
                        return Promise.all(
                            message.parameterNames.map((paramName) => {
                                return paramsBus
                                    .request(
                                        {
                                            parameterName: paramName,
                                        },
                                        {
                                            key: {
                                                type: 'get-parameter',
                                            },
                                        }
                                    )
                                    .then((result) => {
                                        const returnVal = {};
                                        returnVal[paramName] = result.value;
                                        return returnVal;
                                    });
                            })
                        ).then((results) => {
                            const combined = {};
                            results.forEach((res) => {
                                Object.keys(res).forEach((key) => {
                                    combined[key] = res[key];
                                });
                            });
                            return combined;
                        });
                    }
                },
            });

            return fieldWidget;
        }

        /**
         * Adds a new file path parameter row. Has the following responsibilities:
         *  - make row id
         *  - make initial table row layout
         *  - set up row parameters
         *  - make the row
         * @param {object} params - key value pairs for the set of parameterIds -> values
         *   to start this row with. If falsy, this uses the default parameters.
         */
        function addRow(params) {
            if (!params) {
                // initialize params
                params = Object.assign({}, model.getItem('defaultParams'));
            }
            const tableElem = ui.getElement(`${cssClassType}-fields`);
            const rowId = html.genId();
            dataModel.rowOrder.push(rowId);
            dataModel.rowIdToIndex[rowId] = dataModel.rowOrder.length - 1;
            dataModel.rows[rowId] = {
                values: params,
                widgets: [],
            };
            $(tableElem).append(
                li({
                    class: `${cssBaseClass}__list_item`,
                    dataElement: `${cssClassType}-fields-row`,
                    dataRowId: rowId,
                })
            );

            const filePathRows = ui.getElements(`${cssClassType}-fields-row`);
            return makeFilePathRow(filePathRows[filePathRows.length - 1], rowId, params).then(
                () => {
                    syncDataModel();
                }
            );
        }

        function syncDataModel() {
            // map structure of data into an array of parameter objects
            const dataValues = dataModel.rowOrder.map((rowId) => dataModel.rows[rowId].values);
            paramsBus.emit('sync-data-model', {
                values: dataValues,
            });
        }

        /**
         * Renders the layout structure without any parameter rows.
         * @returns {string} layout HTML content
         */
        function renderLayout() {
            let formContent = [];

            formContent = formContent.concat([
                ui.buildPanel({
                    title: span(['File Paths']),
                    name: `${cssClassType}s-area`,
                    body: [
                        ol({
                            class: `${cssBaseClass}__list`,
                            dataElement: `${cssClassType}-fields`,
                        }),
                        button(
                            {
                                class: `${cssBaseClass}__button--add_row`,
                                type: 'button',
                                id: events.addEvent({
                                    type: 'click',
                                    handler: function () {
                                        addRow();
                                    },
                                }),
                            },
                            [
                                span({
                                    class: `${cssBaseClass}__button_icon--add_row fa fa-plus`,
                                }),
                                'Add Row',
                            ]
                        ),
                    ],
                    classes: ['kb-panel-light'],
                }),
            ]);

            const content = form(
                {
                    dataElement: `${cssClassType}-widget-form`,
                },
                [formContent]
            );

            return content;
        }

        // MESSAGE HANDLERS
        function doAttach() {
            const layout = renderLayout();
            container.innerHTML = layout;
            events.attachEvents(container);
        }

        // EVENTS
        function attachEvents() {
            bus.on('reset-to-defaults', () => {
                Object.values(dataModel.rows).forEach((row) => {
                    row.widgets.forEach((widget) => {
                        widget.bus.emit('reset-to-defaults');
                    });
                });
            });

            runtime.bus().on('workspace-changed', () => {
                // if the workspace magically changes, pass that along to
                // each registered widget.

                Object.values(dataModel.rows).forEach((row) => {
                    row.widgets.forEach((widget) => {
                        widget.bus.emit('workspace-changed');
                    });
                });
            });
        }

        /**
         *
         * @param {object} params
         * @returns {object}
         *  - content: string, the html layout
         *  - layout: array, the parameter ids in the right order
         *  - view: object where keys = parameter ids, objects = {id: random generated div id where they should get rendered}
         *  - paramMap: same as params, but a mapping from paramId to the param spec
         */
        function makeFilePathsLayout(params) {
            const view = {},
                paramMap = {};

            const orderedParams = params.map((param) => {
                paramMap[param.id] = param;
                return param.id;
            });

            const layout = orderedParams
                .map((parameterId) => {
                    const id = html.genId();
                    view[parameterId] = {
                        id: id,
                    };

                    return tag('div')({
                        class: `${cssBaseClass}__row_cell--file-path_id`,
                        id: id,
                        dataParameter: parameterId,
                    });
                })
                .join('\n');

            return {
                content: layout,
                layout: orderedParams,
                view: view,
                paramMap: paramMap,
            };
        }

        /**
         * Creates a new single file path widget for the parameter id with some initial value.
         * This returns a Promise that resolves into the new widget.
         * @param {string} rowId - the unique row id where this widget will live
         * @param {object} appSpec - the entire app spec to pass along to the widget
         * @param {object} filePathParams - the object holding all file path param specs
         * @param {string} parameterId - the parameter id from the app spec
         * @param {any} parameterValue - the initial value of the parameter
         * @returns the created and started widget
         */
        function createFilePathWidget(rowId, appSpec, filePathParams, parameterId, parameterValue) {
            const spec = filePathParams.paramMap[parameterId];
            let widget;
            return paramResolver
                .loadInputControl(spec)
                .then((inputWidget) => {
                    widget = makeFieldWidget(rowId, inputWidget, appSpec, spec, parameterValue);

                    return widget.start({
                        node: container.querySelector('#' + filePathParams.view[spec.id].id),
                    });
                })
                .then(() => {
                    return widget;
                })
                .catch((ex) => {
                    console.error(`Error making input field widget: ${ex}`);
                    const errorDisplay = div(
                        {
                            class: 'kb-field-widget__error_message--file-paths',
                        },
                        [ex.message]
                    );

                    container.querySelector(
                        '#' + filePathParams.view[spec.id].id
                    ).innerHTML = errorDisplay;

                    throw new Error(`Error making input field widget: ${ex}`);
                });
        }

        /**
         * Deletes a parameter row. This does the following steps:
         * 1. Stop all widgets (which should remove them and their events from the DOM).
         * 2. Delete that row of data and widgets from the data model.
         * 3. Renumber the existing rows in both the model and the DOM.
         * 4. Fire off a sync-data-model message up to the controller.
         * @param {Event} e - the click event on the delete button
         * @param {string} rowId - the id of the row to delete
         * @returns a promise that resolves when the steps are done.
         */
        function deleteRow(e, rowId) {
            return Promise.all(dataModel.rows[rowId].widgets.map((widget) => widget.stop())).then(
                () => {
                    delete dataModel.rows[rowId];
                    const rowIdx = dataModel.rowIdToIndex[rowId];

                    dataModel.rowOrder.splice(rowIdx, 1);
                    delete dataModel.rowIdToIndex[rowId];
                    // redo the ordering
                    dataModel.rowOrder.forEach((rowId, idx) => {
                        dataModel.rowIdToIndex[rowId] = idx;
                    });
                    $(e.target).closest('li').remove();
                    syncDataModel();
                }
            );
        }

        /**
         * Makes a file path row of widgets and stores them in the data model.
         * @param {DOM Element} filePathRow - the container element for a file path row
         * @param {string} rowId - the unique id to assign to the row.
         * @param {object} params - key value pair for paramId -> paramValue
         * @returns a Promise that resolves when all widgets are created and saved.
         */
        function makeFilePathRow(filePathRow, rowId, params) {
            const appSpec = model.getItem('appSpec');
            const filePathParams = makeFilePathsLayout(model.getItem('parameterSpecs'));

            if (!filePathParams.layout.length) {
                return Promise.resolve(
                    ui.getElement(`${cssClassType}s-area`).classList.add('hidden')
                );
            }

            filePathRow.innerHTML = [
                div(
                    {
                        class: `${cssBaseClass}__params`,
                    },
                    [
                        div(
                            {
                                class: `${cssBaseClass}__param_container row`,
                            },
                            [filePathParams.content]
                        ),
                    ]
                ),
<<<<<<< HEAD
                button(
                    {
                        class: `${cssBaseClass}__button--delete btn btn__text`,
                        type: 'button',
                        id: events.addEvent({
                            type: 'click',
                            handler: function (e) {
                                deleteRow(e, rowId);
                            },
                        }),
                    },
                    [
                        icon({
                            class: 'fa fa-trash-o fa-lg',
                        }),
                    ]
                ),
=======
                td({}, [
                    button(
                        {
                            class: `${cssBaseClass}__button--delete`,
                            type: 'button',
                            id: events.addEvent({
                                type: 'click',
                                handler: function (e) {
                                    deleteRow(e);
                                },
                            }),
                        },
                        [
                            icon({
                                class: 'fa fa-trash-o fa-lg',
                            }),
                        ]
                    ),
                ]),
>>>>>>> d9a593d9
            ].join('');

            return Promise.all(
                filePathParams.layout.map(async (parameterId) => {
                    return await createFilePathWidget(
                        rowId,
                        appSpec,
                        filePathParams,
                        parameterId,
                        params[parameterId]
                    );
                })
            ).then((widgets) => {
                // dataModel.rows[rowId] was already created by addRow
                dataModel.rows[rowId].widgets = widgets;
                events.attachEvents(container);
            });
        }

        /**
         * Build the layout structure.
         * Populate with initial parameter rows
         * Keep parameter rows as data model
         * Update as changed, and propagate entire parameter list up to parent bus
         * @param {object} arg - has keys:
         *  node - the containing DOM node
         *  appSpec - the appSpec for the app having its parameters portrayed here
         *  parameters - the parameter set with the layout order
         * @returns a promise that resolves when all file path rows are created from
         * the initial set of parameters
         */
        function start(arg) {
            container = arg.node;
            ui = UI.make({
                node: container,
                bus: bus,
            });
            doAttach();
            attachEvents();
            model.setItem('parameterIds', paramIds);
            model.setItem('appSpec', arg.appSpec);
            model.setItem('parameterValues', initialParams);
            // get the parameter specs in the right order.
            const parameterSpecs = [];
            const defaultParams = {};
            arg.parameters.layout.forEach((id) => {
                if (paramIds.includes(id)) {
                    const paramSpec = arg.parameters.specs[id];
                    parameterSpecs.push(paramSpec);
                    defaultParams[id] = paramSpec.data.defaultValue;
                }
            });
            model.setItem('parameterSpecs', parameterSpecs);
            model.setItem('defaultParams', defaultParams);
            return Promise.all(
                initialParams.map((paramRow) => {
                    addRow(paramRow);
                })
            ).catch((error) => {
                throw new Error(`Unable to start filePathWidget: ${error}`);
            });
        }

        function stop() {
            // Stop all widgets. Note this is an array of arrays of promises.
            const widgetStopProms = Object.values(dataModel.rows).map((row) => {
                return row.widgets.map((widget) => {
                    return widget.stop();
                });
            });

            // ...so we need to flatten it first to pass to Promise.all()
            return Promise.all([].concat(...widgetStopProms)).then(() => {
                if (container) {
                    container.innerHTML = '';
                }
            });
        }

        return {
            start: start,
            stop: stop,
            bus: bus,
        };
    }

    return {
        make: function (config) {
            return factory(config);
        },
    };
});<|MERGE_RESOLUTION|>--- conflicted
+++ resolved
@@ -511,7 +511,6 @@
                         ),
                     ]
                 ),
-<<<<<<< HEAD
                 button(
                     {
                         class: `${cssBaseClass}__button--delete btn btn__text`,
@@ -529,27 +528,6 @@
                         }),
                     ]
                 ),
-=======
-                td({}, [
-                    button(
-                        {
-                            class: `${cssBaseClass}__button--delete`,
-                            type: 'button',
-                            id: events.addEvent({
-                                type: 'click',
-                                handler: function (e) {
-                                    deleteRow(e);
-                                },
-                            }),
-                        },
-                        [
-                            icon({
-                                class: 'fa fa-trash-o fa-lg',
-                            }),
-                        ]
-                    ),
-                ]),
->>>>>>> d9a593d9
             ].join('');
 
             return Promise.all(
