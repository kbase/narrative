define(['bluebird', 'common/ui', 'common/events', './outputWidget', './reportWidget'], (
    Promise,
    UI,
    Events,
    OutputWidget,
    ReportWidget
) => {
    'use strict';

    /**
     *
     * @param {object} config each tab for a cell needs the following:
     * - model - a Props object containing the data model for the cell
     * - workspaceClient - a workspace client authenticated to the current user
     */
    function ResultsTab(config) {
        const model = config.model,
            workspaceClient = config.workspaceClient;
        let container = null;

        /**
         * This should know how to examine the model for report info. Not sure how to do that yet,
         * but we can make some assumptions.
         * 1. There will be a list of outputs for each data type.
         * 2. That will be processed and put in place by whatever controlling cell. (as of 12/17/20,
         *    this is focused on the bulk processing / import cells, so start there).
         * 3. Those outputs will include a list of report object ids for each data type.
         * 4. At this point, this function should just return the list of report object UPAs /
         *    references. To minimize service calls and data transfer, the individual components
         *    should just fetch the data they need.
         *    That means the "created objects" view should just fetch down that path and collate them
         *    all, and the report view should know how to fetch and render an individual report on
         *    request.
         * @returns {Array} an array of report ids.
         */
        function getReportRefs() {
            const jobStates = model.getItem('exec.jobState.child_jobs');
            const reportRefs = [];
            jobStates.forEach((job) => {
                if ('result' in job && job.result.length > 0) {
                    job.result.forEach((result) => {
                        if ('report_ref' in result) {
                            reportRefs.push(result.report_ref);
                        }
                    });
                }
            });
            return reportRefs;
        }

        /**
         *
         * @param {*} arg
         */
        function buildOutputWidget(node, objectData) {
            const outputWidget = OutputWidget.make();

            return outputWidget.start({
                node,
                objectData,
                workspaceClient,
            });
        }

        function buildReportWidget(node, objectData) {
            const reportWidget = ReportWidget.make();

            return reportWidget.start({
                node,
                objectData,
                workspaceClient,
            });
        }

        /**
         * Returns a Promise that resolves into the following structure (repeat the object info structure):
         * [{
         *     name: string,
         *     type: string,
         *     description: string,
         *     reportRef: string,      // the report that references this object
         *     ref: string              // the created object
         * }]
         * @param {Array} reports an array of report workspace references
         * @param {Object} workspaceClient an authenticated workspace client
         * @returns a Promise resolving into a list of objects, with keys name, ref, description, and type:
         */
        function fetchReportData(reports) {
            // making a list of the following will just fetch the
            // 'objects_created' lists from each report. Should be a more
            // lightweight call.
            const reportLookupParam = reports.map((ref) => {
                return {
                    ref: ref,
                    included: ['objects_created']
                };
            });
            /* when we do the lookup, data will get returned as:
             * {
             *    data: [{
             *       data: {
             *          objects_created: [{
             *             description: str,
             *             ref: str
             *          }]
             *       }
             *    }]
             * }
             */
            // key this off of the object id to make lookups easier once we
            // fetch the names later.
            const createdObjects = {};
            let objectKeys = [];
            return workspaceClient.get_objects2({objects: reportLookupParam})
                .then((reportData) => {
                    reportData.data.forEach((report, idx) => {
                        if ('objects_created' in report.data) {
                            report.data.objects_created.forEach(obj => {
                                createdObjects[obj.ref] = obj;
                                createdObjects[obj.ref].reportRef = reportLookupParam[idx].ref;
                            });
                        }
                    });
                    // we'll use this later to unpack object infos, and JS doesn't guarantee
                    // the same order.
                    objectKeys = Object.keys(createdObjects);
                    // turn the refs into an array: [{"ref": ref}]
                    const infoLookupParam = objectKeys.map(ref => ({'ref': ref}));
                    return workspaceClient.get_object_info_new({objects: infoLookupParam});
                })
                .then((objectInfo) => {
                    objectInfo.forEach((info, idx) => {
                        const ref = objectKeys[idx];
                        createdObjects[ref].name = info[1];
                        createdObjects[ref].type = info[2];
                    });
                    return Object.values(createdObjects);
                });
        }

        /**
         *
         * @param {object} arg startup arguments
         */
        function start(arg) {
            container = arg.node;
<<<<<<< HEAD
            const events = Events.make();

            const reports = getReportRefs();

=======
            const events = Events.make(),
                reports = getReportRefs();

>>>>>>> 9d4fb1fc
            const spinnerNode = document.createElement('div');
            spinnerNode.classList.add('kb-loading-spinner');
            spinnerNode.innerHTML = UI.loading({ size: '2x' });
            container.appendChild(spinnerNode);

            const objectNode = document.createElement('div');
<<<<<<< HEAD
            const reportNode = document.createElement('div');
            return fetchReportData(reports)
                .then((reportData) => {
                    container.appendChild(objectNode);
                    objectNode.classList.add('hidden');

                    container.appendChild(reportNode);
                    reportNode.classList.add('hidden');
=======
            container.appendChild(objectNode);
            objectNode.classList.add('hidden');

            const reportNode = document.createElement('div');
            container.appendChild(reportNode);
            reportNode.classList.add('hidden');
>>>>>>> 9d4fb1fc

                    return Promise.all([
                        buildOutputWidget(objectNode, reportData),
                        buildReportWidget(reportNode, reportData),
                    ]);
                })
                .then(() => {
                    events.attachEvents(container);
                    reportNode.classList.remove('hidden');
                    objectNode.classList.remove('hidden');
                })
                .finally(() => {
                    container.removeChild(spinnerNode);
                });
        }

        function stop() {
            return Promise.try(() => {
                container.innerHTML = '';
            });
        }

        return {
            start: start,
            stop: stop,
        };
    }

    return {
        make: ResultsTab,
    };
});<|MERGE_RESOLUTION|>--- conflicted
+++ resolved
@@ -144,23 +144,16 @@
          */
         function start(arg) {
             container = arg.node;
-<<<<<<< HEAD
             const events = Events.make();
 
             const reports = getReportRefs();
 
-=======
-            const events = Events.make(),
-                reports = getReportRefs();
-
->>>>>>> 9d4fb1fc
             const spinnerNode = document.createElement('div');
             spinnerNode.classList.add('kb-loading-spinner');
             spinnerNode.innerHTML = UI.loading({ size: '2x' });
             container.appendChild(spinnerNode);
 
             const objectNode = document.createElement('div');
-<<<<<<< HEAD
             const reportNode = document.createElement('div');
             return fetchReportData(reports)
                 .then((reportData) => {
@@ -169,14 +162,6 @@
 
                     container.appendChild(reportNode);
                     reportNode.classList.add('hidden');
-=======
-            container.appendChild(objectNode);
-            objectNode.classList.add('hidden');
-
-            const reportNode = document.createElement('div');
-            container.appendChild(reportNode);
-            reportNode.classList.add('hidden');
->>>>>>> 9d4fb1fc
 
                     return Promise.all([
                         buildOutputWidget(objectNode, reportData),
