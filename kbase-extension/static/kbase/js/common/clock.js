define([], () => {
<<<<<<< HEAD
    function factory(config) {
        let timer,
            ticks,
            resolution = config.resolution,
            bus = config.bus;
=======
    'use strict';
    function factory(config) {
        let timer,
            ticks;
        const { resolution } = config,
            { bus } = config;
>>>>>>> 25a65a5c

        function start() {
            ticks = 0;
            timer = window.setInterval(() => {
                ticks += 1;
                bus.emit('clock-tick', {
                    resolution: resolution,
                    count: ticks,
                });
            }, resolution);
        }

        function stop() {
            if (timer) {
                window.clearInterval(timer);
                timer = null;
            }
        }

        return {
            start: start,
            stop: stop,
        };
    }

    return {
        make: function (config) {
            return factory(config);
        },
    };
});<|MERGE_RESOLUTION|>--- conflicted
+++ resolved
@@ -1,18 +1,10 @@
 define([], () => {
-<<<<<<< HEAD
-    function factory(config) {
-        let timer,
-            ticks,
-            resolution = config.resolution,
-            bus = config.bus;
-=======
     'use strict';
     function factory(config) {
         let timer,
             ticks;
         const { resolution } = config,
             { bus } = config;
->>>>>>> 25a65a5c
 
         function start() {
             ticks = 0;
