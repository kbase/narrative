<<<<<<< HEAD
define([], () => {
=======
define(['common/ui', 'common/html'], (UI, html) => {
>>>>>>> 25a65a5c
    'use strict';

    function KBError(arg) {
        this.type = arg.type;
        this.message = arg.message;
        this.reason = arg.reason;
        this.original = arg.original;
        this.detail = arg.detail;
        this.info = arg.info;
        this.advice = arg.advice;

        this.blame = arg.blame;
        this.code = arg.code;
        this.suggestion = arg.suggestion;

        this.severity = arg.severity || 'fatal';
    }
    KBError.prototype = new Error();

    function grokError(err) {
        if (err instanceof KBError) {
            return err;
        }
        if (err instanceof Error) {
            return new KBError({
                type: 'js-error',
                name: err.name,
                message: err.message,
                original: err,
            });
        }

        switch (typeof err) {
            case 'string':
                return new KBError({
                    type: 'string-error',
                    message: err,
                    original: err,
                });
            case 'object':
                if (err.error) {
                    // this is a kbase service client style error
                    return new KBError({
                        type: 'kbase-client-error',
                        name: err.error.name,
                        message: err.error.message,
                        detail: err.error.error,
                        original: err,
                    });
                } else if (err.message) {
                    return new KBError({
                        type: 'js-error',
                        name: err.name,
                        message: err.message,
                        original: err,
                    });
                } else {
                    return new KBError({
                        type: 'unknown-error',
                        name: 'Unknown',
                        message: 'An unknown error occurred',
                        original: err,
                    });
                }
            default:
                return new KBError({
                    type: 'unknown-error',
                    name: 'Unknown',
                    message: 'An unknown error occurred',
                    original: err,
                });
        }
    }

<<<<<<< HEAD
    return {
        grokError: grokError,
        KBError: KBError,
=======
    /**
     * This creates and displays a little dialog that shows some error information. It
     * makes 3 tabs: Summary, Details, and Stack Trace
     * Summary contains the preamble and text error.
     * Details contains more details based on the error message.
     * Stack Trace contains the Javascript stack trace included with the Error object.
     * @param {string} title the title of the error dialog (populates the header inside the
     * dialog)
     * @param {string} preamble the "preamble" of the error dialog. This is a
     * string that overall describes what the case is that led to the error.
     * @param {Error} error the error object to be rendered in the error tab.
     */
    function reportCellError(title, preamble, error) {
        const { tag } = html,
            div = tag('div');

        const ui = UI.make({
            node: document.body,
        });
        ui.showInfoDialog({
            title: 'Error',
            body: div(
                {
                    class: 'kb-error-dialog__body',
                },
                [
                    ui.buildPanel({
                        title: title,
                        type: 'danger',
                        body: ui.buildErrorTabs({
                            preamble: preamble,
                            error: error,
                        }),
                    }),
                ]
            ),
        });
    }

    return {
        grokError: grokError,
        KBError: KBError,
        reportCellError: reportCellError,
>>>>>>> 25a65a5c
    };
});<|MERGE_RESOLUTION|>--- conflicted
+++ resolved
@@ -1,8 +1,4 @@
-<<<<<<< HEAD
-define([], () => {
-=======
 define(['common/ui', 'common/html'], (UI, html) => {
->>>>>>> 25a65a5c
     'use strict';
 
     function KBError(arg) {
@@ -77,11 +73,6 @@
         }
     }
 
-<<<<<<< HEAD
-    return {
-        grokError: grokError,
-        KBError: KBError,
-=======
     /**
      * This creates and displays a little dialog that shows some error information. It
      * makes 3 tabs: Summary, Details, and Stack Trace
@@ -125,6 +116,5 @@
         grokError: grokError,
         KBError: KBError,
         reportCellError: reportCellError,
->>>>>>> 25a65a5c
     };
 });