--- conflicted
+++ resolved
@@ -117,12 +117,7 @@
         }
 
         function newState(nextState) {
-<<<<<<< HEAD
-            var nextStateList = currentState.next;
-            if (!nextStateList) {
-=======
             if (!currentState.next) {
->>>>>>> 59e42ca7
                 // If there's no next states, then we're in a terminal state and shouldn't try
                 // to transition. Or someone is missing something.
                 return;
