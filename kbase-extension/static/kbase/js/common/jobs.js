define([
    'common/errorDisplay',
    'common/format',
    'common/html',
    'common/jobCommMessages',
    'common/ui',
    'util/util',
], (ErrorDisplay, Format, html, jcm, UI, Utils) => {
    'use strict';

    const t = html.tag,
        span = t('span');

    const JOB_STATUSES = [
            'created',
            'estimating',
            'queued',
            'running',
            'completed',
            'error',
            'terminated',
            'does_not_exist',
        ],
        JOB = {};
    // JOB is an object with keys job status and values the string for that status
    JOB_STATUSES.forEach((status) => {
        JOB[status] = status;
    });

    const cssBaseClass = 'kb-job-status',
        jobNotFound = [
            'This job was not found, or may not have been registered with this narrative.',
            'You will not be able to inspect the job status or view the job log.',
        ],
        jobStatusUnknown = ['Awaiting job data...'],
        validJobStatuses = JOB_STATUSES,
        // job states where there will be no more updates
        terminalStates = [JOB.completed, JOB.error, JOB.terminated, JOB.does_not_exist];

    const jobStrings = {
        does_not_exist: {
            action: null,
            nice: 'does not exist',
            status: 'not found',
            statusBatch: 'not found',
        },

        queued: {
            action: 'cancel',
            nice: 'queued',
            status: 'queued',
            statusBatch: 'queued',
        },

        running: {
            action: 'cancel',
            nice: 'running',
            status: 'running',
            statusBatch: 'running',
        },

        completed: {
            action: 'go to results',
            nice: 'success',
            status: 'success',
            statusBatch: 'successes',
        },

        error: {
            action: 'retry',
            nice: 'error',
            status: 'failed',
            statusBatch: 'failed',
        },

        terminated: {
            action: 'retry',
            nice: 'cancellation',
            status: 'cancelled',
            statusBatch: 'cancelled',
        },
    };
    jobStrings.created = jobStrings.queued;
    jobStrings.estimating = jobStrings.queued;

    function isTerminalStatus(status) {
        return !!(status && terminalStates.includes(status));
    }

    function getJobString(jobState, stringType) {
        if (!jobState || !stringType) {
            throw new Error('Please supply a job state object and a string type');
        }

        const validStringTypes = ['action', 'status', 'statusBatch', 'nice'];
        if (!validStringTypes.includes(stringType)) {
            throw new Error(`${stringType} is not a valid string type`);
        }

        const status =
            jobState.status && isValidJobStatus(jobState.status)
                ? jobState.status
                : JOB.does_not_exist;

        return jobStrings[status][stringType];
    }

    /**
     *
     * @param {object} args with keys
     *  message - the message for validation
     *  type    - the message type (one of jcm.MESSAGE_TYPEs)
     *
     * @returns {object} with keys 'valid' and 'invalid' containing valid/invalid data
     *                  if the whole message is invalid, there will be no 'valid' key,
     *                  and vice versa for a valid message
     */
    function validateMessage(args) {
        const { message, type } = args;

        const validationFn = {
            [jcm.RESPONSES.INFO]: isValidJobInfoObject,
            [jcm.RESPONSES.LOGS]: isValidJobLogsObject,
            [jcm.RESPONSES.STATUS]: isValidBackendJobStateObject,
            [jcm.RESPONSES.STATUS_ALL]: isValidBackendJobStateObject,
            [jcm.RESPONSES.RETRY]: isValidJobRetryObject,
            [jcm.RESPONSES.RUN_STATUS]: isValidRunStatusObject,
        };

        // if the message type is invalid, return
        if (!Object.values(jcm.RESPONSES).includes(type)) {
            return { invalid: message };
        }

        // if there's no validator, return
        if (!validationFn[type]) {
            return { valid: message };
        }

        const msgDataType = Utils.objectToString(message);
        // message data should be an object
        if (msgDataType !== 'Object') {
            return { invalid: message };
        }

        // run status messages can be validated as-is
        if (type === jcm.RESPONSES.RUN_STATUS) {
            return isValidRunStatusObject(message) ? { valid: message } : { invalid: message };
        }

        // other message types are composed of an object with job IDs as keys
        // and data objects as values
        const response = { valid: {}, invalid: {} };
        for (const key in message) {
            const status = validationFn[type](message[key]) ? 'valid' : 'invalid';
            response[status][key] = message[key];
        }
        Object.keys(response).forEach((key) => {
            if (!Object.keys(response[key]).length) {
                delete response[key];
            }
        });
        return response;
    }

    /**
     * Validate the format of run status messages from the kernel
     *
     * @param {object} runStatus - message from the kernel
     * @returns {boolean} true|false
     */
    function isValidRunStatusObject(runStatus) {
        const required = ['event', 'event_at'],
            eventTypeFields = {
                error: ['message', 'type', 'stacktrace', 'code', 'source'].map((key) => {
                    return `error_${key}`;
                }),
                launched_job: ['cell_id', 'run_id', 'job_id'],
                launched_job_batch: ['cell_id', 'run_id', 'batch_id', 'child_job_ids'],
                success: ['cell_id', 'run_id'],
            };

        return !!(
            runStatus !== null &&
            Utils.objectToString(runStatus) === 'Object' &&
            required.every((prop) => prop in runStatus) &&
            // the runStatus event is valid
            eventTypeFields[runStatus.event] &&
            // the correct fields are present for that event
            eventTypeFields[runStatus.event].every((prop) => prop in runStatus)
        );
    }

    /**
     * Job-related errors are returned in the following format:
     *
     * {
     *      job_id:     str
     *      error:      str
     * }
     *
     * Job status, info, retries, and log requests all return data in this format
     * @param {object} jobError
     * @returns {boolean} true|false
     */
    function isValidJobErrorObject(jobError) {
        const required = ['job_id', 'error'];

        return !!(
            jobError !== null &&
            Utils.objectToString(jobError) === 'Object' &&
            required.every((prop) => prop in jobError)
        );
    }

    /**
     * A job state object should have the minimal structure
     *
     * {
     *      job_id:     str
     *      status:     str -- one of the validJobStatuses
     *      created:    int -- if the status is NOT 'does_not_exist'
     * }
     *
     * There are other required fields, but these checks are sufficient for the UI.
     *
     * See execution_engine2/lib/execution_engine2/db/models/models.py in the
     * execution_engine2 repo for the full job spec.
     *
     * This function should be updated to stay in sync with ee2's output.
     *
     * @param {object} jobState
     * @returns {boolean} true|false
     */
    function isValidJobStateObject(jobState) {
        const required = ['job_id', 'status'];
        return !!(
            jobState !== null &&
            Utils.objectToString(jobState) === 'Object' &&
            required.every((prop) => prop in jobState) &&
            validJobStatuses.includes(jobState.status) &&
            // require the 'created' key if the status is not 'does_not_exist'
            (jobState.status === JOB.does_not_exist
                ? true
                : Object.prototype.hasOwnProperty.call(jobState, JOB.created))
        );
    }

    /**
     * Takes as input the object received from a backend 'job_status' call
     * Ensures that the jobState key is present and that the contents are a valid jobState object
     *
     * @param {object} backendJobState
     * @returns {boolean} true|false
     */
    function isValidBackendJobStateObject(backendJobState) {
        const required = ['job_id', 'jobState'];
        if (
            backendJobState &&
            Utils.objectToString(backendJobState) === 'Object' &&
            required.every((prop) => prop in backendJobState) &&
            backendJobState.jobState &&
            isValidJobStateObject(backendJobState.jobState)
        ) {
            return true;
        }
        return isValidJobErrorObject(backendJobState);
    }

    /**
     * Given a job status string, ensure that it is valid
     *
     * @param {*} status
     * @returns {boolean} true|false
     */
    function isValidJobStatus(status) {
        return status && validJobStatuses.includes(status);
    }

    /**
     * A job info object should have the minimal structure
     *
     * {
     *      job_id:     str
     *      app_id:     str
     *      app_name:   str
     *      batch_id:   str
     *      job_params: [] or [
     *          {
     *              param_one: 'value one',
     *              param_two: 'value two',
     *              ...
     *          }
     *      ]
     * }
     *
     * This function should be updated to stay in sync with ee2's output.
     *
     * @param {object} jobInfo
     * @returns {boolean} true|false
     */
    function isValidJobInfoObject(jobInfo) {
        const required = ['app_id', 'app_name', 'batch_id', 'job_id', 'job_params'];
        try {
            if (
                jobInfo !== null &&
                Utils.objectToString(jobInfo) === 'Object' &&
                required.every((key) => key in jobInfo) &&
                // batch job: job params is null
                (jobInfo.job_params === null ||
                    (Utils.objectToString(jobInfo.job_params) === 'Array' &&
                        // job_params is empty
                        (jobInfo.job_params.length === 0 ||
                            // job params is populated with an object
                            Utils.objectToString(jobInfo.job_params[0]) === 'Object')))
            ) {
                return true;
            }
            // eslint-disable-next-line no-empty
        } catch (err) {}
        return isValidJobErrorObject(jobInfo);
    }

    /**
     * A job retry object should have the minimal structure
     * {
     *      job: {
     *          jobState: { ... },
     *      },
     *      retry: {
     *          jobState: { ... },
     *      }
     * }
     *
     * This function should be updated to stay in sync with ee2's output.
     *
     * @param {object} jobRetry
     * @returns {boolean} true|false
     */
    function isValidJobRetryObject(jobRetry) {
        const required = ['job_id', 'job'],
            oneOf = ['retry', 'error'];
        try {
            if (
                jobRetry !== null &&
                Utils.objectToString(jobRetry) === 'Object' &&
                required.every((key) => key in jobRetry) &&
                oneOf.some((key) => key in jobRetry) &&
                isValidBackendJobStateObject(jobRetry.job)
            ) {
                if (jobRetry.retry) {
                    return isValidBackendJobStateObject(jobRetry.retry);
                }
                return true;
            }
            // eslint-disable-next-line no-empty
        } catch (err) {}
        return isValidJobErrorObject(jobRetry);
    }

    /**
     * A job log object should have the structure
     *
     * {
     *      job_id:     str
     *      batch_id:   str
     *      first:      int
     *      latest:     bool
     *      max_lines:  int
     *      lines: [
     *          { line: ..., is_error: bool },
     *          { line: ..., is_error: bool },
     *          ...
     *      ]
     * }
     *
     * If there is an error (e.g. logs not found), the job log object will look like this:
     *
     * {
     *      job_id:     str
     *      error:      str
     * }
     *
     * This function should be updated to stay in sync with ee2's output.
     *
     * N.b. this function checks for the presence of keys, but does not check their type
     *
     * @param {object} jobLogs
     * @returns {boolean} true|false
     */

    function isValidJobLogsObject(jobLogs) {
        const required = ['job_id', 'batch_id', 'first', 'latest', 'max_lines', 'lines'];

        try {
            if (
                jobLogs !== null &&
                Utils.objectToString(jobLogs) === 'Object' &&
                required.every((key) => key in jobLogs) &&
                Utils.objectToString(jobLogs.lines) === 'Array'
            ) {
                return true;
            }
            // eslint-disable-next-line no-empty
        } catch (err) {}
        return isValidJobErrorObject(jobLogs);
    }

    /**
     * Given a job state, return the appropriate action to offer in the UI
     *
     * @param {object} jobState
     * @returns {string} label
     */

    function jobAction(jobState) {
        return getJobString(jobState, 'action');
    }

    const validStatusesForAction = {
        cancel: [JOB.created, JOB.estimating, JOB.queued, JOB.running],
        retry: [JOB.created, JOB.estimating, JOB.queued, JOB.running, JOB.error, JOB.terminated],
    };

    /**
     * Given a job state object and an action, return a boolean indicating whether the job can perform that action
     *
     * @param {string} action
     * @param {object} jobState
     * @returns {boolean} whether or not the job can do the action
     */
    function canDo(action, jobState) {
        return (
            isValidJobStateObject(jobState) &&
            validStatusesForAction[action].includes(jobState.status) &&
            !(action === 'retry' && jobState.batch_job)
        );
    }

    /**
     * Given a job state object, return a boolean indicating whether the job can be cancelled
     *
     * A job in a non-terminal state can be cancelled.
     *
     * @param {object} jobState
     * @returns {boolean} whether or not the job can be cancelled
     */
    function canCancel(jobState) {
        return canDo('cancel', jobState);
    }

    /**
     * Given a job state object, return a boolean indicating whether the job can be retried
     *
     * As the job data held by the front end may be out of date, any job not in state 'completed'
     * can be retried
     *
     * @param {object} jobState
     * @returns {boolean} whether or not the job can be retried
     */
    function canRetry(jobState) {
        return canDo('retry', jobState);
    }

    /**
     * Convert a job state into a short string to present in the UI
     *
     * @param {object} jobState
     * @param {boolean} includeError  // whether or not to include error info
     * @returns {string} label
     */

    function jobLabel(jobState, includeError = false) {
        const jobString = getJobString(jobState, 'status');
        if (includeError && jobState.status && jobState.status === JOB.error) {
            return (
                `${jobString}: ` + ErrorDisplay.normaliseErrorObject({ jobState: jobState }).type
            );
        }
        return jobString;
    }

    /**
     * Translate from EE2's job status (or other job state strings interpreted by the app cell)
     * to a presentable string. This returns a span with the text colored and bolded, and the
     * "nice" readable state string.
     *
     * Translated strings = completed, error, terminated, and does_not_exist. Those all get
     * different colors. Other strings are rendered black.
     * @param {string} jobStatus
     */

    function niceState(jobStatus) {
        if (!isValidJobStatus(jobStatus)) {
            jobStatus = 'invalid';
        }

        let label = jobStatus,
            cssClass = `--${jobStatus}`;
        switch (jobStatus) {
            case JOB.does_not_exist:
                label = 'does not exist';
                break;
            case JOB.completed:
                label = 'success';
                break;
            case JOB.error:
                break;
            case JOB.terminated:
                label = 'cancellation';
                break;
            default:
                cssClass = '';
        }

        return span(
            {
                class: `${cssBaseClass}__summary${cssClass}`,
            },
            label
        );
    }

    /**
     * Use the app cell FSM mode and stage data to generate the appropriate job status summary
     * @param {string} mode
     * @param {string} stage
     * @returns {string} HTML string with a single word status
     */

    function createJobStatusFromFsm(mode, stage) {
        let label, cssClass;
        switch (mode) {
            case 'success':
                label = 'success';
                cssClass = 'completed';
                break;
            case 'error':
            case 'internal-error':
                label = 'error';
                cssClass = 'error';
                break;
            case 'canceled':
            case 'canceling':
                label = 'canceled';
                cssClass = 'terminated';
                break;
            case 'processing':
                if (stage === 'running' || stage === 'queued') {
                    label = stage;
                    cssClass = stage;
                }
                break;
        }
        return _createJobStatus({ cssClass, label });
    }

    function createJobStatusFromBulkCellFsm(mode) {
        let label, cssClass;
        switch (mode) {
            case 'launching':
            case 'inProgress':
            case 'inProgressResultsAvailable':
                label = 'in progress';
                cssClass = 'running';
                break;
            // all jobs completed, none successfully
            case 'jobsFinished':
                label = 'jobs finished';
                cssClass = 'error';
                break;
            // all jobs complete, at least some successful
            case 'jobsFinishedResultsAvailable':
                label = 'jobs finished';
                cssClass = 'completed';
                break;
            case 'error':
                label = 'error';
                cssClass = 'error';
                break;
        }
        return _createJobStatus({ cssClass, label });
    }

    function _createJobStatus(args) {
        const { cssClass, label } = args;

        if (!cssClass || !label) {
            return '';
        }

        return span(
            {
                class: `${cssBaseClass}__cell_summary--${cssClass}`,
            },
            label
        );
    }

    /**
     * Add an array of jobs to a model
     *
     * @param {object} model - the model to add the jobs to
     * @param {array} jobArray - array of job state objects
     */
    function populateModelFromJobArray(model, jobArray = []) {
        if (!model) {
            throw new Error('Missing a model to populate');
        }
        const batchIds = new Set(),
            batchJobs = new Set();

        if (!jobArray.length) {
            model.deleteItem('exec.jobs');
            model.deleteItem('exec.jobState');
            return;
        }

        jobArray.forEach((job) => {
            if (job.batch_id) {
                batchIds.add(job.batch_id);
            }
            if (job.batch_job) {
                batchJobs.add(job);
            }
        });

        if (batchIds.size > 1) {
            // more than one batch present
            throw new Error('More than one batch ID found');
        }
        if (batchJobs.size > 1) {
            // more than one batch parent present
            throw new Error('More than one batch parent found');
        }

        model.setItem('exec.jobs', jobArrayToIndexedObject(jobArray));

        model.setItem('exec.jobState', Array.from(batchJobs)[0]);
        return model;
    }

    /**
     * Given an array of jobState objects, create an object with jobs indexed by ID
     *
     * @param {array} jobArray array of jobState objects
     * @returns {object} with indexed job data:
     *      byId        key: job_id, value: jobState object
     */

    function jobArrayToIndexedObject(jobArray = []) {
        const jobIx = {
            byId: {},
        };

        jobArray.forEach((job) => {
            jobIx.byId[job.job_id] = job;
        });
        return jobIx;
    }

    /**
     * Ensures that the child_jobs data is in the correct place in the jobState object
     *
     * This is a horrible hack to move job data from the old batch implementation
     * into the correct place
     *
     * @param {object} jobState
     * @return {object} jobState, possibly edited
     */
    function updateJobModel(jobState) {
        // current structure of jobs data -- child jobs are hidden under
        // jobState.job_output.result[0].batch_results.
        // Remap to be under jobState.child_jobs
        if (jobState.batch_size && jobState.child_jobs.length === 0) {
            try {
                jobState.child_jobs = Object.keys(jobState.job_output.result[0].batch_results).map(
                    (item) => {
                        return jobState.job_output.result[0].batch_results[item].final_job_state;
                    }
                );
            } catch (e) {
                // eslint-disable-next-line no-empty
            }
        }
        return jobState;
    }

    /**
     * createJobStatusLines
     * Record the current state of the job and its previous states, including time
     * spent in those states.
     *
     * The job execution engine records timestamps for certain job states; in
     * chronological order, these are:
     *      - created
     *      - queued
     *      - running
     *      - finished
     *
     * Go through job statuses in reverse order to get the most recent state,
     * and work backwards from that to generate the previous states.
     *
     * @param {object}  jobState       - object representing the current job state
     * @param {boolean} includeHistory - whether to generate a single line status (false), or
     *                               to include the history (e.g. how long the job queued for)
     *
     * @returns {array} jobLines       - an array of lines representing the current job status
     */

    function createJobStatusLines(jobState, includeHistory = false) {
        if (!isValidJobStateObject(jobState)) {
            return jobStatusUnknown;
        }

        if (jobState.status === JOB.does_not_exist) {
            return jobNotFound;
        }

        const jobLines = [];
        // Finished status
        if (jobState.finished) {
            // Amount of time it was in the queue
            jobLines.push(queueTime(jobState));

            if (jobState.running) {
                // how long it ran for (if it ran)
                jobLines.push(runTime(jobState));
            }

            jobLines.push(
                _finishString(jobState.status) +
                    ' at ' +
                    span(
                        {
                            class: 'kb-timestamp',
                        },
                        Format.niceTime(jobState.finished)
                    )
            );

            if (includeHistory) {
                return jobLines.reverse();
            }
            return [jobLines.pop()];
        }

        // the job is still running
        if (jobState.running) {
            // Amount of time it was in the queue
            jobLines.push(queueTime(jobState));
            // How long it has been running for
            jobLines.push(runTime(jobState));

            if (includeHistory) {
                return jobLines.reverse();
            }
            return [jobLines.pop()];
        }

        // the job is in the queue
        return [queueTime(jobState)];
    }

    function _finishString(status) {
        return `Finished with ${niceState(status)}`;
    }

    function runTime(jobState) {
        if (!jobState.finished) {
            return (
                UI.loading({ color: 'green' }) +
                ' Started running job at ' +
                span(
                    {
                        class: 'kb-timestamp',
                    },
                    Format.niceTime(jobState.running)
                ) +
                span({ class: 'runClock', dataElement: 'clock' })
            );
        }
        return (
            'Ran for ' +
            span(
                {
                    class: 'kb-elapsed-time',
                },
                Format.niceDuration(jobState.finished - jobState.running)
            )
        );
    }

    /**
     * In successful job execution, there should be 'running' and 'finished'
     * timestamps; the queue time is jobState.running - jobState.created.
     *
     * If the job was terminated before it left the queue, there will be no
     * running timestamp, and we use jobState.finished (the termination timestamp)
     * to calculate the queue time.
     *
     * @param {object} jobState
     * @returns {string} queueString - HTML text description of queue time
     */
    function queueTime(jobState) {
        const endTime = jobState.running || jobState.finished;
        if (endTime) {
            return (
                'Queued for ' +
                span(
                    {
                        class: 'kb-elapsed-time',
                    },
                    Format.niceDuration(endTime - jobState.created)
                )
            );
        }
        // job hasn't run or finished (yet)
        return (
            UI.loading({ color: 'orange' }) +
            ' In the queue since ' +
            span(
                {
                    class: 'kb-timestamp',
                },
                Format.niceTime(jobState.created)
            )
        );
    }

    /**
     *
     * @param {array} jobArray array of job objects
     * @param {object} jobsByRetryParent (optional) index, to be completed, with key retry_parent job IDs
     * and an array of retry job IDs as values
     * @returns {object} jobsByOriginalId object, with key retry_parent job and value job_id of most recent retry
     */
    function getCurrentJobs(jobArray, jobsByRetryParent = {}) {
        // group jobs by their retry parents
        jobArray.forEach((job) => {
            if (job.batch_job) {
                return;
            }
            const indexId = job.retry_parent || job.job_id;
            const jobIx = `${job.created || 0}__${job.job_id}`;
            if (!jobsByRetryParent[indexId]) {
                jobsByRetryParent[indexId] = {
                    job_id: indexId,
                    jobs: {},
                };
            }
            jobsByRetryParent[indexId].jobs[jobIx] = job;
        });

        // collect jobs that are not retries
        const jobsByOriginalId = {};
        // now take the most recent job from jobsByRetryParent
        Object.keys(jobsByRetryParent).forEach((indexId) => {
            const sortedJobs = Object.keys(jobsByRetryParent[indexId].jobs).sort(),
                lastJob = sortedJobs[sortedJobs.length - 1];
            jobsByOriginalId[indexId] = jobsByRetryParent[indexId].jobs[lastJob];
        });
        return jobsByOriginalId;
    }

    const batch = 'batch job';
    /**
     * create a summary string for a set of jobs
     *
     * @param {object} jobLabelFreq - an object with keys job labels and values their frequencies
     * @returns {string} - a string summarising the state of the batch job
     */
    function _createBatchSummaryState(jobLabelFreq) {
        // if at least one job is queued or running, the batch job is in progress
        if (jobLabelFreq.running || jobLabelFreq.queued) {
            return `${batch} in progress`;
        }

        if (Object.keys(jobLabelFreq).length === 1) {
            const status = Object.keys(jobLabelFreq)[0];
            if (status === JOB.does_not_exist) {
                return `${batch} finished with error`;
            }
            return `${batch} ${_finishString(status).toLowerCase()}`;
        }
        return `${batch} finished`;
    }

    /**
     * Get counts for jobs in each status
     * Squashes 'estimating' and 'created' job states into 'queued'
     *
     * @param {object} jobsByStatus
     * @returns {object} statuses with keys job status and values the number of jobs in that state
     */
    function _jobCountByStatus(jobsByStatus) {
        const statuses = {};
        Object.keys(jobsByStatus).forEach((status) => {
            const nJobs = jobsByStatus[status].size;
            // reduce down the queued states
            if (status === JOB.estimating || status === JOB.created) {
                status = JOB.queued;
            }
            if (statuses[status]) {
                statuses[status] += nJobs;
            } else {
                statuses[status] = nJobs;
            }
        });
        return statuses;
    }

    /**
     * group job IDs by job status
     *
     * @param {object} jobsIndex jobs indexed by ID
     * @returns {object} jobsByStatus with keys job status and values Set object containing job IDs
     */
    function _groupJobsByStatus(jobsIndex) {
        // index by status
        const jobsByStatus = {};
        Object.values(jobsIndex).forEach((job) => {
            const { job_id, status } = job;
            if (!jobsByStatus[status]) {
                jobsByStatus[status] = new Set();
            }
            jobsByStatus[status].add(job_id);
        });
        return jobsByStatus;
    }

    /**
     * Classify current jobs by status and return counts for each status
     * 'created' and 'estimating' statuses are collapsed into 'queued'
     *
     * @param {object} jobsIndex jobs indexed by ID
     * @param {object} options extra options for the count; currently only 'withRetries' allowed
     * @returns {object} with keys job status and values number of jobs in that state
     */
    function getCurrentJobCounts(jobsIndex, options = {}) {
        if (!jobsIndex || !Object.keys(jobsIndex).length) {
            return {};
        }
        const jobsByRetryParent = {};
        const currentJobs = getCurrentJobs(Object.values(jobsIndex), jobsByRetryParent);

        // get job count for each status
        const statuses = _jobCountByStatus(_groupJobsByStatus(currentJobs));

        if (options && options.withRetries) {
            // any retryParents in jobsByRetryParents with more than one child in jobs have been retried
            const nRetriedParents = Object.values(jobsByRetryParent)
                .filter((parent) => {
                    return Object.keys(parent.jobs).length > 1;
                })
                .map((job) => {
                    return job.job_id;
                }).length;
            if (nRetriedParents) {
                statuses.retried = nRetriedParents;
            }
        }
        return statuses;
    }

    /**
     * Given an object containing jobs indexed by ID, summarise the status of the jobs
     * @param {object} jobsIndex the index of job data, e.g. from retrieving `exec.jobs.byId` in a batch cell
     * @returns {string} summary string
     */

    function createCombinedJobState(jobsIndex) {
        if (!jobsIndex || !Object.keys(jobsIndex).length) {
            return '';
        }

        // get job count for each status and retries
        const statuses = getCurrentJobCounts(jobsIndex, { withRetries: 1 });

        const textStatusSummary = _createBatchSummaryState(statuses);
        const orderedStatuses = [
            JOB.queued,
            JOB.running,
            JOB.completed,
            JOB.error,
            JOB.terminated,
            JOB.does_not_exist,
        ];
        let summaryHtml =
            `${textStatusSummary}: ` +
            orderedStatuses
                .filter((state) => {
                    return statuses[state];
                })
                .map((state) => {
                    const jobString = getJobString(
                        { status: state },
                        statuses[state] === 1 ? 'status' : 'statusBatch'
                    );

                    return (
                        `${statuses[state]} ` +
                        span(
                            {
                                class: `${cssBaseClass}__summary--${state}`,
                            },
                            jobString
                        )
                    );
                })
                .join(', ');

        if (statuses.retried) {
            summaryHtml += ` (${
                statuses.retried > 1 ? statuses.retried + ' jobs' : '1 job'
            } retried)`;
        }

        const jobSpan = document.createElement('span');
        jobSpan.innerHTML = summaryHtml;
        jobSpan.title = jobSpan.textContent;
        return jobSpan.outerHTML;
    }

    /**
     * Given an object containing jobs indexed by ID, create a summary for a collapsed cell
<<<<<<< HEAD
     * @param {object} jobsIndex the index of job data, e.g. from retrieving `exec.jobs` in a batch cell
=======
     * @param {object} jobsIndex the index of job data, e.g. from retrieving `exec.jobs.byId` in a batch cell
>>>>>>> 15f714c7
     * @returns {string} summary string
     */

    function createCombinedJobStateSummary(jobsIndex) {
<<<<<<< HEAD
        if (
            !jobsIndex ||
            !Object.keys(jobsIndex).length ||
            !jobsIndex.byId ||
            !Object.keys(jobsIndex.byId).length
        ) {
=======
        if (!jobsIndex || !Object.keys(jobsIndex).length) {
>>>>>>> 15f714c7
            return '';
        }
        // get job count for each status and retries
        const statuses = getCurrentJobCounts(jobsIndex, { withRetries: 1 });
        if (statuses[JOB.running] || statuses[JOB.queued]) {
            if (!statuses[JOB.running]) {
                return _createJobStatus({
                    cssClass: 'queued',
                    label: 'queued',
                });
            }
            return _createJobStatus({ cssClass: 'running', label: 'running' });
        }
        if (statuses[JOB.error] || statuses[JOB.does_not_exist]) {
            return _createJobStatus({ cssClass: 'error', label: 'error' });
        }
        // no completed jobs => everything was terminated
        if (!statuses[JOB.completed]) {
            return _createJobStatus({ cssClass: 'terminated', label: 'canceled' });
        }
        return _createJobStatus({ cssClass: 'completed', label: 'success' });
    }

    /**
     * Get the FSM state for a bulk cell from the jobs
     *
     * @param {object} jobsIndex the index of job data, e.g. from retrieving `exec.jobs.byId` in a batch cell
     * @returns {string} FSM state
     */
    function getFsmStateFromJobs(jobsIndex) {
        if (!jobsIndex || !Object.keys(jobsIndex).length) {
            return null;
        }

        const statuses = getCurrentJobCounts(jobsIndex);
        // if at least one job is running or queued, the status is 'inProgress'; otherwise,
        // all jobs are in a terminal state, so the status is 'jobsFinished'
        const baseStatus = statuses.running || statuses.queued ? 'inProgress' : 'jobsFinished';
        // check whether or not any jobs ran successfully and hence whether results are available
        return statuses.completed ? `${baseStatus}ResultsAvailable` : baseStatus;
    }

    return {
        canCancel,
        canDo,
        canRetry,
        createCombinedJobState,
        createCombinedJobStateSummary,
        createJobStatusFromFsm,
        createJobStatusFromBulkCellFsm,
        createJobStatusLines,
        getCurrentJobCounts,
        getCurrentJobs,
        getFsmStateFromJobs,
        isTerminalStatus,
        isValidBackendJobStateObject,
        isValidJobStatus,
        isValidJobStateObject,
        isValidJobInfoObject,
        isValidJobLogsObject,
        isValidJobRetryObject,
        isValidRunStatusObject,
        jobAction,
        jobArrayToIndexedObject,
        jobLabel,
        jobNotFound,
        jobStatusUnknown,
        jobStrings,
        niceState,
        populateModelFromJobArray,
        updateJobModel,
        validateMessage,
        validJobStatuses,
        validStatusesForAction,
    };
});<|MERGE_RESOLUTION|>--- conflicted
+++ resolved
@@ -1024,25 +1024,12 @@
 
     /**
      * Given an object containing jobs indexed by ID, create a summary for a collapsed cell
-<<<<<<< HEAD
-     * @param {object} jobsIndex the index of job data, e.g. from retrieving `exec.jobs` in a batch cell
-=======
      * @param {object} jobsIndex the index of job data, e.g. from retrieving `exec.jobs.byId` in a batch cell
->>>>>>> 15f714c7
      * @returns {string} summary string
      */
 
     function createCombinedJobStateSummary(jobsIndex) {
-<<<<<<< HEAD
-        if (
-            !jobsIndex ||
-            !Object.keys(jobsIndex).length ||
-            !jobsIndex.byId ||
-            !Object.keys(jobsIndex.byId).length
-        ) {
-=======
         if (!jobsIndex || !Object.keys(jobsIndex).length) {
->>>>>>> 15f714c7
             return '';
         }
         // get job count for each status and retries
