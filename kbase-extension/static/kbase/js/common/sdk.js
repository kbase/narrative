--- conflicted
+++ resolved
@@ -218,7 +218,7 @@
         // Some parameter specs have valid_ws_types as an empty set, which
         // does not mean what it could, it means that it is not an option.
         if (spec.text_options.valid_ws_types && spec.text_options.valid_ws_types.length > 0) {
-            // we now have refs, but no way of specifying that the 
+            // we now have refs, but no way of specifying that the
             if (spec.allow_multiple) {
                 return '[]workspaceObjectName';
             } else {
@@ -263,7 +263,7 @@
         var dataType = converted.data.type;
         var fieldType = converted.ui.type;
         var paramClass = converted.ui.class;
-        var constraints = {};
+        var constraints;
 
         // NOTE:
         // field_type is text or dropdown, but does not always correspond to the
@@ -271,48 +271,6 @@
         // a dropdown even though the field_type is 'text'.
 
         switch (dataType) {
-<<<<<<< HEAD
-        case 'string':
-        case 'text':
-            switch (fieldType) {
-            case 'text':
-                if (spec.text_options) {
-                    constraints = {
-                        min: spec.text_options.min_length,
-                        max: spec.text_options.max_length,
-                        validate: spec.text_options.validate_as
-                    };
-                }
-                break;
-            case 'dropdown':
-                if (spec.dropdown_options) {
-                    constraints = {
-                        options: spec.dropdown_options.options
-                    };
-                }
-                break;
-            case 'textarea':
-                if (spec.text_options) {
-                    constraints = {
-                        min: spec.text_options.min_length,
-                        max: spec.text_options.max_length,
-                        nRows: spec.text_options.n_rows
-                    };
-                }
-                break;
-            default:
-                throw new Error('Unknown text param field type');
-            }
-            break;
-        case 'int':
-            switch (fieldType) {
-            case 'text':
-                if (spec.text_options) {
-                    constraints = {
-                        min: spec.text_options.min_int,
-                        max: spec.text_options.max_int
-                    };
-=======
             case 'string':
             case 'text':
                 switch (fieldType) {
@@ -337,7 +295,6 @@
                         break;
                     default:
                         throw new Error('Unknown text param field type');
->>>>>>> 5a9ddbec
                 }
                 break;
             case '[]int':
@@ -358,47 +315,6 @@
                         break;
                 }
                 break;
-<<<<<<< HEAD
-            }
-            break;
-        case 'float':
-            if (spec.text_options) {
-                constraints = {
-                    min: spec.text_options.min_float,
-                    max: spec.text_options.max_float
-                };
-            }
-            break;
-        case 'workspaceObjectName':
-            var validTypes = spec.text_options ? spec.text_options.valid_ws_types : [];
-            switch (paramClass) {
-            case 'input':
-                constraints = {
-                    types: validTypes
-                };
-                break;
-            case 'output':
-                constraints = {
-                    types: validTypes
-                };
-                break;
-            case 'parameter':
-                constraints = {
-                    types: validTypes
-                };
-                break;
-            default:
-                throw new Error('Unknown workspaceObjectName ui class');
-            }
-            break;
-        case '[]workspaceObjectName':
-            var validTypes = spec.text_options ? spec.text_options.valid_ws_types : [];
-            switch (paramClass) {
-            case 'input':
-                constraints = {
-                    types: validTypes
-                };
-=======
             case '[]float':
             case 'float':
                 constraints = {
@@ -440,7 +356,7 @@
                         };
                         break;
                     case 'output':
-                        // TODO: this accomodates a common mistake, to mark an input type 
+                        // TODO: this accomodates a common mistake, to mark an input type
                         // as output. One cannot specify multiple output objects, so we can
                         // pretty well safely assume this was a mistake.
                         console.warn('App spec form []workspaceObjectName indicates output, but that is not possible', spec);
@@ -463,14 +379,10 @@
                     default:
                         throw new Error('Unknown []string field type: ' + fieldType);
                 }
->>>>>>> 5a9ddbec
                 break;
             case 'subdata':
 
                 constraints = {
-<<<<<<< HEAD
-                    types: validTypes
-=======
                     multiple: false,
                     subdataSelection: spec.textsubdata_options.subdata_selection
 
@@ -491,7 +403,6 @@
                     //     // Used to generate a description for each item. Becomes the "desc".
                     //     displayTemplate: spec.textsubdata_options.subdata_selection.description_template
                     // }
->>>>>>> 5a9ddbec
                 };
                 break;
                 //                case 'xxinput_property_x':
@@ -565,122 +476,8 @@
                 //                    };
             case 'struct':
                 break;
-<<<<<<< HEAD
-            default:
-                throw new Error('Unknown []string field type: ' + fieldType);
-            }
-            break;
-        case 'subdata':
-            if (spec.subdata_selection) {
-                constraints = {
-                    // The parameter containing the object name we derive data from
-                    referredParameter: spec.subdata_selection.parameter_id,
-                    // The "included" parameter to for the workspace call
-                    subdataIncluded: spec.subdata_selection.subdata_included,
-                    // These are for navigating the results.
-
-                    // This is the property path to the part of the subdata
-                    // we want to deal with.
-                    path: spec.subdata_selection.path_to_subdata,
-                    // This is used to pluck a value off of the leaf array
-                    // items, object properties (if object), object values (if 'value'),
-                    // or otherwise just use the property key. This becomes the "id"
-                    // of the subdata item.
-                    selectionId: spec.subdata_selection.selection_id,
-                    // Used to generate a description for each item. Becomes the "desc".
-                    displayTemplate: spec.subdata_selection.description_template
-                };
-            }
-            constraints.multiple = false;
-            break;
-            //                case 'xxinput_property_x':
-            //                    return {
-            //                        defaultValue: defaultValue(),
-            //                        referredParameter: 'input_sample_property_matrix',
-            //                        subdataIncluded: 'metadata/column_metadata',
-            //                        path: 'metadata/column_metadata',
-            //                        // custom function to collect
-            //                        mapper: {
-            //                            before: function () {
-            //                                return {
-            //                                    collected: {}
-            //                                };
-            //                            },
-            //                            during: function (values, state) {
-            //                                values.forEach(function (value) {
-            //                                    if (value.entity === 'Condition') {
-            //                                        state.collected[value.property_name] = true;
-            //                                    }
-            //                                });
-            //                            },
-            //                            after: function (state) {
-            //                                return Object.keys(state.collected).map(function (key) {
-            //                                    return {
-            //                                        id: key,
-            //                                        desc: key
-            //                                    };
-            //                                });
-            //                            }
-            //                        }
-            //                    };
-            //                case 'sample_property':
-            //                    return {
-            //                        required: required(),
-            //                        defaultValue: defaultValue(),
-            //                        referredParameter: 'input_sample_property_matrix',
-            //                        subdataIncluded: 'metadata/column_metadata',
-            //                        subdataPath: 'metadata.column_metadata',
-            //                        // custom function to collect
-            //                        map: function (subdata) {
-            //                            var collected = {};
-            //                            Object.keys(subdata).forEach(function (key) {
-            //                                    var id, name, column = subdata[key];
-            //                                    column.forEach(function (value) {
-            //                                        if (value.category === 'DataSeries' && value.property_name === 'SeriesID') {
-            //                                            id = value.property_value;
-            //                                        } else if (value.category === 'Property' && value.property_name === 'Name') {
-            //                                            name = value.property_value;
-            //                                        }
-            //                                        if (id && name) {
-            //                                            collected[id] = name;
-            //                                        }
-            //                                    });
-            //                                });
-            //                                return Object.keys(collected).map(function (key) {
-            //                                    return {
-            //                                        id: key,
-            //                                        desc: collected[key]
-            //                                    };
-            //                                })
-            //                                    .sort(function (a, b) {
-            //                                        if (a.desc < b.desc) {
-            //                                            return -1;
-            //                                        } else if (a.desc > b.desc) {
-            //                                            return 1;
-            //                                        }
-            //                                        return 0;
-            //                                    });
-            //                        }
-            //                    };
-        case 'struct':
-            break;
-        case 'unspecified':
-            // a bunch of field types are untyped, and there are no
-            // options for them...
-            switch (fieldType) {
-            case 'text':
-            case 'checkbox':
-            case 'textarea':
-            case 'dropdown':
-            case 'custom_button':
-            case 'textsubdata':
-            case 'file':
-            case 'custom_textsubdata':
-            case 'custom_widget':
-            case 'tab':
-=======
             case 'unspecified':
-                // a bunch of field types are untyped, and there are no 
+                // a bunch of field types are untyped, and there are no
                 // options for them...
                 switch (fieldType) {
                     case 'text':
@@ -697,7 +494,6 @@
                     default:
                         throw new Error('Unknown unspecified field type');
                 }
->>>>>>> 5a9ddbec
                 break;
             default:
                 console.error('Unknown data type', dataType);
@@ -870,21 +666,14 @@
             parameterSpecs[parameter.id] = convertParameter(parameter);
         });
 
-<<<<<<< HEAD
-        sdkAppSpec.parameter_groups.forEach(function (group) {
-            convertGroup(group, parameterSpecs);
-            // don't know how the group is ordered in the spec ... so just append it later.
-        });
-=======
         var groups = [];
         if (sdkAppSpec.parameter_groups) {
             groups = sdkAppSpec.parameter_groups;
             sdkAppSpec.parameter_groups.forEach(function(group) {
                 convertGroup(group, parameterSpecs);
-                // don't know how the group is ordered in the spec ... so just append it later.            
+                // don't know how the group is ordered in the spec ... so just append it later.
             });
         }
->>>>>>> 5a9ddbec
 
         // first filter out the paramters which have been moved into groups,
         // and then add the groups in.
