--- conflicted
+++ resolved
@@ -220,7 +220,6 @@
         // Some parameter specs have valid_ws_types as an empty set, which
         // does not mean what it could, it means that it is not an option.
         if (spec.text_options.valid_ws_types && spec.text_options.valid_ws_types.length > 0) {
-<<<<<<< HEAD
             // we now have refs, but no way of specifying that the 
             switch (spec.ui_class) {
                 case 'input':
@@ -232,13 +231,6 @@
                     return 'workspaceObjectName';
                 default:
                     throw new Error('Unspecified ui_class, cannot determine object param data type');
-=======
-            // we now have refs, but no way of specifying that the
-            if (spec.allow_multiple) {
-                return '[]workspaceObjectName';
-            } else {
-                return 'workspaceObjectName';
->>>>>>> de816f95
             }
         }
 
@@ -340,56 +332,9 @@
                 break;
             case 'workspaceObjectRef':
             case 'workspaceObjectName':
-<<<<<<< HEAD
                 constraints = {
                     types: spec.text_options.valid_ws_types
                 };
-=======
-                switch (paramClass) {
-                    case 'input':
-                        constraints = {
-                            types: spec.text_options.valid_ws_types
-                        };
-                        break;
-                    case 'output':
-                        constraints = {
-                            types: spec.text_options.valid_ws_types
-                        };
-                        break;
-                    case 'parameter':
-                        constraints = {
-                            types: spec.text_options.valid_ws_types
-                        };
-                        break;
-                    default:
-                        throw new Error('Unknown workspaceObjectName ui class');
-                }
-                break;
-            case '[]workspaceObjectName':
-                switch (paramClass) {
-                    case 'input':
-                        constraints = {
-                            types: spec.text_options.valid_ws_types
-                        };
-                        break;
-                    case 'parameter':
-                        constraints = {
-                            types: spec.text_options.valid_ws_types
-                        };
-                        break;
-                    case 'output':
-                        // TODO: this accomodates a common mistake, to mark an input type
-                        // as output. One cannot specify multiple output objects, so we can
-                        // pretty well safely assume this was a mistake.
-                        console.warn('App spec form []workspaceObjectName indicates output, but that is not possible', spec);
-                        constraints = {
-                            types: spec.text_options.valid_ws_types
-                        };
-                        break;
-                    default:
-                        throw new Error('Unknown []workspaceObjectName ui class: ' + paramClass);
-                }
->>>>>>> de816f95
                 break;
             case '[]string':
                 switch (fieldType) {
