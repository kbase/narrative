/*global define,KBError,KBFatal,window,console,document*/
/*jslint white:true,browser:true*/

/**
 * This is the entry point for the Narrative's front-end. It initializes
 * the login session, fires up the data and function widgets, and creates
 * the kbaseNarrativeWorkspace wrapper around the Jupyter notebook that
 * does fun things like manage widgets and cells and kernel events to talk to them.
 *
 * To set global variables, use: Jupyter.narrative.<name> = value
 */

define([
    'jquery',
    'bluebird',
    'handlebars',
    'narrativeConfig',
    'kbaseNarrativeSidePanel',
    'kbaseNarrativeOutputCell',
    'kbaseNarrativeWorkspace',
    'kbaseNarrativeMethodCell',
    'kbaseAccordion',
    'kbaseNarrativeSharePanel',
    'kbase-client-api',
    'kbaseNarrativePrestart',
    'ipythonCellMenu',
    'base/js/namespace',
    'base/js/events',
    'base/js/keyboard',
    'notebook/js/notebook',
    'util/display',
    'util/bootstrapDialog',
    'util/bootstrapAlert',
    'text!kbase/templates/update_dialog_body.html',
    'narrativeLogin',
    'common/ui',
    'common/html',
    'narrativeTour',
    'kb_service/utils',

    // for effect
    'bootstrap',

], function (
    $,
    Promise,
    Handlebars,
    Config,
    KBaseNarrativeSidePanel,
    KBaseNarrativeOutputCell,
    KBaseNarrativeWorkspace,
    KBaseNarrativeMethodCell,
    KBaseAccordion,
    KBaseNarrativeSharePanel,
    KBaseClient,
    KBaseNarrativePrestart,
    KBaseCellToolbar,
    Jupyter,
    Events,
    Keyboard,
    Notebook,
    DisplayUtil,
    BootstrapDialog,
    BootstrapAlert,
    UpdateDialogBodyTemplate,
    NarrativeLogin,
    UI,
    html,
    Tour,
    ServiceUtils
) {
    'use strict';

    KBaseNarrativePrestart.loadDomEvents();
    KBaseNarrativePrestart.loadGlobals();

    /**
     * @constructor
     * The base, namespaced Narrative object. This is mainly used at start-up time, and
     * gets injected into the Jupyter namespace.
     *
     * Most of its methods below - init, registerEvents, initAboutDialog, initUpgradeDialog,
     * checkVersion, updateVersion - are set up at startup time.
     * This is all done by an injection into static/notebook/js/main.js where the
     * Narrative object is set up, and Narrative.init is run.
     *
     * But, this also has a noteable 'Save' method, that implements another Narrative-
     * specific piece of functionality. See Narrative.prototype.saveNarrative below.
     */
    var Narrative = function () {
        // Maximum narrative size that can be stored in the workspace.
        // This is set by nginx on the backend - this variable is just for
        // communication on error.
        this.maxNarrativeSize = "10 MB";

        // the controller is an instance of kbaseNarrativeWorkspace, which
        // controls widget management and KBase method execution
        this.narrController = null;

        this.sidePanel = null;

        // If true, this narrative is read only
        this.readonly = false;

        // The user's current session token.
        this.authToken = null;

        // How often to check for a new version in ms (not currently used)
        this.versionCheckTime = 6000 * 60 * 1000;

        this.versionHtml = 'KBase Narrative';

        // The currently selected Jupyter cell.
        this.selectedCell = null;

        // The version of the Narrative UI (semantic version)
        this.currentVersion = Config.get('version');

        //
        this.dataViewers = null;

        // Used for mapping from user id -> user name without having to it
        // up again every time.
        this.cachedUserIds = {};
        this.workspaceRef = null;
        this.workspaceId = null;
        this.sidePanel = null;

        // The set of currently instantiated KBase Widgets.
        // key = cell id, value = Widget object itself.
        this.kbaseWidgets = {};

        //Jupyter.keyboard_manager.disable();
        return this;
    };

    /**
     * A wrapper around the Jupyter.notebook.kernel.execute() function.
     * If any KBase widget needs to make a kernel call, it should go through here.
     * ...when it's done.
     */
    Narrative.prototype.executeKernelCall = function () {
        console.info('no-op for now');
    };

    // Wrappers for the Jupyter/Jupyter function so we only maintain it in one place.
    Narrative.prototype.patchKeyboardMapping = function () {
        var commonShortcuts = [
                'a', 'm', 'f', 'y', 'r',
                '1', '2', '3', '4', '5', '6',
                'k', 'j', 'b', 'x', 'c', 'v',
                'z', 'd,d', 's', 'l', 'o', 'h',
                'i,i', '0,0', 'q', 'shift-j', 'shift-k',
                'shift-m', 'shift-o', 'shift-v'
            ],
            commandShortcuts = [],
            editShortcuts = [
                // remove the command palette
                // since it exposes commands we have "disabled"
                // by removing keyboard mappings
                'cmdtrl-shift-p',
            ];

        commonShortcuts.forEach(function (shortcut) {
            try {
                Jupyter.keyboard_manager.command_shortcuts.remove_shortcut(shortcut);
            } catch (ex) {
                console.warn('Error removing shortcut "' + shortcut + '"', ex);
            }
            try {
                Jupyter.notebook.keyboard_manager.edit_shortcuts.remove_shortcut(shortcut);
            } catch (ex) {
                // console.warn('Error removing shortcut "'  + shortcut +'"', ex);
            }
        });

        commandShortcuts.forEach(function (shortcut) {
            try {
                Jupyter.keyboard_manager.command_shortcuts.remove_shortcut(shortcut);
            } catch (ex) {
                console.warn('Error removing shortcut "' + shortcut + '"', ex);
            }
        });

        editShortcuts.forEach(function (shortcut) {
            try {
                Jupyter.notebook.keyboard_manager.edit_shortcuts.remove_shortcut(shortcut);
            } catch (ex) {
                console.warn('Error removing shortcut "' + shortcut + '"', ex);
            }
        });
    };

    Narrative.prototype.disableKeyboardManager = function () {
        Jupyter.keyboard_manager.disable();
    };

    Narrative.prototype.enableKeyboardManager = function () {
        // Jupyter.keyboard_manager.enable();
    };

    /**
     * Registers Narrative responses to a few Jupyter events - mainly some
     * visual effects for managing when the cell toolbar should be shown,
     * and when saving is being done, but it also disables the keyboard
     * manager when KBase cells are selected.
     */
    Narrative.prototype.registerEvents = function () {
        $([Jupyter.events]).on('before_save.Notebook', function () {
            $('#kb-save-btn').find('div.fa-save').addClass('fa-spin');
        });
        $([Jupyter.events]).on('notebook_saved.Notebook', function () {
            $('#kb-save-btn').find('div.fa-save').removeClass('fa-spin');
        });
        $([Jupyter.events]).on('kernel_idle.Kernel', function () {
            $('#kb-kernel-icon').removeClass().addClass('fa fa-circle-o');
        });
        $([Jupyter.events]).on('kernel_busy.Kernel', function () {
            $('#kb-kernel-icon').removeClass().addClass('fa fa-circle');
        });
        $([Jupyter.events]).on('delete.Cell', function () {
            // this.enableKeyboardManager();
        }.bind(this));

        $([Jupyter.events]).on('notebook_save_failed.Notebook', function (event, data) {
            $('#kb-save-btn').find('div.fa-save').removeClass('fa-spin');
            this.saveFailed(event, data);
        }.bind(this));
    };


    /**
     * Initializes the sharing panel and sets up the events
     * that show and hide it.
     *
     * This is a hack and a half because Select2, Bootstrap,
     * and Safari are all hateful things. Here are the sequence of
     * events.
     * 1. Initialize the dialog object.
     * 2. When it gets invoked, show the dialog.
     * 3. On the FIRST time it gets shown, after it's done
     * being rendered (shown.bs.modal event), then build and
     * show the share panel widget. The select2 thing only wants
     * to appear and behave correctly after the page loads, and
     * after there's a visible DOM element for it to render in.
     */
    Narrative.prototype.initSharePanel = function () {
        var sharePanel = $('<div style="text-align:center"><br><br><img src="' +
                Config.get('loading_gif') +
                '"></div>'),
            shareWidget = null,
            shareDialog = new BootstrapDialog({
                title: 'Change Share Settings',
                body: sharePanel,
                closeButton: true
            });
        shareDialog.getElement().one('shown.bs.modal', function () {
            shareWidget = new KBaseNarrativeSharePanel(sharePanel.empty(), {
                ws_name_or_id: this.getWorkspaceName()
            });
        }.bind(this));
        $('#kb-share-btn').click(function () {
            var narrName = Jupyter.notebook.notebook_name;
            if (narrName.trim().toLowerCase() === 'untitled' || narrName.trim().length === 0) {
                Jupyter.save_widget.rename_notebook({
                    notebook: Jupyter.notebook,
                    message: 'Please name your Narrative before sharing.',
                    callback: function () { shareDialog.show(); }
                });
                return;
            }
            if (shareWidget) {
                shareWidget.refresh();
            }
            shareDialog.show();
        }.bind(this));
    };

    /**
     */
    // function renderSettingsDialog(settings) {
    //     var t = html.tag,
    //         div = t('div'),
    //         input = t('input'),
    //         label = t('label'),
    //         p = t('p');

    //     return div([
    //         p({}, [
    //             'These settings apply to and are saved with this Narrative. Changes ',
    //             'made here will not affect existing Narratives or new Narratives that you ',
    //             'may create.'
    //         ]),
    //         p({ style: { fontStyle: 'italic' } }, [
    //             'Please note that you will need to refresh the browser in order to ',
    //             'enable any changes.'
    //         ]),
    //         div({ class: 'form-horizontal settings-dialog' }, [
    //             div({ class: 'form-group' }, [
    //                 div({ class: 'col-md-8 checkbox' }, [
    //                     label([
    //                         input({
    //                             type: 'checkbox',
    //                             name: 'advanced',
    //                             value: 'advanced',
    //                             checked: settings.advanced
    //                         }),
    //                         'Use Advanced features'
    //                     ])
    //                 ]),
    //                 div({ class: 'col-md-4' })
    //             ]),
    //             div({ class: 'form-group' }, [
    //                 div({ class: 'col-md-8 checkbox' }, [
    //                     label([
    //                         input({
    //                             type: 'checkbox',
    //                             name: 'developer',
    //                             value: 'developer',
    //                             checked: settings.developer
    //                         }),
    //                         'Use Developer features'
    //                     ])
    //                 ]),
    //                 div({ class: 'col-md-4' })
    //             ])
    //         ])
    //     ]);
    // }

    /*
     * Given an inner node, which is probably a button, inspect the contents
     * of the submitted form.
     * Note - this is a cheap implementation just to get something up
     * to play with.
     */
    // TODO: add matches to the mustard.js test
    function findParent(node, selector) {
        if (node.matches(selector)) {
            return node;
        }
        if (node === document.body) {
            return null;
        }
        return findParent(node.parentNode, selector);
    }

    // function doCheckSettings(innerNode) {
    //     var dialogNode = findParent(innerNode, '.modal-dialog');

    //     if (!dialogNode) {
    //         console.error('COULD NOT FIND PARENT NODE');
    //         throw new Error('Could not find the parent node!');
    //     }

    //     var settings = {};
    //     var advanced = dialogNode.querySelector('[name="advanced"]').checked;
    //     settings.advanced = advanced;

    //     var developer = dialogNode.querySelector('[name="developer"]').checked;
    //     settings.developer = developer;

    //     return settings;
    // }

    // function doSaveSettings(settings) {
    //     var existingSettings = Jupyter.notebook.metadata.kbase.userSettings;
    //     Object.keys(settings).forEach(function(key) {
    //         existingSettings[key] = settings[key];
    //     });
    //     Jupyter.notebook.metadata.kbase.userSettings = existingSettings;
    //     Jupyter.notebook.save_checkpoint();
    // }

    // function showSettingsDialog() {
    //     var ui = UI.make({ node: document.body }),
    //         existingSettings = Jupyter.notebook.metadata.kbase.userSettings;

    //     if (!existingSettings) {
    //         existingSettings = {};
    //         Jupyter.notebook.metadata.kbase.userSettings = {};
    //     }
    //     ui.showDialog({
    //             title: 'Narrative User Settings',
    //             body: renderSettingsDialog(existingSettings),
    //             buttons: [{
    //                 type: 'primary',
    //                 label: 'Save Settings',
    //                 action: 'save',
    //                 handler: function(e) {
    //                     return doCheckSettings(e.target);
    //                 }
    //             }]
    //         })
    //         .then(function(result) {
    //             if (result.action === 'save') {
    //                 doSaveSettings(result.result);
    //             }
    //         });
    // }

    // Narrative.prototype.initSettingsDialog = function() {
    //     var settingsButtonNode = document.getElementById('kb-settings-btn');
    //     if (!settingsButtonNode) {
    //         return;
    //     }

    //     settingsButtonNode.addEventListener('click', function() {
    //         showSettingsDialog();
    //     });
    // };

    /**
     * The "Upgrade your container" dialog should be made available when
     * there's a more recent version of the Narrative ready to use. This
     * dialog then lets the user shut down their existing Narrative container.
     */
    Narrative.prototype.initUpgradeDialog = function () {
        var bodyTemplate = Handlebars.compile(UpdateDialogBodyTemplate);

        var $cancelBtn = $('<button type="button" data-dismiss="modal">')
            .addClass('btn btn-default')
            .append('Cancel');
        var $upgradeBtn = $('<button type="button" data-dismiss="modal">')
            .addClass('btn btn-success')
            .append('Update and Reload')
            .click(function () {
                this.updateVersion();
            }.bind(this));

        var upgradeDialog = new BootstrapDialog({
            title: 'New Narrative version available!',
            buttons: [$cancelBtn, $upgradeBtn]
        });
        $('#kb-update-btn').click(function () {
            upgradeDialog.show();
        });
        this.checkVersion()
            .then(function (ver) {
                upgradeDialog.setBody(bodyTemplate({
                    currentVersion: this.currentVersion,
                    newVersion: ver ? ver.version : "No new version",
                    releaseNotesUrl: Config.get('release_notes')
                }));
                if (ver && ver.version && this.currentVersion !== ver.version) {
                    $('#kb-update-btn').fadeIn('fast');
                }
            }.bind(this));
    };

    /**
     * Looks up what is the current version of the Narrative.
     * This should eventually get rolled into a Narrative Service method call.
     */
    Narrative.prototype.checkVersion = function () {
        // look up new version here.
        return Promise.resolve($.ajax({
            url: Config.url('version_check'),
            async: true,
            dataType: 'text',
            crossDomain: true,
            cache: false
        })).then(function (ver) {
            return Promise.try(function () {
                ver = $.parseJSON(ver);
                return ver;
            });
        }).catch(function (error) {
            console.error('Error while checking for a version update: ' + error.statusText);
            KBError('Narrative.checkVersion', 'Unable to check for a version update!');
            console.error(error);
        });
    };

    Narrative.prototype.createShutdownDialogButtons = function () {
        var $shutdownButton = $('<button>')
            .attr({ type: 'button', 'data-dismiss': 'modal' })
            .addClass('btn btn-danger')
            .append('Okay. Shut it all down!')
            .click(function () {
                this.updateVersion();
            }.bind(this));

        var $reallyShutdownPanel = $('<div style="margin-top:10px">')
            .append('This will shutdown your Narrative session and close this window.<br><b>Any unsaved data in any open Narrative in any window WILL BE LOST!</b><br>')
            .append($shutdownButton)
            .hide();

        var $firstShutdownBtn = $('<button>')
            .attr({ type: 'button' })
            .addClass('btn btn-danger')
            .append('Shutdown')
            .click(function () {
                $reallyShutdownPanel.slideDown('fast');
            });

        var $cancelButton = $('<button type="button" data-dismiss="modal">')
            .addClass('btn btn-default')
            .append('Dismiss')
            .click(function () {
                $reallyShutdownPanel.hide();
            });

        return {
            cancelButton: $cancelButton,
            firstShutdownButton: $firstShutdownBtn,
            finalShutdownButton: $shutdownButton,
            shutdownPanel: $reallyShutdownPanel
        };
    };

    Narrative.prototype.initAboutDialog = function () {
        var $versionDiv = $('<div>')
            .append('<b>Version:</b> ' + Config.get('version'));
        $versionDiv.append('<br><b>Git Commit:</b> ' + Config.get('git_commit_hash') + ' -- ' + Config.get('git_commit_time'));
        $versionDiv.append('<br>View release notes on <a href="' + Config.get('release_notes') + '" target="_blank">Github</a>');

        var urlList = Object.keys(Config.get('urls')).sort();
        var $versionTable = $('<table>')
            .addClass('table table-striped table-bordered');
        $.each(urlList,
            function (idx, val) {
                var url = Config.url(val).toString();
                // if url looks like a url (starts with http), include it.
                // ignore job proxy and submit ticket
                if (val === 'narrative_job_proxy' ||
                    val === 'submit_jira_ticket' ||
                    val === 'narrative_method_store_types') {
                    return;
                }
                if (url && url.toLowerCase().indexOf('http') === 0) {
                    $versionTable.append($('<tr>')
                        .append($('<td>').append(val))
                        .append($('<td>').append(url)));
                }
            }
        );
        var $verAccordionDiv = $('<div style="margin-top:15px">');
        $versionDiv.append($verAccordionDiv);

        new KBaseAccordion($verAccordionDiv, {
            elements: [{
                title: 'KBase Service URLs',
                body: $versionTable
            }]
        });

        var shutdownButtons = this.createShutdownDialogButtons();
        var aboutDialog = new BootstrapDialog({
            title: 'KBase Narrative Properties',
            body: $versionDiv,
            buttons: [
                shutdownButtons.cancelButton,
                shutdownButtons.firstShutdownButton,
                shutdownButtons.shutdownPanel
            ]
        });

        $('#kb-about-btn').click(function () {
            aboutDialog.show();
        });
    };

    Narrative.prototype.initShutdownDialog = function () {
        var shutdownButtons = this.createShutdownDialogButtons();

        var shutdownDialog = new BootstrapDialog({
            title: 'Shutdown and restart narrative?',
            body: $('<div>').append('Shutdown and restart your Narrative session? Any unsaved changes in any open Narrative in any window WILL BE LOST!'),
            buttons: [
                shutdownButtons.cancelButton,
                shutdownButtons.finalShutdownButton
            ]
        });

        $('#kb-shutdown-btn').click(function () {
            shutdownDialog.show();
        });
    };

    Narrative.prototype.saveFailed = function (event, data) {
        $('#kb-save-btn').find('div.fa-save').removeClass('fa-spin');
        Jupyter.save_widget.set_save_status('Narrative save failed!');

        var errorText;
        // 413 means that the Narrative is too large to be saved.
        // currently - 4/6/2015 - there's a hard limit of 4MB per KBase Narrative.
        // Any larger object will throw a 413 error, and we need to show some text.
        if (data.xhr.status === 413) {
            errorText = 'Due to current system constraints, a Narrative may not exceed ' +
                this.maxNarrativeSize + ' of text.<br><br>' +
                'Errors of this sort are usually due to excessive size ' +
                'of outputs from Code Cells, or from large objects ' +
                'embedded in Markdown Cells.<br><br>' +
                'Please decrease the document size and try to save again.';
        } else if (data.xhr.responseText) {
            var $error = $($.parseHTML(data.xhr.responseText));
            errorText = $error.find('#error-message > h3').text();

            if (errorText) {
                /* gonna throw in a special case for workspace permissions issues for now.
                 * if it has this pattern:
                 *
                 * User \w+ may not write to workspace \d+
                 * change the text to something more sensible.
                 */

                var res = /User\s+(\w+)\s+may\s+not\s+write\s+to\s+workspace\s+(\d+)/.exec(errorText);
                if (res) {
                    errorText = 'User ' + res[1] + ' does not have permission to save to workspace ' + res[2] + '.';
                }
            }
        } else {
            errorText = 'An unknown error occurred!';
        }

        Jupyter.dialog.modal({
            title: 'Narrative save failed!',
            body: $('<div>').append(errorText),
            buttons: {
                OK: {
                    class: 'btn-primary',
                    click: function () {
                        return;
                    }
                }
            },
            open: function () {
                var that = $(this);
                // Upon ENTER, click the OK button.
                that.find('input[type="text"]').keydown(function (event) {
                    if (event.which === Keyboard.keycodes.enter) {
                        that.find('.btn-primary').first().click();
                    }
                });
                that.find('input[type="text"]').focus();
            }
        });
    };

    Narrative.prototype.initTour = function () {
        try {
            $('#kb-tour').click(function (e) {
                var tour = new Tour.Tour(this);
                tour.start();
            }.bind(this));
        } catch (e) {
            console.error(e);
        }
    };

    /**
     * This is the Narrative front end initializer. It should only be run directly after
     * the app_initialized.NotebookApp event has been fired.
     *
     * It does the following steps:
     * 1. Registers event listeners on Jupyter events such as cell selection, insertion,
     *    deletion, etc.
     * 2. Initializes the Core UI dialogs that depend on configuration information (About,
     *    Upgrade, and Shutdown)
     * 3. Initializes the
     */
    // This should not be run until AFTER the notebook has been loaded!
    // It depends on elements of the Notebook metadata.
    Narrative.prototype.init = function () {
        // NAR-271 - Firefox needs to be told where the top of the page is. :P
        window.scrollTo(0, 0);

        this.authToken = NarrativeLogin.sessionInfo.token;
        this.userId = NarrativeLogin.sessionInfo.user;

        Jupyter.narrative.patchKeyboardMapping();
        this.registerEvents();
        this.initAboutDialog();
        this.initUpgradeDialog();
        this.initShutdownDialog();
        this.initTour();

        /* Clever extension to $.event from StackOverflow
         * Lets us watch DOM nodes and catch when a widget's node gets nuked.
         * http://stackoverflow.com/questions/2200494/jquery-trigger-event-when-an-element-is-removed-from-the-dom
         *
         * We bind a jQuery event to a node. Call it 'destroyed'.
         * When that event is no longer bound (i.e. when the node is removed, OR when .unbind is called)
         * it triggers the 'remove' function. Lets us keep track of when widgets get removed
         * in the registerWidget function below.
         */
        $.event.special.destroyed = {
            remove: function (o) {
                if (o.handler) {
                    o.handler();
                }
            }
        };

        $([Jupyter.events]).on('notebook_loaded.Notebook', function () {
            // Disable autosave so as not to spam the Workspace.

            // Tricky with inter/intra-dependencies between kbaseNarrative and kbaseNarrativeWorkspace...
            this.sidePanel = new KBaseNarrativeSidePanel($('#kb-side-panel'), { autorender: false });

            this.narrController = new KBaseNarrativeWorkspace($('#notebook_panel'), {
                ws_id: this.getWorkspaceName()
            });
            Jupyter.notebook.set_autosave_interval(0);
            KBaseCellToolbar.register(Jupyter.notebook);
            Jupyter.CellToolbar.activate_preset('KBase');
            Jupyter.CellToolbar.global_show();

            if (Jupyter.notebook && Jupyter.notebook.metadata) {
                var creatorId = Jupyter.notebook.metadata.creator || 'KBase User';
                DisplayUtil.displayRealName(creatorId, $('#kb-narr-creator'));

                // This puts the cell menu in the right place.
                $([Jupyter.events]).trigger('select.Cell', { cell: Jupyter.notebook.get_selected_cell() });
            }
            if (this.getWorkspaceName() == null) {
                KBFatal('Narrative.init', 'Unable to locate workspace name from the Narrative object!');
                $('#kb-wait-for-ws').remove();
                return;
            }

            this.initSharePanel();
            // this.initSettingsDialog();

            var wsInfo = window.location.href.match(/ws\.(\d+)\.obj\.(\d+)/);
            if (wsInfo && wsInfo.length === 3) {
                this.workspaceRef = wsInfo[1] + '/' + wsInfo[2];
                this.workspaceId = wsInfo[1];
            }

            // init the controller

            this.narrController.render()
                .finally(function () {
                    this.sidePanel.render();
                    $('#kb-wait-for-ws').remove();
                }.bind(this));
            $([Jupyter.events]).trigger('loaded.Narrative');
            $([Jupyter.events]).on('kernel_ready.Kernel',
                function () {
                    console.log('Kernel Ready! Initializing Job Channel...');

                    // TODO: This should be an event "kernel-ready", perhaps broadcast
                    // on the default bus channel.
                    this.sidePanel.$jobsWidget.initCommChannel()
                        .catch(function (err) {
                            // TODO: put the narrative into a terminal state
                            console.error('ERROR initializing kbase comm channel', err);
                            KBFatal('Narrative.ini', 'KBase communication channel could not be initiated with the back end. TODO');
                            $('#kb-wait-for-ws').remove();
                        });
                }.bind(this)
            );
        }.bind(this));
    };

    /**
     * @method
     * @public
     * This manually deletes the Docker container that this Narrative runs in, if there is one.
     * If it can't, or if this is being run locally, it pops up an alert saying so.
     */
    Narrative.prototype.updateVersion = function () {
        var user = NarrativeLogin.sessionInfo.user; //.loginWidget($('#signin-button')).session('user_id');
        Promise.resolve($.ajax({
                contentType: 'application/json',
                url: '/narrative_shutdown/' + user,
                type: 'DELETE',
                crossDomain: true
            }))
            .then(function () {
                setTimeout(function () {
                    location.reload(true);
                }, 200);
            })
            .catch(function (error) {
                window.alert('Unable to update your Narrative session\nError: ' + error.status + ': ' + error.statusText);
                console.error(error);
            });
    };

    /**
     * @method
     * @public
     * This triggers a save, but saves all cell states first.
     */
    Narrative.prototype.saveNarrative = function () {
        this.narrController.saveAllCellStates();
        Jupyter.notebook.save_checkpoint();
    };

<<<<<<< HEAD
    /**
     * @method
     * @public
     * Insert a new App cell into a narrative and pre-populate its parameters with a given set of
     * values. The cell is inserted below the currently selected cell.
     * @param {string} appId - The id of the app (should be in form module_name/app_name)
     * @param {string} tag - The release tag of the app (one of release, beta, dev)
     * @param {object} parameters - Key-value-pairs describing the parameters to initialize the app
     * with. Keys are param ids (should match the spec), and values are the values of those
     * parameters.
     */
    Narrative.prototype.addAndPopulateApp = function(appId, tag, parameters) {
=======
    Narrative.prototype.addAndPopulateApp = function (appId, tag, parameters) {
>>>>>>> ee923e02
        this.sidePanel.$methodsWidget.triggerApp(appId, tag, parameters);
    };

    /**
     * @method
     * @public
     * Insert a new Viewer cell into a narrative for a given object. The new cell is inserted below
     * the currently selected cell.
     * @param {string|object|array} obj - If a string, expected to be an object reference. If an object,
     * expected to be a set of Key-value-pairs describing the object. If an array, expected to be
     * the usual workspace info array for an object.
     */
    Narrative.prototype.addViewerCell = function(obj) {
        if (Jupyter.narrative.readonly) {
            new BootstrapAlert({
                type: 'warning',
                title: 'Warning',
                body: 'Read-only Narrative -- may not add a data viewer to this Narrative'
            });
            return;
        }
        var cell = Jupyter.notebook.get_selected_cell(),
            nearIdx = 0;
        if (cell) {
            nearIdx = Jupyter.notebook.find_cell_index(cell);
            $(cell.element).off('dblclick');
            $(cell.element).off('keydown');
        }
        var objInfo = {};
        // If a string, expect a ref, and fetch the info.
        if (typeof obj === 'string') {
            objInfo = this.sidePanel.$dataWidget.getDataObjectByRef(obj, true);
        }
        // If an array, expect it to be an array of the info, and convert it.
        else if (obj instanceof Array) {
            objInfo = ServiceUtils.objectInfoToObject(obj);
        }
        // If not an array or a string, it's our object already.
        else {
            objInfo = obj;
        }
        this.narrController.trigger('createViewerCell.Narrative', {
            'nearCellIdx': nearIdx,
            'widget': 'kbaseNarrativeDataCell',
            'info': objInfo
        });
    };

    /**
     * @method
     * @public
     * Insert a new method into the narrative, set it as active, populate the
     * parameters, and run it.  This is useful for widgets that need to trigger
     * some additional narrative action, such as creating a FeatureSet from
     * a selected set of Features in a widget, or computing a statistic on a
     * subselection made from within a widget.
     */
    Narrative.prototype.createAndRunMethod = function (method_id, parameters) {
        //first make a request to get the method spec of a particular method
        //getFunctionSpecs.Narrative is implemented in kbaseNarrativeAppPanel
        var request = { methods: [method_id] };
        var self = this;
        self.narrController.trigger('getFunctionSpecs.Narrative', [request,
            function (specs) {
                // do nothing if the method could not be found
                var errorMsg = 'Method ' + method_id + ' not found and cannot run.';
                if (!specs) {
                    console.error(errorMsg);
                    return;
                }
                if (!specs.methods) {
                    console.error(errorMsg);
                    return;
                }
                if (!specs.methods[method_id]) {
                    console.error(errorMsg);
                    return;
                }
                // put the method in the narrative by simulating a method clicked in kbaseNarrativeAppPanel
                self.narrController.trigger('methodClicked.Narrative', specs.methods[method_id]);

                // the method initializes an internal method input widget, but rendering and initializing is
                // async, so we have to wait and check back before we can load the parameter state.
                // TODO: update kbaseNarrativeMethodCell to return a promise to mark when rendering is complete
                var newCell = Jupyter.notebook.get_selected_cell();
                var newCellIdx = Jupyter.notebook.get_selected_index();
                var newWidget = new KBaseNarrativeMethodCell($('#' + $(newCell.get_text())[0].id));
                var updateStateAndRun = function () {
                    if (newWidget.$inputWidget) {
                        // if the $inputWidget is not null, we are good to go, so set the parameters
                        newWidget.loadState(parameters);
                        // make sure the new cell is still selected, then run the method
                        Jupyter.notebook.select(newCellIdx);
                        newWidget.runMethod();
                    } else {
                        // not ready yet, keep waiting
                        window.setTimeout(updateStateAndRun, 500);
                    }
                };
                // call the update and run after a short deplay
                window.setTimeout(updateStateAndRun, 50);
            }
        ]);
    };

    Narrative.prototype.getWorkspaceName = function () {
        return Jupyter.notebook.metadata.ws_name || null;
    };

    Narrative.prototype.lookupUserProfile = function (username) {
        return DisplayUtil.lookupUserProfile(username);
    };

    /**
     * A little bit of a riff on the Jupyter "find_cell_index".
     * Every KBase-ified cell (App, Method, Output) has a unique identifier.
     * This can be used to find the closest cell element - its index is the
     * Jupyter cell index (inferred somewhat from find_cell_index which calls
     * get_cell_elements, which does this searching).
     */
    Narrative.prototype.getCellIndexByKbaseId = function (id) {
        var cells = Jupyter.notebook.get_cells();
        for (var i = 0; i < cells.length; i++) {
            var c = cells[i];
            if (c.metadata.kbase &&
                c.metadata.kbase.attributes &&
                c.metadata.kbase.attributes.id &&
                c.metadata.kbase.attributes.id === id) {
                return i;
            }
        }
        return null;
    };

    Narrative.prototype.getCellByKbaseId = function (id) {
        var cellIndex = this.getCellIndexByKbaseId(id);
        if (cellIndex !== null) {
            return Jupyter.notebook.get_cell(this.getCellIndexByKbaseId(id));
        }
        return null;
    };

    /**
     * Jupyter doesn't auto select cells on creation, so this
     * is a helper that does so. It then returns the cell object
     * that gets created.
     */
    Narrative.prototype.insertAndSelectCellBelow = function (cellType, index, data) {
        return this.insertAndSelectCell(cellType, 'below', index, data);
    };

    Narrative.prototype.insertAndSelectCellAbove = function (cellType, index, data) {
        return this.insertAndSelectCell(cellType, 'above', index, data);
    };

    Narrative.prototype.insertAndSelectCell = function (cellType, direction, index, data) {
        var newCell;
        if (direction === 'below') {
            newCell = Jupyter.notebook.insert_cell_below(cellType, index, data);
        } else {
            newCell = Jupyter.notebook.insert_cell_above(cellType, index, data);
        }
        Jupyter.notebook.focus_cell(newCell);
        Jupyter.notebook.select(Jupyter.notebook.find_cell_index(newCell));
        this.scrollToCell(newCell);

        return newCell;
    };

    Narrative.prototype.scrollToCell = function (cell, select) {
        var $elem = $('#notebook-container');
        $elem.animate({ scrollTop: cell.element.offset().top + $elem.scrollTop() - $elem.offset().top }, 400);
        if (select) {
            Jupyter.notebook.focus_cell(cell);
            Jupyter.notebook.select(Jupyter.notebook.find_cell_index(cell));
        }
    };

    /**
     * if setHidden === true, then always hide
     * if setHidden === false (not null or undefined), then always show
     * if the setHidden variable isn't present, then just toggle
     */
    Narrative.prototype.toggleSidePanel = function (setHidden) {
        var delay = 'fast';
        var hidePanel = setHidden;
        if (hidePanel === null || hidePanel === undefined) {
            hidePanel = $('#left-column').is(':visible') ? true : false;
        }
        if (hidePanel) {
            $('#left-column').trigger('hideSidePanelOverlay.Narrative');
            $('#left-column').hide('slide', {
                direction: 'left',
                easing: 'swing',
                complete: function () {
                    $('#kb-side-toggle-in').show(0);
                }
            }, delay);
            // Move content flush left-ish
            $('#notebook-container').animate({ left: 0 }, {
                easing: 'swing',
                duration: delay
            });
        } else {
            $('#kb-side-toggle-in').hide(0, function () {
                $('#left-column').show('slide', {
                    direction: 'left',
                    easing: 'swing'
                }, delay);
                $('#notebook-container').animate({ left: 380 }, { easing: 'swing', duration: delay });
            });
        }
    };

    Narrative.prototype.showDataOverlay = function () {
        $(document).trigger('showSidePanelOverlay.Narrative', this.sidePanel.$dataWidget.$overlayPanel);
    };

    Narrative.prototype.hideOverlay = function () {
        $(document).trigger('hideSidePanelOverlay.Narrative');
    };

    /**
     * Registers a KBase widget with the Narrative controller. This lets the
     * controller iterate over the widgets it knows about, so it can do group
     * operations on them.
     */
    Narrative.prototype.registerWidget = function (widget, cellId) {
        this.kbaseWidgets[cellId] = widget;
        $('#' + cellId).bind('destroyed', function () {
            this.removeWidget(cellId);
        }.bind(this));
    };

    Narrative.prototype.removeWidget = function (cellId) {
        delete this.kbaseWidgets[cellId];
    };

    return Narrative;
});<|MERGE_RESOLUTION|>--- conflicted
+++ resolved
@@ -790,7 +790,6 @@
         Jupyter.notebook.save_checkpoint();
     };
 
-<<<<<<< HEAD
     /**
      * @method
      * @public
@@ -803,9 +802,6 @@
      * parameters.
      */
     Narrative.prototype.addAndPopulateApp = function(appId, tag, parameters) {
-=======
-    Narrative.prototype.addAndPopulateApp = function (appId, tag, parameters) {
->>>>>>> ee923e02
         this.sidePanel.$methodsWidget.triggerApp(appId, tag, parameters);
     };
 
