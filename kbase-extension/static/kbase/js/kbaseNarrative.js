/*global define,KBError,KBFatal,window*/
/*jslint white: true,browser: true*/

/**
 * This is the entry point for the Narrative's front-end. It initializes
 * the login session, fires up the data and function widgets, and creates
 * the kbaseNarrativeWorkspace wrapper around the Jupyter notebook that
 * does fun things like manage widgets and cells and kernel events to talk to them.
 *
 * To set global variables, use: Jupyter.narrative.<name> = value
 */
<<<<<<< HEAD

define (
    [
        'jquery',
        'bootstrap',
        'bluebird',
        'handlebars',
        'narrativeConfig',
        'kbaseNarrativeSidePanel',
        'kbaseNarrativeOutputCell',
        'kbaseNarrativeWorkspace',
        'kbaseNarrativeMethodCell',
        'kbaseAccordion',
        'kbaseLogin',
        'kbaseNarrativeSharePanel',
        'kbase-client-api',
        'kbaseNarrativePrestart',
        'ipythonCellMenu',
        'base/js/namespace',
        'base/js/events',
        'base/js/keyboard',
        'notebook/js/notebook',
        'util/display',
        'util/bootstrapDialog',
        'text!kbase/templates/update_dialog_body.html',
        'narrativeLogin'
    ], function(
        $,
        Bootstrap,
        Promise,
        Handlebars,
        Config,
        KBaseNarrativeSidePanel,
        KBaseNarrativeOutputCell,
        KBaseNarrativeWorkspace,
        KBaseNarrativeMethodCell,
        KBaseAccordion,
        KBaseLogin,
        KBaseNarrativeSharePanel,
        KBaseClient,
        KBaseNarrativePrestart,
        KBaseCellToolbar,
        Jupyter,
        Events,
        Keyboard,
        Notebook,
        DisplayUtil,
        BootstrapDialog,
        UpdateDialogBodyTemplate,
        NarrativeLogin
    ) {
=======
define([
    'jquery',
    'bluebird',
    'handlebars',
    'narrativeConfig',
    'kbaseNarrativeSidePanel',
    'kbaseNarrativeOutputCell',
    'kbaseNarrativeWorkspace',
    'kbaseNarrativeMethodCell',
    'narrativeLogin',
    'kbase-client-api',
    'kbaseNarrativePrestart',
    'ipythonCellMenu',
    'base/js/namespace',
    'base/js/events',
    'notebook/js/notebook',
    'util/display',
    'util/bootstrapDialog',
    'text!kbase/templates/update_dialog_body.html',
    'jquery-nearest'
],
function($,
         Promise,
         Handlebars,
         Config,
         kbaseNarrativeSidePanel,
         kbaseNarrativeOutputCell,
         kbaseNarrativeWorkspace,
         kbaseNarrativeMethodCell,
         narrativeLogin,
         kbaseClient,
         kbaseNarrativePrestart,
         kbaseCellToolbar,
         Jupyter,
         events,
         Notebook,
         DisplayUtil,
         BootstrapDialog,
         UpdateDialogBodyTemplate) {
>>>>>>> a2901f80
    'use strict';

    KBaseNarrativePrestart.loadDomEvents();
    KBaseNarrativePrestart.loadGlobals();

    /**
     * @constructor
     * The base, namespaced Narrative object. This is mainly used at start-up time, and
     * gets injected into the Jupyter namespace.
     *
     * Most of its methods below - init, registerEvents, initAboutDialog, initUpgradeDialog,
     * checkVersion, updateVersion - are set up at startup time.
     * This is all done by an injection into static/notebook/js/main.js where the
     * Narrative object is set up, and Narrative.init is run.
     *
     * But, this also has a noteable 'Save' method, that implements another Narrative-
     * specific piece of functionality. See Narrative.prototype.saveNarrative below.
     */
    var Narrative = function() {
        // Maximum narrative size that can be stored in the workspace.
        // This is set by nginx on the backend - this variable is just for
        // communication on error.
        this.maxNarrativeSize = "10 MB";

        // the controller is an instance of kbaseNarrativeWorkspace, which
        // controls widget management and KBase method execution
        this.narrController = null;

        this.sidePanel = null;

        // If true, this narrative is read only
        this.readonly = false;

        // The user's current session token.
        this.authToken = null;

        // How often to check for a new version in ms (not currently used)
        this.versionCheckTime = 6000*60*1000;

        this.versionHtml = 'KBase Narrative';

        // The currently selected Jupyter cell.
        this.selectedCell = null;

        // The version of the Narrative UI (semantic version)
        this.currentVersion = Config.get('version');

        //
        this.dataViewers = null;

        // User Profile KBase client.
        this.profileClient = new UserProfile(Config.url('user_profile'));

        // Used for mapping from user id -> user name without having to it
        // up again every time.
        this.cachedUserIds = {};
        this.workspaceRef = null;
        this.workspaceId = null;
        this.sidePanel = null;

        // The set of currently instantiated KBase Widgets.
        // key = cell id, value = Widget object itself.
        this.kbaseWidgets = {};

        Jupyter.keyboard_manager.disable();
        return this;
    };

    /**
     * A wrapper around the Jupyter.notebook.kernel.execute() function.
     * If any KBase widget needs to make a kernel call, it should go through here.
     * ...when it's done.
     */
    Narrative.prototype.executeKernelCall = function() {
        console.info('no-op for now');
    };

    // Wrappers for the Jupyter/Jupyter function so we only maintain it in one place.
    Narrative.prototype.disableKeyboardManager = function() {
        Jupyter.keyboard_manager.disable();
    };

    Narrative.prototype.enableKeyboardManager = function() {
        Jupyter.keyboard_manager.enable();
    };

    /**
     * Registers Narrative responses to a few Jupyter events - mainly some
     * visual effects for managing when the cell toolbar should be shown,
     * and when saving is being done, but it also disables the keyboard
     * manager when KBase cells are selected.
     */
    Narrative.prototype.registerEvents = function() {
        $([Jupyter.events]).on('before_save.Notebook', function() {
            $('#kb-save-btn').find('div.fa-save').addClass('fa-spin');
        });
        $([Jupyter.events]).on('notebook_saved.Notebook', function() {
            $('#kb-save-btn').find('div.fa-save').removeClass('fa-spin');
        });
        $([Jupyter.events]).on('kernel_idle.Kernel',function () {
            $("#kb-kernel-icon").removeClass().addClass('fa fa-circle-o');
        });
        $([Jupyter.events]).on('kernel_busy.Kernel',function () {
            $("#kb-kernel-icon").removeClass().addClass('fa fa-circle');
        });

        // $([Jupyter.events]).on('create.Cell', function(event, data) {
        //     // this.showJupyterCellToolbar(data.cell);
        // }.bind(this));

        $([Jupyter.events]).on('delete.Cell', function() {
            this.enableKeyboardManager();
        }.bind(this));

        $([Jupyter.events]).on('notebook_save_failed.Notebook', function(event, data) {
            $('#kb-save-btn').find('div.fa-save').removeClass('fa-spin');
            this.saveFailed(event, data);
        }.bind(this));
    };


    /**
     * Initializes the sharing panel and sets up the events
     * that show and hide it.
     */
    Narrative.prototype.initSharePanel = function() {
        var sharePanel = $('<div>');
        var shareWidget = new KBaseNarrativeSharePanel(sharePanel, {
            ws_name_or_id: this.getWorkspaceName()
        });
        $('#kb-share-btn').popover({
            trigger: 'click',
            html : true,
            placement : 'bottom',
            content: function() {
                // we do not allow users to leave thier narratives untitled
                if (Jupyter.notebook) {
                    var narrName = Jupyter.notebook.notebook_name;
                    if (narrName.trim().toLowerCase()==='untitled' || narrName.trim().length === 0) {
                        Jupyter.save_widget.rename_notebook({notebook: Jupyter.notebook});
                        return "<br><br>Please name your Narrative before sharing.<br><br>";
                    }
                    this.disableKeyboardManager();
                }

                //!! arg!! I have to refresh to get reattach the events, which are lost when
                //the popover is hidden!!!  makes it a little slower because we refetch permissions from ws each time
                shareWidget.refresh();
                return sharePanel;
            }.bind(this)
        });
    };

    /**
     * The "Upgrade your container" dialog should be made available when
     * there's a more recent version of the Narrative ready to use. This
     * dialog then lets the user shut down their existing Narrative container.
     */
    Narrative.prototype.initUpgradeDialog = function() {
        var bodyTemplate = Handlebars.compile(UpdateDialogBodyTemplate);

        var $cancelBtn = $('<button type="button" data-dismiss="modal">')
                         .addClass('btn btn-default')
                         .append('Cancel');
        var $upgradeBtn = $('<button type="button" data-dismiss="modal">')
                          .addClass('btn btn-success')
                          .append('Update and Reload')
                          .click(function(e) {
                              this.updateVersion();
                          }.bind(this));

        var upgradeDialog = new BootstrapDialog({
            title: 'New Narrative version available!',
            buttons: [$cancelBtn, $upgradeBtn]
        });
        $('#kb-update-btn').click(function() {
            upgradeDialog.show();
        });
        this.checkVersion()
        .then(function(ver) {
            upgradeDialog.setBody(bodyTemplate({
                currentVersion: this.currentVersion,
                newVersion: ver ? ver.version : "No new version",
                releaseNotesUrl: Config.get('release_notes')
            }));
            if (ver && ver.version && this.currentVersion !== ver.version) {
                $('#kb-update-btn').fadeIn('fast');
            }
        }.bind(this));
    };

    /**
     * Looks up what is the current version of the Narrative.
     * This should eventually get rolled into a Narrative Service method call.
     */
    Narrative.prototype.checkVersion = function() {
        // look up new version here.
        return Promise.resolve($.ajax({
            url: Config.url('version_check'),
            async: true,
            dataType: 'text',
            crossDomain: true,
            cache: false
        })).then(function(ver) {
            return Promise.try(function() {
                ver = $.parseJSON(ver);
                return ver;
            });
        }).catch(function(error) {
            console.error('Error while checking for a version update: ' + error.statusText);
            KBError('Narrative.checkVersion', 'Unable to check for a version update!');
        });
    };

    Narrative.prototype.createShutdownDialogButtons = function () {
        var $shutdownButton = $('<button>')
                              .attr({type:'button', 'data-dismiss':'modal'})
                              .addClass('btn btn-danger')
                              .append('Okay. Shut it all down!')
                              .click(function() {
                                  this.updateVersion();
                              }.bind(this));

        var $reallyShutdownPanel = $('<div style="margin-top:10px">')
                                   .append('This will shutdown your Narrative session and close this window.<br><b>Any unsaved data in any open Narrative in any window WILL BE LOST!</b><br>')
                                   .append($shutdownButton)
                                   .hide();

        var $firstShutdownBtn = $('<button>')
                                .attr({type:'button'})
                                .addClass('btn btn-danger')
                                .append('Shutdown')
                                .click(function() {
                                    $reallyShutdownPanel.slideDown('fast');
                                });

        var $cancelButton = $('<button type="button" data-dismiss="modal">')
                            .addClass('btn btn-default')
                            .append('Dismiss')
                            .click(function() {
                                $reallyShutdownPanel.hide();
                            });

        return {
            cancelButton: $cancelButton,
            firstShutdownButton: $firstShutdownBtn,
            finalShutdownButton: $shutdownButton,
            shutdownPanel: $reallyShutdownPanel
        };
    };

    Narrative.prototype.initAboutDialog = function() {
        var $versionDiv = $('<div>')
                          .append('<b>Version:</b> ' + Config.get('version'));
        $versionDiv.append('<br><b>Git Commit:</b> ' + Config.get('git_commit_hash') + ' -- ' + Config.get('git_commit_time'));
        $versionDiv.append('<br>View release notes on <a href="' + Config.get('release_notes') + '" target="_blank">Github</a>');

        var urlList = Object.keys(Config.get('urls')).sort();
        var $versionTable = $('<table>')
                            .addClass('table table-striped table-bordered');
        $.each(urlList,
            function(idx, val) {
                var url = Config.url(val).toString();
                // if url looks like a url (starts with http), include it.
                // ignore job proxy and submit ticket
                if (val === 'narrative_job_proxy' || val === 'submit_jira_ticket') {
                    return;
                }
                if (url && url.toLowerCase().indexOf('http') === 0) {
                    $versionTable.append($('<tr>')
                                         .append($('<td>').append(val))
                                         .append($('<td>').append(url)));
                }
            }
        );
        var $verAccordionDiv = $('<div style="margin-top:15px">');
        $versionDiv.append($verAccordionDiv);

        var verAccordion = new KBaseAccordion($verAccordionDiv, {
            elements: [{
                title: 'KBase Service URLs',
                body: $versionTable
            }]
        });

        var shutdownButtons = this.createShutdownDialogButtons();
        var aboutDialog = new BootstrapDialog({
            title: 'KBase Narrative Properties',
            body: $versionDiv,
            buttons: [
                shutdownButtons.cancelButton,
                shutdownButtons.firstShutdownButton,
                shutdownButtons.shutdownPanel
            ]
        });

        $('#kb-about-btn').click(function() {
            aboutDialog.show();
        });
    };

    Narrative.prototype.initShutdownDialog = function() {
        var shutdownButtons = this.createShutdownDialogButtons();

        var shutdownDialog = new BootstrapDialog({
            title: 'Shutdown and restart narrative?',
            body: $('<div>').append('Shutdown and restart your Narrative session? Any unsaved changes in any open Narrative in any window WILL BE LOST!'),
            buttons: [
                shutdownButtons.cancelButton,
                shutdownButtons.finalShutdownButton
            ]
        });

        $('#kb-shutdown-btn').click(function() {
            shutdownDialog.show();
        });
    };

    Narrative.prototype.saveFailed = function(event, data) {
        $('#kb-save-btn').find('div.fa-save').removeClass('fa-spin');
        Jupyter.save_widget.set_save_status('Narrative save failed!');

        var errorText;
        // 413 means that the Narrative is too large to be saved.
        // currently - 4/6/2015 - there's a hard limit of 4MB per KBase Narrative.
        // Any larger object will throw a 413 error, and we need to show some text.
        if (data.xhr.status === 413) {
            errorText = 'Due to current system constraints, a Narrative may not exceed ' +
                        this.maxNarrativeSize + ' of text.<br><br>' +
                        'Errors of this sort are usually due to excessive size ' +
                        'of outputs from Code Cells, or from large objects ' +
                        'embedded in Markdown Cells.<br><br>' +
                        'Please decrease the document size and try to save again.';
        }
        else if (data.xhr.responseText) {
            var $error = $($.parseHTML(data.xhr.responseText));
            errorText = $error.find('#error-message > h3').text();

            if (errorText) {
                /* gonna throw in a special case for workspace permissions issues for now.
                 * if it has this pattern:
                 *
                 * User \w+ may not write to workspace \d+
                 * change the text to something more sensible.
                 */

                var res = /User\s+(\w+)\s+may\s+not\s+write\s+to\s+workspace\s+(\d+)/.exec(errorText);
                if (res) {
                    errorText = "User " + res[1] + " does not have permission to save to workspace " + res[2] + ".";
                }
            }
        }
        else {
            errorText = 'An unknown error occurred!';
        }

        Jupyter.dialog.modal({
            title: "Narrative save failed!",
            body: $('<div>').append(errorText),
            buttons : {
                OK: {
                    class: "btn-primary",
                    click: function () {
                        return;
                    }
                }
            },
            open : function () {
                var that = $(this);
                // Upon ENTER, click the OK button.
                that.find('input[type="text"]').keydown(function (event) {
                    if (event.which === Keyboard.keycodes.enter) {
                        that.find('.btn-primary').first().click();
                    }
                });
                that.find('input[type="text"]').focus();
            }
        });
    };

    /**
     * This is the Narrative front end initializer. It should only be run directly after
     * the app_initialized.NotebookApp event has been fired.
     *
     * It does the following steps:
     * 1. Registers event listeners on Jupyter events such as cell selection, insertion,
     *    deletion, etc.
     * 2. Initializes the Core UI dialogs that depend on configuration information (About,
     *    Upgrade, and Shutdown)
     * 3. Initializes the
     */
    // This should not be run until AFTER the notebook has been loaded!
    // It depends on elements of the Notebook metadata.
    Narrative.prototype.init = function() {
        this.registerEvents();
        this.initAboutDialog();
        this.initUpgradeDialog();
        this.initShutdownDialog();
        // NAR-271 - Firefox needs to be told where the top of the page is. :P
        window.scrollTo(0,0);

        this.authToken = NarrativeLogin.loginWidget($('#signin-button')).token();

        /* Clever extension to $.event from StackOverflow
         * Lets us watch DOM nodes and catch when a widget's node gets nuked.
         * http://stackoverflow.com/questions/2200494/jquery-trigger-event-when-an-element-is-removed-from-the-dom
         *
         * We bind a jQuery event to a node. Call it 'destroyed'.
         * When that event is no longer bound (i.e. when the node is removed, OR when .unbind is called)
         * it triggers the 'remove' function. Lets us keep track of when widgets get removed
         * in the registerWidget function below.
         */
        $.event.special.destroyed = {
            remove: function(o) {
                if (o.handler) {
                    o.handler();
                }
            }
        };

        $([Jupyter.events]).on('notebook_loaded.Notebook', function() {
            // Disable autosave so as not to spam the Workspace.
            Jupyter.notebook.set_autosave_interval(0);
            KBaseCellToolbar.register(Jupyter.notebook);
            Jupyter.CellToolbar.activate_preset("KBase");
            Jupyter.CellToolbar.global_show();

<<<<<<< HEAD
            if (Jupyter.notebook && Jupyter.notebook.metadata) {
                var creatorId = Jupyter.notebook.metadata.creator || 'KBase User';
                DisplayUtil.displayRealName(creatorId, $('#kb-narr-creator'));
=======
        if (Jupyter.notebook && Jupyter.notebook.metadata) {
            var creatorId = Jupyter.notebook.metadata.creator || 'KBase User';
            DisplayUtil.displayRealName(creatorId, $('#kb-narr-creator'));
>>>>>>> a2901f80

                // This puts the cell menu in the right place.
                $([Jupyter.events]).trigger('select.Cell', {cell: Jupyter.notebook.get_selected_cell()});
            }
            if (this.getWorkspaceName() !== null) {
                this.initSharePanel();

<<<<<<< HEAD
                this.sidePanel = new KBaseNarrativeSidePanel($('#kb-side-panel'), { autorender: false });
                // init the controller
                this.narrController =  new KBaseNarrativeWorkspace($('#notebook_panel'), {
                    ws_id: this.getWorkspaceName()
                });
                this.narrController.render()
                .finally(function() {
                    this.sidePanel.render();
                    $('#kb-wait-for-ws').remove();
                }.bind(this));

                $([Jupyter.events]).on('kernel_ready.Kernel',
                    function() {
                        console.log('Kernel Ready! Initializing Job Channel...');
                        this.sidePanel.$jobsWidget.initCommChannel();
                        // this.initCommChannel();
                    }.bind(this)
                );
            }
            else {
                KBFatal('Narrative.init', 'Unable to locate workspace name from the Narrative object!');
                $('#kb-wait-for-ws').remove();
            }
        }.bind(this));
=======
            var wsInfo = window.location.href.match(/ws\.(\d+)\.obj\.(\d+)/);
            if (wsInfo && wsInfo.length === 3) {
                this.workspaceRef = wsInfo[1] + '/' + wsInfo[2];
                this.workspaceId = wsInfo[1];
            }
            this.sidePanel = $('#kb-side-panel').kbaseNarrativeSidePanel({ autorender: false });
            // init the controller
            this.narrController = $('#notebook_panel').kbaseNarrativeWorkspace({
                ws_id: this.getWorkspaceName()
            });
            this.narrController.render()
            .finally(function() {
                this.sidePanel.render();
                $('#kb-wait-for-ws').remove();
            }.bind(this));
        }
        else {
            KBFatal('Narrative.init', 'Unable to locate workspace name from the Narrative object!');
            $('#kb-wait-for-ws').remove();
        }
>>>>>>> a2901f80
    };

    /**
     * @method
     * @public
     * This manually deletes the Docker container that this Narrative runs in, if there is one.
     * If it can't, or if this is being run locally, it pops up an alert saying so.
     */
    Narrative.prototype.updateVersion = function() {
        var user = NarrativeLogin.loginWidget($('#signin-button')).session('user_id');
        Promise.resolve($.ajax({
            contentType: 'application/json',
            url: '/narrative_shutdown/' + user,
            type: 'DELETE',
            crossDomain: true
        }))
        .then(function() {
            setTimeout(function() { location.reload(true); }, 200);
        })
        .catch(function(error) {
            window.alert('Unable to update your Narrative session\nError: ' + error.status + ': ' + error.statusText);
            console.error(error);
        });
    };

    /**
     * @method
     * @public
     * This triggers a save, but saves all cell states first.
     */
    Narrative.prototype.saveNarrative = function() {
        this.narrController.saveAllCellStates();
        Jupyter.notebook.save_checkpoint();
    };

    /**
     * @method
     * @public
     * Insert a new method into the narrative, set it as active, populate the
     * parameters, and run it.  This is useful for widgets that need to trigger
     * some additional narrative action, such as creating a FeatureSet from
     * a selected set of Features in a widget, or computing a statistic on a
     * subselection made from within a widget.
     */
    Narrative.prototype.createAndRunMethod = function(method_id, parameters) {
        //first make a request to get the method spec of a particular method
        //getFunctionSpecs.Narrative is implemented in kbaseNarrativeMethodPanel
        var request = { methods:[method_id] };
        var self = this;
        self.narrController.trigger('getFunctionSpecs.Narrative', [request,
            function(specs) {
                // do nothing if the method could not be found
                var errorMsg = 'Method '+method_id+' not found and cannot run.';
                if(!specs) { console.error(errorMsg); return; }
                if(!specs.methods) { console.error(errorMsg); return; }
                if(!specs.methods[method_id]) { console.error(errorMsg); return; }
                // put the method in the narrative by simulating a method clicked in kbaseNarrativeMethodPanel
                self.narrController.trigger('methodClicked.Narrative', specs.methods[method_id]);

                // the method initializes an internal method input widget, but rendering and initializing is
                // async, so we have to wait and check back before we can load the parameter state.
                // TODO: update kbaseNarrativeMethodCell to return a promise to mark when rendering is complete
                var newCell = Jupyter.notebook.get_selected_cell();
                var newCellIdx = Jupyter.notebook.get_selected_index();
                var newWidget =  new KBaseNarrativeMethodCell($('#'+$(newCell.get_text())[0].id));
                var updateStateAndRun = function() {
                    if(newWidget.$inputWidget) {
                        // if the $inputWidget is not null, we are good to go, so set the parameters
                        newWidget.loadState(parameters);
                        // make sure the new cell is still selected, then run the method
                        Jupyter.notebook.select(newCellIdx);
                        newWidget.runMethod();
                    } else {
                        // not ready yet, keep waiting
                        window.setTimeout(updateStateAndRun,500);
                    }
                };
                // call the update and run after a short deplay
                window.setTimeout(updateStateAndRun,50);
            }
        ]);
    };

    Narrative.prototype.getWorkspaceName = function() {
        return Jupyter.notebook.metadata.ws_name || null;
    };

    Narrative.prototype.lookupUserProfile = function(username) {
        return DisplayUtil.lookupUserProfile(username);
    };

    /**
     * A little bit of a riff on the Jupyter "find_cell_index".
     * Every KBase-ified cell (App, Method, Output) has a unique identifier.
     * This can be used to find the closest cell element - its index is the
     * Jupyter cell index (inferred somewhat from find_cell_index which calls
     * get_cell_elements, which does this searching).
     */
    Narrative.prototype.getCellIndexByKbaseId = function(id) {
        return $('#' + id).closest('.cell').not('.cell .cell').index();
    };

    Narrative.prototype.getCellByKbaseId = function(id) {
        return Jupyter.notebook.get_cell(this.getCellIndexByKbaseId(id));
    };

    /**
     * Jupyter doesn't auto select cells on creation, so this
     * is a helper that does so. It then returns the cell object
     * that gets created.
     */
    Narrative.prototype.insertAndSelectCellBelow = function(cellType, index) {
        return this.insertAndSelectCell(cellType, 'below', index);
    };

    Narrative.prototype.insertAndSelectCellAbove = function(cellType, index) {
        return this.insertAndSelectCell(cellType, 'above', index);
    };

    Narrative.prototype.insertAndSelectCell = function(cellType, direction, index) {
        var newCell;
        if (direction === 'below') {
            newCell = Jupyter.notebook.insert_cell_below(cellType, index);
        }
        else {
            newCell = Jupyter.notebook.insert_cell_above(cellType, index);
        }
        Jupyter.notebook.focus_cell(newCell);
        Jupyter.notebook.select(Jupyter.notebook.find_cell_index(newCell));
        this.scrollToCell(newCell);

        return newCell;
    };

    Narrative.prototype.scrollToCell = function(cell, select) {
        var $elem = $('#notebook-container');
        $elem.animate({ scrollTop: cell.element.offset().top + $elem.scrollTop() - $elem.offset().top }, 400);
        if (select) {
            Jupyter.notebook.focus_cell(cell);
            Jupyter.notebook.select(Jupyter.notebook.find_cell_index(cell));
        }
    };

    /**
     * if setHidden === true, then always hide
     * if setHidden === false (not null or undefined), then always show
     * if the setHidden variable isn't present, then just toggle
     */
    Narrative.prototype.toggleSidePanel = function(setHidden) {
        var delay = 'fast';
        var hidePanel = setHidden;
        if (hidePanel === null || hidePanel === undefined) {
            hidePanel = $('#left-column').is(':visible') ? true : false;
        }
        if (hidePanel) {
            $('#left-column').trigger('hideSidePanelOverlay.Narrative');
            $('#left-column').hide('slide', {
                direction: 'left',
                easing: 'swing',
                complete: function() {
                    $('#kb-side-toggle-in').show(0);
                }
            }, delay);
            // Move content flush left-ish
            $('#notebook-container').animate(
                {left: 0},
                {
                  easing: 'swing',
                  duration: delay
                }
            );
        }
        else {
            $('#kb-side-toggle-in').hide(0, function() {
                $('#left-column').show('slide', {
                    direction: 'left',
                    easing: 'swing'
                }, delay);
                $('#notebook-container').animate({left: 380}, {easing: 'swing', duration: delay});
            });
        }
    };

    /**
     * Registers a KBase widget with the Narrative controller. This lets the
     * controller iterate over the widgets it knows about, so it can do group
     * operations on them.
     */
    Narrative.prototype.registerWidget = function(widget, cellId) {
        this.kbaseWidgets[cellId] = widget;
        $('#' + cellId).bind('destroyed', function() { this.removeWidget(cellId); }.bind(this) );
    };

    Narrative.prototype.removeWidget = function(cellId) {
        delete this.kbaseWidgets[cellId];
    };

    return Narrative;
});<|MERGE_RESOLUTION|>--- conflicted
+++ resolved
@@ -9,7 +9,6 @@
  *
  * To set global variables, use: Jupyter.narrative.<name> = value
  */
-<<<<<<< HEAD
 
 define (
     [
@@ -61,47 +60,6 @@
         UpdateDialogBodyTemplate,
         NarrativeLogin
     ) {
-=======
-define([
-    'jquery',
-    'bluebird',
-    'handlebars',
-    'narrativeConfig',
-    'kbaseNarrativeSidePanel',
-    'kbaseNarrativeOutputCell',
-    'kbaseNarrativeWorkspace',
-    'kbaseNarrativeMethodCell',
-    'narrativeLogin',
-    'kbase-client-api',
-    'kbaseNarrativePrestart',
-    'ipythonCellMenu',
-    'base/js/namespace',
-    'base/js/events',
-    'notebook/js/notebook',
-    'util/display',
-    'util/bootstrapDialog',
-    'text!kbase/templates/update_dialog_body.html',
-    'jquery-nearest'
-],
-function($,
-         Promise,
-         Handlebars,
-         Config,
-         kbaseNarrativeSidePanel,
-         kbaseNarrativeOutputCell,
-         kbaseNarrativeWorkspace,
-         kbaseNarrativeMethodCell,
-         narrativeLogin,
-         kbaseClient,
-         kbaseNarrativePrestart,
-         kbaseCellToolbar,
-         Jupyter,
-         events,
-         Notebook,
-         DisplayUtil,
-         BootstrapDialog,
-         UpdateDialogBodyTemplate) {
->>>>>>> a2901f80
     'use strict';
 
     KBaseNarrativePrestart.loadDomEvents();
@@ -529,15 +487,9 @@
             Jupyter.CellToolbar.activate_preset("KBase");
             Jupyter.CellToolbar.global_show();
 
-<<<<<<< HEAD
             if (Jupyter.notebook && Jupyter.notebook.metadata) {
                 var creatorId = Jupyter.notebook.metadata.creator || 'KBase User';
                 DisplayUtil.displayRealName(creatorId, $('#kb-narr-creator'));
-=======
-        if (Jupyter.notebook && Jupyter.notebook.metadata) {
-            var creatorId = Jupyter.notebook.metadata.creator || 'KBase User';
-            DisplayUtil.displayRealName(creatorId, $('#kb-narr-creator'));
->>>>>>> a2901f80
 
                 // This puts the cell menu in the right place.
                 $([Jupyter.events]).trigger('select.Cell', {cell: Jupyter.notebook.get_selected_cell()});
@@ -545,7 +497,12 @@
             if (this.getWorkspaceName() !== null) {
                 this.initSharePanel();
 
-<<<<<<< HEAD
+                var wsInfo = window.location.href.match(/ws\.(\d+)\.obj\.(\d+)/);
+                if (wsInfo && wsInfo.length === 3) {
+                    this.workspaceRef = wsInfo[1] + '/' + wsInfo[2];
+                    this.workspaceId = wsInfo[1];
+                }
+
                 this.sidePanel = new KBaseNarrativeSidePanel($('#kb-side-panel'), { autorender: false });
                 // init the controller
                 this.narrController =  new KBaseNarrativeWorkspace($('#notebook_panel'), {
@@ -570,28 +527,6 @@
                 $('#kb-wait-for-ws').remove();
             }
         }.bind(this));
-=======
-            var wsInfo = window.location.href.match(/ws\.(\d+)\.obj\.(\d+)/);
-            if (wsInfo && wsInfo.length === 3) {
-                this.workspaceRef = wsInfo[1] + '/' + wsInfo[2];
-                this.workspaceId = wsInfo[1];
-            }
-            this.sidePanel = $('#kb-side-panel').kbaseNarrativeSidePanel({ autorender: false });
-            // init the controller
-            this.narrController = $('#notebook_panel').kbaseNarrativeWorkspace({
-                ws_id: this.getWorkspaceName()
-            });
-            this.narrController.render()
-            .finally(function() {
-                this.sidePanel.render();
-                $('#kb-wait-for-ws').remove();
-            }.bind(this));
-        }
-        else {
-            KBFatal('Narrative.init', 'Unable to locate workspace name from the Narrative object!');
-            $('#kb-wait-for-ws').remove();
-        }
->>>>>>> a2901f80
     };
 
     /**
