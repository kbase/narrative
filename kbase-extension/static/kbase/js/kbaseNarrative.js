--- conflicted
+++ resolved
@@ -73,14 +73,9 @@
     Tour,
     ServiceUtils,
     LoadingWidget,
-<<<<<<< HEAD
-    Workspace
-) => {
-=======
     Workspace,
     APIUtil
 ) {
->>>>>>> 25a65a5c
     'use strict';
 
     KBaseNarrativePrestart.loadDomEvents();
@@ -811,13 +806,7 @@
             this.sidePanel = new KBaseNarrativeSidePanel($('#kb-side-panel'), {
                 autorender: false,
             });
-<<<<<<< HEAD
-            this.narrController = new KBaseNarrativeWorkspace($('#notebook_panel'), {
-                ws_id: this.getWorkspaceName(),
-            });
-=======
             this.narrController = new KBaseNarrativeWorkspace($('#notebook_panel'));
->>>>>>> 25a65a5c
 
             // Disable autosave so as not to spam the Workspace.
             Jupyter.notebook.set_autosave_interval(0);
