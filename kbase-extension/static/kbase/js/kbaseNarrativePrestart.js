--- conflicted
+++ resolved
@@ -1,16 +1,6 @@
 /*global define,Jupyter*/
 /*jslint white: true,browser:true*/
 // Bind all page buttons right at startup.
-<<<<<<< HEAD
-define([
-    'jquery',
-    'narrativeConfig',
-    'bootstrap',
-    'kbaseNarrativeSharePanel',
-    'bootstrap'
-], function ($, Config) {
-    'use strict';
-=======
 define (
 	[
 		'kbwidget',
@@ -26,7 +16,6 @@
 		kbaseNarrativeSharePanel
 	) {
 'use strict';
->>>>>>> a29d9601
 
     function loadDomEvents() {
 
