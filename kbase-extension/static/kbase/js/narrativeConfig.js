/*global define,window,console,require*/
/*jslint white:true,browser:true*/
/**
 * Loads the required narrative configuration files.
 * This returns a Promise that will eventually hold the results.
 * This should mainly be invoked by the starting app, then
 * that result should be injected where necessary.
 *
 * @author Bill Riehl <wjriehl@lbl.gov>
 * @class narrativeConfig
 * @module Narrative
 * @static
 */
define([
    'narrative_paths',
    'jquery',
    'bluebird',
    'json!kbase/config/config.json',
    'json!kbase/config/icons.json',
    'json!kbase/config/cdn-service-config.json',
    'require'
], function (
    paths,
    $,
    Promise,
    configSet,
    iconsSet,
    serviceSet,
    localRequire
) {
    'use strict';

    var config, debug;

    // Get the workspace id from the URL
    var workspaceId = null;
    var m = window.location.href.match(/ws\.(\d+)\.obj\.(\d+)/);
    if (m && m.length > 1) {
        workspaceId = parseInt(m[1]);
    }

    // Build the config up from the configSet (from config.json)
    config = {
        environment: configSet.config,
        urls: configSet[configSet.config],
        version: configSet.version,
        name: configSet.name,
        git_commit_hash: configSet.git_commit_hash,
        git_commit_time: configSet.git_commit_time,
        release_notes: configSet.release_notes,
        mode: configSet.mode,
        dev_mode: configSet.dev_mode,
        tooltip: configSet.tooltip,
        icons: iconsSet,
        workspaceId: workspaceId,
        loading_gif: configSet.loading_gif,
        use_local_widgets: configSet.use_local_widgets,
        features: configSet.features
    };

    debug = config.mode === "debug";
    config.debug = debug;

    // Add a remote UI-common to the Require.js config
    require.config({
        paths: {
            uiCommonPaths: config.urls.ui_common_root + 'widget-paths'
        }
    });

    window.kbconfig = config;
    Object.keys(serviceSet).forEach(function (key) {
        config[key] = serviceSet[key];
    });

    config['services'] = {};
    Object.keys(config.urls).forEach(function (key) {
        config.services[key] = { 'url': config.urls[key], 'name': key };
    });


    function assertConfig() {
        if (config === undefined) {
            throw new Error('Config has not yet been loaded');
        }
    }

    /**
     * Updates the RequireJS config with additional locations from
     * a config given by the ui-common repo. This file is expected to be
     * called "widget-paths.js" and should be deployed in the configured
     * ui-common location.
     *
     * Note that this is optional. If we're expected to use local widgets,
     * as configured with the use_local_widgets flag, then skip this step
     * and just run the callback.
     */
    function updateConfig() {
        return new Promise.try(function (resolve, reject) {
                if (window.kbconfig) {
                    return window.kbconfig;
                }
                console.log('Config: checking remote widgets');
                assertConfig();
                if (!config.use_local_widgets) {
                    // var uiCommonPaths = config.urls.ui_common_root + "widget-paths.json";
                    require(['uiCommonPaths'], function (pathConfig) {
                        for (var name in pathConfig.paths) {
                            pathConfig.paths[name] = config.urls.ui_common_root + pathConfig.paths[name];
                        }
                        require.config(pathConfig);
                        config.new_paths = pathConfig;
                        resolve(config);
                    }, function () {
                        console.warn("Unable to get updated widget paths. Sticking with what we've got.");
                        resolve(config);
                    });
                } else {
                    resolve(config);
                }
            })
            .then(function (config) {
                console.log('Config: fetching remote data configuration.');
                return Promise.resolve($.getJSON(config.urls.data_panel_sources));
            })
            .then(function (dataCategories) {
                console.log('Config: processing remote data configuration.');
                config.publicCategories = dataCategories[config.environment].publicData;
                config.exampleData = dataCategories[config.environment].exampleData;
                return Promise.try(function () {
                    return config;
                });
<<<<<<< HEAD
            } else {
                resolve(config);
            }
        })
        .then(function (config) {
            console.log('Config: fetching remote data configuration.');
            return Promise.resolve($.getJSON(config.urls.data_panel_sources));
        })
        .then(function (dataCategories) {
            console.log('Config: processing remote data configuration.');
            config.publicCategories = dataCategories[config.environment].publicData;
            config.exampleData = dataCategories[config.environment].exampleData;
            return Promise.try(function () {
                return config;
            });
        })
        .catch(function () {
            console.error('Config: unable to process remote data configuration options. Searching locally.');
            // hate embedding this stuff, but it seems the only good way.
            // the filename is the last step of that url path (after the last /)
            var path = config.urls.data_panel_sources.split('/');

            return Promise.resolve($.getJSON('static/kbase/config/' + path[path.length - 1]))
                .then(function (dataCategories) {
                    console.log('Config: processing local data configuration.');
                    config.publicCategories = dataCategories[config.environment].publicData;
                    config.exampleData = dataCategories[config.environment].exampleData;
                    return Promise.try(function () {
                        return config;
                    });
                })
                .catch(function (error) {
                    console.error('Config: unable to process local configuration options, too! Public and Example data unavailable!');
                    return Promise.try(function () {
                        return config;
=======
            })
            .catch(function (error) {
                console.error('Config: unable to process remote data configuration options. Searching locally.');
                // hate embedding this stuff, but it seems the only good way.
                // the filename is the last step of that url path (after the last /)
                var path = config.urls.data_panel_sources.split('/');

                return Promise.resolve($.getJSON('static/kbase/config/' + path[path.length - 1]))
                    .then(function (dataCategories) {
                        console.log('Config: processing local data configuration.');
                        config.publicCategories = dataCategories[config.environment].publicData;
                        config.exampleData = dataCategories[config.environment].exampleData;
                        return Promise.try(function () {
                            return config;
                        });
                    })
                    .catch(function (error) {
                        console.error('Config: unable to process local configuration options, too! Public and Example data unavailable!');
                        return Promise.try(function () {
                            return config;
                        });
>>>>>>> f6e0688e
                    });
            });
    }

    /**
     * Simple wrapper to return a URL by its key. If not present, just returns undefined.
     */
    function url(key) {
        assertConfig();
        return config.urls[key];
    }

    /**
     * Simple wrapper to return some value by its key. If not present, just returns undefined.
     */
    function get(key) {
        assertConfig();
        return config[key];
    }

    /*
     * If the module is defined in multiple module loaders, the module variable config and debug will
     * not be available.
     */
    function getConfig() {
        return window.kbconfig;
    }

    return {
        updateConfig: updateConfig,
        // loadConfig: loadConfig,
        config: config,
        getConfig: getConfig,
        url: url,
        get: get,
        debug: debug
    };
});<|MERGE_RESOLUTION|>--- conflicted
+++ resolved
@@ -130,43 +130,6 @@
                 return Promise.try(function () {
                     return config;
                 });
-<<<<<<< HEAD
-            } else {
-                resolve(config);
-            }
-        })
-        .then(function (config) {
-            console.log('Config: fetching remote data configuration.');
-            return Promise.resolve($.getJSON(config.urls.data_panel_sources));
-        })
-        .then(function (dataCategories) {
-            console.log('Config: processing remote data configuration.');
-            config.publicCategories = dataCategories[config.environment].publicData;
-            config.exampleData = dataCategories[config.environment].exampleData;
-            return Promise.try(function () {
-                return config;
-            });
-        })
-        .catch(function () {
-            console.error('Config: unable to process remote data configuration options. Searching locally.');
-            // hate embedding this stuff, but it seems the only good way.
-            // the filename is the last step of that url path (after the last /)
-            var path = config.urls.data_panel_sources.split('/');
-
-            return Promise.resolve($.getJSON('static/kbase/config/' + path[path.length - 1]))
-                .then(function (dataCategories) {
-                    console.log('Config: processing local data configuration.');
-                    config.publicCategories = dataCategories[config.environment].publicData;
-                    config.exampleData = dataCategories[config.environment].exampleData;
-                    return Promise.try(function () {
-                        return config;
-                    });
-                })
-                .catch(function (error) {
-                    console.error('Config: unable to process local configuration options, too! Public and Example data unavailable!');
-                    return Promise.try(function () {
-                        return config;
-=======
             })
             .catch(function (error) {
                 console.error('Config: unable to process remote data configuration options. Searching locally.');
@@ -188,7 +151,6 @@
                         return Promise.try(function () {
                             return config;
                         });
->>>>>>> f6e0688e
                     });
             });
     }
