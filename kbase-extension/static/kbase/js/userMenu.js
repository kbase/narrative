--- conflicted
+++ resolved
@@ -40,11 +40,7 @@
             gravatarDefault = 'identicon';
 
         function start() {
-<<<<<<< HEAD
-            return Promise.resolve(profileClient.get_user_profile([userName]))
-=======
             return profileClient.get_user_profile([userName])
->>>>>>> 0dea6d4d
                 .then((profile) => {
                     if (profile.length &&
                         profile[0] &&
@@ -55,11 +51,7 @@
                     }
                 })
                 .finally(() => {
-<<<<<<< HEAD
-                    render();
-=======
                     return render();
->>>>>>> 0dea6d4d
                 });
         }
 
