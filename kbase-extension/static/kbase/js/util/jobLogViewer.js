/**
 * Usage:
 * let viewer = JobLogViewer.make();
 * viewer.start({
 *     jobId: <some job id>,
 *     node: <a DOM node>
 * })
 */
define([
    'common/runtime',
    'common/props',
    'common/ui',
    'common/events',
    'common/fsm',
    'kb_common/html',
<<<<<<< HEAD
    'css!kbase/css/kbaseJobLog.css',
], (Promise, Runtime, Props, UI, Events, Fsm, html) => {
=======
], (Runtime, Props, UI, Events, Fsm, html) => {
>>>>>>> 25a65a5c
    'use strict';

    const t = html.tag,
        div = t('div'),
        button = t('button'),
        span = t('span'),
        p = t('p'),
        numLines = 100,
<<<<<<< HEAD
        panelHeight = smallPanelHeight,
        // all the states possible, to be fed into the FSM.
        appStates = [
            {
                state: {
                    mode: 'new',
                },
                meta: {
                    description: 'Widget just created, do not yet know the state of the job',
                },
                ui: {
                    buttons: {
                        enabled: [],
                        disabled: ['play', 'stop', 'top', 'bottom', 'expand'],
                    },
                },
                next: [
                    {
                        mode: 'queued',
                        auto: true,
                    },
                    {
                        mode: 'active',
                        auto: true,
                    },

                    {
                        mode: 'complete',
                    },
                    {
                        mode: 'error',
                    },
                    {
                        mode: 'canceled',
                    },
                    {
                        mode: 'job-not-found',
                    },
                ],
            },
            {
                state: {
                    mode: 'queued',
                    auto: true,
                },
                meta: {
                    description: 'The job is queued, there are no logs yet.',
                },
                ui: {
                    buttons: {
                        enabled: [],
                        disabled: ['play', 'stop', 'top', 'bottom', 'expand'],
                    },
                },
                next: [
                    {
                        mode: 'active',
                        auto: false,
                    },
                    {
                        mode: 'active',
                        auto: true,
                    },
                    {
                        mode: 'complete',
                    },
                    {
                        mode: 'canceled',
                    },
                    {
                        mode: 'error',
                    },
                ],
                on: {
                    enter: {
                        messages: [
                            {
                                emit: 'on-queued',
                            },
                        ],
                    },
                    resume: {
                        messages: [
                            {
                                emit: 'on-queued',
                            },
                        ],
                    },
                    exit: {
                        messages: [
                            {
                                emit: 'exit-queued',
                            },
                        ],
                    },
                },
            },
            {
                state: {
                    mode: 'active',
                    auto: true,
                },
                meta: {
                    description: 'The Job is currently active, receiving log updates automatically',
                },
                ui: {
                    buttons: {
                        enabled: ['stop', 'expand'],
                        disabled: ['play', 'top', 'bottom'],
                    },
                },
                next: [
                    {
                        mode: 'active',
                        auto: false,
                    },
                    {
                        mode: 'active',
                        auto: true,
                    },
                    {
                        mode: 'complete',
                    },
                    {
                        mode: 'canceled',
                    },
                    {
                        mode: 'error',
                    },
                ],
                on: {
                    enter: {
                        messages: [
                            {
                                emit: 'on-active',
                            },
                        ],
                    },
                    resume: {
                        messages: [
                            {
                                emit: 'on-active',
                            },
                        ],
                    },
                    exit: {
                        messages: [
                            {
                                emit: 'exit-active',
                            },
                        ],
                    },
                },
            },
            {
                state: {
                    mode: 'active',
                    auto: false,
                },
                meta: {
                    description: 'The job is currently active, no automatic updates',
                },
                ui: {
                    buttons: {
                        enabled: ['play', 'top', 'bottom', 'expand'],
                        disabled: ['stop'],
                    },
                },
                next: [
                    {
                        mode: 'active',
                        auto: true,
                    },
                    {
                        mode: 'active',
                        auto: false,
                    },
                    {
                        mode: 'complete',
                    },
                    {
                        mode: 'error',
                    },
                ],
                on: {
                    enter: {
                        messages: [
                            {
                                emit: 'on-active-noauto',
                            },
                        ],
                    },
                    resume: {
                        messages: [
                            {
                                emit: 'on-active-noauto',
                            },
                        ],
                    },
                    exit: {
                        messages: [
                            {
                                emit: 'exit-active-noauto',
                            },
                        ],
                    },
                },
            },
            {
                state: {
                    mode: 'complete',
                },
                ui: {
                    buttons: {
                        enabled: ['top', 'bottom', 'expand'],
                        disabled: ['play', 'stop'],
                    },
                },
                on: {
                    enter: {
                        messages: [
                            {
                                emit: 'on-complete',
                            },
                        ],
                    },
                    resume: {
                        messages: [
                            {
                                emit: 'on-complete',
                            },
                        ],
                    },
                    exit: {
                        messages: [
                            {
                                emit: 'exit-complete',
                            },
                        ],
                    },
                },
            },
            {
                state: {
                    mode: 'canceled',
                },
                ui: {
                    buttons: {
                        enabled: ['top', 'bottom', 'expand'],
                        disabled: ['play', 'stop'],
                    },
                },
                on: {
                    enter: {
                        messages: [
                            {
                                emit: 'on-canceled',
                            },
                        ],
                    },
                    resume: {
                        messages: [
                            {
                                emit: 'on-canceled',
                            },
                        ],
                    },
                    exit: {
                        messages: [
                            {
                                emit: 'exit-canceled',
                            },
                        ],
                    },
                },
            },
            {
                state: {
                    mode: 'error',
                },
                ui: {
                    buttons: {
                        enabled: ['top', 'bottom', 'expand'],
                        disabled: ['play', 'stop'],
                    },
                },
                on: {
                    enter: {
                        messages: [
                            {
                                emit: 'on-error',
                            },
                        ],
                    },
                    resume: {
                        messages: [
                            {
                                emit: 'on-error',
                            },
                        ],
                    },
                    exit: {
                        messages: [
                            {
                                emit: 'exit-error',
                            },
                        ],
                    },
                },
            },
            {
                state: {
                    mode: 'job-not-found',
                },
                meta: {
                    description: 'Job status returns a job not found error',
                },
                ui: {
                    buttons: {
                        enabled: [],
                        disabled: ['play', 'stop', 'top', 'bottom', 'expand'],
                    },
                },
                on: {
                    enter: {
                        messages: [
                            {
                                emit: 'on-job-not-found',
                            },
                        ],
                    },
                    resume: {
                        messages: [
                            {
                                emit: 'on-job-not-found',
                            },
                        ],
                    },
                },
                next: [
                    {
                        mode: 'job-not-found',
                    },
                ],
            },
        ];
=======
        cssBaseClass = 'kb-log',
        logContentStandardClass = `${cssBaseClass}__content`,
        logContentExpandedClass = `${logContentStandardClass}--expanded`;

    let logContentClass = logContentStandardClass;

    // all the states possible, to be fed into the FSM.
    const appStates = [
        {
            state: {
                mode: 'new',
            },
            meta: {
                description: 'Widget just created, do not yet know the state of the job',
            },
            ui: {
                buttons: {
                    enabled: [],
                    disabled: ['play', 'stop', 'top', 'bottom', 'expand'],
                },
            },
            next: [
                {
                    mode: 'queued',
                    auto: true,
                },
                {
                    mode: 'active',
                    auto: true,
                },
                {
                    mode: 'complete',
                },
                {
                    mode: 'error',
                },
                {
                    mode: 'canceled',
                },
                {
                    mode: 'job-not-found',
                },
            ],
        },
        {
            state: {
                mode: 'queued',
                auto: true,
            },
            meta: {
                description: 'The job is queued, there are no logs yet.',
            },
            ui: {
                buttons: {
                    enabled: [],
                    disabled: ['play', 'stop', 'top', 'bottom', 'expand'],
                },
            },
            next: [
                {
                    mode: 'active',
                    auto: false,
                },
                {
                    mode: 'active',
                    auto: true,
                },
                {
                    mode: 'complete',
                },
                {
                    mode: 'canceled',
                },
                {
                    mode: 'error',
                },
            ],
            on: {
                enter: {
                    messages: [
                        {
                            emit: 'on-queued',
                        },
                    ],
                },
                resume: {
                    messages: [
                        {
                            emit: 'on-queued',
                        },
                    ],
                },
                exit: {
                    messages: [
                        {
                            emit: 'exit-queued',
                        },
                    ],
                },
            },
        },
        {
            state: {
                mode: 'active',
                auto: true,
            },
            meta: {
                description: 'The Job is currently active, receiving log updates automatically',
            },
            ui: {
                buttons: {
                    enabled: ['stop', 'expand'],
                    disabled: ['play', 'top', 'bottom'],
                },
            },
            next: [
                {
                    mode: 'active',
                    auto: false,
                },
                {
                    mode: 'active',
                    auto: true,
                },
                {
                    mode: 'complete',
                },
                {
                    mode: 'canceled',
                },
                {
                    mode: 'error',
                },
            ],
            on: {
                enter: {
                    messages: [
                        {
                            emit: 'on-active',
                        },
                    ],
                },
                resume: {
                    messages: [
                        {
                            emit: 'on-active',
                        },
                    ],
                },
                exit: {
                    messages: [
                        {
                            emit: 'exit-active',
                        },
                    ],
                },
            },
        },
        {
            state: {
                mode: 'active',
                auto: false,
            },
            meta: {
                description: 'The job is currently active, no automatic updates',
            },
            ui: {
                buttons: {
                    enabled: ['play', 'top', 'bottom', 'expand'],
                    disabled: ['stop'],
                },
            },
            next: [
                {
                    mode: 'active',
                    auto: true,
                },
                {
                    mode: 'active',
                    auto: false,
                },
                {
                    mode: 'complete',
                },
                {
                    mode: 'error',
                },
            ],
            on: {
                enter: {
                    messages: [
                        {
                            emit: 'on-active-noauto',
                        },
                    ],
                },
                resume: {
                    messages: [
                        {
                            emit: 'on-active-noauto',
                        },
                    ],
                },
                exit: {
                    messages: [
                        {
                            emit: 'exit-active-noauto',
                        },
                    ],
                },
            },
        },
        {
            state: {
                mode: 'complete',
            },
            ui: {
                buttons: {
                    enabled: ['top', 'bottom', 'expand'],
                    disabled: ['play', 'stop'],
                },
            },
            on: {
                enter: {
                    messages: [
                        {
                            emit: 'on-complete',
                        },
                    ],
                },
                resume: {
                    messages: [
                        {
                            emit: 'on-complete',
                        },
                    ],
                },
                exit: {
                    messages: [
                        {
                            emit: 'exit-complete',
                        },
                    ],
                },
            },
        },
        {
            state: {
                mode: 'canceled',
            },
            ui: {
                buttons: {
                    enabled: ['top', 'bottom', 'expand'],
                    disabled: ['play', 'stop'],
                },
            },
            on: {
                enter: {
                    messages: [
                        {
                            emit: 'on-canceled',
                        },
                    ],
                },
                resume: {
                    messages: [
                        {
                            emit: 'on-canceled',
                        },
                    ],
                },
                exit: {
                    messages: [
                        {
                            emit: 'exit-canceled',
                        },
                    ],
                },
            },
        },
        {
            state: {
                mode: 'error',
            },
            ui: {
                buttons: {
                    enabled: ['top', 'bottom', 'expand'],
                    disabled: ['play', 'stop'],
                },
            },
            on: {
                enter: {
                    messages: [
                        {
                            emit: 'on-error',
                        },
                    ],
                },
                resume: {
                    messages: [
                        {
                            emit: 'on-error',
                        },
                    ],
                },
                exit: {
                    messages: [
                        {
                            emit: 'exit-error',
                        },
                    ],
                },
            },
        },
        {
            state: {
                mode: 'job-not-found',
            },
            meta: {
                description: 'Job status returns a job not found error',
            },
            ui: {
                buttons: {
                    enabled: [],
                    disabled: ['play', 'stop', 'top', 'bottom', 'expand'],
                },
            },
            on: {
                enter: {
                    messages: [
                        {
                            emit: 'on-job-not-found',
                        },
                    ],
                },
                resume: {
                    messages: [
                        {
                            emit: 'on-job-not-found',
                        },
                    ],
                },
            },
            next: [
                {
                    mode: 'job-not-found',
                },
            ],
        },
    ];
>>>>>>> 25a65a5c

    /**
     * The entrypoint to this widget. This creates the job log viewer and initializes it.
     * Starting it is left as a lifecycle method for the caller.
     *
     */
    function factory() {
        // MAIN
        /* The data model for this widget contains all lines currently being shown, along with the indices for
         * the first and last lines known.
         * It also tracks the total lines currently available for the app, if returned.
         * Lines is a list of small objects. Each object
         * lines - list, each is a small object with keys (these are all post-processed after fetching):
         *      line - string, the line text
         *      isError - boolean, true if that line denotes an error
         *      ts - int timestamp
         *      lineNumber - int, what line this is
         * firstLine - int, the first line we're tracking (inclusive)
         * lastLine - int, the last line we're tracking (inclusive)
         * totalLines - int, the total number of lines available from the server as of the last message.
         */
        const model = Props.make({
                data: {
                    lines: [],
                    firstLine: null,
                    lastLine: null,
                    totalLines: null,
                },
            }),
            runtime = Runtime.make(),
            loopFrequency = 5000,
            listeners = [];

        let container,
            jobId,
            ui,
            fsm,
            looping = false,
            stopped = false,
            listeningForJob = false, // if true, this means we're listening for job updates
            awaitingLog = false, // if true, there's a log request fired that we're awaiting
            requestLoop = null, // the timeout object
            scrollToEndOnNext = false;

        // VIEW ACTIONS

        function scheduleNextRequest() {
            if (!looping) {
                return;
            }
            requestLoop = window.setTimeout(() => {
                requestLatestJobLog();
            }, loopFrequency);
        }

        function stopAutoFetch() {
            looping = false;
            if (ui) {
                ui.hideElement('spinner');
            }
        }

        /**
         * Starts the autofetch loop. After the first request, this starts a timeout that calls it again.
         */
        function startAutoFetch() {
            if (looping || stopped) {
                return;
            }
<<<<<<< HEAD
            const state = fsm.getCurrentState().state;
=======
            const { state } = fsm.getCurrentState();
>>>>>>> 25a65a5c
            if (state.mode === 'active' && state.auto) {
                looping = true;
                fsm.newState({ mode: 'active', auto: true });
                // stop the current timer if we have one.
                if (requestLoop) {
                    clearTimeout(requestLoop);
                }
                requestLatestJobLog();
            }
        }

        /**
         * Start automatically fetching logs - triggered by hitting the play button.
         */
        function doPlayLogs() {
            fsm.updateState({
                auto: true,
            });
            stopped = false;
            startAutoFetch();
        }

        /**
         * Stop automatically fetching logs - triggered by hitting the stop button.
         */
        function doStopLogs() {
            fsm.updateState({
                auto: false,
            });
            stopped = true;
            stopAutoFetch();
            if (requestLoop) {
                clearTimeout(requestLoop);
            }
        }

        /**
         * Requests numLines (set in the factory method) log lines starting from the given firstLine.
         * @param {int} firstLine
         */
        function requestJobLog(firstLine) {
            ui.showElement('spinner');
            awaitingLog = true;
            runtime.bus().emit('request-job-log', {
                jobId: jobId,
                options: {
                    first_line: firstLine,
<<<<<<< HEAD
                    // num_lines: linesPerPage
=======
>>>>>>> 25a65a5c
                },
            });
        }

        function requestLatestJobLog() {
            // only while job is running
            // load numLines at a time
            // otherwise load entire log
<<<<<<< HEAD
            const autoState = fsm.getCurrentState().state.auto;
=======
>>>>>>> 25a65a5c
            scrollToEndOnNext = true;
            awaitingLog = true;
            ui.showElement('spinner');
            runtime.bus().emit('request-latest-job-log', {
                jobId: jobId,
<<<<<<< HEAD
                options: {
                    // num_lines: linesPerPage
                },
=======
                options: {},
>>>>>>> 25a65a5c
            });
        }

        /**
         * Scroll to the top of the job log
         */
        function doFetchFirstLogChunk() {
            doStopLogs();
            requestJobLog(0);
            getLogPanel().scrollTo(0, 0);
        }

        /**
         * scroll to the bottom of the job log
         */
        function doFetchLastLogChunk() {
            doStopLogs();
            requestLatestJobLog();
        }

        /**
         * toggle the viewer class to switch between standard and expanded versions
         */
        function toggleViewerSize() {
            const logContentClassList = getLogPanel().classList;
            let inactiveClass;
            if (logContentClassList.contains(logContentStandardClass)) {
                logContentClass = logContentExpandedClass;
                inactiveClass = logContentStandardClass;
            } else {
                logContentClass = logContentStandardClass;
                inactiveClass = logContentExpandedClass;
            }
            logContentClassList.add(logContentClass);
            logContentClassList.remove(inactiveClass);
        }

        // VIEW
        /**
         * builds contents of panel-heading div
         * @param {??} events
         */
        function renderControls(events) {
<<<<<<< HEAD
            return div({ dataElement: 'header', style: { margin: '0 0 10px 0' } }, [
                button(
                    {
                        class: 'btn btn-sm btn-default',
                        dataButton: 'expand',
                        dataToggle: 'tooltip',
                        dataPlacement: 'top',
                        title: 'Toggle log viewer size',
                        id: events.addEvent({
                            type: 'click',
                            handler: toggleViewerSize,
                        }),
                    },
                    [span({ class: 'fa fa-expand' })]
                ),
                button(
                    {
                        class: 'btn btn-sm btn-default',
                        dataButton: 'play',
                        dataToggle: 'tooltip',
                        dataPlacement: 'top',
                        title: 'Start fetching logs',
                        id: events.addEvent({
                            type: 'click',
                            handler: doPlayLogs,
                        }),
                    },
                    [span({ class: 'fa fa-play' })]
                ),
                button(
                    {
                        class: 'btn btn-sm btn-default',
                        dataButton: 'stop',
                        dataToggle: 'tooltip',
                        dataPlacement: 'top',
                        title: 'Stop fetching logs',
                        id: events.addEvent({
                            type: 'click',
                            handler: doStopLogs,
                        }),
                    },
                    [span({ class: 'fa fa-stop' })]
                ),
                button(
                    {
                        class: 'btn btn-sm btn-default',
                        dataButton: 'top',
                        dataToggle: 'tooltip',
                        dataPlacement: 'top',
                        title: 'Jump to the top',
                        id: events.addEvent({
                            type: 'click',
                            handler: doFetchFirstLogChunk,
                        }),
                    },
                    [span({ class: 'fa fa-angle-double-up' })]
                ),
                button(
                    {
                        class: 'btn btn-sm btn-default',
                        dataButton: 'bottom',
                        dataToggle: 'tooltip',
                        dataPlacement: 'top',
                        title: 'Jump to the end',
                        id: events.addEvent({
                            type: 'click',
                            handler: doFetchLastLogChunk,
                        }),
                    },
                    [span({ class: 'fa fa-angle-double-down' })]
                ),
                div({ dataElement: 'spinner', class: 'pull-right hidden' }, [
                    span({ class: 'fa fa-spinner fa-pulse fa-ex fa-fw' }),
                ]),
            ]);
=======
            return div(
                {
                    dataElement: 'header',
                    class: `${cssBaseClass}__controls`,
                },
                [
                    button(
                        {
                            class: 'btn btn-sm btn-default',
                            dataButton: 'expand',
                            dataToggle: 'tooltip',
                            dataPlacement: 'top',
                            title: 'Toggle log viewer size',
                            id: events.addEvent({
                                type: 'click',
                                handler: toggleViewerSize,
                            }),
                        },
                        [span({ class: 'fa fa-expand' })]
                    ),
                    button(
                        {
                            class: 'btn btn-sm btn-default',
                            dataButton: 'play',
                            dataToggle: 'tooltip',
                            dataPlacement: 'top',
                            title: 'Start fetching logs',
                            id: events.addEvent({
                                type: 'click',
                                handler: doPlayLogs,
                            }),
                        },
                        [span({ class: 'fa fa-play' })]
                    ),
                    button(
                        {
                            class: 'btn btn-sm btn-default',
                            dataButton: 'stop',
                            dataToggle: 'tooltip',
                            dataPlacement: 'top',
                            title: 'Stop fetching logs',
                            id: events.addEvent({
                                type: 'click',
                                handler: doStopLogs,
                            }),
                        },
                        [span({ class: 'fa fa-stop' })]
                    ),
                    button(
                        {
                            class: 'btn btn-sm btn-default',
                            dataButton: 'top',
                            dataToggle: 'tooltip',
                            dataPlacement: 'top',
                            title: 'Jump to the top',
                            id: events.addEvent({
                                type: 'click',
                                handler: doFetchFirstLogChunk,
                            }),
                        },
                        [span({ class: 'fa fa-angle-double-up' })]
                    ),
                    button(
                        {
                            class: 'btn btn-sm btn-default',
                            dataButton: 'bottom',
                            dataToggle: 'tooltip',
                            dataPlacement: 'top',
                            title: 'Jump to the end',
                            id: events.addEvent({
                                type: 'click',
                                handler: doFetchLastLogChunk,
                            }),
                        },
                        [span({ class: 'fa fa-angle-double-down' })]
                    ),
                    div(
                        {
                            dataElement: 'spinner',
                            class: 'pull-right hidden',
                        },
                        [span({ class: 'fa fa-spinner fa-pulse fa-ex fa-fw' })]
                    ),
                ]
            );
>>>>>>> 25a65a5c
        }

        /**
         * This is a step toward having scrollahead/scrollbehind. It doesn't work right, and we
         * have to move on, but I'm leaving this in here for now.
         * There's something minor that I'm missing, I think, about how the scrolling gets
         * managed.
         * @param {ScrollEvent} e
         */
        function handlePanelScrolling(e) {
            const panel = getLogPanel();
            // if scroll is at the bottom, and there are more lines,
            // get the next chunk.
            if (panel.scrollTop === panel.scrollHeight - panel.offsetHeight) {
                const curLast = model.getItem('lastLine');
                if (curLast < model.getItem('totalLines')) {
                    requestJobLog(curLast);
                }
            }
            // if it's at the top, and we're not at line 0, get
            // the previous chunk.
            else if (panel.scrollTop === 0) {
                const curFirst = model.getItem('firstLine');
                if (curFirst > 0) {
                    const reqLine = Math.max(0, curFirst - numLines);
                    if (reqLine < curFirst) {
                        requestJobLog(reqLine);
                    }
                }
            }
        }

        /**
         * builds contents of panel-body class
         */
        function renderLayout() {
            const events = Events.make(),
<<<<<<< HEAD
                content = div({ dataElement: 'kb-log', style: { marginTop: '10px' } }, [
                    div({ class: 'kblog-header' }, [
                        div({ class: 'kblog-num-wrapper' }, [div({ class: 'kblog-line-num' }, [])]),
                        div({ class: 'kblog-text' }, [
                            renderControls(events), // header
                        ]),
                    ]),
                    div({
                        dataElement: 'log-panel',
                        style: {
                            'overflow-y': 'scroll',
                            height: panelHeight,
                            transition: 'height 0.5s',
                        },
                    }),
                ]);
=======
                content = div(
                    {
                        dataElement: 'kb-log',
                        class: `${cssBaseClass}__container`,
                    },
                    [
                        renderControls(events),
                        div({
                            dataElement: 'log-panel',
                            class: logContentClass,
                        }),
                    ]
                );
>>>>>>> 25a65a5c

            return {
                content: content,
                events: events,
            };
        }

        /**
         * build and return div that displays
         * individual job log line
         * <div class="kblog-line">
         *     <div class="kblog-num-wrapper">
         *        <div class="kblog-line-num">###</span>
         *        <div class="kblog-text">foobarbaz</span>
         *     </div>
         * </div>
         * @param {object} line
         */
        function buildLine(line) {
<<<<<<< HEAD
            // kblog-line wrapper div
            const errorClass = line.isError ? ' kb-error' : '';
            const kblogLine = document.createElement('div');
            kblogLine.setAttribute('class', 'kblog-line' + errorClass);
            // kblog-num-wrapper div
=======
            // a single line in the log panel
            const kblogLine = document.createElement('div');
            kblogLine.classList.add(`${cssBaseClass}__line_container`);

            // wrapper to allow flex styling
>>>>>>> 25a65a5c
            const wrapperDiv = document.createElement('div');
            wrapperDiv.classList.add(`${cssBaseClass}__flex_wrapper`);

            // line number
            const numDiv = document.createElement('div');
            numDiv.classList.add(`${cssBaseClass}__line_number`);
            const lineNumber = document.createTextNode(line.lineNumber || '');
            numDiv.appendChild(lineNumber);

            // the log line text
            const textDiv = document.createElement('div');
            textDiv.classList.add(`${cssBaseClass}__line_text`);
            const lineText = document.createTextNode(line.text);
            textDiv.appendChild(lineText);

            if (line.isError) {
                kblogLine.classList.add(`${cssBaseClass}__line_container--error`);
                numDiv.classList.add(`${cssBaseClass}__line_number--error`);
                textDiv.classList.add(`${cssBaseClass}__line_text--error`);
            }

            // append line number and text
            wrapperDiv.appendChild(numDiv);
            wrapperDiv.appendChild(textDiv);
            // append wrapper to line div
            kblogLine.appendChild(wrapperDiv);

            return kblogLine;
        }

        function getLogPanel() {
            return ui.getElement('log-panel');
        }

        /**
         * onUpdate callback function (under model)
         */
        function render() {
            const lines = model.getItem('lines');

            if (lines && lines.length > 0) {
                const panel = getLogPanel();
                panel.innerHTML = '';
                lines.forEach((line) => panel.appendChild(buildLine(line)));

                // if we're autoscrolling, scroll to the bottom
                if (fsm.getCurrentState().state.auto || scrollToEndOnNext) {
                    panel.scrollTo(0, panel.lastChild.offsetTop);
                    scrollToEndOnNext = false;
                }
                return;
            }
            ui.setContent('log-panel', 'No log entries to show.');
        }

        function handleJobStatusUpdate(message) {
            // if the job is finished, we don't want to reflect
            // this in the ui, and disable play/stop controls.
<<<<<<< HEAD
            let jobStatus = message.jobState.status,
                mode = fsm.getCurrentState().state.mode,
                newState;
=======
            const jobStatus = message.jobState.status,
                { mode } = fsm.getCurrentState().state;
            let newState;

>>>>>>> 25a65a5c
            switch (mode) {
                case 'new':
                    switch (jobStatus) {
                        case 'created':
                        case 'estimating':
                        case 'queued':
                            startJobUpdates();
                            newState = {
                                mode: 'queued',
                                auto: true,
                            };
                            break;
                        case 'running':
                            startJobUpdates();
                            startAutoFetch();
                            newState = {
                                mode: 'active',
                                auto: true,
                            };
                            break;
                        case 'completed':
                            requestJobLog(0);
                            stopJobUpdates();
                            newState = {
                                mode: 'complete',
                            };
                            break;
                        case 'error':
                            requestJobLog(0);
                            stopJobUpdates();
                            newState = {
                                mode: 'error',
                            };
                            break;
                        case 'terminated':
                            requestJobLog(0);
                            stopJobUpdates();
                            newState = {
                                mode: 'canceled',
                            };
                            break;
                        default:
                            stopJobUpdates();
                            console.error('Unknown job status', jobStatus, message);
                            throw new Error('Unknown job status ' + jobStatus);
                    }
                    break;
                case 'queued':
                    switch (jobStatus) {
                        case 'created':
                        case 'estimating':
                        case 'queued':
                            // no change
                            break;
                        case 'running':
                            newState = {
                                mode: 'active',
                                auto: true,
                            };
                            break;
                        // may happen that the job state jumps over in-progress...
                        case 'completed':
                            newState = {
                                mode: 'complete',
                            };
                            break;
                        case 'error':
                            newState = {
                                mode: 'error',
                            };
                            break;
                        case 'terminated':
                            newState = {
                                mode: 'canceled',
                            };
                            break;
                        default:
                            console.error('Unknown log status', jobStatus, message);
                            throw new Error('Unknown log status ' + jobStatus);
                    }
                    break;
                case 'active':
                    switch (jobStatus) {
                        case 'queued':
                            // this should not occur!
                            break;
                        case 'running':
                            startAutoFetch();
                            break;
                        case 'completed':
                            newState = {
                                mode: 'complete',
                            };
                            break;
                        case 'error':
                            newState = {
                                mode: 'error',
                            };
                            break;
                        case 'terminated':
                            newState = {
                                mode: 'canceled',
                            };
                            break;
                        default:
                            console.error('Unknown log status', jobStatus, message);
                            throw new Error('Unknown log status ' + jobStatus);
                    }
                    break;
<<<<<<< HEAD
                case 'complete':
                    switch (jobStatus) {
                        case 'completed':
                            return;
                        default:
                            // technically, an error, what to do?
                            return;
                    }
                case 'canceled':
                    switch (jobStatus) {
                        case 'terminated':
                            return;
                        default:
                            console.error(
                                'Unexpected log status ' + jobStatus + ' for "canceled" state'
                            );
                            throw new Error(
                                'Unexpected log status ' + jobStatus + ' for "canceled" state'
                            );
                    }
                case 'error':
                    switch (jobStatus) {
                        case 'error':
                        case 'suspend':
                            // nothing to do;
                            return;
                        default:
                            // technically, an error, what to do?
                            return;
                    }
=======
                case 'canceled':
                    if (jobStatus === 'terminated') {
                        return;
                    }
                    console.error('Unexpected log status ' + jobStatus + ' for "canceled" state');
                    throw new Error('Unexpected log status ' + jobStatus + ' for "canceled" state');
                case 'complete':
                    // N.b. if the jobStatus is not 'completed',
                    // some sort of error has occurred
                    return;
                case 'error':
                    // N.b. if the jobStatus is not 'error' or 'suspend',
                    // some sort of error has occurred
                    return;
>>>>>>> 25a65a5c
                default:
                    throw new Error('Mode ' + mode + ' not yet implemented');
            }
            if (newState) {
                fsm.newState(newState);
            }
        }

        function handleJobDoesNotExistUpdate(message) {
            fsm.newState({ mode: 'job-not-found' });
        }

<<<<<<< HEAD
        const externalEventListeners = [];

        function startEventListeners() {
            let ev;
=======
        function handleJobLogs(message) {
            if (!awaitingLog) {
                return;
            }
            ui.hideElement('spinner');
            /* message has structure:
             * {
             *   jobId: string,
             *   latest: bool,
             *   logs: {
             *      first: int (first line of the log batch), 0-indexed
             *      job_id: string,
             *      latest: bool,
             *      max_lines: int (total logs available - if job is done, so is this),
             *      lines: [{
             *          is_error: 0 or 1,
             *          line: string,
             *          linepos: int, position in log. helpful!
             *          ts: timestamp
             *      }]
             *   }
             * }
             */
            awaitingLog = false;

            if (message.logs.lines.length !== 0) {
                const viewLines = message.logs.lines.map((line) => {
                    return {
                        text: line.line,
                        isError: line.is_error === 1 ? true : false,
                        lineNumber: line.linepos,
                    };
                });
                model.setItem('lines', viewLines);
                model.setItem('firstLine', message.logs.first + 1);
                model.setItem('lastLine', message.logs.first + viewLines.length);
                model.setItem('totalLines', message.logs.max_lines);
                render();
            }
            if (looping) {
                scheduleNextRequest();
            }
        }
>>>>>>> 25a65a5c

        function startEventListeners() {
            let ev = runtime.bus().listen({
                channel: {
                    jobId: jobId,
                },
                key: {
                    type: 'job-logs',
                },
<<<<<<< HEAD
                handle: function (message) {
                    if (!awaitingLog) {
                        return;
                    }
                    ui.hideElement('spinner');
                    /* message has structure:
                     * {
                     *   jobId: string,
                     *   latest: bool,
                     *   logs: {
                     *      first: int (first line of the log batch), 0-indexed
                     *      job_id: string,
                     *      latest: bool,
                     *      max_lines: int (total logs available - if job is done, so is this),
                     *      lines: [{
                     *          is_error: 0 or 1,
                     *          line: string,
                     *          linepos: int, position in log. helpful!
                     *          ts: timestamp
                     *      }]
                     *   }
                     * }
                     */
                    awaitingLog = false;

                    if (message.logs.lines.length !== 0) {
                        const viewLines = message.logs.lines.map((line, index) => {
                            return {
                                text: line.line,
                                isError: line.is_error === 1 ? true : false,
                                lineNumber: line.linepos,
                            };
                        });
                        model.setItem('lines', viewLines);
                        model.setItem('firstLine', message.logs.first + 1);
                        model.setItem('lastLine', message.logs.first + viewLines.length);
                        model.setItem('totalLines', message.logs.max_lines);
                        render();
                    }
                    if (looping) {
                        scheduleNextRequest();
                    }
                },
=======
                handle: handleJobLogs,
>>>>>>> 25a65a5c
            });
            listeners.push(ev);

            // An error may encountered during the job fetch on the back end. It is
            // reported as a job-comm-error, but translated by the jobs panel as a job-log-deleted
            // TODO: we may want to rethink this. It might be beneficial to emit this as the
            // original error, and let the widget sort it out? Or perhaps on the back end
            // have the error emitted as a specific message. It is otherwise a little difficult
            // to trace this.
            ev = runtime.bus().listen({
                channel: {
                    jobId: jobId,
                },
                key: {
                    type: 'job-log-deleted',
                },
                handle: function () {
                    stopAutoFetch();
                    render();
                },
            });
            listeners.push(ev);

            ev = runtime.bus().listen({
                channel: {
                    jobId: jobId,
                },
                key: {
                    type: 'job-status',
                },
                handle: handleJobStatusUpdate,
            });
            listeners.push(ev);

            ev = runtime.bus().listen({
                channel: {
                    jobId: jobId,
                },
                key: {
                    type: 'job-does-not-exist',
                },
                handle: handleJobDoesNotExistUpdate,
            });
            listeners.push(ev);
        }

        function stopEventListeners() {
<<<<<<< HEAD
            if (externalEventListeners) {
                externalEventListeners.forEach((ev) => {
                    runtime.bus().removeListener(ev);
                });
            }
=======
            runtime.bus().removeListeners(listeners);
>>>>>>> 25a65a5c
        }

        // LIFECYCLE API
        function renderFSM() {
            const state = fsm.getCurrentState();

            // Button state
            if (state.ui.buttons) {
<<<<<<< HEAD
                state.ui.buttons.enabled.forEach((button) => {
                    ui.enableButton(button);
                });
                state.ui.buttons.disabled.forEach((button) => {
                    ui.disableButton(button);
=======
                state.ui.buttons.enabled.forEach((_button) => {
                    ui.enableButton(_button);
                });
                state.ui.buttons.disabled.forEach((_button) => {
                    ui.disableButton(_button);
>>>>>>> 25a65a5c
                });
            }

            // Element state
            if (state.ui.elements) {
                state.ui.elements.show.forEach((element) => {
                    ui.showElement(element);
                });
                state.ui.elements.hide.forEach((element) => {
                    ui.hideElement(element);
                });
            }
        }

        function doOnQueued(message) {
            const noLogYet = {
<<<<<<< HEAD
                lineNumber: undefined,
=======
                lineNumber: '',
>>>>>>> 25a65a5c
                text: 'Job is queued, logs will be available when the job is running.',
            };
            const line = buildLine(noLogYet);
            getLogPanel().appendChild(line);
        }

        function doExitQueued(message) {
            ui.setContent('kb-log.panel', '');
        }

        function doJobNotFound(message) {
            ui.setContent('kb-log.panel', div([p(['No job found; logs cannot be displayed'])]));
        }

        function initializeFSM() {
            // events emitted by the fsm.
            fsm = Fsm.make({
                states: appStates,
                initialState: {
                    mode: 'new',
<<<<<<< HEAD
                },
                onNewState: function (fsm) {
                    renderFSM(fsm);
                },
=======
                },
                onNewState: function () {
                    renderFSM();
                },
>>>>>>> 25a65a5c
            });
            fsm.start();
            fsm.bus.on('on-active', () => {
                startAutoFetch();
            });
            fsm.bus.on('exit-active', () => {
                stopAutoFetch();
            });
            fsm.bus.on('on-canceled', () => {
                requestLatestJobLog();
                stopJobUpdates();
            });
            fsm.bus.on('exit-canceled', () => {
                //  nothing to do?
            });
            fsm.bus.on('on-queued', (message) => {
                doOnQueued(message);
            });
            fsm.bus.on('exit-queued', (message) => {
                doExitQueued(message);
            });
            fsm.bus.on('on-job-not-found', (message) => {
                doJobNotFound(message);
            });
        }

        function startJobUpdates() {
            runtime.bus().emit('request-job-update', {
                jobId: jobId,
            });
            listeningForJob = true;
        }

        function stopJobUpdates() {
            if (listeningForJob) {
                listeningForJob = false;
            }
        }

        /**
         * The main lifecycle event, called when its container node exists, and we want to start
         * running this widget.
         * This detaches itself first, if it exists, then recreates itself in its host node.
         * @param {object} arg - should have attributes:
         *   - node - a DOM node where it will be hosted.
         *   - jobId - string, a job id for this log
         */
        function start(arg) {
            detach(); // if we're alive, remove ourselves before restarting
            const hostNode = arg.node;
            if (!hostNode) {
                throw new Error('Requires a node to start');
            }
            jobId = arg.jobId;
            if (!jobId) {
                throw new Error('Requires a job id to start');
            }

            container = hostNode.appendChild(document.createElement('div'));
            ui = UI.make({ node: container });

            const layout = renderLayout();
            container.innerHTML = layout.content;
            layout.events.attachEvents(container);

            initializeFSM();
            renderFSM();
            startEventListeners();

            runtime.bus().emit('request-job-status', {
                jobId: jobId,
            });
            listeningForJob = true;
        }

        function stop() {
            stopEventListeners();
            stopJobUpdates();
            stopAutoFetch();
            if (requestLoop) {
                clearTimeout(requestLoop);
            }
            if (fsm) {
                fsm.stop();
            }
            stopped = false;
        }

        function detach() {
            stop();
            if (container) {
                container.remove();
            }
        }

<<<<<<< HEAD
        // MAIN
        /* The data model for this widget contains all lines currently being shown, along with the indices for
         * the first and last lines known.
         * It also tracks the total lines currently available for the app, if returned.
         * Lines is a list of small objects. Each object
         * lines - list, each is a small object with keys (these are all post-processed after fetching):
         *      line - string, the line text
         *      isError - boolean, true if that line denotes an error
         *      ts - int timestamp
         *      lineNumber - int, what line this is
         * firstLine - int, the first line we're tracking (inclusive)
         * lastLine - int, the last line we're tracking (inclusive)
         * totalLines - int, the total number of lines available from the server as of the last message.
         */
        model = Props.make({
            data: {
                lines: [],
                firstLine: null,
                lastLine: null,
                totalLines: null,
            },
        });

=======
>>>>>>> 25a65a5c
        // API
        return Object.freeze({
            start: start,
            stop: stop,
            detach: detach,
        });
    }

    return {
<<<<<<< HEAD
        make: function (config) {
=======
        make: function () {
>>>>>>> 25a65a5c
            return factory();
        },
    };
});<|MERGE_RESOLUTION|>--- conflicted
+++ resolved
@@ -13,12 +13,7 @@
     'common/events',
     'common/fsm',
     'kb_common/html',
-<<<<<<< HEAD
-    'css!kbase/css/kbaseJobLog.css',
-], (Promise, Runtime, Props, UI, Events, Fsm, html) => {
-=======
 ], (Runtime, Props, UI, Events, Fsm, html) => {
->>>>>>> 25a65a5c
     'use strict';
 
     const t = html.tag,
@@ -27,354 +22,6 @@
         span = t('span'),
         p = t('p'),
         numLines = 100,
-<<<<<<< HEAD
-        panelHeight = smallPanelHeight,
-        // all the states possible, to be fed into the FSM.
-        appStates = [
-            {
-                state: {
-                    mode: 'new',
-                },
-                meta: {
-                    description: 'Widget just created, do not yet know the state of the job',
-                },
-                ui: {
-                    buttons: {
-                        enabled: [],
-                        disabled: ['play', 'stop', 'top', 'bottom', 'expand'],
-                    },
-                },
-                next: [
-                    {
-                        mode: 'queued',
-                        auto: true,
-                    },
-                    {
-                        mode: 'active',
-                        auto: true,
-                    },
-
-                    {
-                        mode: 'complete',
-                    },
-                    {
-                        mode: 'error',
-                    },
-                    {
-                        mode: 'canceled',
-                    },
-                    {
-                        mode: 'job-not-found',
-                    },
-                ],
-            },
-            {
-                state: {
-                    mode: 'queued',
-                    auto: true,
-                },
-                meta: {
-                    description: 'The job is queued, there are no logs yet.',
-                },
-                ui: {
-                    buttons: {
-                        enabled: [],
-                        disabled: ['play', 'stop', 'top', 'bottom', 'expand'],
-                    },
-                },
-                next: [
-                    {
-                        mode: 'active',
-                        auto: false,
-                    },
-                    {
-                        mode: 'active',
-                        auto: true,
-                    },
-                    {
-                        mode: 'complete',
-                    },
-                    {
-                        mode: 'canceled',
-                    },
-                    {
-                        mode: 'error',
-                    },
-                ],
-                on: {
-                    enter: {
-                        messages: [
-                            {
-                                emit: 'on-queued',
-                            },
-                        ],
-                    },
-                    resume: {
-                        messages: [
-                            {
-                                emit: 'on-queued',
-                            },
-                        ],
-                    },
-                    exit: {
-                        messages: [
-                            {
-                                emit: 'exit-queued',
-                            },
-                        ],
-                    },
-                },
-            },
-            {
-                state: {
-                    mode: 'active',
-                    auto: true,
-                },
-                meta: {
-                    description: 'The Job is currently active, receiving log updates automatically',
-                },
-                ui: {
-                    buttons: {
-                        enabled: ['stop', 'expand'],
-                        disabled: ['play', 'top', 'bottom'],
-                    },
-                },
-                next: [
-                    {
-                        mode: 'active',
-                        auto: false,
-                    },
-                    {
-                        mode: 'active',
-                        auto: true,
-                    },
-                    {
-                        mode: 'complete',
-                    },
-                    {
-                        mode: 'canceled',
-                    },
-                    {
-                        mode: 'error',
-                    },
-                ],
-                on: {
-                    enter: {
-                        messages: [
-                            {
-                                emit: 'on-active',
-                            },
-                        ],
-                    },
-                    resume: {
-                        messages: [
-                            {
-                                emit: 'on-active',
-                            },
-                        ],
-                    },
-                    exit: {
-                        messages: [
-                            {
-                                emit: 'exit-active',
-                            },
-                        ],
-                    },
-                },
-            },
-            {
-                state: {
-                    mode: 'active',
-                    auto: false,
-                },
-                meta: {
-                    description: 'The job is currently active, no automatic updates',
-                },
-                ui: {
-                    buttons: {
-                        enabled: ['play', 'top', 'bottom', 'expand'],
-                        disabled: ['stop'],
-                    },
-                },
-                next: [
-                    {
-                        mode: 'active',
-                        auto: true,
-                    },
-                    {
-                        mode: 'active',
-                        auto: false,
-                    },
-                    {
-                        mode: 'complete',
-                    },
-                    {
-                        mode: 'error',
-                    },
-                ],
-                on: {
-                    enter: {
-                        messages: [
-                            {
-                                emit: 'on-active-noauto',
-                            },
-                        ],
-                    },
-                    resume: {
-                        messages: [
-                            {
-                                emit: 'on-active-noauto',
-                            },
-                        ],
-                    },
-                    exit: {
-                        messages: [
-                            {
-                                emit: 'exit-active-noauto',
-                            },
-                        ],
-                    },
-                },
-            },
-            {
-                state: {
-                    mode: 'complete',
-                },
-                ui: {
-                    buttons: {
-                        enabled: ['top', 'bottom', 'expand'],
-                        disabled: ['play', 'stop'],
-                    },
-                },
-                on: {
-                    enter: {
-                        messages: [
-                            {
-                                emit: 'on-complete',
-                            },
-                        ],
-                    },
-                    resume: {
-                        messages: [
-                            {
-                                emit: 'on-complete',
-                            },
-                        ],
-                    },
-                    exit: {
-                        messages: [
-                            {
-                                emit: 'exit-complete',
-                            },
-                        ],
-                    },
-                },
-            },
-            {
-                state: {
-                    mode: 'canceled',
-                },
-                ui: {
-                    buttons: {
-                        enabled: ['top', 'bottom', 'expand'],
-                        disabled: ['play', 'stop'],
-                    },
-                },
-                on: {
-                    enter: {
-                        messages: [
-                            {
-                                emit: 'on-canceled',
-                            },
-                        ],
-                    },
-                    resume: {
-                        messages: [
-                            {
-                                emit: 'on-canceled',
-                            },
-                        ],
-                    },
-                    exit: {
-                        messages: [
-                            {
-                                emit: 'exit-canceled',
-                            },
-                        ],
-                    },
-                },
-            },
-            {
-                state: {
-                    mode: 'error',
-                },
-                ui: {
-                    buttons: {
-                        enabled: ['top', 'bottom', 'expand'],
-                        disabled: ['play', 'stop'],
-                    },
-                },
-                on: {
-                    enter: {
-                        messages: [
-                            {
-                                emit: 'on-error',
-                            },
-                        ],
-                    },
-                    resume: {
-                        messages: [
-                            {
-                                emit: 'on-error',
-                            },
-                        ],
-                    },
-                    exit: {
-                        messages: [
-                            {
-                                emit: 'exit-error',
-                            },
-                        ],
-                    },
-                },
-            },
-            {
-                state: {
-                    mode: 'job-not-found',
-                },
-                meta: {
-                    description: 'Job status returns a job not found error',
-                },
-                ui: {
-                    buttons: {
-                        enabled: [],
-                        disabled: ['play', 'stop', 'top', 'bottom', 'expand'],
-                    },
-                },
-                on: {
-                    enter: {
-                        messages: [
-                            {
-                                emit: 'on-job-not-found',
-                            },
-                        ],
-                    },
-                    resume: {
-                        messages: [
-                            {
-                                emit: 'on-job-not-found',
-                            },
-                        ],
-                    },
-                },
-                next: [
-                    {
-                        mode: 'job-not-found',
-                    },
-                ],
-            },
-        ];
-=======
         cssBaseClass = 'kb-log',
         logContentStandardClass = `${cssBaseClass}__content`,
         logContentExpandedClass = `${logContentStandardClass}--expanded`;
@@ -725,7 +372,6 @@
             ],
         },
     ];
->>>>>>> 25a65a5c
 
     /**
      * The entrypoint to this widget. This creates the job log viewer and initializes it.
@@ -795,11 +441,7 @@
             if (looping || stopped) {
                 return;
             }
-<<<<<<< HEAD
-            const state = fsm.getCurrentState().state;
-=======
             const { state } = fsm.getCurrentState();
->>>>>>> 25a65a5c
             if (state.mode === 'active' && state.auto) {
                 looping = true;
                 fsm.newState({ mode: 'active', auto: true });
@@ -847,10 +489,6 @@
                 jobId: jobId,
                 options: {
                     first_line: firstLine,
-<<<<<<< HEAD
-                    // num_lines: linesPerPage
-=======
->>>>>>> 25a65a5c
                 },
             });
         }
@@ -859,22 +497,12 @@
             // only while job is running
             // load numLines at a time
             // otherwise load entire log
-<<<<<<< HEAD
-            const autoState = fsm.getCurrentState().state.auto;
-=======
->>>>>>> 25a65a5c
             scrollToEndOnNext = true;
             awaitingLog = true;
             ui.showElement('spinner');
             runtime.bus().emit('request-latest-job-log', {
                 jobId: jobId,
-<<<<<<< HEAD
-                options: {
-                    // num_lines: linesPerPage
-                },
-=======
                 options: {},
->>>>>>> 25a65a5c
             });
         }
 
@@ -918,83 +546,6 @@
          * @param {??} events
          */
         function renderControls(events) {
-<<<<<<< HEAD
-            return div({ dataElement: 'header', style: { margin: '0 0 10px 0' } }, [
-                button(
-                    {
-                        class: 'btn btn-sm btn-default',
-                        dataButton: 'expand',
-                        dataToggle: 'tooltip',
-                        dataPlacement: 'top',
-                        title: 'Toggle log viewer size',
-                        id: events.addEvent({
-                            type: 'click',
-                            handler: toggleViewerSize,
-                        }),
-                    },
-                    [span({ class: 'fa fa-expand' })]
-                ),
-                button(
-                    {
-                        class: 'btn btn-sm btn-default',
-                        dataButton: 'play',
-                        dataToggle: 'tooltip',
-                        dataPlacement: 'top',
-                        title: 'Start fetching logs',
-                        id: events.addEvent({
-                            type: 'click',
-                            handler: doPlayLogs,
-                        }),
-                    },
-                    [span({ class: 'fa fa-play' })]
-                ),
-                button(
-                    {
-                        class: 'btn btn-sm btn-default',
-                        dataButton: 'stop',
-                        dataToggle: 'tooltip',
-                        dataPlacement: 'top',
-                        title: 'Stop fetching logs',
-                        id: events.addEvent({
-                            type: 'click',
-                            handler: doStopLogs,
-                        }),
-                    },
-                    [span({ class: 'fa fa-stop' })]
-                ),
-                button(
-                    {
-                        class: 'btn btn-sm btn-default',
-                        dataButton: 'top',
-                        dataToggle: 'tooltip',
-                        dataPlacement: 'top',
-                        title: 'Jump to the top',
-                        id: events.addEvent({
-                            type: 'click',
-                            handler: doFetchFirstLogChunk,
-                        }),
-                    },
-                    [span({ class: 'fa fa-angle-double-up' })]
-                ),
-                button(
-                    {
-                        class: 'btn btn-sm btn-default',
-                        dataButton: 'bottom',
-                        dataToggle: 'tooltip',
-                        dataPlacement: 'top',
-                        title: 'Jump to the end',
-                        id: events.addEvent({
-                            type: 'click',
-                            handler: doFetchLastLogChunk,
-                        }),
-                    },
-                    [span({ class: 'fa fa-angle-double-down' })]
-                ),
-                div({ dataElement: 'spinner', class: 'pull-right hidden' }, [
-                    span({ class: 'fa fa-spinner fa-pulse fa-ex fa-fw' }),
-                ]),
-            ]);
-=======
             return div(
                 {
                     dataElement: 'header',
@@ -1080,7 +631,6 @@
                     ),
                 ]
             );
->>>>>>> 25a65a5c
         }
 
         /**
@@ -1118,24 +668,6 @@
          */
         function renderLayout() {
             const events = Events.make(),
-<<<<<<< HEAD
-                content = div({ dataElement: 'kb-log', style: { marginTop: '10px' } }, [
-                    div({ class: 'kblog-header' }, [
-                        div({ class: 'kblog-num-wrapper' }, [div({ class: 'kblog-line-num' }, [])]),
-                        div({ class: 'kblog-text' }, [
-                            renderControls(events), // header
-                        ]),
-                    ]),
-                    div({
-                        dataElement: 'log-panel',
-                        style: {
-                            'overflow-y': 'scroll',
-                            height: panelHeight,
-                            transition: 'height 0.5s',
-                        },
-                    }),
-                ]);
-=======
                 content = div(
                     {
                         dataElement: 'kb-log',
@@ -1149,7 +681,6 @@
                         }),
                     ]
                 );
->>>>>>> 25a65a5c
 
             return {
                 content: content,
@@ -1169,19 +700,11 @@
          * @param {object} line
          */
         function buildLine(line) {
-<<<<<<< HEAD
-            // kblog-line wrapper div
-            const errorClass = line.isError ? ' kb-error' : '';
-            const kblogLine = document.createElement('div');
-            kblogLine.setAttribute('class', 'kblog-line' + errorClass);
-            // kblog-num-wrapper div
-=======
             // a single line in the log panel
             const kblogLine = document.createElement('div');
             kblogLine.classList.add(`${cssBaseClass}__line_container`);
 
             // wrapper to allow flex styling
->>>>>>> 25a65a5c
             const wrapperDiv = document.createElement('div');
             wrapperDiv.classList.add(`${cssBaseClass}__flex_wrapper`);
 
@@ -1240,16 +763,10 @@
         function handleJobStatusUpdate(message) {
             // if the job is finished, we don't want to reflect
             // this in the ui, and disable play/stop controls.
-<<<<<<< HEAD
-            let jobStatus = message.jobState.status,
-                mode = fsm.getCurrentState().state.mode,
-                newState;
-=======
             const jobStatus = message.jobState.status,
                 { mode } = fsm.getCurrentState().state;
             let newState;
 
->>>>>>> 25a65a5c
             switch (mode) {
                 case 'new':
                     switch (jobStatus) {
@@ -1359,38 +876,6 @@
                             throw new Error('Unknown log status ' + jobStatus);
                     }
                     break;
-<<<<<<< HEAD
-                case 'complete':
-                    switch (jobStatus) {
-                        case 'completed':
-                            return;
-                        default:
-                            // technically, an error, what to do?
-                            return;
-                    }
-                case 'canceled':
-                    switch (jobStatus) {
-                        case 'terminated':
-                            return;
-                        default:
-                            console.error(
-                                'Unexpected log status ' + jobStatus + ' for "canceled" state'
-                            );
-                            throw new Error(
-                                'Unexpected log status ' + jobStatus + ' for "canceled" state'
-                            );
-                    }
-                case 'error':
-                    switch (jobStatus) {
-                        case 'error':
-                        case 'suspend':
-                            // nothing to do;
-                            return;
-                        default:
-                            // technically, an error, what to do?
-                            return;
-                    }
-=======
                 case 'canceled':
                     if (jobStatus === 'terminated') {
                         return;
@@ -1405,7 +890,6 @@
                     // N.b. if the jobStatus is not 'error' or 'suspend',
                     // some sort of error has occurred
                     return;
->>>>>>> 25a65a5c
                 default:
                     throw new Error('Mode ' + mode + ' not yet implemented');
             }
@@ -1418,12 +902,6 @@
             fsm.newState({ mode: 'job-not-found' });
         }
 
-<<<<<<< HEAD
-        const externalEventListeners = [];
-
-        function startEventListeners() {
-            let ev;
-=======
         function handleJobLogs(message) {
             if (!awaitingLog) {
                 return;
@@ -1467,7 +945,6 @@
                 scheduleNextRequest();
             }
         }
->>>>>>> 25a65a5c
 
         function startEventListeners() {
             let ev = runtime.bus().listen({
@@ -1477,53 +954,7 @@
                 key: {
                     type: 'job-logs',
                 },
-<<<<<<< HEAD
-                handle: function (message) {
-                    if (!awaitingLog) {
-                        return;
-                    }
-                    ui.hideElement('spinner');
-                    /* message has structure:
-                     * {
-                     *   jobId: string,
-                     *   latest: bool,
-                     *   logs: {
-                     *      first: int (first line of the log batch), 0-indexed
-                     *      job_id: string,
-                     *      latest: bool,
-                     *      max_lines: int (total logs available - if job is done, so is this),
-                     *      lines: [{
-                     *          is_error: 0 or 1,
-                     *          line: string,
-                     *          linepos: int, position in log. helpful!
-                     *          ts: timestamp
-                     *      }]
-                     *   }
-                     * }
-                     */
-                    awaitingLog = false;
-
-                    if (message.logs.lines.length !== 0) {
-                        const viewLines = message.logs.lines.map((line, index) => {
-                            return {
-                                text: line.line,
-                                isError: line.is_error === 1 ? true : false,
-                                lineNumber: line.linepos,
-                            };
-                        });
-                        model.setItem('lines', viewLines);
-                        model.setItem('firstLine', message.logs.first + 1);
-                        model.setItem('lastLine', message.logs.first + viewLines.length);
-                        model.setItem('totalLines', message.logs.max_lines);
-                        render();
-                    }
-                    if (looping) {
-                        scheduleNextRequest();
-                    }
-                },
-=======
                 handle: handleJobLogs,
->>>>>>> 25a65a5c
             });
             listeners.push(ev);
 
@@ -1571,15 +1002,7 @@
         }
 
         function stopEventListeners() {
-<<<<<<< HEAD
-            if (externalEventListeners) {
-                externalEventListeners.forEach((ev) => {
-                    runtime.bus().removeListener(ev);
-                });
-            }
-=======
             runtime.bus().removeListeners(listeners);
->>>>>>> 25a65a5c
         }
 
         // LIFECYCLE API
@@ -1588,19 +1011,11 @@
 
             // Button state
             if (state.ui.buttons) {
-<<<<<<< HEAD
-                state.ui.buttons.enabled.forEach((button) => {
-                    ui.enableButton(button);
-                });
-                state.ui.buttons.disabled.forEach((button) => {
-                    ui.disableButton(button);
-=======
                 state.ui.buttons.enabled.forEach((_button) => {
                     ui.enableButton(_button);
                 });
                 state.ui.buttons.disabled.forEach((_button) => {
                     ui.disableButton(_button);
->>>>>>> 25a65a5c
                 });
             }
 
@@ -1617,11 +1032,7 @@
 
         function doOnQueued(message) {
             const noLogYet = {
-<<<<<<< HEAD
-                lineNumber: undefined,
-=======
                 lineNumber: '',
->>>>>>> 25a65a5c
                 text: 'Job is queued, logs will be available when the job is running.',
             };
             const line = buildLine(noLogYet);
@@ -1642,17 +1053,10 @@
                 states: appStates,
                 initialState: {
                     mode: 'new',
-<<<<<<< HEAD
-                },
-                onNewState: function (fsm) {
-                    renderFSM(fsm);
-                },
-=======
                 },
                 onNewState: function () {
                     renderFSM();
                 },
->>>>>>> 25a65a5c
             });
             fsm.start();
             fsm.bus.on('on-active', () => {
@@ -1748,32 +1152,6 @@
             }
         }
 
-<<<<<<< HEAD
-        // MAIN
-        /* The data model for this widget contains all lines currently being shown, along with the indices for
-         * the first and last lines known.
-         * It also tracks the total lines currently available for the app, if returned.
-         * Lines is a list of small objects. Each object
-         * lines - list, each is a small object with keys (these are all post-processed after fetching):
-         *      line - string, the line text
-         *      isError - boolean, true if that line denotes an error
-         *      ts - int timestamp
-         *      lineNumber - int, what line this is
-         * firstLine - int, the first line we're tracking (inclusive)
-         * lastLine - int, the last line we're tracking (inclusive)
-         * totalLines - int, the total number of lines available from the server as of the last message.
-         */
-        model = Props.make({
-            data: {
-                lines: [],
-                firstLine: null,
-                lastLine: null,
-                totalLines: null,
-            },
-        });
-
-=======
->>>>>>> 25a65a5c
         // API
         return Object.freeze({
             start: start,
@@ -1783,11 +1161,7 @@
     }
 
     return {
-<<<<<<< HEAD
-        make: function (config) {
-=======
         make: function () {
->>>>>>> 25a65a5c
             return factory();
         },
     };
