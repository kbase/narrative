/**
 * Some utility KBase-wrapping functions
 */

<<<<<<< HEAD
define(['bluebird', 'kbase-client-api', 'narrativeConfig', 'base/js/namespace'], (
    Promise,
    KBaseClient,
    Config,
    Jupyter
) => {
    'use strict';
    function getAppSpec(id, tag) {
        return getAppSpecs([id], tag).then((result) => {
            return Promise.try(() => {
=======
define([
    'bluebird',
    'kb_service/client/narrativeMethodStore',
    'narrativeConfig',
    'base/js/namespace'
], function (
    Promise,
    NarrativeMethodStore,
    Config,
    Jupyter
) {
    'use strict';
    function getAppSpec (id, tag) {
        return getAppSpecs([id], tag).then(function(result) {
            return Promise.try(function() {
>>>>>>> 25a65a5c
                return result[0];
            });
        });
    }

<<<<<<< HEAD
    function getAppVersionTag() {
        let tag = Jupyter.narrative.sidePanel.$methodsWidget.currentTag;
=======
    function getAppVersionTag () {
        let tag;
        // TODO: make some form of service / API call for this. Link to runtime module?
        // Also update other modules that dig through the same magic pathway to get that tag.
        if (Jupyter && Jupyter.narrative && Jupyter.narrative.sidePanel && Jupyter.narrative.sidePanel.$methodsWidget) {
            tag = Jupyter.narrative.sidePanel.$methodsWidget.currentTag;
        }
>>>>>>> 25a65a5c
        if (!tag) {
            tag = 'release';
        }
        return tag;
    }

    /**
     * Returns a Promise that resolves into a list of app specs in the same order as the
     * ids in idList. These get augmented with the "full_info" key that has the results of
     * "get_method_full_info" from the Narrative Method Store service.
     * @param {Array} idList - a list of app ids
     * @param {String} tag - a tag, one of 'release', 'beta', 'dev'
     */
    function getAppSpecs(idList, tag) {
        if (!tag) {
            tag = getAppVersionTag();
        }
        const nms = new NarrativeMethodStore(Config.url('narrative_method_store'));
<<<<<<< HEAD
        return Promise.resolve(nms.get_method_spec({ ids: idList, tag: tag }));
=======
        return Promise.all([
            nms.get_method_spec({
                ids: idList, tag: tag
            }),
            nms.get_method_full_info({
                ids: idList, tag: tag
            })
        ])
            .then(([appSpecs, appFullInfos]) => {
                appFullInfos.forEach((info, idx) => {
                    appSpecs[idx].full_info = info;
                });
                return appSpecs;
            });
>>>>>>> 25a65a5c
    }

    /**
     * Checks that a given object reference is valid. Returns true if the reference
     * is of the form xx/yy or xx/yy/zz or xx/yy/zz;aa/bb/cc, or combinations.
     * Basically, if it's a reference or reference path, this returns true.
     *
     * Note that if there's a reference path (xx/yy/zz;aa/bb/cc), these MUST include
     * versions. I.e. xx/yy;aa/bb/cc will fail.
     * @param {string} ref - a workspace reference string
     */
    function checkObjectRef(ref) {
        // return true if this.options.objRef = a reference or reference path
        // return false otherwise
        if (!ref) {
            return false;
        }
<<<<<<< HEAD
        const refRegex = /^\S+\/\S+(\/\d+)?$/;
        const refList = ref.split(';');
        let validRef = true;
        refList.forEach((r) => {
            if (!refRegex.exec(r)) {
=======

        const refRegex = /^\w+\/\w+(\/\d+)?$/;
        if (ref.indexOf(';') === -1) { // if it's not a path, just do the basic regex
            if (refRegex.exec(ref)) {
                return true;
            }
            return false;
        }

        const versionRefRegex = /^\w+\/\w+\/\d+?$/;
        var refList = ref.split(';');
        var validRef = true;
        refList.forEach(function(r) {
            if (!versionRefRegex.exec(r)) {
>>>>>>> 25a65a5c
                validRef = false;
            }
        });
        return validRef;
    }

    /**
     * This breaks down a workspace type name into its component parts. This returns an object with
     * structure with these properties:
     * - module - the module name
     * - type - the type name
     * - version - the complete version
     * - majorVersion - the major part of the version
     * - minorVersion - the minor part of the version
     * For example, "KBaseNarrative.Narrative-1.0" would break down to:
     * {
     *   module: 'KBaseNarrative',
     *   type: 'Narrative',
     *   version: '1.0',
     *   majorVersion: '1',
     *   minorVersion: '0'
     * }
     * If the string is not a valid workspace type string, this returns null;
     * @param {string} typeString a workspace type string of format:
     *      ModuleName.TypeName-MajorVersion.MinorVersion
     */
    function parseWorkspaceType (typeString) {
        if (!typeString) {
            return null;
        }
        const pattern = /^(\w+)\.(\w+)-((\d+)\.(\d+))$/;
        const matches = typeString.match(pattern);
        if (!matches) {
            return null;
        }
        return {
            module: matches[1],
            type: matches[2],
            version: matches[3],
            majorVersion: matches[4],
            minorVersion: matches[5],
        };
    }

    return {
        getAppSpec: getAppSpec,
        getAppSpecs: getAppSpecs,
        getAppVersionTag: getAppVersionTag,
        checkObjectRef: checkObjectRef,
<<<<<<< HEAD
=======
        parseWorkspaceType: parseWorkspaceType
>>>>>>> 25a65a5c
    };
});<|MERGE_RESOLUTION|>--- conflicted
+++ resolved
@@ -2,18 +2,6 @@
  * Some utility KBase-wrapping functions
  */
 
-<<<<<<< HEAD
-define(['bluebird', 'kbase-client-api', 'narrativeConfig', 'base/js/namespace'], (
-    Promise,
-    KBaseClient,
-    Config,
-    Jupyter
-) => {
-    'use strict';
-    function getAppSpec(id, tag) {
-        return getAppSpecs([id], tag).then((result) => {
-            return Promise.try(() => {
-=======
 define([
     'bluebird',
     'kb_service/client/narrativeMethodStore',
@@ -29,16 +17,11 @@
     function getAppSpec (id, tag) {
         return getAppSpecs([id], tag).then(function(result) {
             return Promise.try(function() {
->>>>>>> 25a65a5c
                 return result[0];
             });
         });
     }
 
-<<<<<<< HEAD
-    function getAppVersionTag() {
-        let tag = Jupyter.narrative.sidePanel.$methodsWidget.currentTag;
-=======
     function getAppVersionTag () {
         let tag;
         // TODO: make some form of service / API call for this. Link to runtime module?
@@ -46,7 +29,6 @@
         if (Jupyter && Jupyter.narrative && Jupyter.narrative.sidePanel && Jupyter.narrative.sidePanel.$methodsWidget) {
             tag = Jupyter.narrative.sidePanel.$methodsWidget.currentTag;
         }
->>>>>>> 25a65a5c
         if (!tag) {
             tag = 'release';
         }
@@ -65,9 +47,6 @@
             tag = getAppVersionTag();
         }
         const nms = new NarrativeMethodStore(Config.url('narrative_method_store'));
-<<<<<<< HEAD
-        return Promise.resolve(nms.get_method_spec({ ids: idList, tag: tag }));
-=======
         return Promise.all([
             nms.get_method_spec({
                 ids: idList, tag: tag
@@ -82,7 +61,6 @@
                 });
                 return appSpecs;
             });
->>>>>>> 25a65a5c
     }
 
     /**
@@ -100,13 +78,6 @@
         if (!ref) {
             return false;
         }
-<<<<<<< HEAD
-        const refRegex = /^\S+\/\S+(\/\d+)?$/;
-        const refList = ref.split(';');
-        let validRef = true;
-        refList.forEach((r) => {
-            if (!refRegex.exec(r)) {
-=======
 
         const refRegex = /^\w+\/\w+(\/\d+)?$/;
         if (ref.indexOf(';') === -1) { // if it's not a path, just do the basic regex
@@ -121,7 +92,6 @@
         var validRef = true;
         refList.forEach(function(r) {
             if (!versionRefRegex.exec(r)) {
->>>>>>> 25a65a5c
                 validRef = false;
             }
         });
@@ -171,9 +141,6 @@
         getAppSpecs: getAppSpecs,
         getAppVersionTag: getAppVersionTag,
         checkObjectRef: checkObjectRef,
-<<<<<<< HEAD
-=======
         parseWorkspaceType: parseWorkspaceType
->>>>>>> 25a65a5c
     };
 });