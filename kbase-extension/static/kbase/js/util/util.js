--- conflicted
+++ resolved
@@ -61,11 +61,11 @@
         }
     }
 
-<<<<<<< HEAD
     function objectToString(obj) {
         const type = Object.prototype.toString.call(obj);
         return type.substring(8, type.length - 1);
-=======
+    }
+
     /**
      * Converts a string to a float.
      * If it's not a string (or already a number), this throws an Error.
@@ -85,17 +85,13 @@
             return number;
         }
         throw new Error('Type ' + valueType + ' cannot be converted to float');
->>>>>>> 32592b16
     }
 
     return Object.freeze({
         copy: copyValue,
         pRequire,
         toInteger,
-<<<<<<< HEAD
         objectToString,
-=======
         toFloat,
->>>>>>> 32592b16
     });
 });