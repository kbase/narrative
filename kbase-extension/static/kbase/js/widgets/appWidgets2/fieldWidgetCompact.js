--- conflicted
+++ resolved
@@ -242,15 +242,6 @@
             );
         }
 
-<<<<<<< HEAD
-        function parameterInfoLittleTip(spec) {
-            return spec.data.type;
-            //var mult = (spec.multipleItems() ? '[]' : ''),
-            //    type = spec.dataType();
-            //return mult + type;
-        }
-=======
->>>>>>> 25a65a5c
 
         function renderInfoTip() {
             let infoTipText;
@@ -262,36 +253,6 @@
 
             return div([
                 // div({dataElement: 'little-tip'}, parameterInfoLittleTip(spec)),
-<<<<<<< HEAD
-                div(
-                    { dataElement: 'big-tip', class: 'hidden' },
-                    html.makeTabs({
-                        alignRight: true,
-                        tabs: [
-                            {
-                                label: 'Description',
-                                name: 'description',
-                                content: div({ style: { padding: '0px' } }, infoTipText),
-                            },
-                            {
-                                label: 'About',
-                                name: 'about',
-                                content: parameterInfoContent(spec),
-                            },
-                            {
-                                label: 'Rules',
-                                name: 'rules',
-                                content: parameterInfoRules(spec),
-                            },
-                            {
-                                label: 'Spec',
-                                name: 'spec',
-                                content: rawSpec(spec),
-                            },
-                        ],
-                    })
-                ),
-=======
                 div({ dataElement: 'big-tip', class: 'hidden' }, html.makeTabs({
                     alignRight: true,
                     tabs: [{
@@ -316,7 +277,6 @@
                     }
                     ]
                 }))
->>>>>>> 25a65a5c
             ]);
         }
 
@@ -349,40 +309,6 @@
                 infoTipText = spec.ui.hint || spec.ui.description;
             }
 
-<<<<<<< HEAD
-            const content = div(
-                {
-                    class: [
-                        'form-horizontal',
-                        'kb-app-parameter-row',
-                        'parameter-panel',
-                        advanced,
-                    ].join(' '),
-                    dataAdvancedParameter: spec.ui.advanced,
-                    id: fieldId,
-                    style: { position: 'relative' },
-                },
-                [
-                    // disabled mask
-                    div({
-                        dataElement: 'field-mask',
-                        class: 'hidden',
-                        style: {
-                            position: 'absolute',
-                            top: '0',
-                            bottom: '0',
-                            left: '0',
-                            right: '0',
-                            backgroundColor: 'rgba(255,255,255, 0.5)',
-                            zIndex: '100',
-                        },
-                    }),
-                    div(
-                        {
-                            id: ids.fieldPanel,
-                            class: 'form-group kb-app-parameter-input field-panel',
-                            dataElement: 'field-panel',
-=======
             var content = div({
                 class: ['form-horizontal', 'kb-app-parameter-row', 'parameter-panel', advanced].join(' '),
                 dataAdvancedParameter: spec.ui.advanced,
@@ -435,58 +361,21 @@
                             id: ids.feedback,
                             class: 'input-group-addon kb-input-group-addon kb-app-field-feedback',
                             dataElement: 'feedback',
->>>>>>> 25a65a5c
                             style: {
-                                marginBottom: '0',
-                            },
-                        },
-                        [
-                            div({ class: 'col-md-3' }, [
-                                label(
-                                    {
-                                        class: 'xcontrol-label kb-app-parameter-name control-label',
-                                        title: infoTipText,
-                                        style: { cursor: 'help' },
-                                        id: events.addEvent({
-                                            type: 'click',
-                                            handler: function () {
-                                                places.infoPanel
-                                                    .querySelector('[data-element="big-tip"]')
-                                                    .classList.toggle('hidden');
-                                            },
-                                        }),
-                                    },
-                                    [spec.ui.label || spec.ui.id]
-                                ),
-                            ]),
-                            div({ class: 'input-group col-md-9' }, [
-                                div({
-                                    id: ids.inputControl,
-                                    dataElement: 'input-control',
-                                }),
-                                div(
-                                    {
-                                        id: ids.feedback,
-                                        class:
-                                            'input-group-addon kb-input-group-addon kb-app-field-feedback',
-                                        dataElement: 'feedback',
-                                        style: {
-                                            width: '3px',
-                                            height: '100%',
-                                            'margin-left': '4px',
-                                        },
-                                    },
-                                    [
-                                        div({
-                                            id: ids.feedbackIndicator,
-                                            dataElement: 'indicator',
-                                            style: {
-                                                width: '3px',
-                                            },
-                                        }),
-                                    ]
-                                ),
-                                /*div({
+                                width: '3px',
+                                height: '100%',
+                                'margin-left': '4px'
+                            }
+                        }, [
+                            div({
+                                id: ids.feedbackIndicator,
+                                dataElement: 'indicator',
+                                style: {
+                                    width: '3px'
+                                }
+                            })
+                        ]),
+                        /*div({
                             class: 'input-group-addon kb-input-group-addon',
                             style: {
                                 width: '30px',
@@ -578,7 +467,6 @@
         }
 
         function start(arg) {
-<<<<<<< HEAD
             return attach(arg.node).then(() => {
                 bus.on('validation', (message) => {
                     switch (message.diagnosis) {
@@ -604,64 +492,6 @@
                             setError({
                                 id: message.messageId,
                                 message: message.errorMessage,
-=======
-            return attach(arg.node)
-                .then(function() {
-                    bus.on('validation', function(message) {
-                        switch (message.diagnosis) {
-                            case 'valid':
-                                feedbackOk();
-                                clearError();
-                                break;
-                            case 'required-missing':
-                                feedbackRequired();
-                                clearError();
-                                break;
-                            case 'suspect':
-                                feedbackOk();
-                                clearError();
-                                setWarning({
-                                    message: message.shortMessage,
-                                    id: message.messageId
-                                });
-                                break;
-                            case 'invalid':
-                                feedbackError();
-                                clearError();
-                                setError({
-                                    id: message.messageId,
-                                    message: message.errorMessage
-                                });
-                                break;
-                            case 'optional-empty':
-                                feedbackNone();
-                                clearError();
-                                break;
-                        }
-                    });
-                    // bus.on('touched', function (message) {
-                    //     places.feedback.style.backgroundColor = 'yellow';
-                    // });
-                    // bus.on('changed', function () {
-                    //     places.feedback.style.backgroundColor = '';
-                    // });
-                    bus.on('enable', function() {
-                        doEnable();
-                    });
-                    bus.on('disable', function() {
-                        doDisable();
-                    });
-
-                    if (inputControl.start) {
-                        return inputControl.start({
-                            node: places.inputControl
-                        })
-                            .then(function() {
-                                // TODO: get rid of this pattern
-                                bus.emit('run', {
-                                    node: places.inputControl
-                                });
->>>>>>> 25a65a5c
                             });
                             break;
                         case 'optional-empty':
