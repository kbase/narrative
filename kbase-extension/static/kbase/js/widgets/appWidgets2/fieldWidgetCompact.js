/*global define*/
/*jslint white:true,browser:true*/
/*
 * The Field Widget has two main jobs:
 * - render an input within within a layout
 * - provide reaction to input widget events to give user feedback
 *
 * The first goal is accomplished through the usual widget machineral - attach, start, run, stop.
 * The second through a simple message bus in which the input widget emits from a set
 * of events which reflect the state of the input after user interaction.
 */
define([
    'bluebird',
    'google-code-prettify/prettify',
    'kb_common/html',
    'common/events',
    'common/ui',
    'common/props',
    'common/runtime',
    './input/errorInput',
    'css!google-code-prettify/prettify.css'
], function(
    Promise,
    PR,
    html,
    Events,
    UI,
    Props,
    Runtime,
    ErrorControlFactory) {
    'use strict';

    var t = html.tag,
        div = t('div'),
        span = t('span'),
        label = t('label'),
        button = t('button'),
        table = t('table'),
        tr = t('tr'),
        th = t('th'),
        td = t('td'),
        pre = t('pre'),
        classSets = {
            standard: {
                nameColClass: 'col-md-2',
                inputColClass: 'col-md-5',
                hintColClass: 'col-md-5'
            }
        };

    function factory(config) {
        var ui,
            runtime = Runtime.make(),
            bus = runtime.bus().makeChannelBus(null, 'Field bus'),
            places,
            parent, container,
            inputControlFactory = config.inputControlFactory,
            inputControl,
            options = {},
            fieldId = html.genId(),
            spec = config.parameterSpec,
            enabled;

        try {
            // console.log('field widget config', config);
            inputControl = inputControlFactory.make({
                bus: bus,
                initialValue: config.initialValue,
                appSpec: config.appSpec,
                parameterSpec: config.parameterSpec,
                workspaceInfo: config.workspaceInfo,
                workspaceId: config.workspaceId,
                fieldSpec: config.fieldSpec,
                referenceType: config.referenceType
            });
        } catch (ex) {
            inputControl = ErrorControlFactory.make({
                message: ex.message
            }).make();
        }

        enabled = true;
        options.classes = classSets.standard;

        function doEnable() {
            if (!enabled) {
                // do something...
                var mask = ui.getElement('field-mask');
                mask.classList.add('hidden');

                enabled = true;
            }
        }

        function doDisable() {
            if (enabled) {
                // do something
                var mask = ui.getElement('field-mask');
                mask.classList.remove('hidden');

                enabled = false;
            }
        }

        function showMessageDialog(id) {
            ui.showInfoDialog({
                title: 'MESSAGE TITLE',
                body: 'Message id: ' + id
            });
        }

        function buildInputMessage(messageDef) {
            var events = Events.make(),
                content = div({
                    class: 'alert alert-' + messageDef.type,
                    role: 'alert'
                }, [
                    span({ style: { fontWeight: 'bold' } }, messageDef.title),
                    ': ',
                    messageDef.message,
                    ' ',
                    button({
                        type: 'button',
                        class: 'btn btn-link alert-link',
                        id: events.addEvent({
                            type: 'click',
                            handler: function() {
                                showMessageDialog(messageDef.id);
                            }
                        })
                    }, ui.buildIcon({ name: 'info-circle' }))
                ]);
            return {
                events: events,
                content: content
            };
        }

        function setError(error) {
            var component = buildInputMessage({
                title: 'ERROR',
                type: 'danger',
                message: error.message,
                id: error.id
            });
            places.messagePanel.classList.remove('hidden');
            places.message.innerHTML = component.content;
            places.message.classList.add('-error');
            component.events.attachEvents(document.body);
        }

        function setWarning(warning) {
            var component = buildInputMessage({
                title: 'Warning',
                type: 'warning',
                message: warning.message,
                id: warning.id
            });
            places.messagePanel.classList.remove('hidden');
            places.message.innerHTML = component.content;
            places.message.classList.add('-warning');
            component.events.attachEvents(document.body);
        }


        function clearError() {
            places.field.classList.remove('-error');
            places.field.classList.remove('-warning');
            places.message.classList.remove('-error');
            places.message.classList.remove('-warning');
            places.message.innerHTML = '';
            places.messagePanel.classList.add('hidden');
        }

        function hideError() {
            places.field.classList.remove('-error');
            places.messagePanel.classList.add('hidden');
            places.feedbackIndicator.className = '';
        }

        function feedbackNone() {
            places.feedbackIndicator.className = '';
            places.feedbackIndicator.classList.add('hidden');
        }

        function feedbackOk() {
            places.feedbackIndicator.className = '';
            places.feedbackIndicator.setAttribute('title', 'input is ok');
            places.feedbackIndicator.classList.remove('hidden');
        }

        function feedbackRequired() {
            places.feedbackIndicator.className = 'kb-app-parameter-required-glyph fa fa-arrow-left';
            places.feedbackIndicator.setAttribute('title', 'required field');
        }

        function feedbackError() {
            places.feedbackIndicator.className = 'kb-app-parameter-required-glyph fa fa-ban';
        }

        function rawSpec(spec) {
            var specText = JSON.stringify(spec, false, 3),
                fixedSpec = specText.replace(/</g, '&lt;').replace(/>/g, '&gt;');
            return pre({ class: 'prettyprint lang-json', style: { fontSize: '80%' } }, fixedSpec);
        }

        function parameterInfoContent(spec) {
            return div({ style: { padding: '0px' } }, [
                div({ style: { fontWeight: 'bold' } }, spec.ui.label),
                div({ style: { fontStyle: 'italic' } }, spec.id),
                div({ style: { fontSize: '80%' } }, spec.ui.description)
            ]);
        }

        function parameterInfoTypeRules(spec) {
            switch (spec.data.type) {
                case 'float':
                    return [
                        tr([th('Min'), td(spec.data.constraints.min)]), // update this in the spec
                        tr([th('Max'), td(spec.data.constraints.max)])
                    ];
                case 'int':
                    // just for now ...
                    //                    if (spec.spec.field_type === 'checkbox') {
                    //                        return [
                    //                            // TODO: fix
                    //                            tr([th('Value when checked'), td(Props.getDataItem(spec.spec, 'checkbox_options.checked_value', UI.na()))]),
                    //                            tr([th('Value when un-checked'), td(Props.getDataItem(spec.spec, 'checkbox_options.unchecked_value', UI.na()))])
                    //                        ];
                    //                    }
                    return [
                        tr([th('Min'), td(spec.data.constraints.min)]),
                        tr([th('Max'), td(spec.data.constraints.max)])
                    ];
            }
        }

        function parameterInfoRules(spec) {
            return table({ class: 'table table-striped' }, [
                tr([th('Required'), td(spec.data.constraints.required ? 'yes' : 'no')]),
                tr([th('Data type'), td(spec.data.type)]),
                // tr([th('Field type'), td(spec.spec.field_type)]),
                tr([th('Multiple values?'), td(spec.multipleItems ? 'yes' : 'no')]),
                (function() {
                    //                    if (!spec.spec.default_values) {
                    //                        return;
                    //                    }
                    //                    if (spec.spec.default_values.length === 0) {
                    //                        return;
                    //                    }
                    //                    var defaultValues = spec.defaultValue();
                    //                    if (defaultValues instanceof Array) {
                    //                        return tr([th('Default value'), td(defaultValues.join('<br>'))]);
                    //                    }
                    return tr([th('Default value'), td(spec.data.defaultValue)]);
                }()),
                (function() {
                    if (spec.data.constraints.types) {
                        return tr([th('Valid types'), td(spec.data.constraints.types.join('<br>'))]);
                    }

                    //if (spec.spec.text_options && spec.spec.text_options.valid_ws_types && spec.spec.text_options.valid_ws_types.length > 0) {//
                    //                    return tr([th('Valid types'), td(spec.spec.text_options.valid_ws_types.join('<br>'))]);
                    //              }
                }())
            ].concat(parameterInfoTypeRules(spec)));
        }

        function parameterInfoLittleTip(spec) {
            return spec.data.type;
            //var mult = (spec.multipleItems() ? '[]' : ''),
            //    type = spec.dataType();
            //return mult + type;
        }


        function renderInfoTip() {
            var infoTipText;
            if (spec.ui.description && spec.ui.hint !== spec.ui.description) {
                infoTipText = spec.ui.description;
            } else {
                infoTipText = spec.ui.hint || spec.ui.description;
            }

            return div([
                // div({dataElement: 'little-tip'}, parameterInfoLittleTip(spec)),
                div({ dataElement: 'big-tip', class: 'hidden' }, html.makeTabs({
                    alignRight: true,
                    tabs: [{
                            label: 'Description',
                            name: 'description',
                            content: div({ style: { padding: '0px' } }, infoTipText)
                        },
                        {
                            label: 'About',
                            name: 'about',
                            content: parameterInfoContent(spec)
                        },
                        {
                            label: 'Rules',
                            name: 'rules',
                            content: parameterInfoRules(spec)
                        },
                        {
                            label: 'Spec',
                            name: 'spec',
                            content: rawSpec(spec)
                        }
                    ]
                }))
            ]);
        }

        function render(events) {
            var ids = {
                fieldPanel: html.genId(),
                messagePanel: html.genId(),
                message: html.genId(),
                infoPanel: html.genId(),
                feedback: html.genId(),
                feedbackIndicator: html.genId(),
                inputControl: html.genId()
            };

            // FEEDBACK

            var infoId = html.genId();

            var advanced;
            if (spec.ui.advanced) {
                advanced = 'advanced-parameter-hidden';
            } else {
                advanced = '';
            }
            var content = div({
                class: ['form-horizontal', 'kb-app-parameter-row', 'parameter-panel', advanced].join(' '),
                dataAdvancedParameter: spec.ui.advanced,
                id: fieldId,
                style: { position: 'relative' }
            }, [
                // disabled mask
                div({
                    dataElement: 'field-mask',
                    class: 'hidden',
                    style: {
                        position: 'absolute',
                        top: '0',
                        bottom: '0',
                        left: '0',
                        right: '0',
                        backgroundColor: 'rgba(255,255,255, 0.5)',
                        zIndex: '100'
                    }
                }),
                div({
                    id: ids.fieldPanel,
                    class: 'form-group kb-app-parameter-input field-panel',
                    dataElement: 'field-panel',
                    style: {
                        marginBottom: '0'
                    }
                }, [
                    label({ class: 'col-md-3 xcontrol-label kb-app-parameter-name control-label' }, [
                        spec.ui.label || spec.ui.id
                    ]),
                    div({ class: 'input-group col-md-9' }, [
                        div({
                            id: ids.inputControl,
                            dataElement: 'input-control'
                        }),
                        div({
                            id: ids.feedback,
                            class: 'input-group-addon',
                            dataElement: 'feedback',
                            style: {
                                width: '30px',
                                padding: '0'
                            }
                        }, [
                            div({
                                id: ids.feedbackIndicator,
                                dataElement: 'indicator'
                            })
                        ]),
                        div({
                            class: 'input-group-addon',
                            style: {
                                width: '30px',
                                padding: '0'
                            }
                        }, [
                            div({ dataElement: 'info' }, button({
                                class: 'btn btn-link btn-xs',
                                type: 'button',
                                tabindex: "-1",
                                id: events.addEvent({
                                    type: 'click',
                                    handler: function() {
                                        places.infoPanel.querySelector('[data-element="big-tip"]').classList.toggle('hidden');
                                        // ui.getElement('big-tip').classList.toggle('hidden');
                                    }
                                })
                            }, span({ class: 'fa fa-info-circle' })))
                        ])
                    ])
                ]),
                div({
                    id: ids.messagePanel,
                    class: 'message-panel hidden',
                    dataElement: 'message-panel'
                }, [
                    div({ class: 'col-md-3' }),
                    div({ class: 'col-md-9' }, [
                        div({
                            id: ids.message,
                            class: 'message',
                            dataElement: 'message'
                        }, 'yeah')
                    ])
                ]),
                div({
                    id: ids.infoPanel,
                    class: 'info-panel row',
                    dataElement: 'info-panel'
                }, [
                    div({ class: 'col-md-12' }, div({ id: infoId }, [
                        renderInfoTip()
                    ]))

                ])
            ]);

            return {
                content: content,
                places: ids
            };
        }

        // LIFECYCLE

        function attach(node) {
            parent = node;
            container = parent.appendChild(document.createElement('div'));
            ui = UI.make({ node: container });
            var events = Events.make({
                node: container
            });

            var rendered = render(events);
            container.innerHTML = rendered.content;
            events.attachEvents();
            // TODO: use the pattern in which the render returns an object,
            // which includes events and other functions to be run after
            // content is added to the dom.
            PR.prettyPrint(null, container);

            places = {
                field: document.getElementById(fieldId),
                message: document.getElementById(rendered.places.message),
                messagePanel: document.getElementById(rendered.places.messagePanel),
                infoPanel: document.getElementById(rendered.places.infoPanel),
                feedback: document.getElementById(rendered.places.feedback),
                feedbackIndicator: document.getElementById(rendered.places.feedbackIndicator),
                inputControl: document.getElementById(rendered.places.inputControl)
            };
            if (inputControl.attach) {
                return inputControl.attach(places.inputControl);
            }
        }

        function start(arg) {
            attach(arg.node);
            return Promise.try(function() {
                bus.on('validation', function(message) {
                    switch (message.diagnosis) {
                        case 'valid':
                            feedbackOk();
                            clearError();
                            break;
                        case 'required-missing':
                            feedbackRequired();
                            clearError();
                            break;
                        case 'suspect':
                            feedbackOk();
                            clearError();
                            setWarning({
                                message: message.shortMessage,
                                id: message.messageId
                            });
                            break;
                        case 'invalid':
                            feedbackError();
                            clearError();
                            setError({
                                id: message.messageId,
                                message: message.errorMessage
                            });
                            break;
                        case 'optional-empty':
                            feedbackNone();
                            clearError();
                            break;
                    }
                });
<<<<<<< HEAD
                // bus.on('touched', function (message) {
                //     places.feedback.style.backgroundColor = 'yellow';
                // });
                // bus.on('changed', function () {
                //     places.feedback.style.backgroundColor = '';
                // });
=======
                bus.on('touched', function(message) {
                    places.feedback.style.backgroundColor = 'yellow';
                });
                bus.on('changed', function() {
                    places.feedback.style.backgroundColor = '';
                });
>>>>>>> e79d435b
                bus.on('saved', function(message) {
                    console.log('FIELD detected saved');
                });
                bus.on('enable', function(message) {
                    doEnable();
                });
                bus.on('disable', function(message) {
                    doDisable();
                });

                if (inputControl.start) {
<<<<<<< HEAD
                    return inputControl.start()
                        .then(function() {
=======
                    return inputControl.start({
                            node: places.inputControl
                        })
                        .then(function() {
                            // TODO: get rid of this pattern
>>>>>>> e79d435b
                            bus.emit('run', {
                                node: places.inputControl
                            });
                        });
                }
            });
        }

        function stop() {
            return Promise.try(function() {
<<<<<<< HEAD
                return null;
            });
=======
                return inputControl.stop()
                    .then(function() {
                        if (parent && container) {
                            parent.removeChild(container);
                        }
                        bus.stop();
                        return null;
                    });
            })
>>>>>>> e79d435b
        }

        return {
            start: start,
            stop: stop,
            bus: bus
        };
    }

    return {
        make: function(config) {
            return factory(config);
        }
    };
});<|MERGE_RESOLUTION|>--- conflicted
+++ resolved
@@ -503,21 +503,12 @@
                             break;
                     }
                 });
-<<<<<<< HEAD
                 // bus.on('touched', function (message) {
                 //     places.feedback.style.backgroundColor = 'yellow';
                 // });
                 // bus.on('changed', function () {
                 //     places.feedback.style.backgroundColor = '';
                 // });
-=======
-                bus.on('touched', function(message) {
-                    places.feedback.style.backgroundColor = 'yellow';
-                });
-                bus.on('changed', function() {
-                    places.feedback.style.backgroundColor = '';
-                });
->>>>>>> e79d435b
                 bus.on('saved', function(message) {
                     console.log('FIELD detected saved');
                 });
@@ -529,16 +520,11 @@
                 });
 
                 if (inputControl.start) {
-<<<<<<< HEAD
-                    return inputControl.start()
-                        .then(function() {
-=======
                     return inputControl.start({
                             node: places.inputControl
                         })
                         .then(function() {
                             // TODO: get rid of this pattern
->>>>>>> e79d435b
                             bus.emit('run', {
                                 node: places.inputControl
                             });
@@ -549,10 +535,6 @@
 
         function stop() {
             return Promise.try(function() {
-<<<<<<< HEAD
-                return null;
-            });
-=======
                 return inputControl.stop()
                     .then(function() {
                         if (parent && container) {
@@ -562,7 +544,6 @@
                         return null;
                     });
             })
->>>>>>> e79d435b
         }
 
         return {
