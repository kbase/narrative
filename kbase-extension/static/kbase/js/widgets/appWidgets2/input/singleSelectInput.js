--- conflicted
+++ resolved
@@ -7,12 +7,8 @@
     '../validation',
     'common/events',
     'common/ui',
-<<<<<<< HEAD
+    '../inputUtils',
     'select2',
-=======
-    '../inputUtils',
-
->>>>>>> b1e5be4c
     'bootstrap',
     'css!font-awesome'
 ], function(
@@ -107,47 +103,30 @@
         }
 
         function handleChanged() {
-<<<<<<< HEAD
             validate()
-                .then(function (result) {
+                .then(function(result) {
                     if (result.isValid) {
                         bus.emit('changed', {
                             newValue: result.value
-=======
-            return {
-                type: 'change',
-                handler: function() {
-                    validate()
-                        .then(function(result) {
-                            if (result.isValid) {
-                                bus.emit('changed', {
-                                    newValue: result.value
-                                });
-                            } else if (result.diagnosis === 'required-missing') {
-                                // If a field is "made empty", causing a required-missing state,
-                                // we still want to store and propagate the changes.
-                                setModelValue(result.parsedValue);
-                                bus.emit('changed', {
-                                    newValue: result.parsedValue
-                                });
-                            } else {
-                                if (config.showOwnMessages) {
-                                    var message = inputUtils.buildMessageAlert({
-                                        title: 'ERROR',
-                                        type: 'danger',
-                                        id: result.messageId,
-                                        message: result.errorMessage
-                                    });
-                                    ui.setContent('input-container.message', message.content);
-                                    message.events.attachEvents();
-                                }
-                            }
-                            bus.emit('validation', {
-                                errorMessage: result.errorMessage,
-                                diagnosis: result.diagnosis
+                        });
+                    } else if (result.diagnosis === 'required-missing') {
+                        // If a field is "made empty", causing a required-missing state,
+                        // we still want to store and propagate the changes.
+                        setModelValue(result.parsedValue);
+                        bus.emit('changed', {
+                            newValue: result.parsedValue
+                        });
+                    } else {
+                        if (config.showOwnMessages) {
+                            var message = inputUtils.buildMessageAlert({
+                                title: 'ERROR',
+                                type: 'danger',
+                                id: result.messageId,
+                                message: result.errorMessage
                             });
->>>>>>> b1e5be4c
-                        });
+                            ui.setContent('input-container.message', message.content);
+                            message.events.attachEvents();
+                        }
                     }
                     bus.emit('validation', {
                         errorMessage: result.errorMessage,
@@ -206,8 +185,6 @@
             };
         }
 
-<<<<<<< HEAD
-=======
         function autoValidate() {
             validate()
                 .then(function(result) {
@@ -218,7 +195,6 @@
                 });
         }
 
->>>>>>> b1e5be4c
         function setModelValue(value) {
             return Promise.try(function() {
                     if (model.value !== value) {
@@ -277,13 +253,8 @@
         }
 
         function stop() {
-<<<<<<< HEAD
-            return Promise.try(function () {
+            return Promise.try(function() {
                 // nothing to do.
-=======
-            return Promise.try(function() {
-                // nothing to do. 
->>>>>>> b1e5be4c
             });
         }
 
