/*global define*/
/*jslint white:true,browser:true*/
define([
    'bluebird',
    'kb_common/html',
    '../validators/text',
    'common/events',
    'common/ui',
    'common/props',
    '../inputUtils',

    'bootstrap',
    'css!font-awesome'
], function(
    Promise,
    html,
    Validation,
    Events,
    UI,
    Props,
    inputUtils
) {
    'use strict';

    var t = html.tag,
        div = t('div'),
        input = t('input');

    function factory(config) {
<<<<<<< HEAD
            var parent,
=======
        var spec = config.parameterSpec,
            bus = config.bus,
            parent,
>>>>>>> 051636cd
            container,
            ui,
<<<<<<< HEAD
            model = {
                value: undefined
            };
            var constraints = {};
            if (config.parameterSpec && config.parameterSpec.data) {
                constraints = config.parameterSpec.data.constraints;
            }
=======
            model;
>>>>>>> 051636cd

        // CONTROL

        function getControlValue() {
            return ui.getElement('input-container.input').value;
        }

        function setControlValue(newValue) {
            ui.getElement('input-container.input').value = newValue;
        }

        // MODEL

        function setModelValue(value) {
            if (value === undefined) {
                return;
            }
            if (model.getItem('value') === value) {
                return;
            }
            model.setItem('value', value);
        }

        function resetModelValue() {
            setModelValue(spec.data.defaultValue);
        }

        // sync the dom to the model.
        function syncModelToControl() {
            setControlValue(model.getItem('value', null));
        }

<<<<<<< HEAD
        /*
         *
         * Text fields can occur in multiples.
         * We have a choice, treat single-text fields as a own widget
         * or as a special case of multiple-entry --
         * with a min-items of 1 and max-items of 1.
         *
         *
         */

        function validate() {
            return Promise.try(function () {
                var rawValue = getControlValue(),
                    validationResult = Validation.validateTextString(rawValue, constraints);

                return validationResult;
=======


        // VALIDATION

        function importControlValue() {
            return Promise.try(function() {
                return Validation.importString(getControlValue());
            });
        }

        function validate(value) {
            return Promise.try(function() {
                return Validation.validate(value, spec);
>>>>>>> 051636cd
            });
        }

        function autoValidate() {
            return validate(model.getItem('value'))
                .then(function(result) {
                    bus.emit('validation', result);
                });
        }


        // DOM & RENDERING

        var autoChangeTimer;

        function cancelTouched() {
            if (autoChangeTimer) {
                window.clearTimeout(autoChangeTimer);
                autoChangeTimer = null;
            }
        }

        function handleTouched(interval) {
            var editPauseInterval = interval || 100;
            return {
                type: 'keyup',
                handler: function(e) {
                    bus.emit('touched');
                    cancelTouched();
                    autoChangeTimer = window.setTimeout(function() {
                        autoChangeTimer = null;
                        e.target.dispatchEvent(new Event('change'));
                    }, editPauseInterval);
                }
            };
        }

        function handleChanged() {
            return {
                type: 'change',
                handler: function() {
                    cancelTouched();
                    importControlValue()
                        .then(function(value) {
                            model.setItem('value', value);
                            bus.emit('changed', {
                                newValue: value
                            });
                            return validate(value);
                        })
                        .then(function(result) {
                            if (result.isValid) {
                                if (config.showOwnMessages) {
                                    ui.setContent('input-container.message', '');
                                }
                            } else if (result.diagnosis === 'required-missing') {
                                // nothing??
                            } else {
                                if (config.showOwnMessages) {
                                    // show error message -- new!
                                    var message = inputUtils.buildMessageAlert({
                                        title: 'ERROR',
                                        type: 'danger',
                                        id: result.messageId,
                                        message: result.errorMessage
                                    });
                                    ui.setContent('input-container.message', message.content);
                                    message.events.attachEvents();
                                }
                            }
                            bus.emit('validation', result);
                        })
                        .catch(function(err) {
                            bus.emit('validation', {
                                isValid: false,
                                diagnosis: 'invalid',
                                errorMessage: err.message
                            });
                        });
                }
            };
        }

        function makeInputControl(events) {
            return input({
                id: events.addEvents({
                    events: [handleTouched(), handleChanged()]
                }),
                class: 'form-control',
                dataElement: 'input'
            });
        }

        function render(events) {
            return div({
                dataElement: 'input-container'
            }, [
                makeInputControl(events)
            ]);
        }

        // EVENT HANDLERS

        /*
            Focus the input control.
        */
        function doFocus() {
            var node = ui.getElement('input-container.input');
            if (node) {
                node.focus();
            }
        }


        // LIFECYCLE API

        function start(arg) {
            return Promise.try(function() {
                parent = arg.node;
                container = parent.appendChild(document.createElement('div'));
                ui = UI.make({ node: container });


                var events = Events.make();
                container.innerHTML = render(events);
                events.attachEvents(container);
                // model.setItem('value', config.initialValue);
                syncModelToControl();
                autoValidate();

                bus.on('reset-to-defaults', function() {
                    resetModelValue();
                });
                bus.on('update', function(message) {
                    setModelValue(message.value);
                    syncModelToControl();
                    autoValidate();
                });
                bus.on('focus', function() {
                    doFocus();
                });
                // bus.emit('sync');
            });
        }

        function stop() {
<<<<<<< HEAD
            return Promise.try(function () {
                // nothing to do.
=======
            return Promise.try(function() {
                if (container) {
                    parent.removeChild(container);
                }
>>>>>>> 051636cd
            });
        }

        // INIT

        model = Props.make({
            data: {
                value: null
            },
            onUpdate: function() {
                //syncModelToControl();
                //autoValidate();
            }
        });

        setModelValue(config.initialValue);

        return {
            start: start,
            stop: stop
        };
    }

    return {
        make: function(config) {
            return factory(config);
        }
    };
});<|MERGE_RESOLUTION|>--- conflicted
+++ resolved
@@ -27,26 +27,12 @@
         input = t('input');
 
     function factory(config) {
-<<<<<<< HEAD
-            var parent,
-=======
         var spec = config.parameterSpec,
             bus = config.bus,
             parent,
->>>>>>> 051636cd
             container,
             ui,
-<<<<<<< HEAD
-            model = {
-                value: undefined
-            };
-            var constraints = {};
-            if (config.parameterSpec && config.parameterSpec.data) {
-                constraints = config.parameterSpec.data.constraints;
-            }
-=======
             model;
->>>>>>> 051636cd
 
         // CONTROL
 
@@ -79,24 +65,6 @@
             setControlValue(model.getItem('value', null));
         }
 
-<<<<<<< HEAD
-        /*
-         *
-         * Text fields can occur in multiples.
-         * We have a choice, treat single-text fields as a own widget
-         * or as a special case of multiple-entry --
-         * with a min-items of 1 and max-items of 1.
-         *
-         *
-         */
-
-        function validate() {
-            return Promise.try(function () {
-                var rawValue = getControlValue(),
-                    validationResult = Validation.validateTextString(rawValue, constraints);
-
-                return validationResult;
-=======
 
 
         // VALIDATION
@@ -110,7 +78,6 @@
         function validate(value) {
             return Promise.try(function() {
                 return Validation.validate(value, spec);
->>>>>>> 051636cd
             });
         }
 
@@ -257,15 +224,10 @@
         }
 
         function stop() {
-<<<<<<< HEAD
-            return Promise.try(function () {
-                // nothing to do.
-=======
             return Promise.try(function() {
                 if (container) {
                     parent.removeChild(container);
                 }
->>>>>>> 051636cd
             });
         }
 
