--- conflicted
+++ resolved
@@ -1,7 +1,3 @@
-<<<<<<< HEAD
-/*global define*/
-=======
->>>>>>> ee4a7212
 define([
     'bluebird',
     'kb_common/html',
