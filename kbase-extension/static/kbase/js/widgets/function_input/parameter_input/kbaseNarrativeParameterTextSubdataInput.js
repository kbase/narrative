--- conflicted
+++ resolved
@@ -355,23 +355,8 @@
                         }
                         var id = subdata[k]; // default id is just the value
                         // if the selection_id is set, and the object is an object of somekind, then use that value
-<<<<<<< HEAD
-                        if(selection_id && typeof id === 'object') {
-                            if (selection_id instanceof Array){
-                                for (var j=0; j<selection_id.length; j++){
-                                    id = subdata[k][selection_id[j]];
-                                    if (id) {
-                                        break;
-                                    }
-                                }
-                            }
-                            else {
-                                id = subdata[k][selection_id];
-                            }
-=======
                         if (selection_id && typeof id === 'object') {
                             id = subdata[k][selection_id];
->>>>>>> dbcbd636
                         }
                         var autofill = {
                             id: id,
@@ -391,34 +376,6 @@
                             // the default id is the mapping key
                             var id = key;
                             // if the selection id is set, and it is an object, then use that field instead
-<<<<<<< HEAD
-                            if(selection_id && typeof subdata[key] === 'object') {
-                                if (selection_id instanceof Array){
-                                    for (var j=0; j<selection_id.length; j++){
-                                        id = subdata[k][selection_id[j]];
-                                        if (id) {
-                                            break;
-                                        }
-                                    }
-                                }
-                                else {
-                                    id = subdata[key][selection_id];
-                                }
-
-                            // else if the selection id is set, and the value is string or number
-                            } else if(selection_id && 
-                                (typeof subdata[key] === 'string' || typeof subdata[key] === 'number')) {
-                                // and selection id==='value', then use the value instead of the key as the id
-                                if(selection_id instanceof Array){
-                                    for (var j=0; j<selection_id.length; j++){
-                                        if(selection_id[j]==="value"){
-                                            id = subdata[key];
-                                            break;
-                                        }
-                                    }
-                                }
-                                if(selection_id==='value') {
-=======
                             if (selection_id && typeof subdata[key] === 'object') {
                                 id = subdata[key][selection_id];
                                 // else if the selection id is set, and the value is string or number
@@ -429,7 +386,6 @@
                             ) {
                                 // and selection id==='value', then use the value instead of the key as the id
                                 if (selection_id === 'value') {
->>>>>>> dbcbd636
                                     id = subdata[key];
                                 }
                             }
