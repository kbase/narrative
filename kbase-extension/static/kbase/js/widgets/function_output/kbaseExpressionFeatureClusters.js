--- conflicted
+++ resolved
@@ -338,11 +338,7 @@
                             }
                           ); */
                           Jupyter.narrative.addAndPopulateApp('KBaseFeatureValues/build_feature_set', 'release', {
-<<<<<<< HEAD
-                              'input_genome':self.genomeRef,
-=======
                               'input_genome':self.genomeID,
->>>>>>> ed0674d6
                               'input_feature_ids': self.getClusterGeneIds(rowIndex),
                               'output_feature_set': self.options.clusterSetID + "_Cluster"+rowIndex+"_Features",
                               'description': 'Features were selected from Cluster ' + rowIndex + ' of a FeatureClusters data object '+
