/**
 * Base class for viewers visualizaing expression of a set of genes from various aspects
 * 
 * The descendant classes should override:
 * 1. getSubmtrixParams - to set params for get_submatrix_stat method from the KBaseFeatureValues service
 * 2. buildWidget - to create a custom visuzualization
 *
 * 
 *
 *
 * Pavel Novichkov <psnovichkov@lbl.gov>
 * @public
 */

<<<<<<< HEAD
define (
	[
		'kbwidget',
		'bootstrap',
		'jquery',
		'kbaseAuthenticatedWidget',
		'kbaseTabs',
		'jquery-dataTables',
		'jquery-dataTables-bootstrap',
		'kbaseFeatureValues-client-api'
	], function(
		KBWidget,
		bootstrap,
		$,
		kbaseAuthenticatedWidget,
		kbaseTabs,
		jquery_dataTables,
		bootstrap,
		kbaseFeatureValues_client_api
	) {
    return KBWidget({
=======
define(['jquery', 
        'kbwidget', 
        'kbaseAuthenticatedWidget', 
        'kbaseTabs',
        'jquery-dataTables',
        'jquery-dataTables-bootstrap',        
        'kbaseFeatureValues-client-api',
        'kbase-generic-client-api'
        ], function($) {
    $.KBWidget({
>>>>>>> 6e035a4c
        name: 'kbaseExpressionGenesetBaseWidget',
        parent : kbaseAuthenticatedWidget,
        version: '1.0.0',
        options: {
            workspaceID: null,

            expressionMatrixID: null,
            geneIds: null,
            input_featureset: null,

            // Service URL: should be in window.kbconfig.urls.
            // featureValueURL: 'http://localhost:8889',
            useDynamicService: true,
            featureValueSrvVersion: 'dev',
            featureValueURL: 'https://ci.kbase.us/services/feature_values/jsonrpc',
            wsURL: window.kbconfig.urls.workspace,
            loadingImage: "static/kbase/images/ajax-loader.gif"
        },

        // Prefix for all div ids
        pref: null,

        // KBaseFeatureValue client
        featureValueClient: null,

        // Matrix set stat
        submatrixStat: null,

        init: function(options) {
            this._super(options);
            this.pref = this.uuid();

            if (window.kbconfig && window.kbconfig.urls) {
                this.options.featureValueURL = window.kbconfig.urls.feature_values;
                this.options.wsURL = window.kbconfig.urls.workspace;
            }

            // Create a message pane
            this.$messagePane = $("<div/>").addClass("kbwidget-message-pane kbwidget-hide-message");
            this.$elem.append(this.$messagePane);       

            return this;
        },

        loggedInCallback: function(event, auth) {

            // Build a client
            if (this.options.useDynamicService) {
                var serviceWizardURL = this.options.featureValueURL.replace("feature_values/jsonrpc", 
                        "service_wizard");
                this.genericClient = new GenericClient(serviceWizardURL, auth);
            } else {
                this.featureValueClient = new KBaseFeatureValues(this.options.featureValueURL, auth);   
            }
            this.ws = new Workspace(this.options.wsURL, auth);         

            // Let's go...
            this.loadAndRender();           
            return this;
        },

        loggedOutCallback: function(event, auth) {
            this.isLoggedIn = false;
            return this;
        },

        setTestParameters: function(){
            this.options.workspaceID = '645';
            this.options.expressionMatrixID = '9';
            this.options.geneIds = "VNG0001H,VNG0002G,VNG0003C,VNG0006G,VNG0013C,VNG0014C,VNG0361C,VNG0518H,VNG0868H,VNG0289H,VNG0852C";
        },

        // To be overriden to specify additional parameters
        getSubmtrixParams: function(){
            var self = this;
            self.setTestParameters();
            var features = [];
            if(self.options.geneIds) { features = $.map(self.options.geneIds.split(","), $.trim); }
            return{
                input_data: self.options.workspaceID + "/" + self.options.expressionMatrixID,
                row_ids: features,
                // specify your additional parameters
            };
        },

        loadAndRender: function(){
            var self = this;
            self.loading(true);

            var getSubmatrixStatsAndRender = function() {
                var smParams = self.getSubmtrixParams();

                // some parameter checking
                if(!smParams.row_ids || smParams.row_ids.length===0) {
                    self.clientError("No Features or FeatureSet selected.  Please include at least one Feature from the data.");
                    return;
                }
                if (self.options.useDynamicService) {
                    self.genericClient.sync_call("KBaseFeatureValues.get_submatrix_stat",
                            [smParams],
                            function(data){
                                self.submatrixStat = data[0];
                                self.render();
                                self.loading(false);
                            },
                            function(error){
                                self.clientError(error);
                            }, self.options.featureValueSrvVersion);
                } else {
                    self.featureValueClient.get_submatrix_stat(
                            smParams,
                            function(data){
                                self.submatrixStat = data;
                                self.render();
                                self.loading(false);
                            },
                            function(error){
                                self.clientError(error);
                            });
                }
            };

            // if a feature set is defined, use it.
            if(self.options.featureset) {
                self.ws.get_objects([{ref:self.options.workspaceID+"/"+self.options.featureset}],
                    function(fdata) {
                        var fs = fdata[0].data;
                        if(!self.options.geneIds) { self.options.geneIds=''; }

                        for (var fid in fs.elements) {
                            if (fs.elements.hasOwnProperty(fid)) {
                                if(self.options.geneIds) {
                                    self.options.geneIds += ",";
                                }
                                self.options.geneIds += fid;
                        //        for now we ignore which genome it came from, just use the ids
                        //        for (var k=0; k<fs.elements[fid].length; k++) {
                        //            var gid = fs.elements[fid][k];
                        //        }
                            }
                        }
                        getSubmatrixStatsAndRender();
                    },
                    function(error) {
                        self.clientError(error);
                    });
            } else {
                getSubmatrixStatsAndRender();
            }
        },

        render: function(){
            var $overviewContainer = $("<div/>");
            this.$elem.append( $overviewContainer );
            this.buildOverviewDiv( $overviewContainer );

            // Separator
            this.$elem.append( $('<div style="margin-top:1em"></div>') );

            var $vizContainer = $("<div/>");
            this.$elem.append( $vizContainer );
            this.buildWidget( $vizContainer );            
        },

        buildOverviewDiv: function($containerDiv){
            var self = this;
            var pref = this.pref;

            var $overviewSwitch = $("<a/>").html('[Show/Hide Selected Features]');
            $containerDiv.append($overviewSwitch);

            var $overvewContainer = $('<div hidden style="margin:1em 0 4em 0"/>');
            $containerDiv.append($overvewContainer);

            var geneData = self.buildGenesTableData();
            var iDisplayLength = 10;
            var style = 'lftip';
            if(geneData.length<=iDisplayLength) { style = 'fti'; }

            var tableGenes = $('<table id="'+pref+'genes-table"  \
                class="table table-bordered table-striped" style="width: 100%; margin-left: 0px; margin-right: 0px;">\
                </table>')
                .appendTo($overvewContainer)
                .dataTable( {
                    "sDom": style,
                    "iDisplayLength": iDisplayLength,
                    "aaData": geneData,
                    "aoColumns": [
                        { sTitle: "Name", mData: "id"},
                        { sTitle: "Function", mData: "function"},
                        { sTitle: "Min", mData:"min" },
                        { sTitle: "Max", mData:"max" },  
                        { sTitle: "Avg", mData:"avg" },                                                      
                        { sTitle: "Std", mData:"std"},
                        { sTitle: "Missing", mData:"missing_values" }
                    ],
                    "oLanguage": {
                                "sEmptyTable": "No genes found!",
                                "sSearch": "Search: "
                    }                    
                } );

            $overviewSwitch.click(function(){
                $overvewContainer.toggle();
            });
        },
      
        buildGenesTableData: function(){
            var submatrixStat = this.submatrixStat;
            var tableData = [];
            var stat = submatrixStat.row_set_stats;
            for(var i = 0; i < submatrixStat.row_descriptors.length; i++){
                var desc = submatrixStat.row_descriptors[i];

                var gene_function = desc.properties['function'];
                tableData.push(
                    {
                        'index': desc.index,
                        'id': desc.id,
                        'name': desc.name ? desc.name : ' ',
                        'function' : gene_function ? gene_function : ' ',
                        'min': stat.mins[i] ? stat.mins[i].toFixed(2) : ' ',
                        'max': stat.maxs[i] ? stat.maxs[i].toFixed(2) : ' ',
                        'avg': stat.avgs[i] ? stat.avgs[i].toFixed(2) : ' ',
                        'std': stat.stds[i] ? stat.stds[i].toFixed(2) : ' ',
                        'missing_values': stat.missing_values[i]
                    }
                );
            }
            return tableData;
        },

        // To be overriden
        buildWidget: function($containerDiv){},

        makeRow: function(name, value) {
            var $row = $("<tr/>")
                       .append($("<th />").css('width','20%').append(name))
                       .append($("<td />").append(value));
            return $row;
        },
        
        loading: function(isLoading) {
            if (isLoading)
                this.showMessage("<img src='" + this.options.loadingImage + "'/>");
            else
                this.hideMessage();                
        },

        showMessage: function(message) {
            var span = $("<span/>").append(message);

            this.$messagePane.append(span);
            this.$messagePane.show();
        },

        hideMessage: function() {
            this.$messagePane.hide();
            this.$messagePane.empty();
        },

        clientError: function(error){
            this.loading(false);
            var errString = "Unknown error.";
            console.error(error);
            if (typeof error === "string")
                errString = error;
            else if (error.error && error.error.message)
                errString = error.error.message;
            else if (error.error && error.error.error && typeof error.error.error==='string') {
                errString = error.error.error;
                if(errString.indexOf("java.lang.NullPointerException") > -1 &&
                    errString.indexOf("buildIndeces(KBaseFeatureValuesImpl.java:708)") > -1) {
                    // this is a null pointer due to an unknown feature ID.  TODO: handle this gracefully
                    errString = "Feature IDs not found.<br><br>";
                    errString += "Currently all Features included in a FeatureSet must be present" +
                                 " in the Expression Data Matrix.  Please rebuild the FeatureSet " +
                                 "so that it only includes these features.  This is a known issue "+
                                 "and will be fixed shortly."
                }
            }
            
            var $errorDiv = $("<div>")
                            .addClass("alert alert-danger")
                            .append("<b>Error:</b>")
                            .append("<br>" + errString);
            this.$elem.empty();
            this.$elem.append($errorDiv);
        },            

        uuid: function() {
            return 'xxxxxxxx-xxxx-4xxx-yxxx-xxxxxxxxxxxx'.replace(/[xy]/g, 
                function(c) {
                    var r = Math.random()*16|0, v = c == 'x' ? r : (r&0x3|0x8);
                    return v.toString(16);
                });
        },

        buildObjectIdentity: function(workspaceID, objectID, objectVer, wsRef) {
            var obj = {};
            if (wsRef) {
                obj['ref'] = wsRef;
            } else {
                if (/^\d+$/.exec(workspaceID))
                    obj['wsid'] = workspaceID;
                else
                    obj['workspace'] = workspaceID;

                // same for the id
                if (/^\d+$/.exec(objectID))
                    obj['objid'] = objectID;
                else
                    obj['name'] = objectID;
                
                if (objectVer)
                    obj['ver'] = objectVer;
            }
            return obj;
        }

    });
});<|MERGE_RESOLUTION|>--- conflicted
+++ resolved
@@ -12,7 +12,6 @@
  * @public
  */
 
-<<<<<<< HEAD
 define (
 	[
 		'kbwidget',
@@ -34,18 +33,6 @@
 		kbaseFeatureValues_client_api
 	) {
     return KBWidget({
-=======
-define(['jquery', 
-        'kbwidget', 
-        'kbaseAuthenticatedWidget', 
-        'kbaseTabs',
-        'jquery-dataTables',
-        'jquery-dataTables-bootstrap',        
-        'kbaseFeatureValues-client-api',
-        'kbase-generic-client-api'
-        ], function($) {
-    $.KBWidget({
->>>>>>> 6e035a4c
         name: 'kbaseExpressionGenesetBaseWidget',
         parent : kbaseAuthenticatedWidget,
         version: '1.0.0',
