/**
 * Output widget to vizualize ExpressionMatrix object.
 * Pavel Novichkov <psnovichkov@lbl.gov>
 * @public
 */

define (
	[
		'kbwidget',
		'bootstrap',
		'jquery',
		'kbaseAuthenticatedWidget',
		'kbaseTabs',
		'jquery-dataTables',
		'jquery-dataTables-bootstrap',
		'kbaseFeatureValues-client-api',
<<<<<<< HEAD
		'jquery-dataScroller'
	], function(
		KBWidget,
		bootstrap,
		$,
		kbaseAuthenticatedWidget,
		kbaseTabs,
		jquery_dataTables,
		jquery_dataTables_bootstrap,
		kbaseFeatureValues_client_api,
		jquery_dataScroller
	) {
	return KBWidget({
=======
		'kbase-generic-client-api'
//        ,'jquery-dataScroller'
		], function($) {
	$.KBWidget({
>>>>>>> 6e035a4c
		name: 'kbaseExpressionMatrix',
		parent : kbaseAuthenticatedWidget,
		version: '1.0.2',
		options: {
			expressionMatrixID: null,
			workspaceID: null,

			// Service URL: should be in window.kbconfig.urls.
			// featureValueURL: 'http://localhost:8889',
			useDynamicService: true,
			featureValueSrvVersion: 'dev',
			featureValueURL: 'https://ci.kbase.us/services/feature_values/jsonrpc',

			loadingImage: "static/kbase/images/ajax-loader.gif"
		},

		// Prefix for all div ids
		pref: null,

		// KBaseFeatureValue client
		featureValueClient: null,
		genericClient: null,

		// Matrix data to be visualized
		matrixStat: null,

		init: function(options) {
			this._super(options);
			this.pref = this.uuid();

			if (window.kbconfig && window.kbconfig.urls) {
				this.options.featureValueURL = window.kbconfig.urls.feature_values;
			}

			// Create a message pane
			this.$messagePane = $("<div/>").addClass("kbwidget-message-pane kbwidget-hide-message");
			this.$elem.append(this.$messagePane);    

			return this;
		},

		loggedInCallback: function(event, auth) {

			// error if not properly initialized
			if (this.options.expressionMatrixID == null) {
				this.showMessage("[Error] Couldn't retrieve expression matrix.");
				return this;
			}

            // Build a client
			if (this.options.useDynamicService) {
			    var serviceWizardURL = this.options.featureValueURL.replace("feature_values/jsonrpc", 
			            "service_wizard");
			    this.genericClient = new GenericClient(serviceWizardURL, auth);
			} else {
			    this.featureValueClient = new KBaseFeatureValues(this.options.featureValueURL, auth);           
			}
		   
			// Let's go...
			this.loadAndRender();           
		   
			return this;
		},

		loggedOutCallback: function(event, auth) {
			this.isLoggedIn = false;
			return this;
		},

		loadAndRender: function(){
			var self = this;

			self.loading(true);
			var expressionMatrixRef = this.options.workspaceID + "/" + this.options.expressionMatrixID;
			if (self.options.useDynamicService) {
			    self.genericClient.sync_call("KBaseFeatureValues.get_matrix_stat", 
			            [{input_data: expressionMatrixRef}], function(data){
                    // console.log(data);
                    self.matrixStat = data[0];
                    self.render();
                    self.loading(false);
                },
                function(error){
                    self.clientError(error);
                }, self.options.featureValueSrvVersion);
			} else {
			    self.featureValueClient.get_matrix_stat({input_data: expressionMatrixRef},
			            function(data){
			        // console.log(data);
			        self.matrixStat = data;
			        self.render();
			        self.loading(false);
			    },
			    function(error){
			        self.clientError(error);
			    });
			}
		},

		render: function(){

			var self = this;
			var pref = this.pref;
			var container = this.$elem;
			var matrixStat = this.matrixStat;

			///////////////////////////////////// Instantiating Tabs ////////////////////////////////////////////
			container.empty();
			var tabPane = $('<div id="'+pref+'tab-content">');
			container.append(tabPane);

			 new kbaseTabs(tabPane, {canDelete : true, tabs : []});                    
			///////////////////////////////////// Overview table ////////////////////////////////////////////           
			var tabOverview = $("<div/>");
			tabPane.kbaseTabs('addTab', {tab: 'Overview', content: tabOverview, canDelete : false, show: true});
			var tableOver = $('<table class="table table-striped table-bordered" '+
				'style="width: 100%; margin-left: 0px; margin-right: 0px;" id="'+pref+'overview-table"/>');
			tabOverview.append(tableOver);
			tableOver
				.append( self.makeRow( 
					'Genome', 
					$('<span />').append(matrixStat.mtx_descriptor.genome_name).css('font-style', 'italic') ) )
				.append( self.makeRow( 
					'Description', 
					matrixStat.mtx_descriptor.description ) )
				.append( self.makeRow( 
					'# Conditions', 
					matrixStat.mtx_descriptor.columns_count ) )
				.append( self.makeRow( 
					'# Features', 
					matrixStat.mtx_descriptor.rows_count ) )
				.append( self.makeRow( 
					'Scale', 
					matrixStat.mtx_descriptor.scale ) )
				.append( self.makeRow( 
					'Value type', 
					matrixStat.mtx_descriptor.type) )
				.append( self.makeRow( 
					'Row normalization', 
					matrixStat.mtx_descriptor.row_normalization) )
				.append( self.makeRow( 
					'Column normalization', 
					matrixStat.mtx_descriptor.col_normalization) );

			/////////////////////////////////// Conditions tab ////////////////////////////////////////////          

			var $tabConditions = $("<div/>");
			tabPane.kbaseTabs('addTab', {tab: 'Conditions', content: $tabConditions, canDelete : false, show: false});

			///////////////////////////////////// Conditions table ////////////////////////////////////////////  

			$tabConditions.append(
                $('<div style="font-size: 1.2em; width:100%; text-align: center;">Browse Conditions</div>')
            );
            $tabConditions.append(
                $('<div style="font-size: 1em; margin-top:0.2em; font-style: italic; width:100%; text-align: center;">Statistics calculated across all features in a condition</div>')
            );


			var tableConditions = $('<table id="'+pref+'conditions-table" \
				class="table table-bordered table-striped" style="width: 100%; margin-left: 0px; margin-right: 0px;">\
				</table>')
				.appendTo($tabConditions)
				.dataTable( {
				   "sDom": 'lftip',
					"aaData": self.buildConditionsTableData(),
					"aoColumns": [
						{ sTitle: "Condition ID", mData:"name" },
						{ sTitle: "Min", mData:"min" },
						{ sTitle: "Max", mData:"max" },
						{ sTitle: "Average", mData:"avg" },
						{ sTitle: "Std. Dev.", mData:"std"},
						{ sTitle: "Missing Values?",  mData:"missing_values" }
					]
				} );

			///////////////////////////////////// Genes tab ////////////////////////////////////////////          
			var $tabGenes = $("<div/>");
			tabPane.kbaseTabs('addTab', {tab: 'Features', content: $tabGenes, canDelete : false, show: false});

			///////////////////////////////////// Genes table ////////////////////////////////////////////          

			$tabGenes.append(
                $('<div style="font-size: 1.2em; width:100%; text-align: center;">Browse Features</div>')
            );
            $tabGenes.append(
                $('<div style="font-size: 1em; margin-top:0.2em; font-style: italic; width:100%; text-align: center;">Statistics calculated across all conditions for the feature</div>')
            );

			var tableGenes = $('<table id="'+pref+'genes-table" \
				class="table table-bordered table-striped" style="width: 100%; margin-left: 0px; margin-right: 0px;">\
				</table>')
				.appendTo($tabGenes)
				.dataTable( {
				   "sDom": 'lftip',
					"aaData": self.buildGenesTableData(),
					"aoColumns": [
						{ sTitle: "Feature ID", mData: "id"},
						{ sTitle: "Function", mData: "function"},
						{ sTitle: "Min", mData:"min" },
						{ sTitle: "Max", mData:"max" },  
						{ sTitle: "Avgerage", mData:"avg" },                                                      
						{ sTitle: "Std. Dev.", mData:"std"},
						{ sTitle: "Missing Values?", mData:"missing_values" }
					]
				} );
		},

		buildConditionsTableData: function(){
			var matrixStat = this.matrixStat;
			var tableData = [];
			for(var i = 0; i < matrixStat.column_descriptors.length; i++){
				var desc = matrixStat.column_descriptors[i];
				var stat = matrixStat.column_stats[i];
				tableData.push(
					{
						'index': desc.index,
						'id': desc.id,
						'name': desc.name,
						'min': stat.min ? stat.min.toFixed(2) : ' ',
						'max': stat.max ? stat.max.toFixed(2) : ' ',
						'avg': stat.avg ? stat.avg.toFixed(2) : ' ',
						'std': stat.std ? stat.std.toFixed(2) : ' ',
						'missing_values': stat.missing_values ? 'Yes' : 'No'
					}
				);
			}
			return tableData;
		},

		buildGenesTableData: function(){
			var matrixStat = this.matrixStat;
			var tableData = [];

			for(var i = 0; i < matrixStat.row_descriptors.length; i++){
				var desc = matrixStat.row_descriptors[i];
				var stat = matrixStat.row_stats[i];

				var gene_function = desc.properties['function'];
				tableData.push(
					{
						'index': desc.index,
						'id': desc.id,
						'name': desc.name,
						'function' : gene_function ? gene_function : ' ',
						'min': stat.min ? stat.min.toFixed(2) : ' ',
						'max': stat.max ? stat.max.toFixed(2) : ' ',
						'avg': stat.avg ? stat.avg.toFixed(2) : ' ',
						'std': stat.std ? stat.std.toFixed(2) : ' ',
						'missing_values': stat.missing_values ? 'Yes' : 'No'
					}
				);
			}
			return tableData;
		},

		makeRow: function(name, value) {
			var $row = $("<tr/>")
					   .append($("<th />").css('width','20%').append(name))
					   .append($("<td />").append(value));
			return $row;
		},

		getData: function() {
			return {
				type: 'ExpressionMatrix',
				id: this.options.expressionMatrixID,
				workspace: this.options.workspaceID,
				title: 'Expression Matrix'
			};
		},

		loading: function(isLoading) {
			if (isLoading)
				this.showMessage("<img src='" + this.options.loadingImage + "'/>");
			else
				this.hideMessage();                
		},

		showMessage: function(message) {
			var span = $("<span/>").append(message);

			this.$messagePane.append(span);
			this.$messagePane.show();
		},

		hideMessage: function() {
			this.$messagePane.hide();
			this.$messagePane.empty();
		},

		uuid: function() {
			return 'xxxxxxxx-xxxx-4xxx-yxxx-xxxxxxxxxxxx'.replace(/[xy]/g, 
				function(c) {
					var r = Math.random()*16|0, v = c == 'x' ? r : (r&0x3|0x8);
					return v.toString(16);
				});
		},

		buildObjectIdentity: function(workspaceID, objectID, objectVer, wsRef) {
			var obj = {};
			if (wsRef) {
				obj['ref'] = wsRef;
			} else {
				if (/^\d+$/.exec(workspaceID))
					obj['wsid'] = workspaceID;
				else
					obj['workspace'] = workspaceID;

				// same for the id
				if (/^\d+$/.exec(objectID))
					obj['objid'] = objectID;
				else
					obj['name'] = objectID;
				
				if (objectVer)
					obj['ver'] = objectVer;
			}
			return obj;
		},        

		clientError: function(error){
			this.loading(false);
			this.showMessage(error.error.error);
		}        

	});
});<|MERGE_RESOLUTION|>--- conflicted
+++ resolved
@@ -14,7 +14,6 @@
 		'jquery-dataTables',
 		'jquery-dataTables-bootstrap',
 		'kbaseFeatureValues-client-api',
-<<<<<<< HEAD
 		'jquery-dataScroller'
 	], function(
 		KBWidget,
@@ -28,12 +27,6 @@
 		jquery_dataScroller
 	) {
 	return KBWidget({
-=======
-		'kbase-generic-client-api'
-//        ,'jquery-dataScroller'
-		], function($) {
-	$.KBWidget({
->>>>>>> 6e035a4c
 		name: 'kbaseExpressionMatrix',
 		parent : kbaseAuthenticatedWidget,
 		version: '1.0.2',
