/**
 * @public
 */
<<<<<<< HEAD
define ([
    'kbwidget',
    'jquery',
    'narrativeConfig',
    'kbaseAuthenticatedWidget',
    'jsonrpc/DynamicServiceClient',
    'jsonrpc/ServiceClient',

    // for effect
    'jquery-dataTables',
    'knhx',
    'widgetMaxWidthCorrection',
    'bootstrap',
], function (
    KBWidget,
    $,
    Config,
    kbaseAuthenticatedWidget,
    DynamicServiceClient,
    ServiceClient
) {
    'use strict';

    // TODO: should have a configurable global service call timeout.
    // I think a minute is quite generous for now.
    const TIMEOUT = 60000;

=======
'use strict';

define([
    'kbwidget',
    'bootstrap',
    'jquery',
    'narrativeConfig',
    'kbaseAuthenticatedWidget',
    'jquery-dataTables',
    'knhx',
    'widgetMaxWidthCorrection',
    'GenomeSearchUtil-client-api',
], (KBWidget, bootstrap, $, Config, kbaseAuthenticatedWidget) => {
>>>>>>> 8f5ebce3
    return KBWidget({
        name: 'kbaseFeatureSet',
        parent: kbaseAuthenticatedWidget,
        version: '0.0.1',
        options: {
            featureset_name: null,
            workspaceName: null,
            wsURL: Config.url('workspace'),
            loadingImage: Config.get('loading_gif'),
        },

        init: function (options) {
            this._super(options);

            this.$messagePane = $('<div/>').addClass('kbwidget-message-pane kbwidget-hide-message');
            this.$elem.append(this.$messagePane);

            if (options.workspaceids && options.workspaceids.length > 0) {
                const id = options.workspaceids[0].split('/');
                this.options.treeID = id[1];
                this.options.workspaceID = id[0];
            }

            this.$mainPanel = $('<div>').addClass('').hide();
            this.$elem.append(this.$mainPanel);

            if (!this.options.featureset_name) {
                this.renderError('No FeatureSet to render!');
            } else if (!this.options.workspaceName) {
                this.renderError('No workspace given!');
            } else if (!this.options.kbCache && !this.authToken()) {
                this.renderError('No cache given, and not logged in!');
            } else {
                this.token = this.authToken();
                this.render();
            }

            return this;
        },

<<<<<<< HEAD
        render: function() {
            this.genomeSearchAPI = new DynamicServiceClient({
                module: 'GenomeSearchUtil',
                url: Config.url('service_wizard'), 
                token: this.token,
                timeout: TIMEOUT
            });
            this.workspace = new ServiceClient({
                module: 'Workspace',
                url: Config.url('workspace'), 
                token: this.token,
                timeout: TIMEOUT
            });
=======
        render: function () {
            this.ws = new Workspace(this.options.wsURL, { token: this.token });
            this.genomeSearchAPI = new GenomeSearchUtil(Config.url('service_wizard'), {
                token: this.token,
            });
            this.loading(false);
>>>>>>> 8f5ebce3
            this.$mainPanel.hide();
            this.$mainPanel.empty();
            this.loadFeatureSet();
        },

<<<<<<< HEAD
        features: null, 

        loadFeatureSet: function() {
            this.features = {};
            this.loading(true);
            this.workspace.callFunc('get_objects', [[{
                ref: `${this.options.workspaceName}/${this.options.featureset_name}`
            }]])
                .then(([data]) => {
                    const fs = data[0].data;
                    if(fs.description) {
                        this.$mainPanel.append($('<div test-id="description">')
                            .append('<i test-id="label">Description</i>: ')
                            .append(`<span test-id="value">${fs.description}</value>`));
                    }

                    for (const fid in fs.elements) {
                        if (fid in fs.elements) {
                            for (let k=0; k<fs.elements[fid].length; k++) {
                                const gid = fs.elements[fid][k];
                                if (gid in this.features) {
                                    this.features[gid].push(fid);
=======
        features: null, // genomeId : [{fid: x, data: x}]

        loadFeatureSet: function () {
            const self = this;
            self.features = {};
            self.ws.get_objects(
                [{ ref: self.options.workspaceName + '/' + self.options.featureset_name }],
                (data) => {
                    const fs = data[0].data;
                    if (fs.description) {
                        self.$mainPanel.append(
                            $('<div>').append('<i>Description</i> - ').append(fs.description)
                        );
                    }

                    for (const fid in fs.elements) {
                        if (fs.elements.hasOwnProperty(fid)) {
                            for (let k = 0; k < fs.elements[fid].length; k++) {
                                const gid = fs.elements[fid][k];
                                if (self.features.hasOwnProperty(gid)) {
                                    self.features[gid].push(fid);
>>>>>>> 8f5ebce3
                                } else {
                                    this.features[gid] = [fid];
                                }
                            }
                        }
                    }
<<<<<<< HEAD
                    this.$mainPanel.show();
                    return this.getGenomeData();
                })
                .catch((error) => {
                    console.error('error!', error);
                    this.loading(false);
                    this.renderError(error);
                });
        },

        search: function(genome_ref, query, limit) {
            return this.genomeSearchAPI.callFunc('search', [{
                ref: genome_ref,
                structured_query: query,
                sort_by: [['contig_id',1]],
                start: 0,
                limit: limit
            }])
                .then(([result]) => {
                    return result;
                });
=======
                    self.getGenomeData();
                    self.$mainPanel.show();
                },
                (error) => {
                    self.loading(true);
                    self.renderError(error);
                }
            );
        },

        search: function (genome_ref, query, limit) {
            return this.genomeSearchAPI.search({
                ref: genome_ref,
                structured_query: query,
                sort_by: [['contig_id', 1]],
                start: 0,
                limit: limit,
            });
>>>>>>> 8f5ebce3
        },

        genomeLookupTable: null, // genomeId: { featureId: indexInFeatureList }
        genomeObjectInfo: null, //{},
        featureTableData: null, // list for datatables

<<<<<<< HEAD
        getGenomeData: function() {
            if (Object.keys(this.features).length === 0) {
                this.loading(false);
                this.showMessage('This feature set is empty.');
                return Promise.resolve();
            }

            this.genomeLookupTable = {};
            this.genomeObjectInfo = {};
            this.featureTableData = [];
            // We fetch the data with nested promises, to preserve order and parallelize the requests.
            // Then the results are dissected and used to update structures in this object, and finally
            // invoking a render.
            //
            // "this.features" is an object whose keys are genome object references (gid), and
            // whose values are lists of feature ids (fid).
            // 
            // For each pair of gid and fid we need to fetch the genome object information from the workspace
            // and the feature info from the genome search api.
            // 
            // To keep this all sorted out, and in the original order, we do this as an array of promises for
            // each pair, and each pair itself is an array of the actual api calls which are themselves promises.

            // get the object info for all feature-containing objects.
            const objectRefs = Object.keys(this.features);
            return this.workspace.callFunc('get_object_info3', [{
                objects: objectRefs.map((ref) => {
                    return {
                        ref
                    };
                })
            }])
                .then(([result]) => {
                    return Promise.all(result.infos.map((info) => {
                      
                        const [/* typeModule */, typeName, /*typeVersionMajor*/, /*typeVersionMinor*/] = info[2].split(/[.-]/);
                        // console.log('object', info[1], typeModule, typeName, typeVersionMajor, typeVersionMinor);

                        const objectRef = [info[6], info[0], info[4]].join('/');
                        const featuresToFind = this.features[objectRef];

                        return Promise.all([
                            (() => {
                                switch (typeName) {
                                    case 'Genome':
                                        return this.search(objectRef, {'feature_id': featuresToFind}, featuresToFind.length)
                                            .then(({features}) => {
                                                return features;
                                            }); 
                                    case 'AnnotatedMetagenomeAssembly':
                                        return Promise.resolve(featuresToFind.map((feature_id) => {
                                            return {
                                                feature_id,
                                                aliases: {na: 'na'},
                                                feature_type: 'na',
                                                function: 'na'
                                            };
                                        }));
                                }
                            })(),
                            objectRef,
                            typeName,
                            info
                        ]);
                    }));
                })
                .then((result) => {
                    const unsupportedTypeAttributes = 'title="Features not yet fully supported for AnnotatedMetagenomeAssembly" style="font-style: italic; color: gray; cursor: help;"';
                    for (const [features, objectRef, objectType, objectInfo] of result) {
                        const objectName = objectInfo[1];
                        for (const feature of features) {
                            if (objectType === 'AnnotatedMetagenomeAssembly') {
                                // This is a special case because AMAs are not fully supported yet.
                                this.featureTableData.push(
                                    {
                                        fid: `<a href="/#dataview/${objectRef}?sub=Feature&subid=${feature.feature_id}" target="_blank">${feature.feature_id}</a>`,
                                        objectType,
                                        gid: `<a href="/#dataview/${objectRef}" target="_blank">${objectName}</a>`,
                                        aliases: `<span ${unsupportedTypeAttributes}>${Object.keys(feature.aliases).join(', ')}</a>`,
                                        type: `<span ${unsupportedTypeAttributes}>${feature.feature_type}</a>`,
                                        func: `<span ${unsupportedTypeAttributes}>${feature.function}</a>`
                                    }
                                );
                            } else {
                                this.featureTableData.push(
                                    {
                                        fid: `<a href="/#dataview/${objectRef}?sub=Feature&subid=${feature.feature_id}" target="_blank">${feature.feature_id}</a>`,
                                        objectType,
                                        gid: `<a href="/#dataview/${objectRef}" target="_blank">${objectName}</a>`,
                                        aliases: Object.keys(feature.aliases).join(', '),
                                        type: feature.feature_type,
                                        func: feature.function
                                    }
                                );
                            }
                        }
                    }
                })
                .then(() => {
                    this.loading(false);
                    this.renderFeatureTable(); // just rerender each time
                });
        },

        $featureTableDiv : null,
        renderFeatureTable: function() {
            if (!this.$featureTableDiv) {
                this.$featureTableDiv = $('<div>').css({'margin':'5px'});
                this.$mainPanel.append(this.$featureTableDiv);
            }

            this.$featureTableDiv.empty();

            const $tbl = $('<table cellpadding="0" cellspacing="0" border="0" style="width: 100%; margin-left: 0px; margin-right: 0px;">')
                .addClass('table table-bordered table-striped');
            this.$featureTableDiv.append($tbl);

            const sDom = `ft<${this.featureTableData.length <= 10 ? 'i' : 'ip'}>`;
=======
        getGenomeData: function () {
            const self = this;
            self.genomeLookupTable = {};
            self.genomeObjectInfo = {};
            self.featureTableData = [];
            for (var gid in self.features) {
                const query = { feature_id: self.features[gid] };
                self.search(gid, { feature_id: self.features[gid] }, self.features[gid].length)
                    .then((results) => {
                        for (const f in results.features) {
                            const feature = results.features[f];
                            self.featureTableData.push({
                                fid:
                                    '<a href="/#dataview/' +
                                    gid +
                                    '?sub=Feature&subid=' +
                                    feature.feature_id +
                                    '" target="_blank">' +
                                    feature.feature_id +
                                    '</a>',
                                gid:
                                    '<a href="/#dataview/' +
                                    gid +
                                    '" target="_blank">' +
                                    gid +
                                    '</a>',
                                ali: Object.keys(feature.aliases).join(', '),
                                type: feature.feature_type,
                                func: feature.function,
                            });
                        }
                        self.renderFeatureTable(); // just rerender each time
                        self.loading(true);
                    })
                    .fail((e) => {
                        console.error(e);
                    });
            }
            if (Object.keys(self.features).length === 0) {
                self.loading(true);
                self.showMessage('This feature set is empty.');
            }
        },

        $featureTableDiv: null,
        renderFeatureTable: function () {
            const self = this;

            if (!self.$featureTableDiv) {
                self.$featureTableDiv = $('<div>').css({ margin: '5px' });
                self.$mainPanel.append(self.$featureTableDiv);
            }

            self.$featureTableDiv.empty();

            const $tbl = $(
                '<table cellpadding="0" cellspacing="0" border="0" style="width: 100%; margin-left: 0px; margin-right: 0px;">'
            ).addClass('table table-bordered table-striped');
            self.$featureTableDiv.append($tbl);

            let sDom = 'ft<ip>';
            if (self.featureTableData.length <= 10) sDom = 'ft<i>';
>>>>>>> 8f5ebce3

            const tblSettings = {
                sPaginationType: 'full_numbers',
                iDisplayLength: 10,
                sDom: sDom,
<<<<<<< HEAD
                aaSorting: [[ 2, 'asc' ], [0, 'asc']],
                aoColumns: [
                    {sTitle: 'Feature ID', mData: 'fid'},
                    {sTitle: 'Type', mData: 'type'},
                    {sTitle: 'Aliases', mData: 'aliases'},
                    {sTitle: 'Function', mData: 'func'},
                    {sTitle: 'Container Object', mData: 'gid'},
                    {sTitle: 'Type', mData: 'objectType'},
=======
                aaSorting: [
                    [2, 'asc'],
                    [0, 'asc'],
                ],
                aoColumns: [
                    { sTitle: 'Feature ID', mData: 'fid' },
                    { sTitle: 'Aliases', mData: 'ali' },
                    { sTitle: 'Genome', mData: 'gid' },
                    { sTitle: 'Type', mData: 'type' },
                    { sTitle: 'Function', mData: 'func' },
>>>>>>> 8f5ebce3
                ],
                aaData: [],
                oLanguage: {
                    sSearch: 'Search features:',
<<<<<<< HEAD
                    sEmptyTable: 'This FeatureSet is empty'
                }
            };
            const featuresTable = $tbl.dataTable(tblSettings);
            featuresTable.fnAddData(this.featureTableData);
        },

        renderError: function(error) {
            let errString;
            if (typeof error === 'string') {
                errString = error;
            } else if (error.error && error.error.message) {
                errString = error.error.message;
            } else {
                errString = error.message;
            }
=======
                    sEmptyTable: 'This FeatureSet is empty',
                },
            };
            const featuresTable = $tbl.dataTable(tblSettings);
            featuresTable.fnAddData(self.featureTableData);
        },

        renderError: function (error) {
            let errString = 'Sorry, an unknown error occurred';
            if (typeof error === 'string') errString = error;
            else if (error.error && error.error.message) errString = error.error.message;
>>>>>>> 8f5ebce3

            const $errorDiv = $('<div>')
                .addClass('alert alert-danger')
                .append('<b>Error:</b>')
                .append('<br>' + errString);
            this.$elem.empty();
            this.$elem.append($errorDiv);
        },

<<<<<<< HEAD
        buildObjectIdentity: function(workspaceID, objectID, objectVer, wsRef) {
=======
        buildObjectIdentity: function (workspaceID, objectID, objectVer, wsRef) {
>>>>>>> 8f5ebce3
            const obj = {};
            if (wsRef) {
                obj['ref'] = wsRef;
            } else {
                if (/^\d+$/.exec(workspaceID)) obj['wsid'] = workspaceID;
                else obj['workspace'] = workspaceID;

                // same for the id
                if (/^\d+$/.exec(objectID)) obj['objid'] = objectID;
                else obj['name'] = objectID;

                if (objectVer) obj['ver'] = objectVer;
            }
            return obj;
        },

<<<<<<< HEAD
        loading: function(loading) {
            if (loading) {
                this.showMessage('<img src=\'' + this.options.loadingImage + '\'/>');
            } else {
                this.hideMessage();
            }
        },

        showMessage: function(message) {
            const span = $('<span/>').append(message);
=======
        loading: function (doneLoading) {
            if (doneLoading) this.hideMessage();
            else this.showMessage("<img src='" + this.options.loadingImage + "'/>");
        },

        showMessage: function (message) {
            const span = $('<span/>').append(message);

>>>>>>> 8f5ebce3
            this.$messagePane.append(span);
            this.$messagePane.show();
        },

        hideMessage: function () {
            this.$messagePane.hide();
            this.$messagePane.empty();
        },

        loggedInCallback: function (event, auth) {
            if (this.token == null) {
                this.token = auth.token;
                this.render();
            }
            return this;
        },

<<<<<<< HEAD
        loggedOutCallback: function() {
            this.render();
            return this;
        }
=======
        loggedOutCallback: function (event, auth) {
            this.render();
            return this;
        },
>>>>>>> 8f5ebce3
    });
});<|MERGE_RESOLUTION|>--- conflicted
+++ resolved
@@ -1,7 +1,6 @@
 /**
  * @public
  */
-<<<<<<< HEAD
 define ([
     'kbwidget',
     'jquery',
@@ -29,21 +28,6 @@
     // I think a minute is quite generous for now.
     const TIMEOUT = 60000;
 
-=======
-'use strict';
-
-define([
-    'kbwidget',
-    'bootstrap',
-    'jquery',
-    'narrativeConfig',
-    'kbaseAuthenticatedWidget',
-    'jquery-dataTables',
-    'knhx',
-    'widgetMaxWidthCorrection',
-    'GenomeSearchUtil-client-api',
-], (KBWidget, bootstrap, $, Config, kbaseAuthenticatedWidget) => {
->>>>>>> 8f5ebce3
     return KBWidget({
         name: 'kbaseFeatureSet',
         parent: kbaseAuthenticatedWidget,
@@ -84,35 +68,25 @@
             return this;
         },
 
-<<<<<<< HEAD
         render: function() {
             this.genomeSearchAPI = new DynamicServiceClient({
                 module: 'GenomeSearchUtil',
-                url: Config.url('service_wizard'), 
+                url: Config.url('service_wizard'),
                 token: this.token,
                 timeout: TIMEOUT
             });
             this.workspace = new ServiceClient({
                 module: 'Workspace',
-                url: Config.url('workspace'), 
+                url: Config.url('workspace'),
                 token: this.token,
                 timeout: TIMEOUT
             });
-=======
-        render: function () {
-            this.ws = new Workspace(this.options.wsURL, { token: this.token });
-            this.genomeSearchAPI = new GenomeSearchUtil(Config.url('service_wizard'), {
-                token: this.token,
-            });
-            this.loading(false);
->>>>>>> 8f5ebce3
             this.$mainPanel.hide();
             this.$mainPanel.empty();
             this.loadFeatureSet();
         },
 
-<<<<<<< HEAD
-        features: null, 
+        features: null,
 
         loadFeatureSet: function() {
             this.features = {};
@@ -134,36 +108,12 @@
                                 const gid = fs.elements[fid][k];
                                 if (gid in this.features) {
                                     this.features[gid].push(fid);
-=======
-        features: null, // genomeId : [{fid: x, data: x}]
-
-        loadFeatureSet: function () {
-            const self = this;
-            self.features = {};
-            self.ws.get_objects(
-                [{ ref: self.options.workspaceName + '/' + self.options.featureset_name }],
-                (data) => {
-                    const fs = data[0].data;
-                    if (fs.description) {
-                        self.$mainPanel.append(
-                            $('<div>').append('<i>Description</i> - ').append(fs.description)
-                        );
-                    }
-
-                    for (const fid in fs.elements) {
-                        if (fs.elements.hasOwnProperty(fid)) {
-                            for (let k = 0; k < fs.elements[fid].length; k++) {
-                                const gid = fs.elements[fid][k];
-                                if (self.features.hasOwnProperty(gid)) {
-                                    self.features[gid].push(fid);
->>>>>>> 8f5ebce3
                                 } else {
                                     this.features[gid] = [fid];
                                 }
                             }
                         }
                     }
-<<<<<<< HEAD
                     this.$mainPanel.show();
                     return this.getGenomeData();
                 })
@@ -185,33 +135,12 @@
                 .then(([result]) => {
                     return result;
                 });
-=======
-                    self.getGenomeData();
-                    self.$mainPanel.show();
-                },
-                (error) => {
-                    self.loading(true);
-                    self.renderError(error);
-                }
-            );
-        },
-
-        search: function (genome_ref, query, limit) {
-            return this.genomeSearchAPI.search({
-                ref: genome_ref,
-                structured_query: query,
-                sort_by: [['contig_id', 1]],
-                start: 0,
-                limit: limit,
-            });
->>>>>>> 8f5ebce3
         },
 
         genomeLookupTable: null, // genomeId: { featureId: indexInFeatureList }
         genomeObjectInfo: null, //{},
         featureTableData: null, // list for datatables
 
-<<<<<<< HEAD
         getGenomeData: function() {
             if (Object.keys(this.features).length === 0) {
                 this.loading(false);
@@ -228,10 +157,10 @@
             //
             // "this.features" is an object whose keys are genome object references (gid), and
             // whose values are lists of feature ids (fid).
-            // 
+            //
             // For each pair of gid and fid we need to fetch the genome object information from the workspace
             // and the feature info from the genome search api.
-            // 
+            //
             // To keep this all sorted out, and in the original order, we do this as an array of promises for
             // each pair, and each pair itself is an array of the actual api calls which are themselves promises.
 
@@ -246,7 +175,7 @@
             }])
                 .then(([result]) => {
                     return Promise.all(result.infos.map((info) => {
-                      
+
                         const [/* typeModule */, typeName, /*typeVersionMajor*/, /*typeVersionMinor*/] = info[2].split(/[.-]/);
                         // console.log('object', info[1], typeModule, typeName, typeVersionMajor, typeVersionMinor);
 
@@ -260,7 +189,7 @@
                                         return this.search(objectRef, {'feature_id': featuresToFind}, featuresToFind.length)
                                             .then(({features}) => {
                                                 return features;
-                                            }); 
+                                            });
                                     case 'AnnotatedMetagenomeAssembly':
                                         return Promise.resolve(featuresToFind.map((feature_id) => {
                                             return {
@@ -330,76 +259,11 @@
             this.$featureTableDiv.append($tbl);
 
             const sDom = `ft<${this.featureTableData.length <= 10 ? 'i' : 'ip'}>`;
-=======
-        getGenomeData: function () {
-            const self = this;
-            self.genomeLookupTable = {};
-            self.genomeObjectInfo = {};
-            self.featureTableData = [];
-            for (var gid in self.features) {
-                const query = { feature_id: self.features[gid] };
-                self.search(gid, { feature_id: self.features[gid] }, self.features[gid].length)
-                    .then((results) => {
-                        for (const f in results.features) {
-                            const feature = results.features[f];
-                            self.featureTableData.push({
-                                fid:
-                                    '<a href="/#dataview/' +
-                                    gid +
-                                    '?sub=Feature&subid=' +
-                                    feature.feature_id +
-                                    '" target="_blank">' +
-                                    feature.feature_id +
-                                    '</a>',
-                                gid:
-                                    '<a href="/#dataview/' +
-                                    gid +
-                                    '" target="_blank">' +
-                                    gid +
-                                    '</a>',
-                                ali: Object.keys(feature.aliases).join(', '),
-                                type: feature.feature_type,
-                                func: feature.function,
-                            });
-                        }
-                        self.renderFeatureTable(); // just rerender each time
-                        self.loading(true);
-                    })
-                    .fail((e) => {
-                        console.error(e);
-                    });
-            }
-            if (Object.keys(self.features).length === 0) {
-                self.loading(true);
-                self.showMessage('This feature set is empty.');
-            }
-        },
-
-        $featureTableDiv: null,
-        renderFeatureTable: function () {
-            const self = this;
-
-            if (!self.$featureTableDiv) {
-                self.$featureTableDiv = $('<div>').css({ margin: '5px' });
-                self.$mainPanel.append(self.$featureTableDiv);
-            }
-
-            self.$featureTableDiv.empty();
-
-            const $tbl = $(
-                '<table cellpadding="0" cellspacing="0" border="0" style="width: 100%; margin-left: 0px; margin-right: 0px;">'
-            ).addClass('table table-bordered table-striped');
-            self.$featureTableDiv.append($tbl);
-
-            let sDom = 'ft<ip>';
-            if (self.featureTableData.length <= 10) sDom = 'ft<i>';
->>>>>>> 8f5ebce3
 
             const tblSettings = {
                 sPaginationType: 'full_numbers',
                 iDisplayLength: 10,
                 sDom: sDom,
-<<<<<<< HEAD
                 aaSorting: [[ 2, 'asc' ], [0, 'asc']],
                 aoColumns: [
                     {sTitle: 'Feature ID', mData: 'fid'},
@@ -408,23 +272,10 @@
                     {sTitle: 'Function', mData: 'func'},
                     {sTitle: 'Container Object', mData: 'gid'},
                     {sTitle: 'Type', mData: 'objectType'},
-=======
-                aaSorting: [
-                    [2, 'asc'],
-                    [0, 'asc'],
-                ],
-                aoColumns: [
-                    { sTitle: 'Feature ID', mData: 'fid' },
-                    { sTitle: 'Aliases', mData: 'ali' },
-                    { sTitle: 'Genome', mData: 'gid' },
-                    { sTitle: 'Type', mData: 'type' },
-                    { sTitle: 'Function', mData: 'func' },
->>>>>>> 8f5ebce3
                 ],
                 aaData: [],
                 oLanguage: {
                     sSearch: 'Search features:',
-<<<<<<< HEAD
                     sEmptyTable: 'This FeatureSet is empty'
                 }
             };
@@ -441,19 +292,6 @@
             } else {
                 errString = error.message;
             }
-=======
-                    sEmptyTable: 'This FeatureSet is empty',
-                },
-            };
-            const featuresTable = $tbl.dataTable(tblSettings);
-            featuresTable.fnAddData(self.featureTableData);
-        },
-
-        renderError: function (error) {
-            let errString = 'Sorry, an unknown error occurred';
-            if (typeof error === 'string') errString = error;
-            else if (error.error && error.error.message) errString = error.error.message;
->>>>>>> 8f5ebce3
 
             const $errorDiv = $('<div>')
                 .addClass('alert alert-danger')
@@ -463,11 +301,7 @@
             this.$elem.append($errorDiv);
         },
 
-<<<<<<< HEAD
         buildObjectIdentity: function(workspaceID, objectID, objectVer, wsRef) {
-=======
-        buildObjectIdentity: function (workspaceID, objectID, objectVer, wsRef) {
->>>>>>> 8f5ebce3
             const obj = {};
             if (wsRef) {
                 obj['ref'] = wsRef;
@@ -484,7 +318,6 @@
             return obj;
         },
 
-<<<<<<< HEAD
         loading: function(loading) {
             if (loading) {
                 this.showMessage('<img src=\'' + this.options.loadingImage + '\'/>');
@@ -495,16 +328,6 @@
 
         showMessage: function(message) {
             const span = $('<span/>').append(message);
-=======
-        loading: function (doneLoading) {
-            if (doneLoading) this.hideMessage();
-            else this.showMessage("<img src='" + this.options.loadingImage + "'/>");
-        },
-
-        showMessage: function (message) {
-            const span = $('<span/>').append(message);
-
->>>>>>> 8f5ebce3
             this.$messagePane.append(span);
             this.$messagePane.show();
         },
@@ -522,16 +345,9 @@
             return this;
         },
 
-<<<<<<< HEAD
         loggedOutCallback: function() {
             this.render();
             return this;
         }
-=======
-        loggedOutCallback: function (event, auth) {
-            this.render();
-            return this;
-        },
->>>>>>> 8f5ebce3
     });
 });