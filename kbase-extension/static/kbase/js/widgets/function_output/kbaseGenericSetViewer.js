<<<<<<< HEAD
/*
kbaseGenericSetViewer
A widget which can display a data object visualization for several types of objects 
in the "KBaseSets" type module.
At present just ReadsAlignmentSet and AssemblySet are supported; others should display
an error message.

Note that this widget is really just a wrapper, most of the implementation is in the preact
components referred two in the AMD dependencies.
*/
define([
    'kbwidget',
    'kbaseAuthenticatedWidget',
    'narrativeConfig',
    'kb_common/jsonRpc/genericClient',
    'kb_service/utils',
    'preact_components/genericSets/ReadsAlignmentSet',
    'preact_components/genericSets/AssemblySet',
    'preact_components/ShowError',
    'bootstrap'
], function (
    KBWidget,
    kbaseAuthenticatedWidget,
    Config,
    ServiceClient,
    ServiceUtils,
    ReadsAlignmentSet,
    AssemblySet,
    ShowError
) {
    'use strict';

    // Ugly but true - preact is loaded globally by Jupyter and not as an AMD module.
    const { h, Component, render } = window.preact;

    /*
    Main - a preact component which primarily dispatches to the component which
    matches the type of object provided by the prop 'objectRef'.
    */
    class Main extends Component {
        constructor(props) {
            super(props);
            this.state = {
                setType: null,
                error: null
            }
            this.setTypes = {
                'KBaseSets.ReadsAlignmentSet': {
                    module: ReadsAlignmentSet
                },
                'KBaseSets.AssemblySet': {
                    module: AssemblySet
                }
            }
        }

        componentDidMount() {
            const workspace = new ServiceClient({
                url: this.props.workspaceURL,
                module: 'Workspace',
                token: this.props.token
            });

            return workspace.callFunc('get_object_info_new', [{
                objects: [{
                    ref: this.props.objectRef
                }]
            }])
                .then(([infos]) => {
                    // Get a nice object info (an object rather than array)
                    const objectInfo = ServiceUtils.objectInfoToObject(infos[0]);

                    // Make a versionless object type id for lookup in the set of supported
                    // set types defined above.
                    const objectType = [objectInfo.typeModule, objectInfo.typeName].join('.');

                    const mapping = this.setTypes[objectType]
                    console.warn('about to map...', infos, this.props, this.state);
                    if (mapping) {
                        // return h(mapping.module, {
                        //     token: this.props.token,
                        //     workspaceURL: this.props.workspaceURL,
                        //     serviceWizardURL: this.props.serviceWizardURL,
                        //     objectRef: this.props.objectRef
                        // });
                        console.log('mapping', mapping);
                        this.setState({
                            setType: objectType,
                            module: mapping.module
                        });
                    } else {
                        this.setState({
                            error: new Error('Unsupported set type: ' + this.state.setType)
                        });
                    }

                    this.setState({
                        setType: objectType
                    });
                })
                .catch((error) => {
                    console.error('Error getting object info', error);
                    this.setState({
                        error
                    });
                });
        }

        render() {
            if (this.state.error) {
                return h(ShowError, {
                    error: this.state.error
                });
            } else {
                if (!this.state.module) {
                    return h('div', null, 'Loading! I guess...');
                }
                return h(this.state.module, {
                    token: this.props.token,
                    workspaceURL: this.props.workspaceURL,
                    serviceWizardURL: this.props.serviceWizardURL,
                    objectRef: this.props.objectRef
                });
            }
        }
    }

    return KBWidget({
        name: "kbaseGenericSetViewer",
        parent: kbaseAuthenticatedWidget,
        // Leaving this here for now, as it documents the original intention of this widget, to support
        // all the following types within KBaseSets.
        // methodMap: {
        //     "KBaseSets.DifferentialExpressionMatrixSet": 'get_differential_expression_matrix_set_v1',
        //     "KBaseSets.FeatureSetSet": 'get_feature_set_set_v1',
        //     "KBaseSets.ExpressionSet": 'get_expression_set_v1',
        //     "KBaseSets.ReadsAlignmentSet": 'get_reads_alignment_set_v1',
        //     "KBaseSets.ReadsSet": 'get_reads_set_v1',
        //     "KBaseSets.AssemblySet": 'get_assembly_set_v1',
        //     "KBaseSets.GenomeSet": 'get_genome_set_v1',
        // },
        version: "1.0.0",

        init: function (options) {
            try {
                this._super(options);

                render(h(Main, {
                    workspaceURL: Config.url('workspace'),
                    serviceWizardURL: Config.url('service_wizard'),
                    token: this.authToken(),
                    objectRef: this.options.upas.obj_ref
                }), this.$elem[0]);
            } catch (ex) {
                return render(h(ShowError({
                    error: ex
                })), this.$elem[0]);
            }
=======
define([
    'kbwidget',
    'bootstrap',
    'jquery',
    'kbaseAuthenticatedWidget',
    'kbaseTabs',
    'kbaseHistogram',
    'kbase-client-api',
    'kbaseTable',
    'narrativeConfig',
    'bluebird',
    'kbase-generic-client-api',
    'kbaseTable',
], (
    KBWidget,
    bootstrap,
    $,
    kbaseAuthenticatedWidget,
    kbaseTabs,
    kbaseHistogram,
    kbase_client_api,
    kbaseTable,
    Config,
    Promise,
    GenericClient,
    KBaseTable
) => {
    'use strict';

    return KBWidget({
        name: 'kbaseGenericSetViewer',
        parent: kbaseAuthenticatedWidget,

        methodMap: {
            'KBaseSets.DifferentialExpressionMatrixSet':
                'get_differential_expression_matrix_set_v1',
            'KBaseSets.FeatureSetSet': 'get_feature_set_set_v1',
            'KBaseSets.ExpressionSet': 'get_expression_set_v1',
            'KBaseSets.ReadsAlignmentSet': 'get_reads_alignment_set_v1',
            'KBaseSets.ReadsSet': 'get_reads_set_v1',
            'KBaseSets.AssemblySet': 'get_assembly_set_v1',
            'KBaseSets.GenomeSet': 'get_genome_set_v1',
        },

        version: '1.0.0',

        init: function init(options) {
            this._super(options);

            const $self = this;
            if (options._obj_info) {
                $self.obj_info = options._obj_info;
                $self.obj_ref =
                    $self.obj_info.ws_id + '/' + $self.obj_info.id + '/' + $self.obj_info.version;
                $self.link_ref =
                    $self.obj_info.ws_id + '/' + $self.obj_info.name + '/' + $self.obj_info.version;
                //$self.update_overview_info_from_nar_info($self.obj_info);
            } else {
                $self.obj_ref = $self.options.wsId + '/' + $self.options.objId;
                $self.link_ref = $self.obj_ref;
                $self.set_overview.name = $self.options.objId;
                //$self.set_overview.link_ref = $self.link_ref;
            }

            this.genericClient = new GenericClient(Config.url('service_wizard'), {
                token: this.authToken(),
            });

            const bare_type = this.options._obj_info.bare_type[0];
            const method = this.methodMap[bare_type];

            //this.setAPI[method]({ 'ref' : $self.obj_ref, include_item_info : 1 })
            this.genericClient
                .sync_call('SetAPI.' + method, [{ ref: $self.obj_ref, include_item_info: 1 }])
                .then((results) => {
                    results = results[0].data;

                    const $tableElem = $.jqElem('div');
                    const $table = new KBaseTable($tableElem, {
                        structure: {
                            keys: ['Description', 'Items'],
                            rows: {
                                Description: results.description,
                                Items: $.jqElem('ul').append(
                                    results.items.map((i) => {
                                        return $.jqElem('li')
                                            .append(
                                                $.jqElem('a')
                                                    .append(i.info[1])
                                                    .on('click', (e) => {
                                                        alert(
                                                            "Will add in the viewer for this object...when it's available"
                                                        );
                                                    })
                                            )
                                            .append(' [' + i.info[2] + ']');
                                    })
                                ),
                            },
                        },
                    });
                    $self.$elem.empty();
                    $self.$elem.append($tableElem);
                })
                .catch((e) => {
                    $self.$elem.empty();
                    $self.$elem
                        .addClass('alert alert-danger')
                        .html('Could not load object : ' + e.error.error.message);
                });
            this.$elem
                .append('Loading data...<br>&nbsp;please wait...<br>')
                .append(
                    $.jqElem('div')
                        .attr('align', 'center')
                        .append(
                            $.jqElem('i').addClass('fa fa-spinner').addClass('fa fa-spin fa fa-4x')
                        )
                );
>>>>>>> 8769a643
        },
    });
});<|MERGE_RESOLUTION|>--- conflicted
+++ resolved
@@ -1,4 +1,3 @@
-<<<<<<< HEAD
 /*
 kbaseGenericSetViewer
 A widget which can display a data object visualization for several types of objects 
@@ -44,7 +43,7 @@
             this.state = {
                 setType: null,
                 error: null
-            }
+            };
             this.setTypes = {
                 'KBaseSets.ReadsAlignmentSet': {
                     module: ReadsAlignmentSet
@@ -52,7 +51,7 @@
                 'KBaseSets.AssemblySet': {
                     module: AssemblySet
                 }
-            }
+            };
         }
 
         componentDidMount() {
@@ -75,7 +74,7 @@
                     // set types defined above.
                     const objectType = [objectInfo.typeModule, objectInfo.typeName].join('.');
 
-                    const mapping = this.setTypes[objectType]
+                    const mapping = this.setTypes[objectType];
                     console.warn('about to map...', infos, this.props, this.state);
                     if (mapping) {
                         // return h(mapping.module, {
@@ -157,127 +156,6 @@
                     error: ex
                 })), this.$elem[0]);
             }
-=======
-define([
-    'kbwidget',
-    'bootstrap',
-    'jquery',
-    'kbaseAuthenticatedWidget',
-    'kbaseTabs',
-    'kbaseHistogram',
-    'kbase-client-api',
-    'kbaseTable',
-    'narrativeConfig',
-    'bluebird',
-    'kbase-generic-client-api',
-    'kbaseTable',
-], (
-    KBWidget,
-    bootstrap,
-    $,
-    kbaseAuthenticatedWidget,
-    kbaseTabs,
-    kbaseHistogram,
-    kbase_client_api,
-    kbaseTable,
-    Config,
-    Promise,
-    GenericClient,
-    KBaseTable
-) => {
-    'use strict';
-
-    return KBWidget({
-        name: 'kbaseGenericSetViewer',
-        parent: kbaseAuthenticatedWidget,
-
-        methodMap: {
-            'KBaseSets.DifferentialExpressionMatrixSet':
-                'get_differential_expression_matrix_set_v1',
-            'KBaseSets.FeatureSetSet': 'get_feature_set_set_v1',
-            'KBaseSets.ExpressionSet': 'get_expression_set_v1',
-            'KBaseSets.ReadsAlignmentSet': 'get_reads_alignment_set_v1',
-            'KBaseSets.ReadsSet': 'get_reads_set_v1',
-            'KBaseSets.AssemblySet': 'get_assembly_set_v1',
-            'KBaseSets.GenomeSet': 'get_genome_set_v1',
-        },
-
-        version: '1.0.0',
-
-        init: function init(options) {
-            this._super(options);
-
-            const $self = this;
-            if (options._obj_info) {
-                $self.obj_info = options._obj_info;
-                $self.obj_ref =
-                    $self.obj_info.ws_id + '/' + $self.obj_info.id + '/' + $self.obj_info.version;
-                $self.link_ref =
-                    $self.obj_info.ws_id + '/' + $self.obj_info.name + '/' + $self.obj_info.version;
-                //$self.update_overview_info_from_nar_info($self.obj_info);
-            } else {
-                $self.obj_ref = $self.options.wsId + '/' + $self.options.objId;
-                $self.link_ref = $self.obj_ref;
-                $self.set_overview.name = $self.options.objId;
-                //$self.set_overview.link_ref = $self.link_ref;
-            }
-
-            this.genericClient = new GenericClient(Config.url('service_wizard'), {
-                token: this.authToken(),
-            });
-
-            const bare_type = this.options._obj_info.bare_type[0];
-            const method = this.methodMap[bare_type];
-
-            //this.setAPI[method]({ 'ref' : $self.obj_ref, include_item_info : 1 })
-            this.genericClient
-                .sync_call('SetAPI.' + method, [{ ref: $self.obj_ref, include_item_info: 1 }])
-                .then((results) => {
-                    results = results[0].data;
-
-                    const $tableElem = $.jqElem('div');
-                    const $table = new KBaseTable($tableElem, {
-                        structure: {
-                            keys: ['Description', 'Items'],
-                            rows: {
-                                Description: results.description,
-                                Items: $.jqElem('ul').append(
-                                    results.items.map((i) => {
-                                        return $.jqElem('li')
-                                            .append(
-                                                $.jqElem('a')
-                                                    .append(i.info[1])
-                                                    .on('click', (e) => {
-                                                        alert(
-                                                            "Will add in the viewer for this object...when it's available"
-                                                        );
-                                                    })
-                                            )
-                                            .append(' [' + i.info[2] + ']');
-                                    })
-                                ),
-                            },
-                        },
-                    });
-                    $self.$elem.empty();
-                    $self.$elem.append($tableElem);
-                })
-                .catch((e) => {
-                    $self.$elem.empty();
-                    $self.$elem
-                        .addClass('alert alert-danger')
-                        .html('Could not load object : ' + e.error.error.message);
-                });
-            this.$elem
-                .append('Loading data...<br>&nbsp;please wait...<br>')
-                .append(
-                    $.jqElem('div')
-                        .attr('align', 'center')
-                        .append(
-                            $.jqElem('i').addClass('fa fa-spinner').addClass('fa fa-spin fa fa-4x')
-                        )
-                );
->>>>>>> 8769a643
         },
     });
 });