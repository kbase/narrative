--- conflicted
+++ resolved
@@ -4,7 +4,6 @@
  * @public
  */
 
-<<<<<<< HEAD
 define (
 	[
 		'kbwidget',
@@ -32,26 +31,6 @@
 		bootstrap
 	) {
     return KBWidget({
-=======
-define(['jquery',
-        'bluebird',
-        'narrativeConfig',
-        'ContigBrowserPanel',
-        'util/string',
-        'kbwidget',
-        'kbaseAuthenticatedWidget',
-        'kbaseTabs',
-        'kbaseOntologyDictionary',
-        'kbaseOntologyTranslation',
-        'jquery-dataTables',
-        'jquery-dataTables-bootstrap'],
-function($,
-         Promise,
-         Config,
-         ContigBrowserPanel,
-         StringUtil) {
-    $.KBWidget({
->>>>>>> 6e035a4c
         name: "kbaseGenomeView",
         parent : kbaseAuthenticatedWidget,
         version: "1.0.0",
@@ -191,12 +170,6 @@
 
                     gnm.ontology_mappings = ontology_mappings;
 
-<<<<<<< HEAD
-            		for (var i=0; i<tabIds.length; i++) {
-            			var tabDiv = $('<div id="'+pref+tabIds[i]+'"> ');
-            			tabObj.addTab({tab: tabNames[i], content: tabDiv, canDelete : false, show: (i == 0)});
-            		}
-=======
                     var tabData = self.tabData(gnm);
                     var tabNames = tabData.names;
                     var tabIds = tabData.ids;
@@ -205,7 +178,6 @@
                       var tabDiv = $('<div id="'+pref+tabIds[i]+'"> ');
                       tabPane.kbaseTabs('addTab', {tab: tabNames[i], content: tabDiv, canDelete : false, show: (i == 0)});
                     }
->>>>>>> 6e035a4c
 
                     var contigCount = 0;
                     if (gnm.contig_ids && gnm.contig_lengths && gnm.contig_ids.length == gnm.contig_lengths.length) {
