--- conflicted
+++ resolved
@@ -4,24 +4,6 @@
  * @public
  */
 
-<<<<<<< HEAD
-define(['jquery',
-        'bluebird',
-        'narrativeConfig',
-        'ContigBrowserPanel',
-        'util/string',
-        'kbwidget',
-        'kbaseAuthenticatedWidget',
-        'kbaseTabs',
-        'jquery-dataTables',
-        'jquery-dataTables-bootstrap'],
-function($,
-         Promise,
-         Config,
-         ContigBrowserPanel,
-         StringUtil) {
-    $.KBWidget({
-=======
 define (
 	[
 		'kbwidget',
@@ -49,7 +31,6 @@
 		bootstrap
 	) {
     return KBWidget({
->>>>>>> a29d9601
         name: "kbaseGenomeView",
         parent : kbaseAuthenticatedWidget,
         version: "1.0.0",
