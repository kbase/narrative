/**
 * Ouput widget to display a pangenome object.
 * @author Chris Henry <chrisshenry@gmail.com>, Roman Sutormin <rsutormin@lbl.gov>
 * @public
 */

<<<<<<< HEAD
define (
	[
		'kbwidget',
		'bootstrap',
		'jquery',
		'narrativeConfig',
		'util/string',
		'kbaseAuthenticatedWidget',
		'kbaseTabs',
		'kbasePrompt',
		'jquery-dataTables',
		'jquery-dataTables-bootstrap'
	], function(
		KBWidget,
		bootstrap,
		$,
		Config,
		StringUtil,
		kbaseAuthenticatedWidget,
		kbaseTabs,
		kbasePrompt,
		jquery_dataTables,
		bootstrap
	) {
    return KBWidget({
=======
define(['jquery',
        'narrativeConfig',
        'util/string',
        'kbwidget',
        'kbaseAuthenticatedWidget',
        'kbaseTabs',
        'kbasePrompt',
        'jquery-dataTables',
        'jquery-dataTables-bootstrap',
        'kbaseVenndiagram',],
function($,
         Config,
         StringUtil) {
    $.KBWidget({
>>>>>>> 3980d48d
        name: "kbasePanGenome",
        parent : kbaseAuthenticatedWidget,
        version: "1.0.0",
        options: {
        	ws: null,
        	name: null,
            loadingImage: Config.get('loading_gif'),
            withExport: false
        },

        pref: null,
        wsUrl: Config.url('workspace'),
        token: null,
        kbws: null,
        geneIndex: {},   // {genome_ref -> {feature_id -> feature_index}}
        genomeNames: {}, // {genome_ref -> genome_name}
        genomeRefs: {},  // {genome_ref -> workspace/genome_object_name}
        loaded: false,

        init: function(options) {
            this._super(options);
            this.pref = StringUtil.uuid();
            this.token = this.authToken();
            this.geneIndex = {};
            this.genomeNames = {};
            this.genomeRefs = {};
        	var container = this.$elem;
        	container.empty();
        	container.append("<div><img src=\""+this.options.loadingImage+"\">&nbsp;&nbsp;loading pan-genome data...</div>");
            this.render();
            return this;
        },

        render: function() {
        	var self = this;
        	var ws = this.options.ws;
        	var name = this.options.name;

        	var container = this.$elem;

        	if (!this.token) {
            	container.empty();
        		container.append("<div>[Error] You're not logged in</div>");
        		return;
        	}

        	this.kbws = new Workspace(self.wsUrl, {'token': self.token});

        	var prom = this.kbws.get_objects([{workspace:ws, name: name}])
        	$.when(prom).done(function(data) {
        		if (self.loaded)
        			return;
        		var data = data[0].data;

        		self.cacheGeneFunctions(data.genome_refs, function() {
        			buildTable(data);
        		});
        	}).fail(function(e){
        		container.empty();
        		container.append('<div class="alert alert-danger">'+
        				e.error.message+'</div>');
        	});

        	function buildTable(data) {
        		//console.log(data);

        		self.loaded = true;
        		container.empty();
        		var tabPane = $('<div id="'+self.pref+'tab-content">');
        		container.append(tabPane);
        		var tabWidget = new kbaseTabs(tabPane, {canDelete : true, tabs : []});

        		var showOverview = true;
        		if (self.options.withExport)
        			showOverview = false;
        		///////////////////////////////////// Statistics ////////////////////////////////////////////
<<<<<<< HEAD
        		var tabStat = $("<div/>");
    			tabWidget.addTab({tab: 'Overview', content: tabStat, canDelete : false, show: showOverview});
=======
        		var tabStat = $("<div>");
    			tabPane.kbaseTabs('addTab', {tab: 'Overview', content: tabStat, canDelete : false, show: showOverview});
>>>>>>> 3980d48d
        		var tableOver = $('<table class="table table-striped table-bordered" '+
        				'style="margin-left: auto; margin-right: auto;" id="'+self.pref+'overview-table">');
        		tabStat.append(tableOver);
        		tableOver.append('<tr><td>Pan-genome object ID</td><td>'+self.options.name+'</td></tr>');

        		var genomeStat = {};  // genome_ref -> [ortholog_count,{ortholog_id -> count_of_genes_from_genome},genes_covered_by_homolog_fams, orphan_genes(1-member_orthologs)]
        		var orthologStat = {};  // ortholog_id -> {genome_ref -> gene_count(>0)}
        		var genesInHomFams = {};  // genome_ref/feature_id -> 0/1(depending_on_homology)
        		var totalGenesInOrth = 0;
        		var totalOrthologs = 0;
        		var totalHomFamilies = 0;
        		var totalOrphanGenes = 0;
        		for (var i in data.orthologs) {
        			var orth = data.orthologs[i];
        			totalOrthologs++;
        			var orth_id = orth.id;
        			var orth_size = orth.orthologs.length;
        			if (orth_size >= 2)
        				totalHomFamilies++;
        			if (!orthologStat[orth_id])
        				orthologStat[orth_id] = [orth_size, {}];
        			for (var j in orth.orthologs) {
        				var gene = orth.orthologs[j];
                		var genomeRef = gene[2];
                		if (!genomeStat[genomeRef])
                			genomeStat[genomeRef] = [0, {}, 0, 0];
                		if (!genomeStat[genomeRef][1][orth_id]) {
                			genomeStat[genomeRef][1][orth_id] = 0;
                			if (orth_size > 1) {
                				genomeStat[genomeRef][0]++;
                			} else {
                				genomeStat[genomeRef][3]++;
                			}
                		}
                		genomeStat[genomeRef][1][orth_id]++;
                		if (!orthologStat[orth_id][1][genomeRef])
                			orthologStat[orth_id][1][genomeRef] = 0;
                		orthologStat[orth_id][1][genomeRef]++;
                		var geneKey = genomeRef + "/" + gene[0];
                		if (!genesInHomFams[geneKey]) {
                			if (orth_size > 1) {
                				genesInHomFams[geneKey] = 1;
                				totalGenesInOrth++;
                				genomeStat[genomeRef][2]++;
                			} else {
                				genesInHomFams[geneKey] = 0;
                				totalOrphanGenes++;
                			}
                		}
        			}
        		}
        		var totalGenomes = 0;
        		var genomeOrder = [];  // [[genome_ref, genome_name, genome_num]]
        		for (var genomeRef in self.geneIndex) {
        			totalGenomes++;
        			genomeOrder.push([genomeRef, self.genomeNames[genomeRef], 0]);
        		}
        		genomeOrder.sort(function(a, b) {
                    if (a[1] < b[1]) return -1;
                    if (a[1] > b[1]) return 1;
                    return 0;
                });
        		for (var i in genomeOrder) {
        			genomeOrder[i][2] = parseInt('' + i) + 1;
        		}
        		tableOver.append('<tr><td>Total # of genomes</td><td><b>'+totalGenomes+'</b></td></tr>');
        		tableOver.append('<tr><td>Total # of proteins</td><td><b>'+(totalGenesInOrth+totalOrphanGenes)+'</b> '+
        				'proteins, <b>'+totalGenesInOrth+'</b> are in homolog families, <b>'+totalOrphanGenes+'</b> '+
        				'are in singleton families</td></tr>');
        		tableOver.append('<tr><td>Total # of families</td><td><b>'+totalOrthologs+'</b> families, <b>'+
        				totalHomFamilies+'</b> homolog families, <b>'+(totalOrthologs-totalHomFamilies)+'</b> '+
        				'singleton families</td></tr>');
        		for (var genomePos in genomeOrder) {
        			var genomeRef = genomeOrder[genomePos][0];
        			var genomeName = self.genomeNames[genomeRef];
        			var orthCount = 0;
    				var genesInOrth = 0;
    				var genesInSingle = 0;
        			if (genomeStat[genomeRef]) {
        				var stat = genomeStat[genomeRef];
        				orthCount = stat[0];
        				genesInOrth = stat[2];
        				genesInSingle = stat[3];
        			}
        			var genesAll = 0;
        			for (var i in self.geneIndex[genomeRef])
        				genesAll++;
            		tableOver.append('<tr><td>'+genomeName+'</td><td><b>'+(genesInOrth+genesInSingle)+'</b> proteins, <b>'+
            				genesInOrth+'</b> proteins are in <b>'+orthCount+'</b> homolog families, <b>'+
            				genesInSingle+'</b> proteins are in singleton families</td></tr>');
        		}

        		///////////////////////////////////// Shared orthologs ////////////////////////////////////////////
<<<<<<< HEAD
        		var tabShared = $("<div/>");
    			tabWidget.addTab({tab: 'Shared homolog families', content: tabShared, canDelete : false, show: false});
=======
        		var tabShared = $("<div>");
    			tabPane.kbaseTabs('addTab', {tab: 'Shared homolog families', content: tabShared, canDelete : false, show: false});
>>>>>>> 3980d48d
        		var tableShared = $('<table class="table table-striped table-bordered" '+
        				'style="margin-left: auto; margin-right: auto;" id="'+self.pref+'shared-table">');
        		tabShared.append(tableShared);
        		var header = "";
        		for (var genomePos in genomeOrder) {
            		var genomeNum = genomeOrder[genomePos][2];
        			header += '<td width="40"><center><b>G' + genomeNum + '</b></center></td>';
        		}
        		tableShared.append('<tr>'+header+'</td></tr>');
        		for (var genomePos in genomeOrder) {
        			var genomeRef = genomeOrder[genomePos][0];
            		var row = "";
            		for (var genomePos2 in genomeOrder) {
            			var genomeRef2 = genomeOrder[genomePos2][0];
            			var count = 0;
            			for (var orth_id in orthologStat) {
            				if (orthologStat[orth_id][0] <= 1)
            					continue;
            				if (orthologStat[orth_id][1][genomeRef] && orthologStat[orth_id][1][genomeRef2])
            					count++;
            			}
            			var color = genomeRef === genomeRef2 ? "#d2691e" : "black";
            			row += '<td width="40"><font color="' + color + '">' + count + '</font></td>';
            		}
            		var genomeNum = genomeOrder[genomePos][2];
            		tableShared.append('<tr>'+row+'<td><b>G'+genomeNum+'</b> - '+genomeOrder[genomePos][1]+'</td></tr>');
        		}

        		///////////////////////////////////// Orthologs /////////////////////////////////////////////
        		var tableOrth = $('<table cellpadding="0" cellspacing="0" border="0" class="table table-bordered ' +
        				'table-striped" style="width: 100%; margin-left: 0px; margin-right: 0px;">');
        		var tabOrth = $("<div>");
        		if (self.options.withExport) {
        			tabOrth.append("<p><b>Please choose homolog family and push 'Export' "+
        						"button on opened ortholog tab.</b></p><br>");
        		}
        		tabOrth.append(tableOrth);

    			tabWidget.addTab({tab: 'Protein families', content: tabOrth, canDelete : false, show: !showOverview});

    			var orth_data = [];
    			for (var i in data.orthologs) {
    				var orth = data.orthologs[i];
    				var id_text = '<a class="show-orthologs_'+self.pref+'" data-id="'+orth.id+'">'+orth.id+'</a>';
    				var genome_count = 0;
    				for (var genomeRef in orthologStat[orth.id][1]) {
    					genome_count++;
    				}
    				orth_data.push({func: orth['function'], id: id_text, len: orth.orthologs.length, genomes: genome_count, genome_ids : orthologStat[orth.id][1]});
    			}

        		var tableSettings = {
        				"sPaginationType": "full_numbers",
        				"iDisplayLength": 10,
        				"aaData": orth_data,
        				"aaSorting": [[ 2, "desc" ], [0, "asc"]],
        				"aoColumns": [
        				              { "sTitle": "Function", 'mData': 'func'},
        				              { "sTitle": "ID", 'mData': 'id'},
        				              { "sTitle": "Protein Count", 'mData': 'len'},
        				              { "sTitle": "Genome Count", 'mData': 'genomes'}
        				              ],
        				              "oLanguage": {
        				            	  "sEmptyTable": "No objects in workspace",
        				            	  "sSearch": "Search: "
        				              },
        				              'fnDrawCallback': events
        		}


        		// create the table
        		tableOrth.dataTable(tableSettings);

        		function events() {
        			// event for clicking on ortholog count
        			$('.show-orthologs_'+self.pref).unbind('click');
        			$('.show-orthologs_'+self.pref).click(function() {
        				var id = $(this).data('id');
            			if (tabPane.kbaseTabs('hasTab', id)) {
            				tabPane.kbaseTabs('showTab', id);
            				return;
            			}
        				var ortholog = getOrthologInfo(id);
        				var tabContent = self.buildOrthoTable(id, ortholog);
        				tabWidget.addTab({tab: id, content: tabContent, canDelete : true, show: true});
        			})
        		}

        		// work in progress
        		function getOrthologInfo(id) {
        			//console.log(data)
        			for (var i in data.orthologs) {
        				if (data.orthologs[i].id == id) {
        					//console.log('match');
        					var ort_list = data.orthologs[i];
        					//console.log(ort_list);
        					return ort_list;
        				}
        			}
        		}

            var venn = {};
            var venn_map = ['c1', 'c2', 'c3'];
            var venn_keys = {};

            var selected_regions = {};

            var $vennTableDiv = $.jqElem('div');

            $.each(
              data.orthologs,
              function (i, family) {
                var unique = {};
                $.each(
                  family.orthologs,
                  function (i, o) {
                    var key = venn_keys[o[2]];
                    if (key == undefined) {
                      key = venn_keys[o[2]] = venn_map.shift()
                    }
                    if (unique[o[2]] == undefined) {
                      unique[o[2]] = 0;
                    }
                    unique[o[2]]++;
                  }
                )

                var key_string = Object.keys(unique).map(function(v) { return venn_keys[v] } ).sort().join('');
                var select_string = Object.keys(unique).sort().join(',');

                if (venn[key_string] == undefined) {
                  venn[key_string] = {
                    value   : 0,
                    key : key_string,
                    unique : unique,
                    label : Object.keys(unique).map(function(v) { return self.genomeNames[v] } ).sort().join(' , '),
                    action : function($venn, d) {
                      if (this.active) {
                        this.active = false;
                        d3.select(this)
                          .attr('stroke', $venn.options.strokeColor(0, d.data))
                          .attr('stroke-width', $venn.options.strokeWidth)
                        ;
                        delete selected_regions[select_string];
                      }
                      else {
                        this.active = true;
                        d3.select(this)
                          .attr('stroke', 'yellow')
                          .attr('stroke-width', $venn.options.strokeWidth + 4)
                        ;

                        selected_regions[select_string] = 1;
                      }
console.log("UNQ IS ", unique, selected_regions);
                      var table_data = [];
                      $.each(
                        orth_data,
                        function (i, v) {

                          var func_key = Object.keys(v.genome_ids).sort().join(',');

                          if (selected_regions[func_key] != undefined) {
                            table_data.push(v);
                          }
                        }
                      );


                      /*var $tt = $rna.dataset().parsed_read_samples.DataTable({
                          columns: [
                              {title: 'Reads'},
                              {title: 'Treatment Labels'}
                          ]
                      });

                      $tt.rows.add(sample_id_data).draw();*/

                      $vennTableDiv.empty();
                      var $table = $.jqElem('table').css({width : '100%'});
                      $vennTableDiv.append($table);
                      var $tt = $table.DataTable({
                        "pagingType": "full_numbers",
                        "displayLength": 10,
                        columns : [
                          { "title": "Function", 'data': 'func'},
                          { "title": "ID", 'data': 'id'},
                          { "title": "Protein Count", 'data': 'len'},
                          { "title": "Genome Count", 'data': 'genomes'}
                        ]
                      });

                      $tt.rows.add(table_data).draw();

                      //$vennTableDiv.append(Object.keys(selected_regions).filter(function(v) { return selected_regions[v] > 0 } ).sort().join(', '));


                    }
                  }


                }
                venn[key_string].value++;
              }
            );

            venn.c1.ldy = '-1em';
            venn.c1.vdy = '0.5em';
            venn.c2.ldy = '1.5em';
            venn.c2.vdy = '3.0em';

            var $vennDiag = $.jqElem('div').css({width : '600px', height : '600px'}).attr('align', 'center');
            $vennDiag.kbaseVenndiagram({dataset : venn, labels : true, intersectFontSize : '16pt', circleFontSize : '16pt'});


            var $vennContent = $.jqElem('div')
              .append($.jqElem('div').attr('align', 'center').append($vennDiag))
              .append($vennTableDiv)
            ;

            tabPane.kbaseTabs('addTab', {tab: 'Venn diagram', content: $vennContent, canDelete : false, show: !showOverview});

        	}

        	return this;
        },

        cacheGeneFunctions: function(genomeRefs, callback) {
        	var self = this;
        	var req = [];
        	for (var i in genomeRefs) {
        		req.push({ref: genomeRefs[i], included: ["scientific_name", "features/[*]/id"]});
        	}
        	var prom = this.kbws.get_object_subset(req);
        	$.when(prom).done(function(data) {
        		for (var genomePos in genomeRefs) {
        			var ref = genomeRefs[genomePos];
        			self.genomeNames[ref] = data[genomePos].data.scientific_name;
        			self.genomeRefs[ref] = data[genomePos].info[7] + "/" + data[genomePos].info[1];
        			var geneIdToIndex = {};
        			for (var genePos in data[genomePos].data.features) {
        				var gene = data[genomePos].data.features[genePos];
        				geneIdToIndex[gene.id] = genePos;
        			}
        			self.geneIndex[ref] = geneIdToIndex;
        		}
        		callback();
        	}).fail(function(e){
        		//console.log("Error caching genes: " + e.error.message);
        		this.$elem.empty();
        		this.$elem.append('<div class="alert alert-danger">'+
        				e.error.message+'</div>');
        	}.bind(this));
        },

        buildOrthoTable: function(orth_id, ortholog) {
        	var self = this;
        	var tab = $("<div><img src=\""+this.options.loadingImage+"\">&nbsp;&nbsp;loading gene data...</div>");
        	var req = [];
        	for (var i in ortholog.orthologs) {
        		var genomeRef = ortholog.orthologs[i][2];
        		var featureId = ortholog.orthologs[i][0];
        		var featurePos = self.geneIndex[genomeRef][featureId];
        		req.push({ref: genomeRef, included: ["features/" + featurePos]});
        	}
        	var prom = this.kbws.get_object_subset(req);
        	$.when(prom).done(function(data) {
        		var genes = [];
        		for (var i in data) {
        			var feature = data[i].data.features[0];
        			var genomeRef = req[i].ref;
        			feature["genome_ref"] = genomeRef;
        			var ref = self.genomeRefs[genomeRef];
        			var genome = self.genomeNames[genomeRef];
        			var id = feature.id;
        			var func = feature['function'];
        			if (!func)
        				func = '-';
        			var seq = feature.protein_translation;
        			var len = seq ? seq.length : 'no translation';
        			genes.push({ref: ref, genome: genome, id: id, func: func, len: len, original: feature});
        		}
        		self.buildOrthoTableLoaded(orth_id, genes, tab);
        	}).fail(function(e){
        		console.log("Error caching genes: " + e.error.message);
        	});
        	return tab;
        },

        buildOrthoTableLoaded: function(orth_id, genes, tab) {
        	var pref2 = StringUtil.uuid();
        	var self = this;
        	tab.empty();
    		var table = $('<table cellpadding="0" cellspacing="0" border="0" class="table table-bordered ' +
    				'table-striped" style="width: 100%; margin-left: 0px; margin-right: 0px;">');
    		if (self.options.withExport) {
    			tab.append('<p><b>Name of feature set object:</b>&nbsp;'+
    					'<input type="text" id="input_'+pref2+'" '+
    					'value="'+self.options.name+'.'+orth_id+'.featureset" style="width: 350px;">'+
    					'&nbsp;<button id="btn_'+pref2+'">Export</button><br>'+
    					'<font size="-1">(only features with protein translations will be exported)</font></p><br>'
    			);
    		}
    		tab.append(table);
        	var tableSettings = {
        			"sPaginationType": "full_numbers",
        			"iDisplayLength": 10,
        			"aaData": genes,
        			"aaSorting": [[0, "asc"], [ 1, "asc" ]],
        			"aoColumns": [
        			              { "sTitle": "Genome name", 'data': function(d) {
        			            	  return '<a class="show-genomes_'+pref2+'" data-id="'+d.ref+'">'+
        			            	  '<span style="white-space: nowrap;">'+d.genome+'</span></a>'
        			              }},
        			              { "sTitle": "Feature ID", 'data': function(d) {
        			            	  return '<a class="show-genes_'+pref2+'" data-id="'+d.ref+"/"+d.id+'">'+d.id+'</a>'
        			              }},
        			              { "sTitle": "Function", 'data': 'func'},
        			              { "sTitle": "Protein sequence length", 'data': 'len'},
        			              ],
        			              "oLanguage": {
        			            	  "sEmptyTable": "No objects in workspace",
        			            	  "sSearch": "Search: "
        			              },
        			              'fnDrawCallback': events2
        	}

        	// create the table
        	table.dataTable(tableSettings);
    		if (self.options.withExport) {
    			$('#btn_'+pref2).click(function (e) {
    				var target_obj_name = $("#input_"+pref2).val();
    				if (target_obj_name.length == 0) {
    					alert("Error: feature set object name shouldn't be empty");
    					return;
    				}
    				self.exportFeatureSet(orth_id, target_obj_name, genes);
    			});
    		}
        	function events2() {
        		$('.show-genomes_'+pref2).unbind('click');
        		$('.show-genomes_'+pref2).click(function() {
        			var id = $(this).data('id');
            		var url = "/#dataview/" + id;
                    window.open(url, '_blank');
        		})
        		$('.show-genes_'+pref2).unbind('click');
        		$('.show-genes_'+pref2).click(function() {
        			var id = $(this).data('id');
        			var parts = id.split("/");
            		var url = "/#dataview/" + parts[0] + "/" + parts[1] + "?sub=Feature&subid=" + parts[2];
                    window.open(url, '_blank');
        		})
        	}
        },

        exportFeatureSet: function(orth_id, target_obj_name, genes) {
        	var self = this;
        	var elements = {};
        	var size = 0;
        	for (var i in genes) {
        		var gene = genes[i];
        		if (gene.original.protein_translation) {
        			elements["" + i] = {data: gene.original};
        			size++;
        		}
        	}
        	var featureSet = {description: 'Feature set exported from pan-genome "' +
        			this.options.name + '", otholog "' + orth_id + '"', elements: elements};
        	this.kbws.save_objects({workspace: this.options.ws, objects:
        		[{type: "KBaseSearch.FeatureSet", name: target_obj_name, data: featureSet}]},
        		function(data) {
        			self.trigger('updateData.Narrative');
        			self.showInfo("Feature set object containing " + size + " genes " +
        					"was successfuly exported");
        		},
        		function(err) {
        			alert("Error: " + err.error.message);
        		}
        	);
        },

        getData: function() {
        	return {title:"Pan-genome orthologs",id:this.options.name, workspace:this.options.ws};
        },

        loggedInCallback: function(event, auth) {
        	this.token = auth.token;
        	this.render();
        	return this;
        },

        loggedOutCallback: function(event, auth) {
        	this.token = null;
        	this.render();
        	return this;
        },

        showInfo: function(message) {
<<<<<<< HEAD
        	 new kbasePrompt($('<div/>'), {title : 'Information', body : message}).openPrompt();
=======
        	$('</div>').kbasePrompt({title : 'Information', body : message}).openPrompt();
>>>>>>> 3980d48d
        }
    });

});<|MERGE_RESOLUTION|>--- conflicted
+++ resolved
@@ -4,7 +4,6 @@
  * @public
  */
 
-<<<<<<< HEAD
 define (
 	[
 		'kbwidget',
@@ -30,22 +29,6 @@
 		bootstrap
 	) {
     return KBWidget({
-=======
-define(['jquery',
-        'narrativeConfig',
-        'util/string',
-        'kbwidget',
-        'kbaseAuthenticatedWidget',
-        'kbaseTabs',
-        'kbasePrompt',
-        'jquery-dataTables',
-        'jquery-dataTables-bootstrap',
-        'kbaseVenndiagram',],
-function($,
-         Config,
-         StringUtil) {
-    $.KBWidget({
->>>>>>> 3980d48d
         name: "kbasePanGenome",
         parent : kbaseAuthenticatedWidget,
         version: "1.0.0",
@@ -122,13 +105,8 @@
         		if (self.options.withExport)
         			showOverview = false;
         		///////////////////////////////////// Statistics ////////////////////////////////////////////
-<<<<<<< HEAD
         		var tabStat = $("<div/>");
     			tabWidget.addTab({tab: 'Overview', content: tabStat, canDelete : false, show: showOverview});
-=======
-        		var tabStat = $("<div>");
-    			tabPane.kbaseTabs('addTab', {tab: 'Overview', content: tabStat, canDelete : false, show: showOverview});
->>>>>>> 3980d48d
         		var tableOver = $('<table class="table table-striped table-bordered" '+
         				'style="margin-left: auto; margin-right: auto;" id="'+self.pref+'overview-table">');
         		tabStat.append(tableOver);
@@ -222,13 +200,8 @@
         		}
 
         		///////////////////////////////////// Shared orthologs ////////////////////////////////////////////
-<<<<<<< HEAD
         		var tabShared = $("<div/>");
     			tabWidget.addTab({tab: 'Shared homolog families', content: tabShared, canDelete : false, show: false});
-=======
-        		var tabShared = $("<div>");
-    			tabPane.kbaseTabs('addTab', {tab: 'Shared homolog families', content: tabShared, canDelete : false, show: false});
->>>>>>> 3980d48d
         		var tableShared = $('<table class="table table-striped table-bordered" '+
         				'style="margin-left: auto; margin-right: auto;" id="'+self.pref+'shared-table">');
         		tabShared.append(tableShared);
@@ -628,11 +601,7 @@
         },
 
         showInfo: function(message) {
-<<<<<<< HEAD
         	 new kbasePrompt($('<div/>'), {title : 'Information', body : message}).openPrompt();
-=======
-        	$('</div>').kbasePrompt({title : 'Information', body : message}).openPrompt();
->>>>>>> 3980d48d
         }
     });
 
