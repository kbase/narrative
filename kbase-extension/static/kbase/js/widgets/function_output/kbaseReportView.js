/**
 * Basic viz for a basic report type.
 * @public
 */

define([
    'jquery',
    'base/js/namespace',
    'kbwidget',
    'kbaseAuthenticatedWidget',
    'narrativeConfig',
    'uuid',
    'kb_common/html',
    'kb_sdk_clients/genericClient',
    'kb_service/client/workspace',
    'common/ui',
    'common/iframe/hostMessages',
    'common/events',
<<<<<<< HEAD
    'jquery-dataTables',
], function (
=======

    'jquery-dataTables',
], (
    bootstrap,
>>>>>>> 9d4fb1fc
    $,
    Jupyter,
    KBWidget,
    kbaseAuthenticatedWidget,
    Config,
    UUID,
    html,
    GenericClient,
    Workspace,
    UI,
    HostMessages,
    Events
) => {
    'use strict';
    return KBWidget({
        name: 'kbaseReportView',
        parent: kbaseAuthenticatedWidget,
        version: '1.0.0',
        options: {
            workspace_name: null,
            report_name: null,
            report_window_line_height: 10,
            showReportText: true,
            showCreatedObjects: false,
            showFiles: true,
            showHTML: true,
            inNarrative: true, // todo: toggles whether data links show in narrative or new page
            report_ref: null,
            wsURL: Config.url('workspace'),
        },
        // workspace client
        ws: null,
        init: function (options) {
            this._super(options);

            // Create a message pane
            this.$messagePane = $('<div/>').addClass('kbwidget-message-pane kbwidget-hide-message');
            this.$elem.append(this.$messagePane);

            this.$mainPanel = $('<div>').addClass('report-widget');
            this.$elem.append(this.$mainPanel);

            return this;
        },
        loggedInCallback: function (event, auth) {
            // Build a client
            this.ws = new Workspace(this.options.wsURL, auth);

            // Let's go...
            this.loadAndRender();
            return this;
        },
<<<<<<< HEAD
        loggedOutCallback: function () {
=======
        loggedOutCallback: function (event, auth) {
>>>>>>> 9d4fb1fc
            this.isLoggedIn = false;
            return this;
        },
        reportData: null,

        // this is an ugly hack. It'd be prettier to hand in just the shock node ID, but I don't have one of those yet.
        // Also, this is embedding the token into the html and the URL, both of which are potentially security concerns.
        // TODO: update to put the auth token into the url... should be working in CI already.
<<<<<<< HEAD
=======
        // TODO: NO HARDCODING OF URLS!!!
>>>>>>> 9d4fb1fc
        importExportLink: function (shock_url, name) {
            const m = shock_url.match(/\/node\/(.+)$/);
            if (m) {
                const shock_id = m[1];
                const query = {
                    id: shock_id,
                    wszip: 0,
                    name: name,
                };
                const queryString = Object.keys(query)
<<<<<<< HEAD
                    .map(function (key) {
                        return [key, query[key]].map(encodeURIComponent).join('=');
                    })
                    .join('&');
                return Config.get('urls').data_import_export + '/download?' + queryString;
=======
                    .map((key) => {
                        return [key, query[key]].map(encodeURIComponent).join('=');
                    })
                    .join('&');
                const url = Config.get('urls').data_import_export + '/download?' + queryString;
                return url;
>>>>>>> 9d4fb1fc
            }
        },

        loadAndRender: function () {
<<<<<<< HEAD
            this.loading(true);

            this.objIdentity = this.buildObjectIdentity(
=======
            const self = this;
            self.loading(true);

            self.objIdentity = self.buildObjectIdentity(
>>>>>>> 9d4fb1fc
                this.options.workspace_name,
                this.options.report_name,
                null,
                this.options.report_ref
            );

<<<<<<< HEAD
            this.ws
                .get_objects2({objects: [this.objIdentity]})
                .then((result) => {
                    this.reportData = result.data[0].data;
                    return this.getLinks(this.reportData);
                })
                .then((links) => {
                    this.reportLinks = links;
                    return this.render();
                })
                .catch((err) => {
                    this.clientError(err);
=======
            self.ws
                .get_objects([self.objIdentity])
                .then((result) => {
                    self.reportData = result[0].data;
                    return self.getLinks(self.reportData);
                })
                .then((links) => {
                    self.reportLinks = links;
                    return self.render();
                })
                .catch((err) => {
                    self.clientError(err);
>>>>>>> 9d4fb1fc
                });
        },

        wrapHtmlDoc: function (content) {
            if (/<html/.test(content)) {
                console.warn('Html document inserted into iframe');
                return content;
            }
            const t = html.tag,
                htmlTag = t('html'),
                head = t('head'),
                body = t('body');
            return htmlTag([
                head(),
                body(
                    {
                        style: {
                            margin: '0px',
                            padding: '0px',
                            overflow: 'auto',
                        },
                    },
                    [content]
                ),
            ]);
        },

        makeIframe: function (arg) {
            const t = html.tag,
                div = t('div'),
                script = t('script'),
                iframe = t('iframe');

            const iframeId = 'frame_' + html.genId(),
                iframeOrigin = document.location.origin,
                iframeMessages = HostMessages.makeHost({
                    root: window,
                    name: 'panel',
                });

            // The iframe content needs requirejs amd.

            const narrativeBase = window.location.origin + '/narrative';

            const requireConfig = {
                    baseUrl: narrativeBase + '/static/',
                    paths: {
                        bluebird: 'ext_components/bluebird/js/browser/bluebird.min',
                        uuid: 'ext_components/pure-uuid/uuid',
                        messages: 'kbase/js/common/iframe/messages',
                        heightNotifier: 'kbase/js/common/iframe/heightNotifier',
                    },
                },
                iframeScript = div([
                    script({
                        src: narrativeBase + '/static/ext_components/requirejs/require.js',
                    }),
                    script('require.config(' + JSON.stringify(requireConfig) + ');'),
                    script([
                        'require(["kbase/js/common/iframe/boot"], function (Boot) {',
                        '  var boot = Boot.make({iframeId: "' + iframeId + '"});',
                        '  boot.start();',
                        '});',
                    ]),
                ]),
                // the main content wrapper inside the iframe
                iframeContent = this.wrapHtmlDoc(
<<<<<<< HEAD
                    div({
                        id: iframeId,
                        dataFrame: iframeId,
                        style: {
                            overflow: 'hidden',
                        },
                        dataParams: encodeURIComponent(
                            JSON.stringify({
                                parentHost: iframeOrigin,
                                iframeId: iframeId,
                                serviceId: iframeMessages.serviceId,
                            })
                        ),
                    }, arg.content + iframeScript
=======
                    div(
                        {
                            id: iframeId,
                            dataFrame: iframeId,
                            style: {
                                overflow: 'hidden',
                            },
                            dataParams: encodeURIComponent(
                                JSON.stringify({
                                    parentHost: iframeOrigin,
                                    iframeId: iframeId,
                                    serviceId: iframeMessages.serviceId,
                                })
                            ),
                        },
                        arg.content + iframeScript
>>>>>>> 9d4fb1fc
                    )
                ).replace(/"/g, '&quot;'),
                width = arg.width || '100%',
                maxHeight = arg.maxHeight || 'auto',
                iframeHtml = iframe({
                    style: {
                        display: 'block',
                        width: width,
                        height: 'auto',
                        maxHeight: maxHeight,
                        margin: 0,
                        padding: 0,
                    },
                    scrolling: 'no',
                    dataFrame: iframeId,
                    frameborder: '0',
                    id: iframeId,
                    // sandbox: 'allow-same-origin allow-scripts',
                    srcdoc: iframeContent,
                });

            return {
                parentHost: iframeOrigin,
                host: iframeOrigin,
                id: iframeId,
                content: iframeHtml,
                messages: iframeMessages,
            };
        },

        makeIframeSrcDataPlain: function (arg) {
            const t = html.tag,
                iframe = t('iframe');

            const iframeId = 'frame_' + html.genId();

            // The iframe content needs requirejs amd.

            const width = arg.width || '100%',
                iframeContent = arg.content,
                iframeHtml = iframe({
                    style: {
                        display: 'block',
                        width: width,
                        height: arg.height || 'auto',
                        margin: 0,
                        padding: 0,
                    },
                    dataFrame: iframeId,
                    frameborder: '0',
                    id: iframeId,
                    src: 'data:text/html;charset=utf-8,' + encodeURIComponent(iframeContent),
                });

            return {
                id: iframeId,
                content: iframeHtml,
            };
        },

        makeIframeSrc: function (arg) {
            const t = html.tag,
                iframe = t('iframe');

            const iframeId = 'frame_' + html.genId();

            const width = arg.width || '100%',
                maxHeight = arg.maxHeight || 'auto',
                iframeHtml = iframe({
                    style: {
                        display: 'block',
                        width: width,
                        height: arg.height,
                        maxHeight: maxHeight,
                        margin: 0,
                        padding: 0,
                    },
                    dataFrame: iframeId,
                    frameborder: '0',
                    scrolling: 'yes',
                    id: iframeId,
                });

            return {
                id: iframeId,
                content: iframeHtml,
            };
        },

        escapeHtml: function (string) {
            if (typeof string !== 'string') {
                return;
            }
            const entityMap = {
                '&': '&amp;',
                '<': '&lt;',
                '>': '&gt;',
                '"': '&quot;',
                '\'': '&#39;',
                '/': '&#x2F;',
                '`': '&#x60;',
                '=': '&#x3D;',
            };
<<<<<<< HEAD
            return String(string).replace(/[&<>"'`=/]/g, function fromEntityMap(s) {
=======
            return String(string).replace(/[&<>"'`=\/]/g, (s) => {
>>>>>>> 9d4fb1fc
                return entityMap[s];
            });
        },

<<<<<<< HEAD
        /**
         * Returns a Promise that resolves into a list of links to the hosted report
         * @param {string} report
         */
=======
>>>>>>> 9d4fb1fc
        getLinks: function (report) {
            // NOTE: this returns a promise -- we must look up the html file set service url first.
            const _this = this;

            const client = new GenericClient({
                url: Config.url('service_wizard'),
                token: this.authToken(),
                module: 'HTMLFileSetServ',
            });
<<<<<<< HEAD
            return client.lookupModule().spread(function (serviceStatus) {
                const htmlServiceURL = serviceStatus.url;
                if (report.html_links && report.html_links.length) {
                    return report.html_links.map(function (item, index) {
=======
            return client.lookupModule().spread((serviceStatus) => {
                const htmlServiceURL = serviceStatus.url;
                if (report.html_links && report.html_links.length) {
                    return report.html_links.map((item, index) => {
>>>>>>> 9d4fb1fc
                        return {
                            name: item.name,
                            // If label is not provided, name must be.
                            label: _this.escapeHtml(item.label || item.name),
                            url: [
                                htmlServiceURL,
                                'api',
                                'v1',
                                _this.objIdentity.ref,
                                '$',
                                index,
                                item.name,
                            ].join('/'),
                            description: item.description,
                        };
                    });
                } else {
                    return [];
                }
            });
        },

        makeIframeSrcUrl: function (arg) {
<<<<<<< HEAD
            var t = html.tag,
=======
            const t = html.tag,
>>>>>>> 9d4fb1fc
                iframe = t('iframe');

            const iframeId = 'frame_' + html.genId();

<<<<<<< HEAD
            var width = arg.width || '100%',
=======
            const width = arg.width || '100%',
                // maxHeight = arg.maxHeight || 'auto',
>>>>>>> 9d4fb1fc
                iframeHtml = iframe({
                    style: {
                        display: 'block',
                        width: width,
                        height: arg.height,
                        margin: 0,
                        padding: 0,
                    },
                    dataFrame: iframeId,
                    frameborder: '0',
                    scrolling: 'yes',
                    id: iframeId,
                    src: arg.src,
                });

            return {
                id: iframeId,
                content: iframeHtml,
            };
        },

        setupHostComm: function (iframe, container) {
            iframe.messages.start();
            const _this = this;

            iframe.messages.listen({
                name: 'ready',
                handler: function (message) {
                    if (message.iframeId !== iframe.id) {
                        // We may receive this if a 'ready' was received
                        // from another cell. Perhaps there is a better
                        // way of filtering messages before getting here!
                        // TODO: implement an address feature to allow a
                        //   message bus to ignore messages not sent to it.
                        //   we use the frame id for this, but it should actually
                        //   be a feature of the message bus itself.
                        //   E.g. each one has an id (uuid), and messages must
                        //   carry address.to and address.from
                        // console.error('Unexpected "ready"', message, message.iframeId, iframe.id);
                        return;
                    }

                    iframe.messages.addPartner({
                        name: message.iframeId,
                        host: iframe.host,
                        serviceId: message.address.from,
                        window: container.querySelector('[data-frame="' + iframe.id + '"]')
                            .contentWindow,
                    });

                    iframe.messages.send(message.from, {
                        name: 'start',
                    });
                },
            });

            iframe.messages.listen({
                name: 'rendered',
                handler: function (message) {
<<<<<<< HEAD
                    var height = message.height,
=======
                    const height = message.height,
>>>>>>> 9d4fb1fc
                        iframeNode = _this.$mainPanel[0].querySelector(
                            '[data-frame="' + iframe.id + '"]'
                        );

                    iframeNode.style.height = height + 'px';
                },
            });

            iframe.messages.listen({
                name: 'clicked',
                handler: function (message) {
                    if (message.iframeId !== iframe.id) {
                        return;
                    }
                    document.getElementById(message.iframeId).dispatchEvent(
                        new Event('click', {
                            bubbles: true,
                            cancelable: true,
                        })
                    );
                },
            });
        },

        render: function () {
<<<<<<< HEAD
            var self = this;
            var _this = this;
            var t = html.tag,
                div = t('div'),
                a = t('a');
            var ui = UI.make({ node: self.$mainPanel.get(0) });
            var report = self.reportData;
            var events = Events.make({
=======
            const self = this;
            const _this = this;
            const t = html.tag,
                div = t('div'),
                a = t('a');
            const ui = UI.make({ node: self.$mainPanel.get(0) });
            const report = self.reportData;
            const events = Events.make({
>>>>>>> 9d4fb1fc
                node: self.$mainPanel.get(0),
            });

            // Handle warnings?
            if (report.warnings) {
                if (report.warnings.length > 0) {
<<<<<<< HEAD
                    var $warningPanel = $(
                        '<div style="max-height:100px;overflow-y:auto;margin:0px 5px 5px 10px;">'
                    );
                    var warnings = report.warnings;
=======
                    const $warningPanel = $(
                        '<div style="max-height:100px;overflow-y:auto;margin:0px 5px 5px 10px;">'
                    );
                    const warnings = report.warnings;
>>>>>>> 9d4fb1fc
                    if (warnings.length >= 5) {
                        $warningPanel.append(
                            $('<div>')
                                .css('margin', '5px')
                                .append('[' + warnings.length + 'Warnings]')
                        );
                    }
                    for (let k = 0; k < warnings.length; k++) {
                        $warningPanel.append(
                            $('<div>')
                                .css('margin', '0px 5px 5px 10px')
                                .append(
                                    $('<span>').addClass('label label-warning').append(warnings[k])
                                )
                        );
                    }
                    self.$mainPanel.append($warningPanel);
                }
            }

            if (self.options.showCreatedObjects) {
                const someDiv = div({ dataElement: 'created-objects' });
                self.$mainPanel.append(someDiv);
                if (report.objects_created) {
                    if (report.objects_created.length > 0) {
<<<<<<< HEAD
                        var objsCreated = report.objects_created;

                        var objIds = [];
                        for (var i = 0; i < objsCreated.length; i++) {
=======
                        const objsCreated = report.objects_created;

                        const objIds = [];
                        for (let i = 0; i < objsCreated.length; i++) {
>>>>>>> 9d4fb1fc
                            objIds.push({ ref: objsCreated[i].ref });
                        }
                        self.ws
                            .get_object_info_new({ objects: objIds })
<<<<<<< HEAD
                            .then(function (objInfo) {
                                var pref = new UUID(4).format();
                                var displayData = [];
                                var dataNameToInfo = {};
=======
                            .then((objInfo) => {
                                const pref = StringUtil.uuid();
                                const displayData = [];
                                const dataNameToInfo = {};
>>>>>>> 9d4fb1fc
                                for (var k = 0; k < objInfo.length; k++) {
                                    displayData.push({
                                        name:
                                            '<a href="#" style="cursor: pointer;" class="report_row_' +
                                            pref +
                                            '" data-objname="' +
                                            objInfo[k][1] +
                                            '">' +
                                            objInfo[k][1] +
                                            '</a>',
                                        type: objInfo[k][2].split('-')[0].split('.')[1],
                                        fullType: objInfo[k][2],
                                        description: objsCreated[k].description
                                            ? objsCreated[k].description
                                            : '',
                                        ws_info: objInfo[k],
                                    });
                                    dataNameToInfo[objInfo[k][1]] = objInfo[k];
                                }

                                function reportRowEvents() {
                                    $('.report_row_' + pref).unbind('click');
                                    $('.report_row_' + pref).click(function (e) {
                                        e.stopPropagation();
                                        e.preventDefault();
<<<<<<< HEAD
                                        var objName = [$(this).data('objname')];
=======
                                        const objName = [$(this).data('objname')];
>>>>>>> 9d4fb1fc
                                        Jupyter.narrative.addViewerCell(dataNameToInfo[objName]);
                                    });
                                }

<<<<<<< HEAD
                                var numPerPage = 5;
                                var objTableId = new UUID(4).format();
=======
                                const numPerPage = 5;
                                const objTableId = self.uuid();
>>>>>>> 9d4fb1fc

                                ui.setContent(
                                    'created-objects',
                                    ui.buildCollapsiblePanel({
                                        title: 'Objects',
                                        name: 'created-objects-toggle',
                                        hidden: false,
                                        type: 'default',
                                        classes: ['kb-panel-container'],
<<<<<<< HEAD
                                        body: `<div id="${objTableId}" style="margin-top: 10px"></div>`,
                                    })
                                );

                                var $tblDiv = $('#' + objTableId);

                                if (displayData.length <= numPerPage) {
                                    var $objTable = $(
                                        '<table class="table table-striped table-bordered" style="margin-left: auto; margin-right: auto;">'
                                    );

                                    displayData.sort(function (a, b) {
                                        return a.name < b.name;
                                    });
                                    var color = '#555';
=======
                                        body:
                                            "<div id = '" +
                                            objTableId +
                                            "' style = 'margin-top : 10px'></div>",
                                    })
                                );

                                const $tblDiv = $('#' + objTableId);

                                if (displayData.length <= numPerPage) {
                                    const $objTable = $(
                                        '<table class="table table-striped table-bordered" style="margin-left: auto; margin-right: auto;">'
                                    );

                                    displayData.sort((a, b) => {
                                        return a.name < b.name;
                                    });
                                    const color = '#555';
>>>>>>> 9d4fb1fc
                                    $objTable.append(
                                        $('<tr>')
                                            .append(
                                                '<th style="width:30%;color:' +
                                                    color +
                                                    ';"><b>Created Object Name</b></th>'
                                            )
                                            .append(
                                                '<th style="width:20%;color:' +
                                                    color +
                                                    ';"><b>Type</b></th>'
                                            )
                                            .append(
                                                '<th style="color:' +
                                                    color +
                                                    ';"><b>Description</b></th>'
                                            )
                                    );
                                    for (var k = 0; k < displayData.length; k++) {
                                        $objTable.append(
                                            $('<tr>')
                                                .append(
                                                    '<td style="width:30%;color:' +
                                                        color +
                                                        ';">' +
                                                        displayData[k].name +
                                                        '</td>'
                                                )
                                                .append(
                                                    '<td style="width:20%;color:' +
                                                        color +
                                                        ';">' +
                                                        displayData[k].type +
                                                        '</td>'
                                                )
                                                .append(
                                                    '<td style="color:' +
                                                        color +
                                                        ';">' +
                                                        displayData[k].description +
                                                        '</td>'
                                                )
                                        );
                                    }
                                    $tblDiv.append($objTable);
                                    reportRowEvents();
                                } else {
<<<<<<< HEAD
                                    var $tbl = $(
=======
                                    const $tbl = $(
>>>>>>> 9d4fb1fc
                                        '<table cellpadding="0" cellspacing="0" border="0" style="width: 100%; margin-left: 0px; margin-right: 0px;">'
                                    ).addClass('table table-bordered table-striped');
                                    $tblDiv.append($tbl);

<<<<<<< HEAD
                                    var tblSettings = {
=======
                                    const tblSettings = {
>>>>>>> 9d4fb1fc
                                        paginationType: 'full_numbers',
                                        displayLength: numPerPage,
                                        dom: 'ft<ip>',
                                        sorting: [[0, 'asc']],
                                        columns: [
                                            {
                                                title: '<b>Created Object Name</b>',
                                                data: 'name',
                                                width: '30%',
                                            },
                                            { title: '<b>Type</b>', data: 'type', width: '20%' },
                                            { title: '<b>Description</b>', data: 'description' },
                                        ],
                                        data: [],
                                        language: {
                                            search: 'Search: ',
                                            emptyTable: 'No created objects.',
                                        },
                                    };
<<<<<<< HEAD
                                    var objTable = $tbl.dataTable(tblSettings);
                                    objTable.fnAddData(displayData);
                                    reportRowEvents();
                                    objTable.on('draw.dt', function () {
=======
                                    const objTable = $tbl.dataTable(tblSettings);
                                    objTable.fnAddData(displayData);
                                    reportRowEvents();
                                    objTable.on('draw.dt', () => {
>>>>>>> 9d4fb1fc
                                        reportRowEvents();
                                    });
                                }
                            })
<<<<<<< HEAD
                            .catch(function (error) {
=======
                            .catch((error) => {
>>>>>>> 9d4fb1fc
                                console.error(error);
                            });
                    }
                }
            }

            let showingReport = false;
            if (this.options.showReportText) {
                // REPORT SECTION

                /*
                The "inline" report can come from either the direct_html property or the direct_html_link_index.
                The direct_html_link_index will take precedence since it offers a better method for referencing
                content within an iframe. Generally the app developer should use either method, not both
                 */

                let hasDirectHtml = false;
                let hasDirectHtmlIndex = false;
                if (report.direct_html && report.direct_html.length > 0) {
                    hasDirectHtml = true;
                }
                if (
                    typeof report.direct_html_link_index === 'number' &&
                    report.direct_html_link_index >= 0
                ) {
                    hasDirectHtmlIndex = true;
                }

                if (hasDirectHtml || hasDirectHtmlIndex) {
                    (function () {
                        showingReport = true;
                        // an iframe to hold the contents of the report.
                        let iframe;
                        // a link to view the report (url, name, desc)
                        let reportLink;
                        // button to open the report in an external window.
                        let reportButton;
                        if (hasDirectHtmlIndex) {
                            reportLink = _this.reportLinks[report.direct_html_link_index];
                            if (reportLink) {
                                reportButton = div(
                                    {
                                        style: {
                                            margin: '4px 4px 8px 0',
                                            xborder: '1px silver solid',
                                        },
                                    },
                                    a(
                                        {
                                            href: reportLink.url,
                                            target: '_blank',
                                            class: 'btn btn-default',
                                        },
                                        'View report in separate window'
                                    )
                                );
                                iframe = _this.makeIframeSrcUrl({
                                    src: reportLink.url,
                                    height: report.html_window_height
                                        ? report.html_window_height + 'px'
                                        : '500px',
                                });
                            } else {
                                iframe = {
                                    content: div(
                                        {
                                            class: 'alert alert-danger',
                                        },
                                        'Report not found for index ' +
                                            report.direct_html_link_index
                                    ),
                                };
                            }
                        } else {
                            // If the direct_html is a full document we cannot (yet?) insert
                            // the necessary code to gracefully handle resizing and click-passthrough.
                            if (/<html/.test(report.direct_html)) {
                                console.warn('Html document inserted into iframe', report);
                                iframe = _this.makeIframeSrcDataPlain({
                                    content: report.direct_html,
                                    height: report.html_window_height
                                        ? report.html_window_height + 'px'
                                        : '500px',
                                    events: events,
                                });
                            } else {
                                // note that for direct_html, we set the max height. this content is expected
                                // to be smaller than linked content, and we will want the container
                                // to shrink, but if it is larger, we simply don't want it to be too tall.
                                iframe = _this.makeIframe({
                                    content: report.direct_html,
                                    maxHeight: report.html_window_height
                                        ? report.html_window_height + 'px'
                                        : '500px',
                                });
                            }
                        }

                        _this.$mainPanel.append(div({ dataElement: 'html-panel' }));
                        ui.setContent(
                            'html-panel',
                            ui.buildCollapsiblePanel({
                                title: 'Report',
                                name: 'report-section-toggle',
                                hidden: false,
                                type: 'default',
                                classes: ['kb-panel-container'],
                                body: div([reportButton, iframe.content]),
                            })
                        );

                        if (iframe.messages) {
                            _this.setupHostComm(iframe, _this.$mainPanel[0]);
                        }
                    })();
                }

                // SUMMARY SECTION

                if (report.text_message && report.text_message.length > 0) {
                    self.$mainPanel.append(div({ dataElement: 'summary-section' }));
<<<<<<< HEAD
                    var reportSummary = div(
=======
                    const reportSummary = div(
>>>>>>> 9d4fb1fc
                        {
                            style: {
                                width: '100%',
                                fontFamily: 'Monaco,monospace',
                                fontSize: '9pt',
                                color: '#555',
                                whiteSpace: 'pre-wrap',
                                overflow: 'auto',
                                height: 'auto',
                                maxHeight: report.summary_window_height
                                    ? report.summary_window_height + 'px'
                                    : '500px',
<<<<<<< HEAD
=======
                                //resize: 'vertical',
                                //rows: self.options.report_window_line_height,
                                //readonly: true
>>>>>>> 9d4fb1fc
                            },
                        },
                        report.text_message
                    );
                    ui.setContent(
                        'summary-section',
                        ui.buildCollapsiblePanel({
                            title: 'Summary',
                            name: 'summary-section-toggle',
                            hidden: false,
                            collapsed: showingReport ? true : false,
                            type: 'default',
                            classes: ['kb-panel-container'],
                            body: reportSummary,
                        })
                    );
                }
            }

            // LINKS SECTION

            if (self.options.showHTML) {
                if (self.reportLinks && self.reportLinks.length) {
                    var $ul = $.jqElem('ul');
<<<<<<< HEAD
                    self.reportLinks.forEach(function (reportLink) {
                        var link_id = new UUID(4).format();
                        var $linkItem = $.jqElem('li').append(
=======
                    self.reportLinks.forEach((reportLink) => {
                        const link_id = StringUtil.uuid();
                        const $linkItem = $.jqElem('li').append(
>>>>>>> 9d4fb1fc
                            $.jqElem('a')
                                .attr('href', reportLink.url)
                                .attr('target', '_blank')
                                .attr('id', link_id)
                                .append(reportLink.label || reportLink.name)
                        );
                        if (reportLink.description) {
                            $linkItem.append('<br/>');
                            $linkItem.append(reportLink.description);
                        }
                        $ul.append($linkItem);
                    });

                    self.$mainPanel.append(div({ dataElement: 'downloadable-html' }));
                    body = $.jqElem('div').append($ul).html();
                    ui.setContent(
                        'downloadable-html',
                        ui.buildCollapsiblePanel({
                            title: 'Links',
                            name: 'downloadable-html-toggle',
                            hidden: false,
                            type: 'default',
                            classes: ['kb-panel-container'],
                            body: body,
                        })
                    );
                }
            }

            // FILES SECTION

            if (self.options.showFiles) {
                if (report.file_links && report.file_links.length) {
                    self.$mainPanel.append(div({ dataElement: 'downloadable-files' }));

<<<<<<< HEAD
                    var iframe_id = new UUID(4).format();

                    var $ul = $.jqElem('ul');
                    $.each(report.file_links, function (i, v) {
                        var link_id = new UUID(4).format();
=======
                    const iframe_id = StringUtil.uuid();

                    var $ul = $.jqElem('ul');
                    $.each(report.file_links, (i, v) => {
                        const link_id = StringUtil.uuid();
>>>>>>> 9d4fb1fc
                        $ul.append(
                            $.jqElem('li').append(
                                $.jqElem('a')
                                    .attr('id', link_id)
                                    .attr('href', '#')
                                    .append(v.name || v.URL)
                                    .prop('download', true)
                                    .attr('download', 'download')
                            )
                        );

<<<<<<< HEAD
                        setTimeout(function () {
                            $('#' + link_id).on('click', function (e) {
=======
                        setTimeout(() => {
                            $('#' + link_id).on('click', (e) => {
>>>>>>> 9d4fb1fc
                                e.preventDefault();
                                e.stopPropagation();
                                $('#' + iframe_id).attr(
                                    'src',
                                    self.importExportLink(v.URL, v.name || 'download-' + i)
                                );
                            });
                        }, 1);
                    });

<<<<<<< HEAD
                    var $iframe = $.jqElem('iframe').attr('id', iframe_id).css('display', 'none');
=======
                    const $iframe = $.jqElem('iframe').attr('id', iframe_id).css('display', 'none');
>>>>>>> 9d4fb1fc

                    var body = $.jqElem('div').append($ul).append($iframe).html();

                    ui.setContent(
                        'downloadable-files',
                        ui.buildCollapsiblePanel({
                            title: 'Files',
                            name: 'downloadable-files-toggle',
                            hidden: false,
                            type: 'default',
                            classes: ['kb-panel-container'],
                            body: body,
                        })
                    );
                }
            }

            events.attachEvents();

            this.loading(false);
        },
<<<<<<< HEAD

=======
>>>>>>> 9d4fb1fc
        loading: function (isLoading) {
            if (isLoading) {
                this.showMessage('<i class="fa fa-spinner fa-spin"></i>');
            } else {
                this.hideMessage();
            }
        },
<<<<<<< HEAD

        showMessage: function (message) {
            var span = $('<span/>').append(message);
            this.$messagePane.append(span);
            this.$messagePane.show();
        },

=======
        showMessage: function (message) {
            const span = $('<span/>').append(message);
            this.$messagePane.append(span);
            this.$messagePane.show();
        },
>>>>>>> 9d4fb1fc
        hideMessage: function () {
            this.$messagePane.hide();
            this.$messagePane.empty();
        },
<<<<<<< HEAD

=======
>>>>>>> 9d4fb1fc
        clientError: function (error) {
            this.loading(false);
            let errString = 'Unknown error.';
            console.error(error);
<<<<<<< HEAD
            if (typeof error === 'string') {
                errString = error;
            }
            else if (error.error && error.error.message) {
                errString = error.error.message;
            }
=======
            if (typeof error === 'string') errString = error;
            else if (error.error && error.error.message) errString = error.error.message;
>>>>>>> 9d4fb1fc
            else if (error.error && error.error.error && typeof error.error.error === 'string') {
                errString = error.error.error;
            }

            const $errorDiv = $('<div>')
                .addClass('alert alert-danger')
                .append('<b>Error:</b>')
                .append('<br>' + errString);
            this.$elem.empty();
            this.$elem.append($errorDiv);
        },
<<<<<<< HEAD
        /**
         * Converts from several possible inputs into a Workspace ObjectIdentity structure.
         * @param {string | number} workspaceId - an identifier for the workspace, either a numerical id or a name string
         * @param {string | number} objectId - an identifier for the object, either a numerical id or a name string
         * @param {string | number} objectVer - a number for the object version
         * @param {string} wsRef - expected to be a valid workspace reference - using this overrides the other options
         */
        buildObjectIdentity: function (workspaceId, objectId, objectVer, wsRef) {
=======
        buildObjectIdentity: function (workspaceID, objectID, objectVer, wsRef) {
>>>>>>> 9d4fb1fc
            const obj = {};
            if (wsRef) {
                obj.ref = wsRef;
            } else {
<<<<<<< HEAD
                obj.ref = `${workspaceId}/${objectId}`;
                if (objectVer) {
                    obj.ref += `/${objectVer}`;
                }
=======
                if (/^\d+$/.exec(workspaceID)) obj['wsid'] = workspaceID;
                else obj['workspace'] = workspaceID;

                // same for the id
                if (/^\d+$/.exec(objectID)) obj['objid'] = objectID;
                else obj['name'] = objectID;

                if (objectVer) obj['ver'] = objectVer;
>>>>>>> 9d4fb1fc
            }
            return obj;
        },
    });
});<|MERGE_RESOLUTION|>--- conflicted
+++ resolved
@@ -16,15 +16,10 @@
     'common/ui',
     'common/iframe/hostMessages',
     'common/events',
-<<<<<<< HEAD
-    'jquery-dataTables',
-], function (
-=======
 
     'jquery-dataTables',
 ], (
     bootstrap,
->>>>>>> 9d4fb1fc
     $,
     Jupyter,
     KBWidget,
@@ -77,11 +72,7 @@
             this.loadAndRender();
             return this;
         },
-<<<<<<< HEAD
         loggedOutCallback: function () {
-=======
-        loggedOutCallback: function (event, auth) {
->>>>>>> 9d4fb1fc
             this.isLoggedIn = false;
             return this;
         },
@@ -90,10 +81,6 @@
         // this is an ugly hack. It'd be prettier to hand in just the shock node ID, but I don't have one of those yet.
         // Also, this is embedding the token into the html and the URL, both of which are potentially security concerns.
         // TODO: update to put the auth token into the url... should be working in CI already.
-<<<<<<< HEAD
-=======
-        // TODO: NO HARDCODING OF URLS!!!
->>>>>>> 9d4fb1fc
         importExportLink: function (shock_url, name) {
             const m = shock_url.match(/\/node\/(.+)$/);
             if (m) {
@@ -104,41 +91,24 @@
                     name: name,
                 };
                 const queryString = Object.keys(query)
-<<<<<<< HEAD
-                    .map(function (key) {
+                    .map((key) => {
                         return [key, query[key]].map(encodeURIComponent).join('=');
                     })
                     .join('&');
                 return Config.get('urls').data_import_export + '/download?' + queryString;
-=======
-                    .map((key) => {
-                        return [key, query[key]].map(encodeURIComponent).join('=');
-                    })
-                    .join('&');
-                const url = Config.get('urls').data_import_export + '/download?' + queryString;
-                return url;
->>>>>>> 9d4fb1fc
             }
         },
 
         loadAndRender: function () {
-<<<<<<< HEAD
             this.loading(true);
 
             this.objIdentity = this.buildObjectIdentity(
-=======
-            const self = this;
-            self.loading(true);
-
-            self.objIdentity = self.buildObjectIdentity(
->>>>>>> 9d4fb1fc
                 this.options.workspace_name,
                 this.options.report_name,
                 null,
                 this.options.report_ref
             );
 
-<<<<<<< HEAD
             this.ws
                 .get_objects2({objects: [this.objIdentity]})
                 .then((result) => {
@@ -151,20 +121,6 @@
                 })
                 .catch((err) => {
                     this.clientError(err);
-=======
-            self.ws
-                .get_objects([self.objIdentity])
-                .then((result) => {
-                    self.reportData = result[0].data;
-                    return self.getLinks(self.reportData);
-                })
-                .then((links) => {
-                    self.reportLinks = links;
-                    return self.render();
-                })
-                .catch((err) => {
-                    self.clientError(err);
->>>>>>> 9d4fb1fc
                 });
         },
 
@@ -232,7 +188,6 @@
                 ]),
                 // the main content wrapper inside the iframe
                 iframeContent = this.wrapHtmlDoc(
-<<<<<<< HEAD
                     div({
                         id: iframeId,
                         dataFrame: iframeId,
@@ -247,24 +202,6 @@
                             })
                         ),
                     }, arg.content + iframeScript
-=======
-                    div(
-                        {
-                            id: iframeId,
-                            dataFrame: iframeId,
-                            style: {
-                                overflow: 'hidden',
-                            },
-                            dataParams: encodeURIComponent(
-                                JSON.stringify({
-                                    parentHost: iframeOrigin,
-                                    iframeId: iframeId,
-                                    serviceId: iframeMessages.serviceId,
-                                })
-                            ),
-                        },
-                        arg.content + iframeScript
->>>>>>> 9d4fb1fc
                     )
                 ).replace(/"/g, '&quot;'),
                 width = arg.width || '100%',
@@ -368,22 +305,15 @@
                 '`': '&#x60;',
                 '=': '&#x3D;',
             };
-<<<<<<< HEAD
-            return String(string).replace(/[&<>"'`=/]/g, function fromEntityMap(s) {
-=======
             return String(string).replace(/[&<>"'`=\/]/g, (s) => {
->>>>>>> 9d4fb1fc
                 return entityMap[s];
             });
         },
 
-<<<<<<< HEAD
         /**
          * Returns a Promise that resolves into a list of links to the hosted report
          * @param {string} report
          */
-=======
->>>>>>> 9d4fb1fc
         getLinks: function (report) {
             // NOTE: this returns a promise -- we must look up the html file set service url first.
             const _this = this;
@@ -393,17 +323,10 @@
                 token: this.authToken(),
                 module: 'HTMLFileSetServ',
             });
-<<<<<<< HEAD
-            return client.lookupModule().spread(function (serviceStatus) {
-                const htmlServiceURL = serviceStatus.url;
-                if (report.html_links && report.html_links.length) {
-                    return report.html_links.map(function (item, index) {
-=======
             return client.lookupModule().spread((serviceStatus) => {
                 const htmlServiceURL = serviceStatus.url;
                 if (report.html_links && report.html_links.length) {
                     return report.html_links.map((item, index) => {
->>>>>>> 9d4fb1fc
                         return {
                             name: item.name,
                             // If label is not provided, name must be.
@@ -427,21 +350,13 @@
         },
 
         makeIframeSrcUrl: function (arg) {
-<<<<<<< HEAD
-            var t = html.tag,
-=======
             const t = html.tag,
->>>>>>> 9d4fb1fc
                 iframe = t('iframe');
 
             const iframeId = 'frame_' + html.genId();
 
-<<<<<<< HEAD
-            var width = arg.width || '100%',
-=======
             const width = arg.width || '100%',
                 // maxHeight = arg.maxHeight || 'auto',
->>>>>>> 9d4fb1fc
                 iframeHtml = iframe({
                     style: {
                         display: 'block',
@@ -501,11 +416,7 @@
             iframe.messages.listen({
                 name: 'rendered',
                 handler: function (message) {
-<<<<<<< HEAD
-                    var height = message.height,
-=======
                     const height = message.height,
->>>>>>> 9d4fb1fc
                         iframeNode = _this.$mainPanel[0].querySelector(
                             '[data-frame="' + iframe.id + '"]'
                         );
@@ -531,16 +442,6 @@
         },
 
         render: function () {
-<<<<<<< HEAD
-            var self = this;
-            var _this = this;
-            var t = html.tag,
-                div = t('div'),
-                a = t('a');
-            var ui = UI.make({ node: self.$mainPanel.get(0) });
-            var report = self.reportData;
-            var events = Events.make({
-=======
             const self = this;
             const _this = this;
             const t = html.tag,
@@ -549,24 +450,16 @@
             const ui = UI.make({ node: self.$mainPanel.get(0) });
             const report = self.reportData;
             const events = Events.make({
->>>>>>> 9d4fb1fc
                 node: self.$mainPanel.get(0),
             });
 
             // Handle warnings?
             if (report.warnings) {
                 if (report.warnings.length > 0) {
-<<<<<<< HEAD
-                    var $warningPanel = $(
-                        '<div style="max-height:100px;overflow-y:auto;margin:0px 5px 5px 10px;">'
-                    );
-                    var warnings = report.warnings;
-=======
                     const $warningPanel = $(
                         '<div style="max-height:100px;overflow-y:auto;margin:0px 5px 5px 10px;">'
                     );
                     const warnings = report.warnings;
->>>>>>> 9d4fb1fc
                     if (warnings.length >= 5) {
                         $warningPanel.append(
                             $('<div>')
@@ -592,32 +485,18 @@
                 self.$mainPanel.append(someDiv);
                 if (report.objects_created) {
                     if (report.objects_created.length > 0) {
-<<<<<<< HEAD
-                        var objsCreated = report.objects_created;
-
-                        var objIds = [];
-                        for (var i = 0; i < objsCreated.length; i++) {
-=======
                         const objsCreated = report.objects_created;
 
                         const objIds = [];
                         for (let i = 0; i < objsCreated.length; i++) {
->>>>>>> 9d4fb1fc
                             objIds.push({ ref: objsCreated[i].ref });
                         }
                         self.ws
                             .get_object_info_new({ objects: objIds })
-<<<<<<< HEAD
-                            .then(function (objInfo) {
-                                var pref = new UUID(4).format();
-                                var displayData = [];
-                                var dataNameToInfo = {};
-=======
                             .then((objInfo) => {
                                 const pref = StringUtil.uuid();
                                 const displayData = [];
                                 const dataNameToInfo = {};
->>>>>>> 9d4fb1fc
                                 for (var k = 0; k < objInfo.length; k++) {
                                     displayData.push({
                                         name:
@@ -643,22 +522,13 @@
                                     $('.report_row_' + pref).click(function (e) {
                                         e.stopPropagation();
                                         e.preventDefault();
-<<<<<<< HEAD
-                                        var objName = [$(this).data('objname')];
-=======
                                         const objName = [$(this).data('objname')];
->>>>>>> 9d4fb1fc
                                         Jupyter.narrative.addViewerCell(dataNameToInfo[objName]);
                                     });
                                 }
 
-<<<<<<< HEAD
-                                var numPerPage = 5;
-                                var objTableId = new UUID(4).format();
-=======
                                 const numPerPage = 5;
                                 const objTableId = self.uuid();
->>>>>>> 9d4fb1fc
 
                                 ui.setContent(
                                     'created-objects',
@@ -668,23 +538,6 @@
                                         hidden: false,
                                         type: 'default',
                                         classes: ['kb-panel-container'],
-<<<<<<< HEAD
-                                        body: `<div id="${objTableId}" style="margin-top: 10px"></div>`,
-                                    })
-                                );
-
-                                var $tblDiv = $('#' + objTableId);
-
-                                if (displayData.length <= numPerPage) {
-                                    var $objTable = $(
-                                        '<table class="table table-striped table-bordered" style="margin-left: auto; margin-right: auto;">'
-                                    );
-
-                                    displayData.sort(function (a, b) {
-                                        return a.name < b.name;
-                                    });
-                                    var color = '#555';
-=======
                                         body:
                                             "<div id = '" +
                                             objTableId +
@@ -703,7 +556,6 @@
                                         return a.name < b.name;
                                     });
                                     const color = '#555';
->>>>>>> 9d4fb1fc
                                     $objTable.append(
                                         $('<tr>')
                                             .append(
@@ -751,20 +603,12 @@
                                     $tblDiv.append($objTable);
                                     reportRowEvents();
                                 } else {
-<<<<<<< HEAD
-                                    var $tbl = $(
-=======
                                     const $tbl = $(
->>>>>>> 9d4fb1fc
                                         '<table cellpadding="0" cellspacing="0" border="0" style="width: 100%; margin-left: 0px; margin-right: 0px;">'
                                     ).addClass('table table-bordered table-striped');
                                     $tblDiv.append($tbl);
 
-<<<<<<< HEAD
-                                    var tblSettings = {
-=======
                                     const tblSettings = {
->>>>>>> 9d4fb1fc
                                         paginationType: 'full_numbers',
                                         displayLength: numPerPage,
                                         dom: 'ft<ip>',
@@ -784,26 +628,15 @@
                                             emptyTable: 'No created objects.',
                                         },
                                     };
-<<<<<<< HEAD
-                                    var objTable = $tbl.dataTable(tblSettings);
-                                    objTable.fnAddData(displayData);
-                                    reportRowEvents();
-                                    objTable.on('draw.dt', function () {
-=======
                                     const objTable = $tbl.dataTable(tblSettings);
                                     objTable.fnAddData(displayData);
                                     reportRowEvents();
                                     objTable.on('draw.dt', () => {
->>>>>>> 9d4fb1fc
                                         reportRowEvents();
                                     });
                                 }
                             })
-<<<<<<< HEAD
-                            .catch(function (error) {
-=======
                             .catch((error) => {
->>>>>>> 9d4fb1fc
                                 console.error(error);
                             });
                     }
@@ -925,11 +758,7 @@
 
                 if (report.text_message && report.text_message.length > 0) {
                     self.$mainPanel.append(div({ dataElement: 'summary-section' }));
-<<<<<<< HEAD
-                    var reportSummary = div(
-=======
                     const reportSummary = div(
->>>>>>> 9d4fb1fc
                         {
                             style: {
                                 width: '100%',
@@ -942,12 +771,9 @@
                                 maxHeight: report.summary_window_height
                                     ? report.summary_window_height + 'px'
                                     : '500px',
-<<<<<<< HEAD
-=======
                                 //resize: 'vertical',
                                 //rows: self.options.report_window_line_height,
                                 //readonly: true
->>>>>>> 9d4fb1fc
                             },
                         },
                         report.text_message
@@ -972,15 +798,9 @@
             if (self.options.showHTML) {
                 if (self.reportLinks && self.reportLinks.length) {
                     var $ul = $.jqElem('ul');
-<<<<<<< HEAD
                     self.reportLinks.forEach(function (reportLink) {
                         var link_id = new UUID(4).format();
                         var $linkItem = $.jqElem('li').append(
-=======
-                    self.reportLinks.forEach((reportLink) => {
-                        const link_id = StringUtil.uuid();
-                        const $linkItem = $.jqElem('li').append(
->>>>>>> 9d4fb1fc
                             $.jqElem('a')
                                 .attr('href', reportLink.url)
                                 .attr('target', '_blank')
@@ -1016,19 +836,11 @@
                 if (report.file_links && report.file_links.length) {
                     self.$mainPanel.append(div({ dataElement: 'downloadable-files' }));
 
-<<<<<<< HEAD
                     var iframe_id = new UUID(4).format();
 
                     var $ul = $.jqElem('ul');
                     $.each(report.file_links, function (i, v) {
                         var link_id = new UUID(4).format();
-=======
-                    const iframe_id = StringUtil.uuid();
-
-                    var $ul = $.jqElem('ul');
-                    $.each(report.file_links, (i, v) => {
-                        const link_id = StringUtil.uuid();
->>>>>>> 9d4fb1fc
                         $ul.append(
                             $.jqElem('li').append(
                                 $.jqElem('a')
@@ -1040,13 +852,8 @@
                             )
                         );
 
-<<<<<<< HEAD
-                        setTimeout(function () {
-                            $('#' + link_id).on('click', function (e) {
-=======
                         setTimeout(() => {
                             $('#' + link_id).on('click', (e) => {
->>>>>>> 9d4fb1fc
                                 e.preventDefault();
                                 e.stopPropagation();
                                 $('#' + iframe_id).attr(
@@ -1057,11 +864,7 @@
                         }, 1);
                     });
 
-<<<<<<< HEAD
-                    var $iframe = $.jqElem('iframe').attr('id', iframe_id).css('display', 'none');
-=======
                     const $iframe = $.jqElem('iframe').attr('id', iframe_id).css('display', 'none');
->>>>>>> 9d4fb1fc
 
                     var body = $.jqElem('div').append($ul).append($iframe).html();
 
@@ -1083,10 +886,6 @@
 
             this.loading(false);
         },
-<<<<<<< HEAD
-
-=======
->>>>>>> 9d4fb1fc
         loading: function (isLoading) {
             if (isLoading) {
                 this.showMessage('<i class="fa fa-spinner fa-spin"></i>');
@@ -1094,44 +893,25 @@
                 this.hideMessage();
             }
         },
-<<<<<<< HEAD
-
-        showMessage: function (message) {
-            var span = $('<span/>').append(message);
-            this.$messagePane.append(span);
-            this.$messagePane.show();
-        },
-
-=======
         showMessage: function (message) {
             const span = $('<span/>').append(message);
             this.$messagePane.append(span);
             this.$messagePane.show();
         },
->>>>>>> 9d4fb1fc
         hideMessage: function () {
             this.$messagePane.hide();
             this.$messagePane.empty();
         },
-<<<<<<< HEAD
-
-=======
->>>>>>> 9d4fb1fc
         clientError: function (error) {
             this.loading(false);
             let errString = 'Unknown error.';
             console.error(error);
-<<<<<<< HEAD
             if (typeof error === 'string') {
                 errString = error;
             }
             else if (error.error && error.error.message) {
                 errString = error.error.message;
             }
-=======
-            if (typeof error === 'string') errString = error;
-            else if (error.error && error.error.message) errString = error.error.message;
->>>>>>> 9d4fb1fc
             else if (error.error && error.error.error && typeof error.error.error === 'string') {
                 errString = error.error.error;
             }
@@ -1143,7 +923,6 @@
             this.$elem.empty();
             this.$elem.append($errorDiv);
         },
-<<<<<<< HEAD
         /**
          * Converts from several possible inputs into a Workspace ObjectIdentity structure.
          * @param {string | number} workspaceId - an identifier for the workspace, either a numerical id or a name string
@@ -1152,28 +931,14 @@
          * @param {string} wsRef - expected to be a valid workspace reference - using this overrides the other options
          */
         buildObjectIdentity: function (workspaceId, objectId, objectVer, wsRef) {
-=======
-        buildObjectIdentity: function (workspaceID, objectID, objectVer, wsRef) {
->>>>>>> 9d4fb1fc
             const obj = {};
             if (wsRef) {
                 obj.ref = wsRef;
             } else {
-<<<<<<< HEAD
                 obj.ref = `${workspaceId}/${objectId}`;
                 if (objectVer) {
                     obj.ref += `/${objectVer}`;
                 }
-=======
-                if (/^\d+$/.exec(workspaceID)) obj['wsid'] = workspaceID;
-                else obj['workspace'] = workspaceID;
-
-                // same for the id
-                if (/^\d+$/.exec(objectID)) obj['objid'] = objectID;
-                else obj['name'] = objectID;
-
-                if (objectVer) obj['ver'] = objectVer;
->>>>>>> 9d4fb1fc
             }
             return obj;
         },
