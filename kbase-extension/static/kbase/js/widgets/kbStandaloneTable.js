--- conflicted
+++ resolved
@@ -89,87 +89,467 @@
             version: '1.0',
             requires: [],
             defaults: {
-                width: null,
-                height: null,
-                rows_per_page: 10,
-                sortcol: 0,
-                sorted: false,
-                offset: 0,
-                invisible_columns: {},
-                disable_sort: {},
-                sortdir: 'asc',
-                sorttype: {},
-                filter_autodetect: false,
-                filter_autodetect_select_max: 10,
-                sort_autodetect: false,
-                filter: {},
-                hide_options: false,
-                filter_changed: false,
-                editable: {},
-                edit_callback: null,
-                navigation_callback: null,
-                navigation_url: null,
-                target: 'table_space',
-                synchronous: true,
-                query_type: 'infix',
-                asynch_column_mapping: null,
-            },
-            options: [
-                {
-                    general: [
-                        {
-                            name: 'editable',
-                            type: 'bool',
-                            description: 'can cell data be edited?',
-                            title: 'editable',
-                        },
-                        {
-                            name: 'filter_autodetect',
-                            type: 'bool',
-                            description: 'should all columns have an auto detected filter?',
-                            title: 'filter autodetection',
-                        },
-                    ],
-                },
-                {
-                    layout: [
-                        {
-                            name: 'width',
-                            type: 'int',
-                            description: 'width of the table in pixel',
-                            title: 'width',
-                        },
-                        {
-                            name: 'height',
-                            type: 'int',
-                            description: 'height of the table in pixel',
-                            title: 'height',
-                        },
-                        {
-                            name: 'rows_per_page',
-                            type: 'int',
-                            description: 'number of rows diplayed per page',
-                            title: 'rows per page',
-                        },
-                    ],
-                },
-            ],
+		'width': null,
+		'height': null,
+		'rows_per_page': 10,
+		'sortcol': 0,
+		'sorted': false,
+		'offset': 0,
+		'invisible_columns' : {},
+		'disable_sort': {},
+		'sortdir': 'asc',
+		'sorttype': {},
+		'filter_autodetect': false,
+		'filter_autodetect_select_max': 10,
+		'sort_autodetect': false,
+		'filter': {},
+		'hide_options': false,
+		'filter_changed': false,
+		'editable': {},
+		'edit_callback': null,
+		'navigation_callback': null,
+		'navigation_url': null,
+		'target': 'table_space',
+		'synchronous': true,
+		'query_type': 'infix',
+		'asynch_column_mapping': null
+	    },
+	  options: [
+	      { general:
+		[
+		    { name: 'editable', type: 'bool', description: "can cell data be edited?",
+		      title: "editable" },
+		    { name: 'filter_autodetect', type: 'bool', description: "should all columns have an auto detected filter?",
+		      title: "filter autodetection" },
+		]
+	      },
+	      { layout:
+		[
+		    { name: 'width', type: 'int', description: "width of the table in pixel", title: "width" },
+		    { name: 'height', type: 'int', description: "height of the table in pixel", title: "height" },
+		    { name: 'rows_per_page', type: 'int', description: "number of rows diplayed per page", title: "rows per page" },
+		]
+	      }
+	  ]
+      },
+
+	create: function (params) {
+	    var renderer = this;
+	    if (! window.hasOwnProperty('rendererTable')) {
+		window.rendererTable = [];
+	    }
+	    var instance = { settings: {},
+			     index: params.index };
+	    jQuery.extend(true, instance, renderer);
+	    jQuery.extend(true, instance.settings, renderer.about.defaults, params);
+	    window.rendererTable.push(instance);
+
+	    return instance;
+	},
+
+	importDataFromDiv: function (index, id) {
+	    var renderer = rendererTable[index];
+	    renderer.settings.data = JSON.parse(document.getElementById(id).innerHTML);
+	},
+
+	exampleData: function () {
+	    return {
+		data: [ ["a1", "b1", "c1"],
+			["a3", "b2", "c2"],
+			["a4", "b3", "c3"],
+			["a2", "b4", "c4"],
+			["a1", "b1", "c1"],
+			["a3", "b2", "c2"],
+			["a4", "b3", "c3"],
+			["a2", "b4", "c4"],
+			["a1", "b1", "c1"],
+			["a3", "b2", "c2"],
+			["a4", "b3", "c3"],
+			["a2", "b4", "c4"],
+			["a1", "b3", "c1"],
+			["a3", "b2", "c2"],
+			["a4", "b3", "c3"],
+			["a2", "b4", "c4"],
+			["a5", "b5", "c5"] ],
+		header: ["column A", "column B", "column C"]
+	    };
         },
-
-<<<<<<< HEAD
-        create: function (params) {
-            const renderer = this;
-            if (!window.hasOwnProperty('rendererTable')) {
-                window.rendererTable = [];
-            }
-            const instance = { settings: {}, index: params.index };
-            jQuery.extend(true, instance, renderer);
-            jQuery.extend(true, instance.settings, renderer.about.defaults, params);
-            window.rendererTable.push(instance);
-
-            return instance;
-        },
-=======
+	update_visible_columns: function (index) {
+	    var renderer = rendererTable[index];
+
+	    var t = document.getElementById('table_colsel_table_'+index);
+	    var r = t.firstChild.childNodes;
+	    var inv = {};
+	    for (var i=0;i<r.length;i++) {
+		if (! r[i].firstChild.firstChild.checked) {
+		    inv[i] = 1;
+		}
+	    }
+	    renderer.settings.invisible_columns = inv;
+	    renderer.render(index);
+	},
+	render: function (index) {
+	    var renderer = rendererTable[index];
+
+	    renderer.settings.target.innerHTML = "";
+	    if (renderer.settings.synchronous == false) {
+		renderer.settings.target.innerHTML = '<div style="position: absolute; width: 100%; height: 100%; opacity: 0.7; background-color: white; display: none;"></div>';
+	    }
+
+	    // check if we have a header, otherwise interpret the first line as the header
+	    if (renderer.settings.data.length) {
+		renderer.settings.data = { header: renderer.settings.data[0], data: renderer.settings.data };
+		renderer.settings.data.data.shift();
+	    }
+
+	    // if a header has already been initialized, don't touch it again
+	    var header;
+	    if (renderer.settings.header) {
+		header = renderer.settings.header;
+	    } else {
+		header = renderer.settings.data.header;
+		if (!renderer.settings.data.header) {
+		    header = renderer.settings.data.data.shift();
+		}
+		renderer.settings.header = header;
+		renderer.settings.data.header = null;
+	    }
+
+	    // check if we have already parsed the data
+	    var tdata = [];
+	    if (renderer.settings.tdata) {
+		tdata = renderer.settings.tdata;
+	    } else {
+
+		// the data has not been parsed, do it now
+		for (var i=0;i<renderer.settings.data.data.length; i++) {
+		    tdata[tdata.length] = {};
+		    for (var h=0;h<renderer.settings.data.data[i].length;h++) {
+			tdata[tdata.length - 1][header[h]] = renderer.settings.data.data[i][h] || "";
+		    }
+		}
+		renderer.settings.tdata = tdata;
+		renderer.settings.data.data = null;
+	    }
+
+	    // if we are to auto determine sort functions, do so
+	    if (renderer.settings.sort_autodetect) {
+		for (var i=0; i<header.length; i++) {
+		    if (!renderer.settings.sorttype[i]) {
+			if (! tdata[0] || typeof(tdata[0][header[i]].replace) != 'function') {
+			    renderer.settings.sorttype[i] = "number";
+			} else {
+			    var testval = tdata[0][header[i]].replace(/<(.|\n)*?>/g, "");
+			    if (isNaN(parseFloat(testval))) {
+				renderer.settings.sorttype[i] = "string";
+			    } else {
+				renderer.settings.sorttype[i] = "number";
+			    }
+			}
+		    }
+		}
+	    }
+
+	    // create filter elements
+	    var filter = renderer.settings.filter;
+	    var filter_present = false;
+	    for (var i in filter) {
+		if (filter.hasOwnProperty(i)) {
+		    if (filter[i].hasOwnProperty('searchword') && filter[i].searchword.length > 0) {
+			filter_present = true;
+			break;
+		    }
+		}
+	    }
+
+	    // check for data filtering
+	    if (filter_present && renderer.settings.synchronous) {
+		var newdata = [];
+		if (renderer.settings.filter_changed) {
+		    renderer.settings.offset = 0;
+		    for (var i in filter) {
+			var re;
+			if (filter[i].case_sensitive) {
+			    re = new RegExp(filter[i].searchword);
+			} else {
+			    re = new RegExp(filter[i].searchword, "i");
+			}
+			filter[i].re = re;
+			if (typeof(filter[i].searchword) != "undefined" && filter[i].searchword.length > 0 &&filter[i].operator && filter[i].operator[filter[i].active_operator] == "><") {
+			    filter[i].minmax = filter[i].searchword.split(",");
+			    if (filter[i].minmax.length != 2) {
+				alert("'"+filter[i].searchword + "' is not a valid inclusive range.\nRanges must be noted as the minimum\nand the maximum range, separated by ','\ni.e. '-2.1, 5.2'");
+				filter[i].searchword = "";
+			    }
+			}
+		    }
+		    var htmlFilter = new RegExp("<.+?>", "ig");
+		    for (var h=0; h<tdata.length; h++) {
+			var pass = 1;
+			for (var i in filter) {
+			    var word = tdata[h][header[i]] + "";
+			    if (! filter[i].keepHTML) {
+				word = word.replace(htmlFilter, "");
+			    }
+			    if (typeof(filter[i].searchword) != "undefined" && filter[i].searchword.length > 0) {
+				if (filter[i].operator) {
+				    switch (filter[i].operator[filter[i].active_operator]) {
+				    case "=":
+					if (word != filter[i].searchword) {
+					    pass = 0;
+					}
+					break;
+				    case ">":
+					if (parseFloat(word) <= parseFloat(filter[i].searchword)) {
+					    pass = 0;
+					}
+					break;
+				    case "<":
+					if (parseFloat(word) >= parseFloat(filter[i].searchword)) {
+					    pass = 0;
+					}
+					break;
+				    case "><":
+					if (parseFloat(word) > parseFloat(filter[i].minmax[1]) || parseFloat(word) < parseFloat(filter[i].minmax[0])) {
+					    pass = 0;
+					}
+					break;
+				    }
+				} else {
+				    if (! word.match(filter[i].re)) {
+					pass = 0;
+				    }
+				}
+				if (pass == 0) {
+				    break;
+				}
+			    }
+			}
+			if (pass) {
+			    newdata.push(tdata[h]);
+			}
+		    }
+		} else {
+		    newdata = renderer.settings.filtered_data;
+		}
+		renderer.settings.filter_changed = false;
+		renderer.settings.filtered_data = newdata;
+		tdata = newdata;
+	    }
+
+	    // initialize the options
+	    var offset = renderer.settings.offset;
+	    var rows = (renderer.settings.rows_per_page < 0) ? tdata.length : renderer.settings.rows_per_page;
+	    var sortcol = renderer.settings.sortcol;
+	    var sortdir = renderer.settings.sortdir;
+	    var sorttype = renderer.settings.sorttype;
+	    var target = renderer.settings.target;
+
+	    // check width and height
+	    var defined_width = "";
+	    if (renderer.settings.width) {
+		defined_width = "width: " + renderer.settings.width + "px; ";
+	    }
+	    var defined_height = "";
+	    if (renderer.settings.height) {
+		defined_height = "height: " + renderer.settings.height + "px; ";
+	    }
+
+	    // create the actual table header
+	    var table_element = document.createElement("table");
+	    table_element.setAttribute("class", "table table-striped table-bordered table-condensed");
+	    table_element.setAttribute("style", "margin-bottom: 2px; margin-top: 7px;");
+	    var thead = document.createElement("thead");
+	    var tr = document.createElement("tr");
+	    tr.setAttribute('style', 'height: 30px; border-top: 1px solid lightgray;');
+	    for (var i=0;i<header.length;i++) {
+
+		// check if this column is visible
+		if (! renderer.settings.invisible_columns[i]) {
+
+		    // create sorting elements
+		    var asc = document.createElement("i");
+		    asc.setAttribute("class", "fa fa-chevron-down");
+		    asc.setAttribute("title", "sort ascending");
+		    var desc = document.createElement("i");
+		    desc.setAttribute("class", "fa fa-chevron-up");
+		    desc.setAttribute("title", "sort descending");
+		    if (i == sortcol) {
+			if (sortdir=='asc') {
+			    asc.setAttribute("class", "fa fa-chevron-circle-down");
+			    asc.setAttribute("title", "current sorting: ascending");
+			    asc.setAttribute("style", "padding-left: 1px");
+			    desc.setAttribute("style", "cursor: pointer;");
+			    desc.i = i;
+			    desc.index = index;
+			    desc.onclick = function () {
+				var index = this.index;
+				var renderer = rendererTable[index];
+				renderer.settings.sortcol = this.i;
+				renderer.settings.sortdir = 'desc';
+				if (typeof renderer.settings.navigation_callback == "function") {
+				    renderer.settings.navigation_callback({'sort': renderer.settings.header[this.i] , 'dir': 'desc'}, index);
+				} else {
+				    renderer.settings.sorted = false;
+				    renderer.render(index);
+				}
+			    }
+			} else {
+			    desc.setAttribute("class", "fa fa-chevron-circle-up");
+			    desc.setAttribute("title", "current sorting: descending");
+			    desc.setAttribute("style", "padding-left: 1px");
+			    asc.setAttribute("style", "cursor: pointer;");
+			    asc.i = i;
+			    asc.index = index;
+			    asc.onclick = function () {
+				var index = this.index;
+				var renderer = rendererTable[index];
+				renderer.settings.sortcol = this.i;
+				renderer.settings.sortdir = 'asc';
+				if (typeof renderer.settings.navigation_callback == "function") {
+				    renderer.settings.navigation_callback({'sort': renderer.settings.header[this.i] , 'dir': 'asc'}, index);
+				} else {
+				    renderer.settings.sorted = false;
+				    renderer.render(index);
+				}
+			    }
+			}
+		    } else {
+			asc.setAttribute("style", "cursor: pointer;");
+			asc.i = i;
+			asc.index = index;
+			asc.onclick = function () {
+			    var index = this.index;
+			    var renderer = rendererTable[index];
+			    renderer.settings.sortcol = this.i;
+			    renderer.settings.sortdir = 'asc';
+			    if (typeof renderer.settings.navigation_callback == "function") {
+				renderer.settings.navigation_callback({'sort': renderer.settings.header[this.i] , 'dir': 'asc'}, index);
+			    } else {
+				renderer.settings.sorted = false;
+				renderer.render(index);
+			    }
+			}
+			desc.setAttribute("style", "cursor: pointer;");
+			desc.i = i;
+			desc.index = index;
+			desc.onclick = function () {
+			    var index = this.index;
+			    var renderer = rendererTable[index];
+			    renderer.settings.sortcol = this.i;
+			    renderer.settings.sortdir = 'desc';
+			    if (typeof renderer.settings.navigation_callback == "function") {
+				renderer.settings.navigation_callback({'sort': renderer.settings.header[this.i] , 'dir': 'desc'}, index);
+			    } else {
+				renderer.settings.sorted = false;
+				renderer.render(index);
+			    }
+			}
+		    }
+
+		    // check for filter autodetection
+		    if (renderer.settings.filter_autodetect) {
+			if (! renderer.settings.filter[i]) {
+			    renderer.settings.filter[i] = { type: "text" };
+			    if (renderer.settings.sorttype[i] == "number") {
+				renderer.settings.filter[i].operator = [ "=", "<", ">", "><" ];
+				renderer.settings.filter[i].active_operator = 0;
+			    }
+			    var selopts = [];
+			    var numopts = 0;
+			    for (var h=0;h<tdata.length;h++) {
+				if (! selopts[tdata[h][header[i]]]) {
+				    numopts++;
+				}
+				selopts[tdata[h][header[i]]] = 1;
+			    }
+			    if (numopts <= renderer.settings.filter_autodetect_select_max) {
+				renderer.settings.filter[i].type = "select";
+			    }
+			}
+		    }
+
+		    // create filter element
+		    if (renderer.settings.filter[i]) {
+			if (! renderer.settings.filter[i].searchword) {
+			    renderer.settings.filter[i].searchword = "";
+			}
+			var filter_elem;
+			if (renderer.settings.filter[i].type == "text") {
+
+			    var filter_text  = document.createElement("input");
+			    filter_text.setAttribute('type', 'text');
+			    filter_text.value = filter[i].searchword;
+			    filter_text.setAttribute("style", "margin-bottom: 0px; margin-top: 2px; height: 16px; width: 100px; display: none; position: absolute; z-index: 100;");
+			    filter_text.i = i;
+			    filter_text.index = index;
+			    filter_text.onkeypress = function (e) {
+				var index = this.index;
+				var renderer = rendererTable[index];
+				e = e || window.event;
+				if (e.keyCode == 13) {
+				    renderer.settings.filter[this.i].searchword = this.value;
+				    if (typeof renderer.settings.navigation_callback == "function") {
+					var query = [];
+					for (var x in renderer.settings.filter) {
+					    if (renderer.settings.filter.hasOwnProperty(x) && renderer.settings.filter[x].hasOwnProperty('searchword')) {
+						if (renderer.settings.filter[x].searchword.length > 0) {
+						    query.push( { "searchword": renderer.settings.filter[x].searchword, "field": renderer.settings.header[x], "comparison": renderer.settings.filter[x].operator || "=" } );
+						}
+					    }
+					}
+					renderer.settings.navigation_callback( { "query": query }, index );
+				    } else {
+					renderer.settings.filter_changed = true;
+					renderer.render(index);
+				    }
+				}
+			    };
+
+			    if (renderer.settings.filter[i].operator) {
+				filter_elem = document.createElement("div");
+				filter_elem.setAttribute("style", "float: left; margin-bottom: 0px; display: none; position: absolute; margin-top: 2px; height: 16px; z-index: 100;");
+				filter_elem.className = "input-prepend";
+				var operator_span = document.createElement("span");
+				operator_span.setAttribute("style", "cursor: pointer; height: 16px;");
+				operator_span.i = i;
+				operator_span.index = index;
+				operator_span.onclick = function () {
+				    var index = this.index;
+				    var renderer = rendererTable[index];
+				    for (var x=0; x< this.childNodes.length; x++) {
+					if (this.childNodes[x].style.display == "") {
+					    this.childNodes[x].style.display = "none";
+					    if (x == this.childNodes.length - 1) {
+						this.childNodes[0].style.display = "";
+						renderer.settings.filter[this.i].active_operator = 0;
+					    } else {
+						this.childNodes[x + 1].style.display = "";
+						x++;
+						renderer.settings.filter[this.i].active_operator = x;
+					    }
+					}
+				    }
+				}
+				operator_span.className = "add-on";
+				for (var h=0; h<renderer.settings.filter[i].operator.length; h++) {
+				    var operator = document.createElement("span");
+				    operator.innerHTML = renderer.settings.filter[i].operator[h];
+				    if (h==renderer.settings.filter[i].active_operator) {
+					operator.setAttribute("style", "font-weight: bold; height: 16px;");
+				    } else {
+					operator.setAttribute("style", "display: none; font-weight: bold; height: 16px;");
+				    }
+				    operator.setAttribute("title", "click to switch filter operator");
+				    operator_span.appendChild(operator);
+				}
+				filter_text.setAttribute("style", "position: relative; left: -3px; width: 80px; height: 16px;");
+				filter_elem.appendChild(operator_span);
+				filter_elem.appendChild(filter_text);
+			    } else {
+				filter_elem = filter_text;
+			    }
+
 			} else if (renderer.settings.filter[i].type == "select") {
 			    filter_elem = document.createElement("select");
 			    filter_elem.setAttribute("style", "position: absolute; height: 26px; margin-bottom: 0px; margin-top: 2px; z-index: 100; display: none;");
@@ -652,1173 +1032,23 @@
 	    var options_span = document.createElement("div");
 	    options_span.setAttribute('style', "display: none;");
 	    options_span.innerHTML = "<div title='close options' onclick='this.parentNode.previousSibling.style.display=\"\";this.parentNode.style.display=\"none\";' style='cursor: pointer; margin-right: 5px;' class='btn btn-xs btn-default'><i class='fa fa-times'></div>";
->>>>>>> 25a65a5c
-
-        importDataFromDiv: function (index, id) {
-            const renderer = rendererTable[index];
-            renderer.settings.data = JSON.parse(document.getElementById(id).innerHTML);
-        },
-
-        exampleData: function () {
-            return {
-                data: [
-                    ['a1', 'b1', 'c1'],
-                    ['a3', 'b2', 'c2'],
-                    ['a4', 'b3', 'c3'],
-                    ['a2', 'b4', 'c4'],
-                    ['a1', 'b1', 'c1'],
-                    ['a3', 'b2', 'c2'],
-                    ['a4', 'b3', 'c3'],
-                    ['a2', 'b4', 'c4'],
-                    ['a1', 'b1', 'c1'],
-                    ['a3', 'b2', 'c2'],
-                    ['a4', 'b3', 'c3'],
-                    ['a2', 'b4', 'c4'],
-                    ['a1', 'b3', 'c1'],
-                    ['a3', 'b2', 'c2'],
-                    ['a4', 'b3', 'c3'],
-                    ['a2', 'b4', 'c4'],
-                    ['a5', 'b5', 'c5'],
-                ],
-                header: ['column A', 'column B', 'column C'],
-            };
-        },
-        update_visible_columns: function (index) {
-            const renderer = rendererTable[index];
-
-            const t = document.getElementById('table_colsel_table_' + index);
-            const r = t.firstChild.childNodes;
-            const inv = {};
-            for (let i = 0; i < r.length; i++) {
-                if (!r[i].firstChild.firstChild.checked) {
-                    inv[i] = 1;
-                }
-            }
-            renderer.settings.invisible_columns = inv;
-            renderer.render(index);
-        },
-        render: function (index) {
-            const renderer = rendererTable[index];
-
-            renderer.settings.target.innerHTML = '';
-            if (renderer.settings.synchronous == false) {
-                renderer.settings.target.innerHTML =
-                    '<div style="position: absolute; width: 100%; height: 100%; opacity: 0.7; background-color: white; display: none;"></div>';
-            }
-
-            // check if we have a header, otherwise interpret the first line as the header
-            if (renderer.settings.data.length) {
-                renderer.settings.data = {
-                    header: renderer.settings.data[0],
-                    data: renderer.settings.data,
-                };
-                renderer.settings.data.data.shift();
-            }
-
-            // if a header has already been initialized, don't touch it again
-            let header;
-            if (renderer.settings.header) {
-                header = renderer.settings.header;
-            } else {
-                header = renderer.settings.data.header;
-                if (!renderer.settings.data.header) {
-                    header = renderer.settings.data.data.shift();
-                }
-                renderer.settings.header = header;
-                renderer.settings.data.header = null;
-            }
-
-            // check if we have already parsed the data
-            let tdata = [];
-            if (renderer.settings.tdata) {
-                tdata = renderer.settings.tdata;
-            } else {
-                // the data has not been parsed, do it now
-                for (var i = 0; i < renderer.settings.data.data.length; i++) {
-                    tdata[tdata.length] = {};
-                    for (var h = 0; h < renderer.settings.data.data[i].length; h++) {
-                        tdata[tdata.length - 1][header[h]] =
-                            renderer.settings.data.data[i][h] || '';
-                    }
-                }
-                renderer.settings.tdata = tdata;
-                renderer.settings.data.data = null;
-            }
-
-            // if we are to auto determine sort functions, do so
-            if (renderer.settings.sort_autodetect) {
-                for (var i = 0; i < header.length; i++) {
-                    if (!renderer.settings.sorttype[i]) {
-                        if (!tdata[0] || typeof tdata[0][header[i]].replace != 'function') {
-                            renderer.settings.sorttype[i] = 'number';
-                        } else {
-                            const testval = tdata[0][header[i]].replace(/<(.|\n)*?>/g, '');
-                            if (isNaN(parseFloat(testval))) {
-                                renderer.settings.sorttype[i] = 'string';
-                            } else {
-                                renderer.settings.sorttype[i] = 'number';
-                            }
-                        }
-                    }
-                }
-            }
-
-            // create filter elements
-            const filter = renderer.settings.filter;
-            let filter_present = false;
-            for (var i in filter) {
-                if (filter.hasOwnProperty(i)) {
-                    if (filter[i].hasOwnProperty('searchword') && filter[i].searchword.length > 0) {
-                        filter_present = true;
-                        break;
-                    }
-                }
-            }
-
-            // check for data filtering
-            if (filter_present && renderer.settings.synchronous) {
-                let newdata = [];
-                if (renderer.settings.filter_changed) {
-                    renderer.settings.offset = 0;
-                    for (var i in filter) {
-                        var re;
-                        if (filter[i].case_sensitive) {
-                            re = new RegExp(filter[i].searchword);
-                        } else {
-                            re = new RegExp(filter[i].searchword, 'i');
-                        }
-                        filter[i].re = re;
-                        if (
-                            typeof filter[i].searchword != 'undefined' &&
-                            filter[i].searchword.length > 0 &&
-                            filter[i].operator &&
-                            filter[i].operator[filter[i].active_operator] == '><'
-                        ) {
-                            filter[i].minmax = filter[i].searchword.split(',');
-                            if (filter[i].minmax.length != 2) {
-                                alert(
-                                    "'" +
-                                        filter[i].searchword +
-                                        "' is not a valid inclusive range.\nRanges must be noted as the minimum\nand the maximum range, separated by ','\ni.e. '-2.1, 5.2'"
-                                );
-                                filter[i].searchword = '';
-                            }
-                        }
-                    }
-                    const htmlFilter = new RegExp('<.+?>', 'ig');
-                    for (var h = 0; h < tdata.length; h++) {
-                        let pass = 1;
-                        for (var i in filter) {
-                            let word = tdata[h][header[i]] + '';
-                            if (!filter[i].keepHTML) {
-                                word = word.replace(htmlFilter, '');
-                            }
-                            if (
-                                typeof filter[i].searchword != 'undefined' &&
-                                filter[i].searchword.length > 0
-                            ) {
-                                if (filter[i].operator) {
-                                    switch (filter[i].operator[filter[i].active_operator]) {
-                                        case '=':
-                                            if (word != filter[i].searchword) {
-                                                pass = 0;
-                                            }
-                                            break;
-                                        case '>':
-                                            if (
-                                                parseFloat(word) <= parseFloat(filter[i].searchword)
-                                            ) {
-                                                pass = 0;
-                                            }
-                                            break;
-                                        case '<':
-                                            if (
-                                                parseFloat(word) >= parseFloat(filter[i].searchword)
-                                            ) {
-                                                pass = 0;
-                                            }
-                                            break;
-                                        case '><':
-                                            if (
-                                                parseFloat(word) >
-                                                    parseFloat(filter[i].minmax[1]) ||
-                                                parseFloat(word) < parseFloat(filter[i].minmax[0])
-                                            ) {
-                                                pass = 0;
-                                            }
-                                            break;
-                                    }
-                                } else {
-                                    if (!word.match(filter[i].re)) {
-                                        pass = 0;
-                                    }
-                                }
-                                if (pass == 0) {
-                                    break;
-                                }
-                            }
-                        }
-                        if (pass) {
-                            newdata.push(tdata[h]);
-                        }
-                    }
-                } else {
-                    newdata = renderer.settings.filtered_data;
-                }
-                renderer.settings.filter_changed = false;
-                renderer.settings.filtered_data = newdata;
-                tdata = newdata;
-            }
-
-            // initialize the options
-            const offset = renderer.settings.offset;
-            const rows =
-                renderer.settings.rows_per_page < 0
-                    ? tdata.length
-                    : renderer.settings.rows_per_page;
-            const sortcol = renderer.settings.sortcol;
-            const sortdir = renderer.settings.sortdir;
-            const sorttype = renderer.settings.sorttype;
-            const target = renderer.settings.target;
-
-            // check width and height
-            let defined_width = '';
-            if (renderer.settings.width) {
-                defined_width = 'width: ' + renderer.settings.width + 'px; ';
-            }
-            let defined_height = '';
-            if (renderer.settings.height) {
-                defined_height = 'height: ' + renderer.settings.height + 'px; ';
-            }
-
-            // create the actual table header
-            const table_element = document.createElement('table');
-            table_element.setAttribute(
-                'class',
-                'table table-striped table-bordered table-condensed'
-            );
-            table_element.setAttribute('style', 'margin-bottom: 2px; margin-top: 7px;');
-            const thead = document.createElement('thead');
-            const tr = document.createElement('tr');
-            tr.setAttribute('style', 'height: 30px; border-top: 1px solid lightgray;');
-            for (var i = 0; i < header.length; i++) {
-                // check if this column is visible
-                if (!renderer.settings.invisible_columns[i]) {
-                    // create sorting elements
-                    const asc = document.createElement('i');
-                    asc.setAttribute('class', 'fa fa-chevron-down');
-                    asc.setAttribute('title', 'sort ascending');
-                    const desc = document.createElement('i');
-                    desc.setAttribute('class', 'fa fa-chevron-up');
-                    desc.setAttribute('title', 'sort descending');
-                    if (i == sortcol) {
-                        if (sortdir == 'asc') {
-                            asc.setAttribute('class', 'fa fa-chevron-circle-down');
-                            asc.setAttribute('title', 'current sorting: ascending');
-                            asc.setAttribute('style', 'padding-left: 1px');
-                            desc.setAttribute('style', 'cursor: pointer;');
-                            desc.i = i;
-                            desc.index = index;
-                            desc.onclick = function () {
-                                const index = this.index;
-                                const renderer = rendererTable[index];
-                                renderer.settings.sortcol = this.i;
-                                renderer.settings.sortdir = 'desc';
-                                if (typeof renderer.settings.navigation_callback == 'function') {
-                                    renderer.settings.navigation_callback(
-                                        { sort: renderer.settings.header[this.i], dir: 'desc' },
-                                        index
-                                    );
-                                } else {
-                                    renderer.settings.sorted = false;
-                                    renderer.render(index);
-                                }
-                            };
-                        } else {
-                            desc.setAttribute('class', 'fa fa-chevron-circle-up');
-                            desc.setAttribute('title', 'current sorting: descending');
-                            desc.setAttribute('style', 'padding-left: 1px');
-                            asc.setAttribute('style', 'cursor: pointer;');
-                            asc.i = i;
-                            asc.index = index;
-                            asc.onclick = function () {
-                                const index = this.index;
-                                const renderer = rendererTable[index];
-                                renderer.settings.sortcol = this.i;
-                                renderer.settings.sortdir = 'asc';
-                                if (typeof renderer.settings.navigation_callback == 'function') {
-                                    renderer.settings.navigation_callback(
-                                        { sort: renderer.settings.header[this.i], dir: 'asc' },
-                                        index
-                                    );
-                                } else {
-                                    renderer.settings.sorted = false;
-                                    renderer.render(index);
-                                }
-                            };
-                        }
-                    } else {
-                        asc.setAttribute('style', 'cursor: pointer;');
-                        asc.i = i;
-                        asc.index = index;
-                        asc.onclick = function () {
-                            const index = this.index;
-                            const renderer = rendererTable[index];
-                            renderer.settings.sortcol = this.i;
-                            renderer.settings.sortdir = 'asc';
-                            if (typeof renderer.settings.navigation_callback == 'function') {
-                                renderer.settings.navigation_callback(
-                                    { sort: renderer.settings.header[this.i], dir: 'asc' },
-                                    index
-                                );
-                            } else {
-                                renderer.settings.sorted = false;
-                                renderer.render(index);
-                            }
-                        };
-                        desc.setAttribute('style', 'cursor: pointer;');
-                        desc.i = i;
-                        desc.index = index;
-                        desc.onclick = function () {
-                            const index = this.index;
-                            const renderer = rendererTable[index];
-                            renderer.settings.sortcol = this.i;
-                            renderer.settings.sortdir = 'desc';
-                            if (typeof renderer.settings.navigation_callback == 'function') {
-                                renderer.settings.navigation_callback(
-                                    { sort: renderer.settings.header[this.i], dir: 'desc' },
-                                    index
-                                );
-                            } else {
-                                renderer.settings.sorted = false;
-                                renderer.render(index);
-                            }
-                        };
-                    }
-
-                    // check for filter autodetection
-                    if (renderer.settings.filter_autodetect) {
-                        if (!renderer.settings.filter[i]) {
-                            renderer.settings.filter[i] = { type: 'text' };
-                            if (renderer.settings.sorttype[i] == 'number') {
-                                renderer.settings.filter[i].operator = ['=', '<', '>', '><'];
-                                renderer.settings.filter[i].active_operator = 0;
-                            }
-                            var selopts = [];
-                            let numopts = 0;
-                            for (var h = 0; h < tdata.length; h++) {
-                                if (!selopts[tdata[h][header[i]]]) {
-                                    numopts++;
-                                }
-                                selopts[tdata[h][header[i]]] = 1;
-                            }
-                            if (numopts <= renderer.settings.filter_autodetect_select_max) {
-                                renderer.settings.filter[i].type = 'select';
-                            }
-                        }
-                    }
-
-                    // create filter element
-                    if (renderer.settings.filter[i]) {
-                        if (!renderer.settings.filter[i].searchword) {
-                            renderer.settings.filter[i].searchword = '';
-                        }
-                        var filter_elem;
-                        if (renderer.settings.filter[i].type == 'text') {
-                            const filter_text = document.createElement('input');
-                            filter_text.setAttribute('type', 'text');
-                            filter_text.value = filter[i].searchword;
-                            filter_text.setAttribute(
-                                'style',
-                                'margin-bottom: 0px; margin-top: 2px; height: 16px; width: 100px; display: none; position: absolute; z-index: 100;'
-                            );
-                            filter_text.i = i;
-                            filter_text.index = index;
-                            filter_text.onkeypress = function (e) {
-                                const index = this.index;
-                                const renderer = rendererTable[index];
-                                e = e || window.event;
-                                if (e.keyCode == 13) {
-                                    renderer.settings.filter[this.i].searchword = this.value;
-                                    if (
-                                        typeof renderer.settings.navigation_callback == 'function'
-                                    ) {
-                                        const query = [];
-                                        for (const x in renderer.settings.filter) {
-                                            if (
-                                                renderer.settings.filter.hasOwnProperty(x) &&
-                                                renderer.settings.filter[x].hasOwnProperty(
-                                                    'searchword'
-                                                )
-                                            ) {
-                                                if (
-                                                    renderer.settings.filter[x].searchword.length >
-                                                    0
-                                                ) {
-                                                    query.push({
-                                                        searchword:
-                                                            renderer.settings.filter[x].searchword,
-                                                        field: renderer.settings.header[x],
-                                                        comparison:
-                                                            renderer.settings.filter[x].operator ||
-                                                            '=',
-                                                    });
-                                                }
-                                            }
-                                        }
-                                        renderer.settings.navigation_callback(
-                                            { query: query },
-                                            index
-                                        );
-                                    } else {
-                                        renderer.settings.filter_changed = true;
-                                        renderer.render(index);
-                                    }
-                                }
-                            };
-
-                            if (renderer.settings.filter[i].operator) {
-                                filter_elem = document.createElement('div');
-                                filter_elem.setAttribute(
-                                    'style',
-                                    'float: left; margin-bottom: 0px; display: none; position: absolute; margin-top: 2px; height: 16px; z-index: 100;'
-                                );
-                                filter_elem.className = 'input-prepend';
-                                const operator_span = document.createElement('span');
-                                operator_span.setAttribute(
-                                    'style',
-                                    'cursor: pointer; height: 16px;'
-                                );
-                                operator_span.i = i;
-                                operator_span.index = index;
-                                operator_span.onclick = function () {
-                                    const index = this.index;
-                                    const renderer = rendererTable[index];
-                                    for (let x = 0; x < this.childNodes.length; x++) {
-                                        if (this.childNodes[x].style.display == '') {
-                                            this.childNodes[x].style.display = 'none';
-                                            if (x == this.childNodes.length - 1) {
-                                                this.childNodes[0].style.display = '';
-                                                renderer.settings.filter[
-                                                    this.i
-                                                ].active_operator = 0;
-                                            } else {
-                                                this.childNodes[x + 1].style.display = '';
-                                                x++;
-                                                renderer.settings.filter[
-                                                    this.i
-                                                ].active_operator = x;
-                                            }
-                                        }
-                                    }
-                                };
-                                operator_span.className = 'add-on';
-                                for (
-                                    var h = 0;
-                                    h < renderer.settings.filter[i].operator.length;
-                                    h++
-                                ) {
-                                    const operator = document.createElement('span');
-                                    operator.innerHTML = renderer.settings.filter[i].operator[h];
-                                    if (h == renderer.settings.filter[i].active_operator) {
-                                        operator.setAttribute(
-                                            'style',
-                                            'font-weight: bold; height: 16px;'
-                                        );
-                                    } else {
-                                        operator.setAttribute(
-                                            'style',
-                                            'display: none; font-weight: bold; height: 16px;'
-                                        );
-                                    }
-                                    operator.setAttribute(
-                                        'title',
-                                        'click to switch filter operator'
-                                    );
-                                    operator_span.appendChild(operator);
-                                }
-                                filter_text.setAttribute(
-                                    'style',
-                                    'position: relative; left: -3px; width: 80px; height: 16px;'
-                                );
-                                filter_elem.appendChild(operator_span);
-                                filter_elem.appendChild(filter_text);
-                            } else {
-                                filter_elem = filter_text;
-                            }
-                        } else if (renderer.settings.filter[i].type == 'select') {
-                            filter_elem = document.createElement('select');
-                            filter_elem.setAttribute(
-                                'style',
-                                'position: absolute; height: 26px; margin-bottom: 0px; margin-top: 2px; z-index: 100; display: none;'
-                            );
-                            filter_elem.add(new Option('-show all-', ''), null);
-                            var selopts = [];
-                            for (var h = 0; h < tdata.length; h++) {
-                                if (tdata[h][header[i]].length) {
-                                    selopts[tdata[h][header[i]]] = 1;
-                                }
-                            }
-                            for (var h in selopts) {
-                                if (typeof selopts[h] != 'function') {
-                                    if (h == renderer.settings.filter[i].searchword) {
-                                        filter_elem.add(new Option(h, h, true), null);
-                                    } else {
-                                        filter_elem.add(new Option(h, h), null);
-                                    }
-                                }
-                            }
-                            filter_elem.i = i;
-                            filter_elem.index = index;
-                            filter_elem.onchange = function () {
-                                const index = this.index;
-                                const renderer = rendererTable[index];
-                                renderer.settings.filter[this.i].searchword = this.options[
-                                    this.selectedIndex
-                                ].value;
-                                renderer.settings.filter_changed = true;
-                                renderer.render(index);
-                            };
-                            if (filter_elem.options.length == 1) {
-                                filter_elem = document.createElement('span');
-                            }
-                        } else if (renderer.settings.filter[i].type == 'premade-select') {
-                            filter_elem = document.createElement('select');
-                            filter_elem.setAttribute(
-                                'style',
-                                'position: absolute; height: 26px; margin-bottom: 0px; margin-top: 2px; z-index: 100; display: none;'
-                            );
-                            for (
-                                let ind = 0;
-                                ind < renderer.settings.filter[i].options.length;
-                                ind++
-                            ) {
-                                if (
-                                    renderer.settings.filter[i].options[ind].value ==
-                                    renderer.settings.filter[i].searchword
-                                ) {
-                                    filter_elem.add(
-                                        new Option(
-                                            renderer.settings.filter[i].options[ind].text,
-                                            renderer.settings.filter[i].options[ind].value,
-                                            true
-                                        ),
-                                        null
-                                    );
-                                } else {
-                                    filter_elem.add(
-                                        new Option(
-                                            renderer.settings.filter[i].options[ind].text,
-                                            renderer.settings.filter[i].options[ind].value
-                                        ),
-                                        null
-                                    );
-                                }
-                            }
-                            filter_elem.i = i;
-                            filter_elem.index = index;
-                            filter_elem.onchange = function () {
-                                const index = this.index;
-                                const renderer = rendererTable[index];
-                                renderer.settings.filter[this.i].searchword = this.options[
-                                    this.selectedIndex
-                                ].value;
-                                if (typeof renderer.settings.navigation_callback == 'function') {
-                                    const query = [];
-                                    for (const x in renderer.settings.filter) {
-                                        if (
-                                            renderer.settings.filter.hasOwnProperty(x) &&
-                                            renderer.settings.filter[x].hasOwnProperty('searchword')
-                                        ) {
-                                            if (renderer.settings.filter[x].searchword.length > 0) {
-                                                query.push({
-                                                    searchword:
-                                                        renderer.settings.filter[x].searchword,
-                                                    field: renderer.settings.header[x],
-                                                    comparison:
-                                                        renderer.settings.filter[x].operator || '=',
-                                                });
-                                            }
-                                        }
-                                    }
-                                    renderer.settings.navigation_callback({ query: query }, index);
-                                } else {
-                                    renderer.settings.filter_changed = true;
-                                    renderer.render(index);
-                                }
-                            };
-                            if (filter_elem.options.length == 1) {
-                                filter_elem = document.createElement('span');
-                            }
-                        }
-                    }
-
-                    // build header cell
-                    const caret = document.createElement('table');
-                    caret.setAttribute('style', 'float: right; margin: 0px; border: none;');
-                    const caret_tr1 = document.createElement('tr');
-                    caret_tr1.setAttribute('style', 'border: none;');
-                    const caret_td1 = document.createElement('td');
-                    caret_td1.setAttribute(
-                        'style',
-                        'padding: 0px 2px; line-height: 0px; border: none;'
-                    );
-                    const caret_tr2 = document.createElement('tr');
-                    caret_tr2.setAttribute('style', 'border: none;');
-                    const caret_td2 = document.createElement('td');
-                    caret_td2.setAttribute(
-                        'style',
-                        'padding: 0px 2px; line-height: 0px; border: none;'
-                    );
-                    caret_td1.appendChild(desc);
-                    caret_td2.appendChild(asc);
-                    caret_tr1.appendChild(caret_td1);
-                    caret_tr2.appendChild(caret_td2);
-                    caret.appendChild(caret_tr1);
-                    caret.appendChild(caret_tr2);
-                    const th = document.createElement('th');
-                    let mw = 1;
-                    if (renderer.settings.minwidths && renderer.settings.minwidths[i]) {
-                        mw = renderer.settings.minwidths[i];
-                    }
-                    th.setAttribute(
-                        'style',
-                        'padding: 0px; padding-left: 4px; min-width: ' + mw + 'px;'
-                    );
-                    const th_div = document.createElement('div');
-                    th_div.setAttribute('style', 'float: left; position: relative; height: 25px;');
-                    th_div.innerHTML = header[i];
-                    th.appendChild(th_div);
-                    if (!renderer.settings.disable_sort[i]) {
-                        th.appendChild(caret);
-                        th_div.style.top = '4px';
-                    }
-                    if (filter[i]) {
-                        const filter_icon = document.createElement('i');
-                        filter_icon.className = 'fa fa-search';
-                        let is_active = '';
-                        if (filter[i].searchword) {
-                            is_active = ' border: 1px solid blue;';
-                            filter_icon.setAttribute(
-                                'title',
-                                "filtered for: '" + filter[i].searchword + "'"
-                            );
-                        }
-                        let pos = '3';
-                        if (!renderer.settings.disable_sort[i]) {
-                            pos = '7';
-                        }
-                        filter_icon.setAttribute(
-                            'style',
-                            'float: right; position: relative; top: ' +
-                                pos +
-                                'px; cursor: pointer; right: 2px;' +
-                                is_active
-                        );
-                        filter_icon.onclick = function () {
-                            if (this.nextSibling.style.display == '') {
-                                this.nextSibling.style.display = 'none';
-                                this.parentNode.firstChild.style.display = '';
-                            } else {
-                                this.nextSibling.style.display = '';
-                                this.parentNode.firstChild.style.display = 'none';
-                            }
-                        };
-                        th.appendChild(filter_icon);
-                        th.appendChild(filter_elem);
-                    }
-                    tr.appendChild(th);
-                }
-            }
-            thead.appendChild(tr);
-            table_element.appendChild(thead);
-            const tinner_elem = document.createElement('tbody');
-
-            // check if the data is sorted, otherwise sort now
-            let disp;
-            if (renderer.settings.sorted) {
-                disp = tdata;
-            } else {
-                disp = tdata.sort((a, b) => {
-                    if (sortdir == 'desc') {
-                        const c = a;
-                        a = b;
-                        b = c;
-                    }
-                    if (sorttype[sortcol]) {
-                        switch (sorttype[sortcol]) {
-                            case 'number':
-                                if (
-                                    typeof a[header[sortcol]].replace != 'function' ||
-                                    typeof b[header[sortcol]].replace != 'function'
-                                ) {
-                                    if (a[header[sortcol]] == b[header[sortcol]]) return 0;
-                                    if (a[header[sortcol]] < b[header[sortcol]]) return -1;
-                                } else {
-                                    if (
-                                        parseFloat(a[header[sortcol]].replace(/<(.|\n)*?>/g, '')) ==
-                                        parseFloat(b[header[sortcol]].replace(/<(.|\n)*?>/g, ''))
-                                    )
-                                        return 0;
-                                    if (
-                                        parseFloat(a[header[sortcol]].replace(/<(.|\n)*?>/g, '')) <
-                                        parseFloat(b[header[sortcol]].replace(/<(.|\n)*?>/g, ''))
-                                    )
-                                        return -1;
-                                }
-                                return 1;
-                                break;
-                            case 'string':
-                                if (
-                                    a[header[sortcol]].replace(/<(.|\n)*?>/g, '') ==
-                                    b[header[sortcol]].replace(/<(.|\n)*?>/g, '')
-                                )
-                                    return 0;
-                                if (
-                                    a[header[sortcol]].replace(/<(.|\n)*?>/g, '') <
-                                    b[header[sortcol]].replace(/<(.|\n)*?>/g, '')
-                                )
-                                    return -1;
-                                return 1;
-                                break;
-                        }
-                    } else {
-                        if (
-                            typeof a[header[sortcol]].replace != 'function' ||
-                            typeof b[header[sortcol]].replace != 'function'
-                        ) {
-                            if (a[header[sortcol]] == b[header[sortcol]]) return 0;
-                            if (a[header[sortcol]] < b[header[sortcol]]) return -1;
-                            return 1;
-                        } else {
-                            if (
-                                a[header[sortcol]].replace(/<(.|\n)*?>/g, '') ==
-                                b[header[sortcol]].replace(/<(.|\n)*?>/g, '')
-                            )
-                                return 0;
-                            if (
-                                a[header[sortcol]].replace(/<(.|\n)*?>/g, '') <
-                                b[header[sortcol]].replace(/<(.|\n)*?>/g, '')
-                            )
-                                return -1;
-                            return 1;
-                        }
-                    }
-                });
-                renderer.settings.sorted = true;
-            }
-
-            // select the part of the data that will be displayed
-            if (renderer.settings.synchronous) {
-                disp = disp.slice(offset, offset + rows);
-            }
-
-            // create the table rows
-            for (var i = 0; i < disp.length; i++) {
-                const tinner_row = document.createElement('tr');
-                for (var h = 0; h < header.length; h++) {
-                    if (!renderer.settings.invisible_columns[h]) {
-                        const tinner_cell = document.createElement('td');
-                        tinner_cell.innerHTML = disp[i][header[h]];
-                        if (renderer.settings.editable[h]) {
-                            tinner_cell.index = index;
-                            tinner_cell.addEventListener('click', function (e) {
-                                const index = this.index;
-                                e = e || window.event;
-                                const ot = e.originalTarget || e.srcElement;
-                                let clicked_row_index;
-                                let clicked_cell_index;
-                                for (let x = 0; x < ot.parentNode.children.length; x++) {
-                                    if (ot.parentNode.children[x] == ot) {
-                                        clicked_cell_index = x;
-                                    }
-                                }
-                                for (let y = 0; y < ot.parentNode.parentNode.children.length; y++) {
-                                    if (ot.parentNode.parentNode.children[y] == ot.parentNode) {
-                                        clicked_row_index = y + offset;
-                                        break;
-                                    }
-                                }
-
-                                const edit = document.createElement('input');
-                                edit.setAttribute('type', 'text');
-                                edit.setAttribute(
-                                    'value',
-                                    renderer.settings.tdata[clicked_row_index][
-                                        header[clicked_cell_index]
-                                    ]
-                                );
-                                edit.index = index;
-                                edit.addEventListener('keypress', function (e) {
-                                    const index = this.index;
-                                    const renderer = rendererTable[index];
-                                    e = e || window.event;
-                                    if (e.keyCode == 13) {
-                                        renderer.settings.tdata[clicked_row_index][
-                                            header[clicked_cell_index]
-                                        ] = edit.value;
-                                        if (
-                                            renderer.settings.edit_callback &&
-                                            typeof renderer.settings.edit_callback == 'function'
-                                        ) {
-                                            renderer.settings.edit_callback.call(
-                                                renderer.settings.tdata
-                                            );
-                                        }
-                                        renderer.render(index);
-                                    }
-                                });
-                                edit.index = index;
-                                edit.addEventListener('blur', function () {
-                                    const index = this.index;
-                                    const renderer = rendererTable[index];
-                                    renderer.render(index);
-                                });
-                                ot.innerHTML = '';
-                                ot.appendChild(edit);
-                                edit.focus();
-                                if (typeof edit.selectionStart == 'number') {
-                                    edit.selectionStart = 0;
-                                    edit.selectionEnd = edit.value.length;
-                                } else if (typeof document.selection != 'undefined') {
-                                    document.selection.createRange().text = edit.value;
-                                }
-                            });
-                        }
-                        tinner_row.appendChild(tinner_cell);
-                    }
-                }
-                tinner_elem.appendChild(tinner_row);
-            }
-
-            // render the table
-            table_element.appendChild(tinner_elem);
-
-            // create the navigation
-            // first, previous
-            const prev_td = document.createElement('td');
-            prev_td.setAttribute('style', 'text-align: left; width: 45px; border: none;');
-            prev_td.innerHTML = '&nbsp;';
-            if (offset > 0) {
-                const first = document.createElement('i');
-                first.setAttribute('class', 'fa fa-fast-backward');
-                first.setAttribute('title', 'first');
-                first.setAttribute('style', 'cursor: pointer;');
-                first.index = index;
-                first.onclick =
-                    typeof renderer.settings.navigation_callback == 'function'
-                        ? function () {
-                              const index = this.index;
-                              const renderer = rendererTable[index];
-                              renderer.settings.navigation_callback('first', index);
-                          }
-                        : function () {
-                              const index = this.index;
-                              const renderer = rendererTable[index];
-                              renderer.settings.offset = 0;
-                              renderer.render(index);
-                          };
-                const prev = document.createElement('i');
-                prev.setAttribute('class', 'fa fa-backward');
-                prev.setAttribute('title', 'previous');
-                prev.setAttribute('style', 'cursor: pointer; margin-left: 5px;');
-                prev.index = index;
-                prev.onclick =
-                    typeof renderer.settings.navigation_callback == 'function'
-                        ? function () {
-                              const index = this.index;
-                              const renderer = rendererTable[index];
-                              renderer.settings.navigation_callback('previous', index);
-                          }
-                        : function () {
-                              const index = this.index;
-                              const renderer = rendererTable[index];
-                              renderer.settings.offset -= rows;
-                              if (renderer.settings.offset < 0) {
-                                  renderer.settings.offset = 0;
-                              }
-                              renderer.render(index);
-                          };
-                prev_td.appendChild(first);
-                prev_td.appendChild(prev);
-            }
-
-            // next, last
-            const next_td = document.createElement('td');
-            next_td.setAttribute('style', 'text-align: right; width: 45px; border: none;');
-            next_td.innerHTML = '&nbsp;';
-            if (offset + rows < (renderer.settings.numrows || tdata.length)) {
-                const last = document.createElement('i');
-                last.setAttribute('class', 'fa fa-fast-forward');
-                last.setAttribute('title', 'last');
-                last.setAttribute('style', 'cursor: pointer;');
-                last.index = index;
-                last.onclick =
-                    typeof renderer.settings.navigation_callback == 'function'
-                        ? function () {
-                              const index = this.index;
-                              const renderer = rendererTable[index];
-                              renderer.settings.navigation_callback('last', index);
-                          }
-                        : function () {
-                              const index = this.index;
-                              const renderer = rendererTable[index];
-                              renderer.settings.offset = tdata.length - rows;
-                              if (renderer.settings.offset < 0) {
-                                  renderer.settings.offset = 0;
-                              }
-                              renderer.render(index);
-                          };
-                const next = document.createElement('i');
-                next.setAttribute('class', 'fa fa-forward');
-                next.setAttribute('title', 'next');
-                next.setAttribute('style', 'cursor: pointer; margin-right: 5px;');
-                next.index = index;
-                next.onclick =
-                    typeof renderer.settings.navigation_callback == 'function'
-                        ? function () {
-                              const index = this.index;
-                              const renderer = rendererTable[index];
-                              renderer.settings.navigation_callback('next', index);
-                          }
-                        : function () {
-                              const index = this.index;
-                              const renderer = rendererTable[index];
-                              renderer.settings.offset += rows;
-                              if (renderer.settings.offset > tdata.length - 1) {
-                                  renderer.settings.offset = tdata.length - rows;
-                                  if (renderer.settings.offset < 0) {
-                                      renderer.settings.offset = 0;
-                                  }
-                              }
-                              renderer.render(index);
-                          };
-                next_td.appendChild(next);
-                next_td.appendChild(last);
-            }
-
-            // display of window offset
-            const showing = document.createElement('td');
-            showing.setAttribute('style', 'text-align: center; border: none;');
-            showing.innerHTML =
-                'showing rows ' +
-                ((renderer.settings.offset || offset) + 1) +
-                '-' +
-                (disp.length + (renderer.settings.offset || offset)) +
-                ' of ' +
-                (renderer.settings.numrows || tdata.length);
-
-            // create the table to host navigation
-            const bottom_table = document.createElement('table');
-            bottom_table.setAttribute('style', 'width: 100%; border: none;');
-            const bottom_row = document.createElement('tr');
-            bottom_row.setAttribute('style', 'border: none;');
-            bottom_row.appendChild(prev_td);
-            bottom_row.appendChild(showing);
-            bottom_row.appendChild(next_td);
-            bottom_table.appendChild(bottom_row);
-
-            // goto
-            const goto_label = document.createElement('span');
-            goto_label.innerHTML = 'goto row ';
-            const goto_text = document.createElement('input');
-            goto_text.setAttribute('value', offset + 1);
-            goto_text.setAttribute('type', 'text');
-            goto_text.setAttribute(
-                'style',
-                'width: 30px; border: 1px solid lightgray; border-radius: 3px;'
-            );
-            goto_text.index = index;
-            goto_text.onkeypress = function (e) {
-                const index = this.index;
-                const renderer = rendererTable[index];
-                e = e || window.event;
-                if (e.keyCode == 13) {
-                    if (typeof renderer.settings.navigation_callback == 'function') {
-                        renderer.settings.navigation_callback(
-                            { goto: parseInt(this.value) - 1 },
-                            index
-                        );
-                    } else {
-                        renderer.settings.offset = parseInt(this.value) - 1;
-                        if (renderer.settings.offset < 0) {
-                            renderer.settings.offset = 0;
-                        }
-                        if (renderer.settings.offset > rows) {
-                            renderer.settings.offset = rows;
-                        }
-                        renderer.render(index);
-                    }
-                }
-            };
-
-            // clear filter button
-            const clear_btn = document.createElement('input');
-            clear_btn.setAttribute('type', 'button');
-            clear_btn.setAttribute('class', 'btn btn-xs btn-default');
-            clear_btn.setAttribute('value', 'clear all filters');
-            clear_btn.style.marginLeft = '10px';
-            clear_btn.index = index;
-            clear_btn.onclick = function () {
-                const index = this.index;
-                const renderer = rendererTable[index];
-                renderer.settings.filter_changed = true;
-                for (const i in renderer.settings.filter) {
-                    renderer.settings.filter[i].searchword = '';
-                }
-                if (typeof renderer.settings.navigation_callback == 'function') {
-                    renderer.settings.navigation_callback(
-                        {
-                            goto: 0,
-                            query: renderer.settings.default_query || null,
-                            sort: renderer.settings.default_sort || null,
-                        },
-                        index
-                    );
-                } else {
-                    renderer.settings.sorted = false;
-                    renderer.render(index);
-                }
-            };
-
-            // rows per page
-            const perpage = document.createElement('input');
-            perpage.setAttribute('type', 'text');
-            perpage.setAttribute('value', rows);
-            perpage.setAttribute(
-                'style',
-                'width: 30px; border: 1px solid lightgray; border-radius: 3px;'
-            );
-            perpage.index = index;
-            perpage.onkeypress = function (e) {
-                const index = this.index;
-                const renderer = rendererTable[index];
-                e = e || window.event;
-                if (e.keyCode == 13) {
-                    if (typeof renderer.settings.navigation_callback == 'function') {
-                        renderer.settings.navigation_callback(
-                            { limit: parseInt(this.value) },
-                            index
-                        );
-                    } else {
-                        renderer.settings.offset = 0;
-                        renderer.settings.rows_per_page = parseInt(this.value);
-                        renderer.render(index);
-                    }
-                }
-            };
-            const ppspan1 = document.createElement('span');
-            ppspan1.innerHTML = ' show ';
-            const ppspan2 = document.createElement('span');
-            ppspan2.innerHTML = ' rows at a time';
-
-            // handle onclick event
-            if (renderer.settings.onclick) {
-                table_element.index = index;
-                table_element.onclick = function (e) {
-                    const index = this.index;
-                    const renderer = rendererTable[index];
-                    e = e || window.event;
-                    const ot = e.originalTarget || e.srcElement;
-                    if (ot.nodeName == 'TD') {
-                        const clicked_row = [];
-                        let clicked_row_index;
-                        let clicked_cell_index;
-                        for (let x = 0; x < ot.parentNode.children.length; x++) {
-                            if (ot.parentNode.children[x] == ot) {
-                                clicked_cell_index = x;
-                            }
-                            clicked_row.push(ot.parentNode.children[x].innerHTML);
-                        }
-                        for (let y = 0; y < ot.parentNode.parentNode.children.length; y++) {
-                            if (ot.parentNode.parentNode.children[y] == ot.parentNode) {
-                                clicked_row_index = y + offset;
-                                break;
-                            }
-                        }
-                        const clicked_cell = ot.innerHTML;
-                        renderer.settings.onclick(
-                            clicked_row,
-                            clicked_cell,
-                            clicked_row_index,
-                            clicked_cell_index
-                        );
-                    }
-                };
-            }
-
-            const col_sel_span = document.createElement('span');
-            const col_sel_btn = document.createElement('input');
-            col_sel_btn.setAttribute('class', 'btn btn-xs btn-default');
-            col_sel_btn.setAttribute('type', 'button');
-            col_sel_btn.setAttribute('value', 'select columns');
-            const col_sel = document.createElement('div');
-            col_sel.setAttribute(
-                'style',
-                'position: absolute; left: 528px; min-width: 150px; border: 1px solid #BBB; background-color: white; z-index: 99000; display: none; box-shadow: 4px 4px 4px #666; padding: 2px;'
-            );
-            col_sel_btn.addEventListener('click', () => {
-                if (col_sel.style.display == 'none') {
-                    col_sel.style.display = '';
-                } else {
-                    col_sel.style.display = 'none';
-                }
-            });
-            let colsel_html =
-                "<input type='button' class='btn btn-xs btn-default' style='float: right;' value='OK' onclick='rendererTable[" +
-                index +
-                '].update_visible_columns(' +
-                index +
-                ");'><table id='table_colsel_table_" +
-                index +
-                "' style='border: none;'>";
-            for (let ii = 0; ii < renderer.settings.header.length; ii++) {
-                let checked = ' checked';
-                if (renderer.settings.invisible_columns[ii]) {
-                    checked = '';
-                }
-                colsel_html +=
-                    "<tr style='border: none;'><td style='border: none;'><input style='margin-right: 5px;' type='checkbox'" +
-                    checked +
-                    "></td><td style='border: none;'>" +
-                    renderer.settings.header[ii] +
-                    '</td></tr>';
-            }
-            colsel_html += '</table>';
-            col_sel.innerHTML = colsel_html;
-            col_sel_span.appendChild(col_sel_btn);
-            col_sel_span.appendChild(col_sel);
-
-            const options_icon = document.createElement('div');
-            options_icon.innerHTML = "<i class='fa fa-cog'></i>";
-            options_icon.title = 'table options, click to show';
-            options_icon.className = 'btn btn-xs btn-default';
-            options_icon.setAttribute('style', 'cursor: pointer;');
-            options_icon.onclick = function () {
-                this.nextSibling.style.display = '';
-                this.style.display = 'none';
-            };
-            const options_span = document.createElement('div');
-            options_span.setAttribute('style', 'display: none;');
-            options_span.innerHTML =
-                "<div title='close options' onclick='this.parentNode.previousSibling.style.display=\"\";this.parentNode.style.display=\"none\";' style='cursor: pointer; margin-right: 5px;' class='btn btn-xs btn-default'><i class='fa fa-times'></div>";
-
-            // append navigation to target element
-            if (renderer.settings.hide_options == false) {
-                target.appendChild(options_icon);
-                target.appendChild(options_span);
-                options_span.appendChild(goto_label);
-                options_span.appendChild(goto_text);
-                options_span.appendChild(clear_btn);
-                options_span.appendChild(ppspan1);
-                options_span.appendChild(perpage);
-                options_span.appendChild(ppspan2);
-                options_span.appendChild(col_sel_span);
-            }
-            target.appendChild(table_element);
-            target.appendChild(bottom_table);
-
-            return renderer;
-        },
-    });
-}.call(this));+
+	    // append navigation to target element
+	    if (renderer.settings.hide_options == false) {
+		target.appendChild(options_icon);
+		target.appendChild(options_span);
+		options_span.appendChild(goto_label);
+		options_span.appendChild(goto_text);
+		options_span.appendChild(clear_btn);
+		options_span.appendChild(ppspan1);
+		options_span.appendChild(perpage);
+		options_span.appendChild(ppspan2);
+		options_span.appendChild(col_sel_span);
+	    }
+	    target.appendChild(table_element);
+	    target.appendChild(bottom_table);
+
+	    return renderer;
+	}
+    }
+}).call(this);