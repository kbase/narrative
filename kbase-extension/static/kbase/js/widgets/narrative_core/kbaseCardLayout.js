/**
 *  kbaseCard.js -- used for creating narrative cards layouts
 *
 *  Authors: zzheng@lbl.gov
 *
 *   This the templating function for creating consistent card. Should be called through card
 *    creating function such as kbaseDataCard.
 *
 *   Expected options:
 *     options : {
 *          logo:  jqeuery object containing stylized logo,
 *          actionButtonText: jquery obejct of content to be shown on button,
 *          actionButtonClick :callback attached to actionButton,
 *          title: jquery object containing text to be shown on title line,
 *          subcontent: jquery object containing text to be below title line,
 *          moreContent jquery object shown when expanding card
 *      }
*/

define ([
    'bootstrap',
    'jquery'
], function(
    bootstrap,
    $
) {
    'use strict';
    function KbaseCardLayout(options) {
        //partitions
        var $card = $('<div>').addClass('narrative-card-row');
        var $mainContent = $('<div>').addClass('narrative-card-row-main');
        var $moreContent = $('<div>').addClass('narrative-card-row-more').hide();
        var $info = $('<div>').addClass('kb-data-list-info');

        var $toggleAdvancedViewBtn =$('<div>');

        //if have sub content, add toggle
        if(options.moreContent) {
            $moreContent.append(options.moreContent);
            $toggleAdvancedViewBtn
                .hide()
                .html($('<button class="btn btn-xs btn-default pull-right" aria-hidden="true">')
                    .append('<span class="fa fa-ellipsis-h" style="color:#888" />'));
        }
        var $actionButtonWrapper = $('<div>')
            .addClass('narrative-card-action-button-wrapper');

        var $actionButton = $('<button>')
            .addClass('kb-primary-btn')
            .addClass('narrative-card-action-button')
            .append($('<span>').addClass('fa fa-chevron-circle-left'))
            .append($('<div>').append(options.actionButtonText).addClass('narrative-card-action-button-name'));

        $actionButtonWrapper.append($actionButton);

        var $logo = options.logo.addClass('narrative-card-logo');
        var $title = options.title;
        var $subcontent = options.subcontent;

        $info.append($title)
            .append($subcontent);

<<<<<<< HEAD
        if(options.actionButtonClick){
            $actionButtonWrapper.click(options.actionButtonClick);
        }
        if(options.actionButtonText) {
            $mainContent.append($actionButtonWrapper);
        }
=======
            $info.append($title)
                .append($subcontent);
            
            if(options.actionButtonClick){
                $actionButtonWrapper.click(options.actionButtonClick);
            }
            if(options.actionButtonText) {
                $mainContent.append($actionButtonWrapper);
            }
          
            $mainContent.append($logo)
                .append($info)
                .append($('<div>').addClass('narrative-card-ellipsis')
                    .append($toggleAdvancedViewBtn))
                .mouseenter(function () {
                    $toggleAdvancedViewBtn.show();
                    $actionButton.show();
                })
                .mouseleave(function () {
                    $toggleAdvancedViewBtn.hide();
                    $actionButton.hide();

                })
                .click(function () {
                    $moreContent.slideToggle('fast');
                });
                
            $card.append($mainContent);
            if(options.moreContent) {
                $card.append($moreContent);
            }    
>>>>>>> b1462e52

        $mainContent.append($logo)
            .append($info)
            .append($('<div>').addClass('narrative-card-ellipsis')
                .append($toggleAdvancedViewBtn))
            .mouseenter(function () {
                $toggleAdvancedViewBtn.show();
                $actionButton.show();
            })
            .mouseleave(function () {
                $toggleAdvancedViewBtn.hide();
                $actionButton.hide();
            })
            .click(function () {
                $moreContent.slideToggle('fast');
            });

        $card.append($mainContent);
        if(options.moreContent) {
            $card.append($moreContent);
        }

        return $card;
    }
    return KbaseCardLayout;  //end init
});<|MERGE_RESOLUTION|>--- conflicted
+++ resolved
@@ -3,8 +3,8 @@
  *
  *  Authors: zzheng@lbl.gov
  *
- *   This the templating function for creating consistent card. Should be called through card
- *    creating function such as kbaseDataCard.
+ *   This the templating function for creating consistent card. Should be called through card 
+ *    creating function such as kbaseDataCard.  
  *
  *   Expected options:
  *     options : {
@@ -17,57 +17,47 @@
  *      }
 */
 
-define ([
-    'bootstrap',
-    'jquery'
-], function(
-    bootstrap,
-    $
-) {
-    'use strict';
-    function KbaseCardLayout(options) {
-        //partitions
-        var $card = $('<div>').addClass('narrative-card-row');
-        var $mainContent = $('<div>').addClass('narrative-card-row-main');
-        var $moreContent = $('<div>').addClass('narrative-card-row-more').hide();
-        var $info = $('<div>').addClass('kb-data-list-info');
+define (
+    [
+        'bootstrap',
+        'jquery'
+    ], function(
+        bootstrap,
+        $
+    ) {
+        function KbaseCardLayout(options) {
+        
+            //partitions
+            var $card = $('<div>').addClass('narrative-card-row');
+            var $mainContent = $('<div>').addClass('narrative-card-row-main');
+            var $moreContent = $('<div>').addClass('narrative-card-row-more').hide();
+            var $info = $('<div>').addClass('kb-data-list-info');
+            
+            var $toggleAdvancedViewBtn =$('<div>');
 
-        var $toggleAdvancedViewBtn =$('<div>');
+            //if have sub content, add toggle    
+            if(options.moreContent) {
+                $moreContent.append(options.moreContent);
+                $toggleAdvancedViewBtn
+                    .hide()
+                    .html($('<button class="btn btn-xs btn-default pull-right" aria-hidden="true">')
+                        .append('<span class="fa fa-ellipsis-h" style="color:#888" />'));
+            }
+            var $actionButtonWrapper = $('<div>')
+                .addClass('narrative-card-action-button-wrapper');
 
-        //if have sub content, add toggle
-        if(options.moreContent) {
-            $moreContent.append(options.moreContent);
-            $toggleAdvancedViewBtn
-                .hide()
-                .html($('<button class="btn btn-xs btn-default pull-right" aria-hidden="true">')
-                    .append('<span class="fa fa-ellipsis-h" style="color:#888" />'));
-        }
-        var $actionButtonWrapper = $('<div>')
-            .addClass('narrative-card-action-button-wrapper');
+            var $actionButton = $('<button>')
+                .addClass('kb-primary-btn')
+                .addClass('narrative-card-action-button')
+                .append($('<span>').addClass('fa fa-chevron-circle-left'))
+                .append($('<div>').append(options.actionButtonText).addClass('narrative-card-action-button-name'));
+                
+            $actionButtonWrapper.append($actionButton);
 
-        var $actionButton = $('<button>')
-            .addClass('kb-primary-btn')
-            .addClass('narrative-card-action-button')
-            .append($('<span>').addClass('fa fa-chevron-circle-left'))
-            .append($('<div>').append(options.actionButtonText).addClass('narrative-card-action-button-name'));
+            var $logo = options.logo.addClass('narrative-card-logo');
+            var $title = options.title;
+            var $subcontent = options.subcontent;
 
-        $actionButtonWrapper.append($actionButton);
-
-        var $logo = options.logo.addClass('narrative-card-logo');
-        var $title = options.title;
-        var $subcontent = options.subcontent;
-
-        $info.append($title)
-            .append($subcontent);
-
-<<<<<<< HEAD
-        if(options.actionButtonClick){
-            $actionButtonWrapper.click(options.actionButtonClick);
-        }
-        if(options.actionButtonText) {
-            $mainContent.append($actionButtonWrapper);
-        }
-=======
             $info.append($title)
                 .append($subcontent);
             
@@ -99,30 +89,8 @@
             if(options.moreContent) {
                 $card.append($moreContent);
             }    
->>>>>>> b1462e52
 
-        $mainContent.append($logo)
-            .append($info)
-            .append($('<div>').addClass('narrative-card-ellipsis')
-                .append($toggleAdvancedViewBtn))
-            .mouseenter(function () {
-                $toggleAdvancedViewBtn.show();
-                $actionButton.show();
-            })
-            .mouseleave(function () {
-                $toggleAdvancedViewBtn.hide();
-                $actionButton.hide();
-            })
-            .click(function () {
-                $moreContent.slideToggle('fast');
-            });
-
-        $card.append($mainContent);
-        if(options.moreContent) {
-            $card.append($moreContent);
+            return $card;
         }
-
-        return $card;
-    }
-    return KbaseCardLayout;  //end init
-});+        return KbaseCardLayout;  //end init
+    });