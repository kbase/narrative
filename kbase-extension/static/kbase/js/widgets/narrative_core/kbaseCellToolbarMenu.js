/*global define*/
/*jslint white:true,browser:true*/
define([
    'jquery',
    'kb_common/html',
    'common/events',
    'base/js/namespace',
    'common/utils',
    'common/runtime',
    'common/ui',
    'util/bootstrapDialog',
    'kbase/js/widgets/appWidgets/infoPanel'
], function ($, html, Events, Jupyter, utils, Runtime, UI, BootstrapDialog, AppInfoPanel) {
    'use strict';

    var t = html.tag,
        div = t('div'), a = t('a'),
        button = t('button'), p = t('p'), blockquote = t('blockquote'),
        span = t('span');

    function getMeta(cell, group, name) {
        if (!cell.metadata.kbase) {
            return;
        }
        if (name === undefined) {
            return cell.metadata.kbase[group];
        }
        if (!cell.metadata.kbase[group]) {
            return;
        }
        return cell.metadata.kbase[group][name];
    }
    function factory(config) {
        var container,
            cell,
            ui;

        function doMoveCellUp(e) {
            Jupyter.notebook.move_cell_up();
        }
        function doMoveCellDown(e) {
            Jupyter.notebook.move_cell_down();
        }
        function doInsertCellAbove(e) {
            Jupyter.narrative.insertAndSelectCellAbove('markdown');
        }
        function doInsertCellBelow(e) {
            Jupyter.narrative.insertAndSelectCellBelow('markdown');
        }
        function doToggleCellType(e) {
            if (this.options.cell.cell_type === "markdown") {
                Jupyter.notebook.to_code();
            } else {
                Jupyter.notebook.to_markdown();
            }
        }
        function doToggleCell(e) {
            // Tell the associated cell to toggle.
            // the toolbar should be re-rendered when the cell metadata changes,
            // so it will naturally pick up the toggle state...
            $(e.target).trigger('toggle.cell');
        }

        function renderToggleState() {
            var toggleState = utils.getMeta(cell, 'cellState', 'toggleState'),
                toggleIcon = container.querySelector('[data-button="toggle"] > span'),
                openIcon = 'fa-chevron-down',
                closedIcon = 'fa-chevron-right';

            switch (toggleState) {
                case 'open':
                    toggleIcon.classList.remove(closedIcon);
                    toggleIcon.classList.add(openIcon);
                    break;
                case 'closed':
                    toggleIcon.classList.remove(openIcon);
                    toggleIcon.classList.add(closedIcon);
                    break;
                default:
                    toggleIcon.classList.remove(closedIcon);
                    toggleIcon.classList.add(openIcon);
                    // console.warn('INVALID TOGGLE STATE, ASSUMING OPEN', toggleState);
            }
        }

        function doDeleteCell() {
            $(cell.element).trigger('deleteCell.Narrative', Jupyter.notebook.find_cell_index(cell));
        }

        function getCellTitle(cell) {
            var title = getMeta(cell, 'attributes', 'title'),
                showTitle = utils.getCellMeta(cell, 'kbase.cellState.showTitle', true);

            if (showTitle) {
                return title;
            }
            return '';
        }

        function getCellSubtitle(cell) {
            var subTitle = getMeta(cell, 'attributes', 'subtitle'),
                showTitle = utils.getCellMeta(cell, 'kbase.cellState.showTitle', true),
                showSubtitle = utils.getCellMeta(cell, 'kbase.cellState.showSubtitle', true);

            if (showTitle) {
                return subTitle;
            }
            return '';
        }

        function getCellInfoLink(cell, events) {
            var url = utils.getCellMeta(cell, 'kbase.attributes.info.url'),
                label = utils.getCellMeta(cell, 'kbase.attributes.info.label');

            if (url) {
                return a({
                    href: url,
                    target: '_blank',
                    id: events.addEvent({
                        type: 'click',
                        handler: doShowInfoModal
                    })
                },
                label || 'ref');
            }
            return '';
        }

        function doToggleMinMaxCell() {
            cell.element.trigger('toggleMinMax.cell');
        }

        function doToggleCodeView() {
            cell.element.trigger('toggleCodeArea.cell');
            // $(cell.element).find('.input_area').toggle();
        }

        function doToggleCellSettings() {
            cell.element.trigger('toggleCellSettings.cell');
        }

        function doShowInfoModal(e) {
            e.preventDefault();
            var version = utils.getCellMeta(cell, 'kbase.appCell.app.version'),
                authors = utils.getCellMeta(cell, 'kbase.appCell.app.spec.info.authors'),
                title = getMeta(cell, 'attributes', 'title') + ' v' + version,
                appStoreUrl = utils.getCellMeta(cell, 'kbase.attributes.info.url'),
                tag = utils.getCellMeta(cell, 'kbase.appCell.app.tag'),
                module = utils.getCellMeta(cell, 'kbase.appCell.app.spec.info.module_name');
            var dialog = new BootstrapDialog({
                title: title,
                body: $('<div class="container"></div>'),
                buttons: [
                    $('<a href="' + appStoreUrl + '" target="_blank" type="button" class="btn btn-default">View on App Store</a>'),
                    $('<button type="button" class="btn btn-primary">Close</button>').click(function() { dialog.hide(); })
                ],
                enterToTrigger: true,
                closeButton: true
            });

            var infoPanel = AppInfoPanel.make({
                appId: utils.getCellMeta(cell, 'kbase.appCell.app.id'),
                appVersion: version,
                appAuthors: authors,
                appModule: module,
                tag: tag
            });
            infoPanel.start({node: dialog.getBody()});

            dialog.getElement().on('hidden.bs.modal', function () {
                dialog.destroy();
            });
            dialog.show();
        }

        function renderToggleCodeView(events) {
            var runtime = Runtime.make();
            // Only render if actually a code cell and in dev mode.
            // TODO: add cell extension to toggle code view, since this may
            // depend on cell state (or subtype)
            if (cell.cell_type !== 'code') {
                return;
            }
            // if (!ui.isDeveloper()) {
            //     return;
            // }

            return button({
                type: 'button',
                class: 'btn btn-default btn-xs',
                dataToggle: 'tooltip',
                dataPlacement: 'left',
                title: true,
                dataOriginalTitle: 'Toggle Code',
                id: events.addEvent({type: 'click', handler: doToggleCodeView})
            }, [
                span({class: 'fa fa-terminal', style: 'font-size: 14pt'})
            ]);
        }

        function renderToggleCellSettings(events) {
            // Only kbase cells have cell settings.
            if (!cell.metadata || !cell.metadata.kbase || !cell.metadata.kbase.type) {
                return;
            }

            return button({
                type: 'button',
                class: 'btn btn-default btn-xs',
                dataToggle: 'tooltip',
                dataPlacement: 'left',
                title: true,
                dataOriginalTitle: 'Cell Settings',
                id: events.addEvent({type: 'click', handler: doToggleCellSettings})
            }, [
                span({class: 'fa fa-cog', style: 'font-size: 14pt'})
            ]);
        }

        function buildIcon(cell) {
            if (cell && cell.getIcon) {
                return cell.getIcon();
            }
            return span({class: 'fa fa-file fa-2x', style: {
                    verticalAlign: 'top', 
                    xlineHeight: '56px'
                }
            });
        }

        function render(cell) {
            var events = Events.make({node: container}),
                toggleMinMax = utils.getCellMeta(cell, 'kbase.cellState.toggleMinMax', 'maximized'),
                toggleIcon = (toggleMinMax === 'maximized' ? 'minus' : 'plus'),
                buttons = Jupyter.narrative.readonly ? [] : [
                div({class: 'buttons pull-right'}, [
                    span({class: 'kb-func-timestamp'}),
                    span({class: 'fa fa-circle-o-notch fa-spin', style: {color: 'rgb(42, 121, 191)', display: 'none'}}),
                    span({class: 'fa fa-exclamation-triangle', style: {color: 'rgb(255, 0, 0)', display: 'none'}}),
                    renderToggleCodeView(events),
                    renderToggleCellSettings(events),
                    button({
                        type: 'button',
                        class: 'btn btn-default btn-xs',
                        dataToggle: 'tooltip',
                        dataPlacement: 'left',
                        title: true,
                        dataOriginalTitle: 'Move Cell Up',
                        id: events.addEvent({type: 'click', handler: doMoveCellUp})
                    }, [
                        span({class: 'fa fa-arrow-up', style: 'font-size: 14pt'})
                    ]),
                    button({
                        type: 'button',
                        class: 'btn btn-default btn-xs',
                        dataToggle: 'tooltip',
                        dataPlacement: 'left',
                        title: true,
                        dataOriginalTitle: 'Move Cell Down',
                        id: events.addEvent({type: 'click', handler: doMoveCellDown})
                    }, [
                        span({class: 'fa fa-arrow-down', style: 'font-size: 14pt'})
                    ]),
                    button({
                        type: 'button',
                        class: 'btn btn-default btn-xs',
                        dataToggle: 'tooltip',
                        dataPlacement: 'left',
                        title: true,
                        dataOriginalTitle: 'Delete Cell',
                        id: events.addEvent({type: 'click', handler: doDeleteCell})
                    }, [
                        span({class: 'fa fa-times-circle', style: {fontSize: '14pt', color: 'red'}})
                    ]),
                    button({
                        type: 'button',
                        class: 'btn btn-default btn-xs',
                        dataToggle: 'tooltip',
                        dataPlacement: 'left',
                        title: true,
                        dataOriginalTitle: toggleMinMax === 'maximized' ? 'Collapse Cell' : 'Expand Cell',
                        id: events.addEvent({type: 'click', handler: doToggleMinMaxCell})
                    }, [
                        span({class: 'fa fa-' + toggleIcon + '-square-o', style: {fontSize: '14pt', color: 'orange'}})
                    ])

                ])
            ],
                content = div({class: 'kb-cell-toolbar container-fluid'}, [
                    div({class: 'row', style: {height: '56px'}}, [
                        div({class: 'col-sm-8 title-container'}, [
<<<<<<< HEAD
                            div({class: 'title', style: {display: 'inline-block'}}, [
                                div({dataElement: 'title', class: 'title'}, [getCellTitle(cell)]),
                                div({dataElement: 'subtitle', class: 'subtitle'}, [getCellSubtitle(cell)]),
                                div({dataElement: 'title',
                                    class: 'info-link'
                                },
                                [getCellInfoLink(cell, events)])
=======
                            div({class: 'title', style: {display: 'inline-block', height: '56px', lineHeight: '56px'}}, [
                                div({dataElement: 'icon', class: 'icon', style: {position: 'relative', top: '0', left: '0', display: 'inline-block', height: '56px', lineHeight: '56px'}}, [
                                    buildIcon(cell)
                                ]),
                                div({style: {display: 'inline-block'}}, [
                                    div({dataElement: 'title', class: 'title', style: {lineHeight: '20px'}}, [getCellTitle(cell)]),
                                    div({dataElement: 'subtitle', class: 'subtitle', style: {lineHeight: '20px'}}, [getCellSubtitle(cell)])
                                ])
>>>>>>> e49683ce
                            ])
                        ]),
                        div({class: 'col-sm-4 buttons-container'}, buttons)
                    ])
                ]);
            var readOnly = Jupyter.narrative.readonly;
            if (readOnly) {
                $(content).find('.buttons-container').hide();
            }
            return {
                events: events,
                content: content
            };
        }

        /*
         * We are going to try to make this work by creating the layout once,
         * and then allowing the toolbar widgets to refresh themselves 
         * upon an event emitted at callback time.
         */
        function callback(toolbarDiv, parentCell) {
            try {
                container = toolbarDiv[0];
                ui = UI.make({node: container});
                cell = parentCell;
                var rendered = render(parentCell);
                container.innerHTML = rendered.content;
                $(container).find('button').tooltip();
                rendered.events.attachEvents();
            } catch (ex) {
                console.error('ERROR in cell toolbar callback', ex);
            }
        }

        return {
            register_callback: callback
        };
    }

    return {
        make: function (config) {
            return factory(config);
        }
    };
});<|MERGE_RESOLUTION|>--- conflicted
+++ resolved
@@ -289,15 +289,6 @@
                 content = div({class: 'kb-cell-toolbar container-fluid'}, [
                     div({class: 'row', style: {height: '56px'}}, [
                         div({class: 'col-sm-8 title-container'}, [
-<<<<<<< HEAD
-                            div({class: 'title', style: {display: 'inline-block'}}, [
-                                div({dataElement: 'title', class: 'title'}, [getCellTitle(cell)]),
-                                div({dataElement: 'subtitle', class: 'subtitle'}, [getCellSubtitle(cell)]),
-                                div({dataElement: 'title',
-                                    class: 'info-link'
-                                },
-                                [getCellInfoLink(cell, events)])
-=======
                             div({class: 'title', style: {display: 'inline-block', height: '56px', lineHeight: '56px'}}, [
                                 div({dataElement: 'icon', class: 'icon', style: {position: 'relative', top: '0', left: '0', display: 'inline-block', height: '56px', lineHeight: '56px'}}, [
                                     buildIcon(cell)
@@ -306,7 +297,6 @@
                                     div({dataElement: 'title', class: 'title', style: {lineHeight: '20px'}}, [getCellTitle(cell)]),
                                     div({dataElement: 'subtitle', class: 'subtitle', style: {lineHeight: '20px'}}, [getCellSubtitle(cell)])
                                 ])
->>>>>>> e49683ce
                             ])
                         ]),
                         div({class: 'col-sm-4 buttons-container'}, buttons)
