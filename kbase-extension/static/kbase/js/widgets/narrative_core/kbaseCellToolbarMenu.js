define([
    'jquery',
    'common/html',
    'common/events',
    'base/js/namespace',
    'common/cellUtils',
    'narrativeConfig',
    'common/jobs',
    'custom/custom',
], ($, html, Events, Jupyter, utils, Config, Jobs) => {
    'use strict';

    const t = html.tag,
        div = t('div'),
        button = t('button'),
        span = t('span'),
        ul = t('ul'),
        li = t('li'),
        cssBaseClass = 'kb-cell-toolbar';

    function factory() {
        const readOnly = Jupyter.narrative.readonly;
        let container, cell;

        function doMoveCellUp() {
            Jupyter.notebook.move_cell_up();
        }

        function doMoveCellDown() {
            Jupyter.notebook.move_cell_down();
        }

        function doDeleteCell() {
            $(cell.element).trigger('deleteCell.Narrative', Jupyter.notebook.find_cell_index(cell));
        }

        function getCellTitle(_cell) {
            const title = utils.getMeta(_cell, 'attributes', 'title'),
                showTitle = utils.getCellMeta(_cell, 'kbase.cellState.showTitle', true);

            return showTitle ? title : '';
        }

        function getCellSubtitle(_cell) {
            const subTitle = utils.getMeta(_cell, 'attributes', 'subtitle'),
                showTitle = utils.getCellMeta(_cell, 'kbase.cellState.showTitle', true);

            return showTitle ? subTitle : '';
        }

        function doToggleMinMaxCell(e) {
            if (e.getModifierState) {
                const modifier = e.getModifierState('Alt');
                if (modifier) {
                    // TODO: implement global cell toggling
                }
            }
            cell.toggleMinMax();
        }

        function doToggleCodeView() {
            cell.element.trigger('toggleCodeArea.cell');
        }

        function isCodeShowing(_cell) {
            return _cell.isCodeShowing ? _cell.isCodeShowing() : null;
        }

        function renderIcon(icon) {
            return span({
                class: `${cssBaseClass}__icon--${icon.type} fa fa-${icon.type} fa-sm`,
            });
        }

        function buildIcon(_cell) {
            if (_cell && _cell.getIcon) {
                return _cell.getIcon();
            }
            return span({
                class: `${cssBaseClass}__icon--build_icon fa fa-thumbs-down fa-2x`,
            });
        }

        const buttonClasses = 'btn btn-default btn-xs';
        const buttonBase = {
            type: 'button',
            class: `${buttonClasses} ${cssBaseClass}__button`,
            dataToggle: 'tooltip',
            dataPlacement: 'left',
            title: true,
        };

        function renderOptions(_cell, events) {
            const dropdownId = html.genId(),
                menuItems = [];

            if (_cell.cell_type === 'code') {
                menuItems.push({
                    name: 'code-view',
                    label: isCodeShowing(_cell) ? 'Hide code' : 'Show code',
                    icon: {
                        type: 'terminal',
                    },
                    id: events.addEvent({ type: 'click', handler: doToggleCodeView }),
                });
            }

            if (_cell.showInfo) {
                menuItems.push({
                    name: 'info',
                    label: 'Info',
                    icon: {
                        type: 'info',
                    },
                    id: events.addEvent({
                        type: 'click',
                        handler: () => {
                            _cell.showInfo();
                        },
                    }),
                });
            }

            if (!readOnly) {
                if (_cell.toggleBatch && Config.get('features').batchAppMode) {
                    menuItems.push({
                        name: 'batch',
                        label: 'Toggle Batch',
                        icon: {
                            type: 'table',
                        },
                        id: events.addEvent({
                            type: 'click',
                            handler: () => {
                                _cell.toggleBatch();
                            },
                        }),
                    });
                }

                if (menuItems.length > 0) {
                    menuItems.push({
                        type: 'separator',
                    });
                }

                menuItems.push({
                    name: 'delete-cell',
                    label: 'Delete cell',
                    icon: {
                        type: 'times',
                    },
                    id: events.addEvent({ type: 'click', handler: doDeleteCell }),
                });
            }

            if (menuItems.length === 0) {
                return '';
            }

            return span({ class: 'dropdown' }, [
                button(
                    {
                        class: `${buttonClasses} ${cssBaseClass}__button dropdown-toggle`,
                        type: 'button',
                        id: dropdownId,
                        dataToggle: 'dropdown',
                        ariaHaspopup: 'true',
                        ariaExpanded: 'true',
                        ariaLabel: 'cell options',
                        dataElement: 'cell-dropdown',
                    },
                    [span({ class: 'fa fa-ellipsis-h fa-lg' })]
                ),
                ul(
                    {
                        class: 'dropdown-menu dropdown-menu-right',
                        ariaLabelledby: dropdownId,
                    },
                    [
                        menuItems
                            .map((item) => {
                                if (item.type === 'separator') {
                                    return li({
                                        role: 'separator',
                                        class: 'divider',
                                    });
                                }
                                return li(
                                    button(
                                        {
                                            class: `${cssBaseClass}__dropdown_item btn btn-default`,
                                            type: 'button',
                                            id: item.id,
                                            title: item.label,
                                            dataElement: item.name,
                                        },
                                        [
                                            span(
                                                {
                                                    class: `${cssBaseClass}__dropdown_item_icon`,
                                                },
                                                renderIcon(item.icon)
                                            ),
                                            span(item.label),
                                        ]
                                    )
                                );
                            })
                            .join(''),
                    ]
                ),
            ]);
        }

        function render(_cell) {
            // The cell metadata 'kbase.cellState.toggleMinMax' is the
            // canonical indicator of whether a cell is collapsed or not.
            const cellCollapsed =
                utils.getCellMeta(_cell, 'kbase.cellState.toggleMinMax', 'maximized') !==
                'maximized';
            let collapsedCellJobStatus = '';

            if (cellCollapsed) {
                if (utils.getCellMeta(_cell, 'kbase.appCell.fsm')) {
                    const fsmMode = utils.getCellMeta(
                            _cell,
                            'kbase.appCell.fsm.currentState.mode',
                            ''
                        ),
                        fsmStage = utils.getCellMeta(
                            _cell,
                            'kbase.appCell.fsm.currentState.stage',
                            ''
                        );
                    collapsedCellJobStatus = Jobs.createJobStatusFromFsm(fsmMode, fsmStage);
                } else if (utils.getCellMeta(_cell, 'kbase.bulkImportCell.exec.jobs')) {
<<<<<<< HEAD
                    const currentJobs = utils.getCellMeta(_cell, 'kbase.bulkImportCell.exec.jobs');
=======
                    const currentJobs = utils.getCellMeta(
                        _cell,
                        'kbase.bulkImportCell.exec.jobs.byId'
                    );
>>>>>>> 15f714c7
                    collapsedCellJobStatus = Jobs.createCombinedJobStateSummary(currentJobs);
                }
            }

            const events = Events.make({ node: container }),
                title = getCellTitle(_cell),
                subtitle = getCellSubtitle(_cell),
                buttons = [
                    div(
                        {
                            class: `${cssBaseClass}__buttons-container`,
                        },
                        [
                            // indicates the job status when the cell is collapsed
                            span(
                                {
                                    dataElement: 'job-status',
                                },
                                collapsedCellJobStatus
                            ),
                            // options dropdown
                            renderOptions(_cell, events),
                            readOnly
                                ? null
                                : button(
                                      Object.assign({}, buttonBase, {
                                          dataOriginalTitle: 'Move Cell Up',
                                          dataElement: 'cell-move-up',
                                          ariaLabel: 'Move cell up',
                                          id: events.addEvent({
                                              type: 'click',
                                              handler: doMoveCellUp,
                                          }),
                                      }),
                                      [span({ class: 'fa fa-arrow-up fa-lg' })]
                                  ),
                            readOnly
                                ? null
                                : button(
                                      Object.assign({}, buttonBase, {
                                          dataOriginalTitle: 'Move Cell Down',
                                          dataElement: 'cell-move-down',
                                          ariaLabel: 'Move cell down',
                                          id: events.addEvent({
                                              type: 'click',
                                              handler: doMoveCellDown,
                                          }),
                                      }),
                                      [span({ class: 'fa fa-arrow-down fa-lg' })]
                                  ),
                            (function () {
                                const toggleMinMax = utils.getCellMeta(
                                        _cell,
                                        'kbase.cellState.toggleMinMax',
                                        'maximized'
                                    ),
                                    toggleIcon = toggleMinMax === 'maximized' ? 'minus' : 'plus';

                                return button(
                                    Object.assign({}, buttonBase, {
                                        dataElement: 'cell-toggle-expansion',
                                        ariaLabel: 'Expand or Collapse Cell',
                                        dataOriginalTitle:
                                            toggleMinMax === 'maximized'
                                                ? 'Collapse Cell'
                                                : 'Expand Cell',
                                        id: events.addEvent({
                                            type: 'click',
                                            handler: doToggleMinMaxCell,
                                        }),
                                    }),
                                    [
                                        span({
                                            class: `${cssBaseClass}__icon--${toggleIcon} fa fa-${toggleIcon}-square-o fa-lg`,
                                        }),
                                    ]
                                );
                            })(),
                        ]
                    ),
                ],
                content = div(
                    {
                        class: `${cssBaseClass}__container`,
                    },
                    [
                        div(
                            {
                                dataElement: 'icon',
                                class: `${cssBaseClass}__app_icon`,
                            },
                            [buildIcon(_cell)]
                        ),
                        div(
                            {
                                class: `${cssBaseClass}__title-container`,
                            },
                            [
                                div(
                                    {
                                        dataElement: 'title',
                                        class: `${cssBaseClass}__title`,
                                        title: title,
                                    },
                                    [getOutdatedWarning(_cell), title]
                                ),
                                div(
                                    {
                                        dataElement: 'subtitle',
                                        class: `${cssBaseClass}__subtitle`,
                                        title: subtitle,
                                    },
                                    subtitle
                                ),
                            ]
                        ),
                        buttons,
                    ]
                );
            return {
                events,
                content,
            };
        }

        function getOutdatedWarning(_cell) {
            if (utils.getCellMeta(_cell, 'kbase.appCell.outdated', false)) {
                return span(
                    {
                        tabindex: '0',
                        class: `${cssBaseClass}__icon--outdated`,
                        dataContainer: 'body',
                        container: 'body',
                        dataToggle: 'popover',
                        dataPlacement: 'bottom',
                        dataTrigger: 'focus',
                        role: 'button',
                        title: 'New version available',
                        dataContent:
                            'This app has a newer version available! ' +
                            "There's probably nothing wrong with this version, " +
                            'but the new one may include new features. Add a new "' +
                            utils.getCellMeta(_cell, 'kbase.appCell.newAppName') +
                            '" app cell for the update.',
                    },
                    [span({ class: 'fa fa-exclamation-triangle' })]
                );
            }
            return '';
        }

        function callback(toolbarDiv, parentCell) {
            try {
                container = toolbarDiv[0];
                cell = parentCell;
                const rendered = render(parentCell);
                container.innerHTML = rendered.content;
                $(container).find('button').tooltip();
                $(container).find('[data-toggle="popover"]').popover();
                rendered.events.attachEvents();

                container.addEventListener('dblclick', (e) => {
                    doToggleMinMaxCell(e);
                });
            } catch (ex) {
                console.error('ERROR in cell toolbar callback', ex);
            }
        }

        return {
            register_callback: callback,
        };
    }

    return {
        make: function () {
            return factory();
        },
    };
});<|MERGE_RESOLUTION|>--- conflicted
+++ resolved
@@ -235,14 +235,10 @@
                         );
                     collapsedCellJobStatus = Jobs.createJobStatusFromFsm(fsmMode, fsmStage);
                 } else if (utils.getCellMeta(_cell, 'kbase.bulkImportCell.exec.jobs')) {
-<<<<<<< HEAD
-                    const currentJobs = utils.getCellMeta(_cell, 'kbase.bulkImportCell.exec.jobs');
-=======
                     const currentJobs = utils.getCellMeta(
                         _cell,
                         'kbase.bulkImportCell.exec.jobs.byId'
                     );
->>>>>>> 15f714c7
                     collapsedCellJobStatus = Jobs.createCombinedJobStateSummary(currentJobs);
                 }
             }
