/*global define*/
/*jslint white:true,browser:true*/
define([
    'jquery',
    'kb_common/html',
    'common/events',
    'base/js/namespace',
    'common/utils',
    'util/bootstrapDialog',
    'kbase/js/widgets/appWidgets/infoPanel'
], function ($, html, Events, Jupyter, utils, BootstrapDialog, AppInfoPanel) {
    'use strict';

    var t = html.tag,
        div = t('div'), a = t('a'),
        button = t('button'), p = t('p'),
        span = t('span'), ul = t('ul'), li = t('li');

    function getMeta(cell, group, name) {
        if (!cell.metadata.kbase) {
            return;
        }
        if (name === undefined) {
            return cell.metadata.kbase[group];
        }
        if (!cell.metadata.kbase[group]) {
            return;
        }
        return cell.metadata.kbase[group][name];
    }
    function factory(config) {
        var container,
            cell;

        function doMoveCellUp() {
            Jupyter.notebook.move_cell_up();
        }

        function doMoveCellDown() {
            Jupyter.notebook.move_cell_down();
        }

        function doDeleteCell() {
            $(cell.element).trigger('deleteCell.Narrative', Jupyter.notebook.find_cell_index(cell));
        }

        function getCellTitle(cell) {
            var title = getMeta(cell, 'attributes', 'title'),
                showTitle = utils.getCellMeta(cell, 'kbase.cellState.showTitle', true);

            if (showTitle) {
                return title;
            }
            return '';
        }

        function getCellSubtitle(cell) {
            var subTitle = getMeta(cell, 'attributes', 'subtitle'),
                showTitle = utils.getCellMeta(cell, 'kbase.cellState.showTitle', true),
                showSubtitle = utils.getCellMeta(cell, 'kbase.cellState.showSubtitle', true);

            if (showTitle) {
                return subTitle;
            }
            return '';
        }

        function getCellInfoLink(cell, events) {
            var url = utils.getCellMeta(cell, 'kbase.attributes.info.url'),
                label = utils.getCellMeta(cell, 'kbase.attributes.info.label');

            if (url) {
                return a({
                    href: url,
                    target: '_blank',
                    id: events.addEvent({
                        type: 'click',
                        handler: doShowInfoModal
                    })
                },
                    label || 'ref');
            }
            return '';
        }

        function doToggleMinMaxCell() {
            cell.element.trigger('toggleMinMax.cell');
        }

        function doToggleCodeView() {
            cell.element.trigger('toggleCodeArea.cell');
        }

        function isCodeShowing(cell) {
            if (cell.isCodeShowing) {
                return cell.isCodeShowing();
            }
            return null;
        }
        function doShowInfoModal(e) {
            e.preventDefault();
            var version = utils.getCellMeta(cell, 'kbase.appCell.app.version'),
                authors = utils.getCellMeta(cell, 'kbase.appCell.app.spec.info.authors'),
                title = getMeta(cell, 'attributes', 'title') + ' v' + version,
                appStoreUrl = utils.getCellMeta(cell, 'kbase.attributes.info.url'),
                tag = utils.getCellMeta(cell, 'kbase.appCell.app.tag'),
                module = utils.getCellMeta(cell, 'kbase.appCell.app.spec.info.module_name');
            var dialog = new BootstrapDialog({
                title: title,
                body: $('<div class="container"></div>'),
                buttons: [
                    $('<a href="' + appStoreUrl + '" target="_blank" type="button" class="btn btn-default">View on App Store</a>'),
                    $('<button type="button" class="btn btn-primary">Close</button>').click(function () {
                        dialog.hide();
                    })
                ],
                enterToTrigger: true,
                closeButton: true
            });

            var infoPanel = AppInfoPanel.make({
                appId: utils.getCellMeta(cell, 'kbase.appCell.app.id'),
                appVersion: version,
                appAuthors: authors,
                appModule: module,
                tag: tag
            });
            infoPanel.start({node: dialog.getBody()});

            dialog.getElement().on('hidden.bs.modal', function () {
                dialog.destroy();
            });
            dialog.show();
        }

        function doToggleCellSettings() {
            cell.element.trigger('toggleCellSettings.cell');
        }

        function renderToggleCellSettings(events) {
            // Only kbase cells have cell settings.
            if (!cell.metadata || !cell.metadata.kbase || !cell.metadata.kbase.type) {
                return;
            }

            return button({
                type: 'button',
                class: 'btn btn-default btn-xs',
                dataToggle: 'tooltip',
                dataPlacement: 'left',
                title: true,
                dataOriginalTitle: 'Cell Settings',
                id: events.addEvent({type: 'click', handler: doToggleCellSettings})
            }, [
                span({class: 'fa fa-cog', style: 'font-size: 14pt'})
            ]);
        }

        function renderIcon(icon) {
            return span({
                class: 'fa fa-' + icon.type + ' fa-sm',
                style: {color: icon.color || '#000'}
            });
        }

        function isKBaseCell(cell) {
            if (!cell.metadata || !cell.metadata.kbase || !cell.metadata.kbase.type) {
                return false;
            }
            return true;
        }

        function doHelp() {
            alert('help here...');
        }

        function renderOptions(cell, events) {
            var toggleMinMax = utils.getCellMeta(cell, 'kbase.cellState.toggleMinMax', 'maximized'),
                toggleIcon = (toggleMinMax === 'maximized' ? 'minus' : 'plus'),
                dropdownId = html.genId(),
                menuItems = [
                    // we can always dream.
//                    {
//                        name: 'help',
//                        label: 'Help',
//                        icon: {
//                            type: 'question',
//                            color: 'black'
//                        },
//                        id: events.addEvent({type: 'click', handler: doHelp})
//                    },
                    {
                        name: 'toggle-collapse',
                        label: toggleMinMax === 'maximized' ? 'Collapse' : 'Expand',
                        icon: {
                            type: toggleIcon + '-square-o',
                            color: 'orange'
                        },
                        id: events.addEvent({type: 'click', handler: doToggleMinMaxCell})
                    }
                ];

// we can always dream
//            if (isKBaseCell(cell)) {
//                menuItems.push({
//                    name: 'settings',
//                    label: 'Settings',
//                    icon: {
//                        type: 'gear',
//                        color: 'black'
//                    }
//                });
//            }

            if (cell.cell_type === 'code') {
                menuItems.push({
                    name: 'code-view',
                    label: isCodeShowing(cell) ? 'Hide code' : 'Show code',
                    icon: {
                        type: 'terminal',
                        color: 'black'
                    },
                    id: events.addEvent({type: 'click', handler: doToggleCodeView})
                });
            }

            menuItems.push({
                type: 'separator'
            });
            menuItems.push({
                name: 'delete-cell',
                label: 'Delete cell',
                icon: {
                    type: 'times',
                    color: 'red'
                },
                id: events.addEvent({type: 'click', handler: doDeleteCell})
            });


            return span({class: 'dropdown'}, [
                button({
                    class: 'btn btn-xs btn-default dropdown-toggle',
                    type: 'button',
                    id: dropdownId,
                    dataToggle: 'dropdown',
                    ariaHaspopup: 'true',
                    ariaExpanded: 'true'
                }, [span({class: 'fa fa-ellipsis-h fa-lg'})]),
                ul({class: 'dropdown-menu dropdown-menu-right', ariaLabelledby: dropdownId}, [
                    menuItems.map(function (item) {
                        switch (item.type) {
                            case 'separator':
                                return li({
                                    role: 'separator',
                                    class: 'divider'
                                });
                            default:
                                return li(a({
                                    class: 'btn btn-default',
<<<<<<< HEAD
                                    style: {width: '100%'},
                                    id: item.id
=======
                                    id: item.id,
                                    style: {
                                        textAlign: 'left'
                                    }
>>>>>>> b84d9276
                                }, [
                                    span({style: {
                                            display: 'inline-block',
                                            width: '25px',
                                            marginRight: '4px'
                                        }}, renderIcon(item.icon)),
                                    span(item.label)]));
                        }
                    }).join('')
                ])
            ]);
        }

        function buildIcon(cell) {
            if (cell && cell.getIcon) {
                return cell.getIcon();
            }
            return span({class: 'fa fa-file fa-2x', style: {
                    verticalAlign: 'top',
                    xlineHeight: '56px'
                }
            });
        }

        function render(cell) {
            var events = Events.make({node: container}),
                buttons = Jupyter.narrative.readonly ? [] : [
                div({class: 'buttons pull-right'}, [
                    span({class: 'kb-func-timestamp'}),
                    span({class: 'fa fa-circle-o-notch fa-spin', style: {color: 'rgb(42, 121, 191)', display: 'none'}}),
                    span({class: 'fa fa-exclamation-triangle', style: {color: 'rgb(255, 0, 0)', display: 'none'}}),
                    button({
                        type: 'button',
                        class: 'btn btn-default btn-xs',
                        dataToggle: 'tooltip',
                        dataPlacement: 'left',
                        title: true,
                        dataOriginalTitle: 'Move Cell Up',
                        id: events.addEvent({type: 'click', handler: doMoveCellUp})
                    }, [
                        span({class: 'fa fa-arrow-up fa-lg'})
                    ]),
                    button({
                        type: 'button',
                        class: 'btn btn-default btn-xs',
                        dataToggle: 'tooltip',
                        dataPlacement: 'left',
                        title: true,
                        dataOriginalTitle: 'Move Cell Down',
                        id: events.addEvent({type: 'click', handler: doMoveCellDown})
                    }, [
                        span({class: 'fa fa-arrow-down fa-lg', style: 'xfont-size: 18px'})
                    ]),
                    renderOptions(cell, events)
//                    button({
//                        type: 'button',
//                        class: 'btn btn-default btn-xs',
//                        dataToggle: 'tooltip',
//                        dataPlacement: 'left',
//                        title: true,
//                        dataOriginalTitle: 'Delete Cell',
//                        id: events.addEvent({type: 'click', handler: doDeleteCell})
//                    }, [
//                        span({class: 'fa fa-times-circle', style: {fontSize: '14pt', color: 'red'}})
//                    ]),
//                    button({
//                        type: 'button',
//                        class: 'btn btn-default btn-xs',
//                        dataToggle: 'tooltip',
//                        dataPlacement: 'left',
//                        title: true,
//                        dataOriginalTitle: toggleMinMax === 'maximized' ? 'Collapse Cell' : 'Expand Cell',
//                        id: events.addEvent({type: 'click', handler: doToggleMinMaxCell})
//                    }, [
//                        span({class: 'fa fa-' + toggleIcon + '-square-o', style: {fontSize: '14pt', color: 'orange'}})
//                    ])

                ])
            ],
                content = div({class: 'kb-cell-toolbar container-fluid'}, [
                    div({class: 'row', style: {height: '56px'}}, [
                        div({class: 'col-sm-8 title-container'}, [
                            div({class: 'title', style: {display: 'inline-block', height: '56px'}}, [
                                div({dataElement: 'icon', class: 'icon', style: {position: 'relative', top: '0', left: '0', display: 'inline-block', height: '56px', lineHeight: '56px'}}, [
                                    buildIcon(cell)
                                ]),
                                div({style: {display: 'inline-block'}}, [
                                    div({dataElement: 'title', class: 'title', style: {lineHeight: '20px'}}, [getCellTitle(cell)]),
                                    div({dataElement: 'subtitle', class: 'subtitle', style: {lineHeight: '20px'}}, [getCellSubtitle(cell)]),
                                    div({dataElement: 'info-link', class: 'info-link'}, [getCellInfoLink(cell, events)])
                                ])
                            ])
                        ]),
                        div({class: 'col-sm-4 buttons-container'}, buttons)
                    ])
                ]);
            if (Jupyter.narrative.readonly) {
                $(content).find('.buttons-container').hide();
            }

            return {
                events: events,
                content: content
            };
        }

        function callback(toolbarDiv, parentCell) {
            try {
                container = toolbarDiv[0];
                cell = parentCell;
                var rendered = render(parentCell);
                container.innerHTML = rendered.content;
                $(container).find('button').tooltip();
                rendered.events.attachEvents();
            } catch (ex) {
                console.error('ERROR in cell toolbar callback', ex);
            }
        }

        return {
            register_callback: callback
        };
    }

    return {
        make: function (config) {
            return factory(config);
        }
    };
});<|MERGE_RESOLUTION|>--- conflicted
+++ resolved
@@ -256,17 +256,14 @@
                                     class: 'divider'
                                 });
                             default:
-                                return li(a({
+                                return li(button({
                                     class: 'btn btn-default',
-<<<<<<< HEAD
-                                    style: {width: '100%'},
+                                    type: 'button',
+                                    style: {
+                                        width: '100%',
+                                        textAlign: 'left'
+                                    },
                                     id: item.id
-=======
-                                    id: item.id,
-                                    style: {
-                                        textAlign: 'left'
-                                    }
->>>>>>> b84d9276
                                 }, [
                                     span({style: {
                                             display: 'inline-block',
