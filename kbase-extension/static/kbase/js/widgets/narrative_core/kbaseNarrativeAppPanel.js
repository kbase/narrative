--- conflicted
+++ resolved
@@ -553,42 +553,6 @@
                 });
         },
 
-<<<<<<< HEAD
-        triggerMethod: function(method) {
-            if (Jupyter.narrative.readonly) {
-                // This alert just goes into the ether ... 
-                // actually, since the object entangles itself with bootstraps
-                // jquery handlers, it remains alive until the alert is closed, the
-                // dom node is removed, and the destroy method is called
-                // on the object.
-                // Otherwise, this method returns immediately, taking no action.
-                // TODO: an alernative approach is return a promise which will not 
-                // complete until the user closes the alert.
-                var readOnlyAlert = new BootstrapAlert({
-                    type: 'warning',
-                    title: 'Warning',
-                    body: 'Read-only Narrative -- may not add apps to this Narrative'
-                });
-                // alert('Read-only Narrative -- may not add apps to this Narrative');
-                return;
-            }
-            var self = this;
-            if (!method['spec']) {
-                self.methClient.get_method_spec({ ids: [method.info.id], tag: self.currentTag })
-                    .then(function(spec) {
-                        // todo: cache this spec into the methods list
-                        spec = spec[0];
-                        if (self.moduleVersions[spec.info.module_name]) {
-                            spec.info.ver = self.moduleVersions[spec.info.module_name];
-                        }
-                        self.trigger('methodClicked.Narrative', [spec, self.currentTag]);
-                    })
-                    .catch(function(err) {
-                        var errorId = new Uuid(4).format();
-                        console.error('Error getting method spec #' + errorId, err, method, self.currentTag);
-                        alert('Error getting method spec, see console for error info #' + errorId);
-                    });
-=======
         /**
          * Gather App spec information and plop the App Cell in place.
          * @param {app} string/object - if a string, it uses that as a key into self.appSpecs
@@ -600,6 +564,15 @@
          * selected tag.
          */
         triggerApp: function(app, tag, parameters) {
+            if (Jupyter.narrative.narrController.uiModeIs('view')) {
+                new BootstrapAlert({
+                    type: 'warning',
+                    title: 'Warning',
+                    body: 'Read-only Narrative -- you may not add apps to this Narrative'
+                });
+                // alert('Read-only Narrative -- may not add apps to this Narrative');
+                return;
+            }
             var self = this;
             if(!tag) {
                 tag = self.currentTag;
@@ -629,7 +602,6 @@
                     console.error('Error getting method spec #' + errorId, err, app, self.currentTag);
                     alert('Error getting app spec, see console for error info #' + errorId);
                 });
->>>>>>> beefb746
             } else {
                 self.trigger('appClicked.Narrative', [app, self.currentTag, parameters]);
             }
@@ -744,13 +716,8 @@
                         return b.info.name.localeCompare(a.info.name);
                     }
                 });
-<<<<<<< HEAD
-                for (var i = 0; i < appList.length; i++) {
-                    $appPanel.append(self.buildMethod(appSet[appList[i]]));
-=======
                 for (var i=0; i<appList.length; i++) {
                     $appPanel.append(self.buildAppItem(appSet[appList[i]]));
->>>>>>> beefb746
                 }
             };
 
@@ -898,15 +865,9 @@
             // add icon (logo)
             var $logo = $('<div>');
 
-<<<<<<< HEAD
-            if (method.info.icon && method.info.icon.url) {
-                var url = this.options.methodStoreURL.slice(0, -3) + method.info.icon.url;
-                $logo.append(DisplayUtil.getAppIcon({ url: url, cursor: 'pointer', setColor: true, size: '50px' }))
-=======
             if (app.info.icon && app.info.icon.url) {
                 var url = this.options.methodStoreURL.slice(0, -3) + app.info.icon.url;
                 $logo.append( DisplayUtil.getAppIcon({ url: url , cursor: 'pointer' , setColor:true, size:'50px'}) )
->>>>>>> beefb746
                     .css('padding', '3px');
             } else {
                 $logo.append(DisplayUtil.getAppIcon({ cursor: 'pointer', setColor: true }));
@@ -918,66 +879,12 @@
             });
 
             var $star = $('<i>');
-<<<<<<< HEAD
-            if (method.favorite) {
-=======
             if(app.favorite) {
->>>>>>> beefb746
                 $star.addClass('fa fa-star kbcb-star-favorite').append('&nbsp;');
             } else {
                 $star.addClass('fa fa-star kbcb-star-nonfavorite').append('&nbsp;');
             }
             $star.on('click', function(event) {
-<<<<<<< HEAD
-                    event.stopPropagation();
-                    var params = {};
-                    if (method.info.module_name) {
-                        params['module_name'] = method.info.module_name;
-                        params['id'] = method.info.id.split('/')[1];
-                    } else {
-                        params['id'] = method.info.id;
-                    }
-
-                    if (method.favorite) {
-                        // remove favorite
-                        self.catalog.remove_favorite(params)
-                            .then(function() {
-                                $star.removeClass('kbcb-star-favorite').addClass('kbcb-star-nonfavorite');
-                                method.favorite = null; // important to set this if we don't refresh the panel
-                            });
-                    } else {
-                        // add favorite
-                        self.catalog.add_favorite(params)
-                            .then(function() {
-                                $star.removeClass('kbcb-star-nonfavorite').addClass('kbcb-star-favorite');
-                                method.favorite = new Date().getTime(); // important to set this if we don't refresh the panel
-                            });
-                    }
-                })
-                .tooltip({
-                    title: 'Add or remove from your favorites',
-                    container: 'body',
-                    placement: 'bottom',
-                    delay: {
-                        show: Config.get('tooltip').showDelay,
-                        hide: Config.get('tooltip').hideDelay
-                    }
-                });
-
-            var $name = $('<div>')
-                .addClass('kb-data-list-name')
-                .css({ 'white-space': 'normal', 'cursor': 'pointer' })
-                .append($('<a>')
-                    .append(method.info.name)
-                    .click(function(e) {
-                        e.stopPropagation();
-                        self.triggerMethod(method);
-                    }));
-            var versionStr = 'v' + method.info.ver; // note that method versions are meaningless right now; need to update!
-            if (method.info.module_name) {
-                versionStr = '<a href="' + this.options.moduleLink + '/' + method.info.module_name + '" target="_blank">' +
-                    method.info.namespace + '</a> ' + versionStr;
-=======
                 event.stopPropagation();
                 var params = {};
                 if(app.info.module_name) {
@@ -1032,18 +939,12 @@
             if (app.info.module_name) {
                 versionStr = '<a href="'+this.options.moduleLink+'/'+app.info.module_name+'" target="_blank">' +
                                 app.info.namespace + '</a> ' + versionStr;
->>>>>>> beefb746
             }
             var $version = $('<span>').addClass('kb-data-list-type').append($star).append(versionStr); // use type because it is a new line
 
             var moreLink = '';
-<<<<<<< HEAD
-            if (method.info.module_name) {
-                moreLink = this.options.methodHelpLink + method.info.id + '/' + this.currentTag;
-=======
             if(app.info.module_name) {
                 moreLink = this.options.methodHelpLink + app.info.id + '/' + this.currentTag;
->>>>>>> beefb746
             } else {
                 moreLink = this.options.methodHelpLink + 'l.m/' + app.info.id;
             }
@@ -1052,17 +953,6 @@
 
             if (self.currentTag && self.currentTag !== 'release') {
                 $more.append($('<div style="font-size:8pt">')
-<<<<<<< HEAD
-                    .append(method.info.git_commit_hash));
-            }
-            $more.append($('<div>')
-                    .append(method.info.subtitle))
-                .append($('<div>')
-                    .append($('<a>')
-                        .append('more...')
-                        .attr('target', '_blank')
-                        .attr('href', moreLink)));
-=======
                              .append(app.info.git_commit_hash));
             }
             $more.append($('<div>')
@@ -1072,7 +962,6 @@
                                  .append('more...')
                                  .attr('target', '_blank')
                                  .attr('href', moreLink)));
->>>>>>> beefb746
 
             var $moreBtn =
                 $('<button class="btn btn-xs btn-default pull-right" aria-hidden="true">')
