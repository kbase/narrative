/*global define*/
/*jslint white: true*/
/*global Catalog*/
/**
 * A widget that contains functions and function information for the Narrative.
 * When initialized, it uses a loading gif while waiting for functions to load
 * (unless functions were passed in on construction).
 *
 * @author Bill Riehl <wjriehl@lbl.gov>
 * @public
 */
define([
    'kbwidget',
    'jquery',
    'bluebird',
    'handlebars',
    'narrativeConfig',
    'util/display',
    'util/bootstrapDialog',
    'util/icon',
    'text!kbase/templates/beta_warning_body.html',
    'kbaseAccordion',
    'kbaseNarrativeControlPanel',
    'base/js/namespace',
    'kb_service/client/narrativeMethodStore',
    'uuid',
    'narrative_core/catalog/kbaseCatalogBrowser',
    'kbase/js/widgets/narrative_core/kbaseAppCard',
<<<<<<< HEAD
=======
    'util/bootstrapAlert',
    'common/runtime',
>>>>>>> d3c4a566
    'kbaseNarrative',
    'catalog-client-api',
    'kbase-client-api',
    'bootstrap'
], function(
    KBWidget,
    $,
    Promise,
    Handlebars,
    Config,
    DisplayUtil,
    BootstrapDialog,
    Icon,
    BetaWarningTemplate,
    kbaseAccordion,
    kbaseNarrativeControlPanel,
    Jupyter,
    NarrativeMethodStore,
    Uuid,
    KBaseCatalogBrowser,
<<<<<<< HEAD
    kbaseAppCard
=======
    kbaseAppCard,
    BootstrapAlert,
    Runtime
>>>>>>> d3c4a566
) {
    'use strict';
    return KBWidget({
        name: 'kbaseNarrativeAppPanel',
        parent: kbaseNarrativeControlPanel,
        version: '0.0.1',
        options: {
            loadingImage: Config.get('loading_gif'),
            autopopulate: true,
            title: 'Apps',
            methodStoreURL: Config.url('narrative_method_store'),
            catalogURL: Config.url('catalog'),
            moduleLink: '/#appcatalog/module/',
            methodHelpLink: '/#appcatalog/app/',
            appHelpLink: '/#appcatalog/app/l.a/'
        },
        ignoreCategories: {
            inactive: 1,
            importers: 1,
            viewers: 1
        },
        id2Elem: {},
        methodSpecs: {}, // id -> spec
        categories: {}, // id -> category info

        currentTag: null, // release/dev/beta; which version of the method spec to fetch.  default is release

        init: function(options) {
            var self = this;
            this.app_offset = true;
            this._super(options);
            // DOM structure setup here.
            // After this, just need to update the function list

            this.currentTag = 'release';

            this.icon_colors = Config.get('icons').colors;

            this.$searchDiv = $('<div>')
                .addClass('input-group')
                .css({ 'margin-bottom': '3px' })
                .hide();

            this.$searchInput = $('<input type="text">')
                .addClass('form-control')
                .attr('Placeholder', 'Search apps')
                .on('input', function() {
                    self.refreshPanel(this);
                })
                .on('keyup', function(e) {
                    if (e.keyCode === 27) {
                        self.$searchDiv.toggle({ effect: 'blind', duration: 'fast' });
                    }
                });

            this.$numHiddenSpan = $('<span>0</span>');
            this.$showHideSpan = $('<span>show</span>');
            this.$toggleHiddenDiv = $('<div>')
                .append(this.$showHideSpan)
                .append(' ')
                .append(this.$numHiddenSpan)
                .append(' filtered out')
                .addClass('kb-function-toggle')
                .hide()
                .click($.proxy(function() {
                    var curText = this.$showHideSpan.text();
                    this.toggleHiddenMethods(curText === 'show');
                    this.$showHideSpan.text(curText === 'show' ? 'hide' : 'show');
                }, this));

            var $clearSearchBtn = $('<span>')
                .addClass('input-group-addon btn btn-default kb-method-search-clear')
                .attr('type', 'button')
                .append($('<span class="glyphicon glyphicon-remove">'))
                .click(
                    $.proxy(function() {
                        this.$searchInput.val('');
                        this.$searchInput.trigger('input');
                    }, this)
                );

            this.$searchDiv.append(this.$searchInput)
                .append($clearSearchBtn);

            // placeholder for apps and methods once they're loaded.
            this.$methodList = $('<div>')
                .css({
                    'height': '300px',
                    'overflow-y': 'auto',
                    'overflow-x': 'hidden'
                });

            // Make a function panel for everything to sit inside.
            this.$functionPanel = $('<div>')
                .addClass('kb-function-body')
                .append($('<div>')
                    .append(this.$searchDiv)
                    .append(this.$toggleHiddenDiv))
                .append(this.$methodList);

            // The 'loading' panel should just have a spinning gif in it.
            this.$loadingPanel = $('<div>')
                .addClass('kb-data-loading')
                .append('<img src="' + this.options.loadingImage + '">')
                .append($('<div>')
                    .attr('id', 'message'))
                .hide();

            // The error panel should be empty for now.
            this.$errorPanel = $('<div>')
                .hide();

            // The help element should be outside of the panel itself, so it can be manipulated separately.
            // It should hide itself when clicked.
            this.initMethodTooltip();
            this.$bodyDiv.append($('<div>')
                .addClass('kb-narr-panel-body')
                .append(this.$functionPanel)
                .append(this.$loadingPanel)
                .append(this.$errorPanel));

            $(document).on('filterMethods.Narrative',
                $.proxy(function(e, filterString) {
                    if (filterString) {
                        this.$searchDiv.show({ effect: 'blind', duration: 'fast' });
                        this.$searchInput.val(filterString);
                        this.$searchInput.trigger('input');
                    }
                }, this)
            );

            $(document).on('removeFilterMethods.Narrative',
                $.proxy(function() {
                    this.$searchDiv.toggle({ effect: 'blind', duration: 'fast' });
                    this.$searchInput.val('');
                    this.$searchInput.trigger('input');
                }, this)
            );

            /* 'request' should be expected to be an object like this:
             * {
             *      apps: [list, of, app, ids],
             *      methods: [list, of, method, ids]
             * }
             *
             * Either the apps or methods key can exist, or not and will be searched
             * appropriately.
             *
             * This will pass to the callback a similar structure:
             * {
             *      apps: {
             *         id: { spec },
             *         id: { spec }
             *      },
             *      methods: {
             *         id: { spec },
             *         id: { spec }
             *      }
             * }
             *
             * If a spec isn't found, then it won't appear in the return values.
             */
            $(document).on('getFunctionSpecs.Narrative',
                $.proxy(function(e, specSet, callback) {
                    //console.debug("Trigger proxy: specSet=", specSet, "callback=", callback);
                    if (callback) {
                        //console.debug("Trigger: specSet=",specSet);
                        this.getFunctionSpecs(specSet, callback);
                    }
                }, this)
            );

            this.currentPanelStyle = 'category';
            this.$filterLabel = $('<span>').append(this.currentPanelStyle);
            var $filterMenu = $('<ul>')
                .addClass('dropdown-menu dropdown-menu-right')
                .css({
                    'margin-top': '20px'
                })
                .attr('aria-labeledby', 'kb-app-panel-filter')
                .append($('<li>')
                    .append('<a style="cursor:pointer" data-filter="category">Category</a>'))
                .append($('<li>')
                    .append('<a style="cursor:pointer" data-filter="input">Input Types</a>'))
                .append($('<li>')
                    .append('<a style="cursor:pointer" data-filter="output">Output Types</a>'))
                .append($('<li>')
                    .append('<a style="cursor:pointer" data-filter="a-z">Name A-Z</a>'))
                .append($('<li>')
                    .append('<a style="cursor:pointer" data-filter="z-a">Name Z-A</a>'));
            $filterMenu.find('li a').click(function() {
                self.currentPanelStyle = $(this).data('filter');
                self.$filterLabel.text(self.currentPanelStyle);
                self.refreshPanel();
            });

            this.addButton($('<span class="dropdown">')
                .append($('<button>')
                    .addClass('btn btn-xs btn-default dropdown-toggle')
                    .attr({
                        type: 'button',
                        id: 'kb-app-panel-filter',
                        'data-toggle': 'dropdown',
                        'aria-haspopup': true,
                        'aria-expanded': true
                    })
                    .append(this.$filterLabel)
                    .append('<span class="fa fa-filter"></span>'))
                .append($filterMenu));

            // Search button
            this.addButton($('<button>')
                .addClass('btn btn-xs btn-default')
                .append('<span class="fa fa-search"></span>')
                .tooltip({
                    title: 'Search for Apps',
                    container: 'body',
                    delay: {
                        show: Config.get('tooltip').showDelay,
                        hide: Config.get('tooltip').hideDelay
                    }
                })
                .click(function() {
                    this.$searchDiv.toggle({ effect: 'blind', duration: 'fast' });
                    var new_height = this.$methodList.height();
                    if(this.app_offset){
                        new_height = (new_height - 40) + 'px';
                    }else{
                        new_height = (new_height + 40) + 'px';
                    }
                    this.$methodList.css('height', new_height);
                    this.app_offset = !this.app_offset;
                    this.$searchInput.focus();
                }.bind(this)));

            // Refresh button
            this.addButton($('<button>')
                .addClass('btn btn-xs btn-default')
                .append('<span class="glyphicon glyphicon-refresh">')
                .tooltip({
                    title: 'Refresh app/method listings',
                    container: 'body',
                    delay: {
                        show: Config.get('tooltip').showDelay,
                        hide: Config.get('tooltip').hideDelay
                    }
                })
                .click(function() {
                    var versionTag = 'release';
                    if (this.versionState === 'B') { versionTag = 'beta'; } else if (this.versionState === 'D') { versionTag = 'dev'; }
                    this.refreshFromService(versionTag);
                    this.refreshKernelSpecManager();

                    if (this.appCatalog) {
                        this.appCatalog.refreshAndRender();
                    }
                }.bind(this)));

            // Toggle version btn
            var toggleTooltipText = 'Toggle between Release and Beta Versions';
            if (Config.get('dev_mode'))
                toggleTooltipText = 'Toggle between Release/Beta/Dev versions';
            this.$toggleVersionBtn = $('<button>')
                .addClass('btn btn-xs btn-default')
                .tooltip({
                    title: toggleTooltipText,
                    container: 'body',
                    delay: {
                        show: Config.get('tooltip').showDelay,
                        hide: Config.get('tooltip').hideDelay
                    }
                })
                .append('R');
            this.versionState = 'R';

            var devMode = Config.get('dev_mode');
            var showBetaWarning = true;

            var betaWarningCompiled = Handlebars.compile(BetaWarningTemplate);

            this.betaWarningDialog = new BootstrapDialog({
                title: 'Warning - entering beta mode!',
                body: betaWarningCompiled(),
                buttons: [$('<button class="btn btn-primary" data-dismiss="modal">OK</button>')],
                closeButton: true,
                enterToTrigger: true
            });
            this.betaWarningDialog.getBody().find('input').change(function() {
                showBetaWarning = $(this).is(':checked');
            }).prop('checked', showBetaWarning);

            this.$toggleVersionBtn.click(function() {
                this.$toggleVersionBtn.tooltip('hide');
                var versionTag = 'release';
                if (this.versionState === 'R') {
                    this.versionState = 'B';
                    versionTag = 'beta';
                    if (!devMode && showBetaWarning) {
                        this.betaWarningDialog.show();
                    }
                } else if (this.versionState === 'B') {
                    if (devMode) {
                        this.versionState = 'D';
                        versionTag = 'dev';
                    } else {
                        this.versionState = 'R';
                        versionTag = 'release';
                    }
                } else if (this.versionState === 'D') {
                    this.versionState = 'R';
                    versionTag = 'release';
                }
                this.$toggleVersionBtn.html(this.versionState);
                this.refreshFromService(versionTag);
                this.refreshKernelSpecManager();
                if (this.appCatalog) {
                    this.appCatalog.setTag(versionTag);
                }
            }.bind(this));
            this.addButton(this.$toggleVersionBtn);

            this.$appCatalogBody = $('<div>');
            this.appCatalog = null;
            this.$appCatalogContainer = $('<div>')
                .append($('<div>')
                    .addClass('kb-side-header active')
                    .css({ 'width': '100%' })
                    .append('App Catalog'))
                .append(this.$appCatalogBody);

            this.$slideoutBtn = $('<button>')
                .addClass('btn btn-xs btn-default')
                .tooltip({
                    title: 'Hide / Show App Catalog',
                    container: 'body',
                    delay: {
                        show: Config.get('tooltip').showDelay,
                        hide: Config.get('tooltip').hideDelay
                    }
                })
                .append('<span class="fa fa-arrow-right"></span>')
                .click(function() {
                    // only load the appCatalog on click
                    if (!this.appCatalog) {
                        this.appCatalog = new KBaseCatalogBrowser(
                            this.$appCatalogBody, {
                                ignoreCategories: this.ignoreCategories,
                                tag: this.currentTag
                            }
                        );
                    }

                    this.$slideoutBtn.tooltip('hide');
                    this.trigger('hideGalleryPanelOverlay.Narrative');
                    this.trigger('toggleSidePanelOverlay.Narrative', this.$appCatalogContainer);
                    // Need to rerender (not refresh data) because in some states, the catalog browser looks to see
                    // if things are hidden or not. When this panel is hidden, then refreshed, all sections will
                    // think they have no content and nothing will display.
                    this.appCatalog.rerender();
                }.bind(this));

            this.addButton(this.$slideoutBtn);

            if (!NarrativeMethodStore || !Catalog) {
                this.showError('Sorry, an error occurred while loading Apps.',
                    'Unable to connect to the Catalog or Narrative Method Store! ' +
                    'Apps are currently unavailable.');
                return this;
            }

            this.methClient = new NarrativeMethodStore(this.options.methodStoreURL);
            this.catalog = new Catalog(this.options.catalogURL, {token: Runtime.make().authToken()});
            this.refreshFromService();
            return this;
        },

        refreshKernelSpecManager: function() {
            try {
                Jupyter.notebook.kernel.execute(
                    'from biokbase.narrative.jobs.specmanager import SpecManager\n' +
                    'SpecManager().reload()'
                );
            } catch (e) {
                alert(e);
                console.error(e);
            }
        },

        setListHeight: function(height, animate) {

            if (this.$methodList) {
                if (animate) {
                    this.$methodList.animate({ 'height': height}, this.slideTime); // slideTime comes from kbaseNarrativeControlPanel
                } else {
                    this.$methodList.css({ 'height': height});
                }
            }
        },

        initMethodTooltip: function() {
            this.help = {};

            this.help.$helpPanel = $('<div>')
                .addClass('kb-function-help-popup alert alert-info')
                .hide()
                .click(function() {
                    this.help.$helpPanel.hide();
                }.bind(this));
            this.help.$helpTitle = $('<span>');
            this.help.$helpVersion = $('<span>')
                .addClass('version');

            var $helpHeader = $('<div>')
                .append(
                    $('<h1>')
                        .css({
                            display: 'inline',
                            'padding-right': '8px'
                        })
                        .append(this.help.$helpTitle))
                .append(this.help.$helpVersion);

            this.help.$helpBody = $('<div>')
                .addClass('body');
            this.help.$helpLinkout = $('<a>')
                .attr('href', this.options.methodHelpLink)
                .attr('target', '_blank')
                .append('More...');

            this.help.$helpPanel.append($helpHeader)
                .append(this.help.$helpBody)
                .append($('<div>').append(this.help.$helpLinkout))
                .append($('<h2>').append('Click to hide'));
            $('body').append(this.help.$helpPanel);
        },

        /**
         * Returns a promise that resolves when the app is done refreshing itself.
         */
        refreshFromService: function(versionTag) {
            var self = this;
            this.showLoadingMessage('Loading available Apps...');

            var filterParams = {};
            if (versionTag) {
                filterParams['tag'] = versionTag;
                this.currentTag = versionTag;
            }

            var loadingCalls = [];
            loadingCalls.push(
                Promise.resolve(self.methClient.list_methods(filterParams))
                    .then(function(methods) {
                        self.methodSpecs = {};
                        self.methodInfo = {};
                        for (var i = 0; i < methods.length; i++) {
                        // key should have LC module name if an SDK method
                            if (methods[i].module_name) {
                                var idTokens = methods[i].id.split('/');
                                self.methodSpecs[idTokens[0].toLowerCase() + '/' + idTokens[1]] = { info: methods[i] };
                            }
                        }
                    }));

            loadingCalls.push(
                Promise.resolve(self.methClient.list_categories({}))
                    .then(function(categories) {
                        self.categories = categories[0];
                    }));

            if (!versionTag || versionTag === 'release') {
                loadingCalls.push(self.catalog.list_basic_module_info({})
                    .then(function(moduleInfoList) {
                        self.moduleVersions = {};
                        return Promise.map(moduleInfoList, function(module) {
                            if (module.dynamic_service === 0) {
                                return Promise.resolve(
                                    self.catalog.get_module_version({ module_name: module.module_name })
                                )
                                    .then(function(version) {
                                        self.moduleVersions[version.module_name] = version.version;
                                    });
                            }
                        });
                    })
                );
            }

            return Promise.all(loadingCalls)
                .then(function() {
                    return Promise.resolve(self.catalog.list_favorites(Jupyter.narrative.userId))
                        .then(function(favs) {
                            for (var k = 0; k < favs.length; k++) {
                                var fav = favs[k];
                                var lookup = fav.id;
                                if (fav.module_name_lc !== 'nms.legacy') {
                                    lookup = fav.module_name_lc + '/' + lookup;
                                }
                                if (self.methodSpecs[lookup]) {
                                    self.methodSpecs[lookup]['favorite'] = fav.timestamp; // this is when this was added as a favorite
                                }
                            }
                            self.trigger('appListUpdated.Narrative');
                        })
                        // For some reason this is throwing a Bluebird error to include this error handler, but I don't know why right now -mike
                        .catch(function(error) {
                            console.error(error);
                        })
                        .finally(function() {
                            self.parseApps(self.categories, self.methodSpecs);
                            self.showAppPanel();
                        });
                })
                .catch(function(error) {
                    console.error(error);
                    self.showError('Sorry, an error occurred while loading Apps.', error);
                });
        },

        /**
         * Gather App spec information and plop the App Cell in place.
         * @param {app} string/object - if a string, it uses that as a key into self.appSpecs
         * and tries to look up its needed info that way. Otherwise, if it's just method "info"
         * (See the NarrativeMethodStore), it will go to NMS to fetch the full spec before
         * triggering the appClicked.Narrative event.
         * @param {tag} string - optional. If present, is passed along as the release tag for that
         * app (should be one of "release", "beta", "dev"). Otherwise, we use the current user-
         * selected tag.
         */
        triggerApp: function(app, tag, parameters) {
            if (Jupyter.narrative.narrController.uiModeIs('view')) {
                new BootstrapDialog({
                    type: 'warning',
                    title: 'Warning',
                    body: 'Read-only Narrative -- you may not add apps to this Narrative',
                    alertOnly: true
                });
                // alert('Read-only Narrative -- may not add apps to this Narrative');
                return;
            }
            var self = this;
            if(!tag) {
                tag = self.currentTag;
            }
            if (typeof(app) === 'string') {
                var info = self.methodSpecs[app.toLowerCase()];
                if (!info) {
                    info = {
                        'info': {
                            'id': app
                        }
                    };
                }
                app = info;
            }
            if(!app['spec']) {
                Promise.resolve(self.methClient.get_method_spec({ids: [app.info.id], tag: tag}))
                    .then(function(spec) {
                        spec = spec[0];
                        if (self.moduleVersions[spec.info.module_name]) {
                            spec.info.ver = self.moduleVersions[spec.info.module_name];
                        }
                        self.trigger('appClicked.Narrative', [spec, tag, parameters]);
                    })
                    .catch(function (err) {
                        var errorId = new Uuid(4).format();
                        console.error('Error getting method spec #' + errorId, err, app, tag);
                        alert('Error getting app spec, see console for error info #' + errorId);
                    });
            } else {
                self.trigger('appClicked.Narrative', [app, tag, parameters]);
            }
        },

        /**
         * "Parses" the apps to do some preliminary filtering of ignored categories and
         * do some internal string chopping (i.e. keep an abbreviated list of objects -
         * input_types = ['KBaseGenomes.Genome', 'KBaseGenomeAnnotations.Assembly'] ->).
         *
         * Sets the renderedApps property of the widget (the set of apps to render)
         * and runs refreshPanel() when it's done.
         */
        parseApps: function(catSet, appSet) {
            var self = this;

            var shortenTypes = function(typeList) {
                var shortTypes = [];
                if (typeList) {
                    typeList.forEach(function(t) {
                        if (t.indexOf('.') !== -1) {
                            shortTypes.push(t.split('.')[1]);
                        }
                    });
                }
                return shortTypes;
            };

            this.catSet = catSet;
            this.renderedApps = {};
            for (var app in appSet) {
                if (!appSet.hasOwnProperty(app)) {
                    continue;
                }
                // skip this if its to be ignored.
                var ignoreFlag = false;
                for (var i = 0; i < appSet[app].info.categories.length; i++) {
                    if (self.ignoreCategories[appSet[app].info.categories[i]]) {
                        ignoreFlag = true;
                        break;
                    }
                }
                if (ignoreFlag) {
                    continue;
                }
                // passed all the filters, now add the short version of inputs/outputs...?
                appSet[app].info.short_input_types = shortenTypes(appSet[app].info.input_types);
                appSet[app].info.short_output_types = shortenTypes(appSet[app].info.output_types);
                this.renderedApps[app] = appSet[app];
            }
            this.refreshPanel();
        },

        categorizeApps: function(style, appSet) {
            var allCategories = {
                favorites: [],
                uncategorized: []
            };
            Object.keys(appSet).forEach(function(appId) {
                var categoryList = [];
                switch (style) {
                default:
                case 'category':
                    categoryList = appSet[appId].info.categories;
                    var activeIndex = categoryList.indexOf('active');
                    if (activeIndex !== -1) {
                        categoryList.splice(activeIndex, 1);
                    }
                    break;
                case 'input':
                    categoryList = appSet[appId].info.input_types.map(function(input) {
                        return input.split('.')[1];
                    });
                    break;
                case 'output':
                    categoryList = appSet[appId].info.output_types.map(function(output) {
                        return output.split('.')[1];
                    });
                    break;
                }
                if (categoryList.length === 0) {
                    allCategories.uncategorized.push(appId);
                }
                categoryList.forEach(function(cat) {
                    if (!allCategories[cat]) {
                        allCategories[cat] = [];
                    }
                    allCategories[cat].push(appId);
                });
                if (appSet[appId].favorite) {
                    allCategories.favorites.push(appId);
                }
            });
            Object.keys(allCategories).forEach(function(cat) {
                allCategories[cat] = allCategories[cat].filter(function(el, index, arr) {
                    return index === arr.indexOf(el);
                });
                allCategories[cat].sort(function(a, b) {
                    a = appSet[a],
                    b = appSet[b];
                    return a.info.name.localeCompare(b.info.name);
                });
            });
            if (allCategories.favorites.length === 0) {
                delete allCategories['favorites'];
            }
            if (allCategories.uncategorized.length === 0) {
                delete allCategories['uncategorized'];
            }
            return allCategories;
        },

        refreshPanel: function() {
            var panelStyle = this.currentPanelStyle,
                filterString = this.$searchInput.val(),
                appSet = this.renderedApps,
                self = this,
                $appPanel = $('<div>');

            var buildFlatPanel = function(ascending) {
                var appList = Object.keys(appSet);
                appList.sort(function(a, b) {
                    a = appSet[a];
                    b = appSet[b];
                    if (a.favorite && b.favorite) {
                        if (ascending) {
                            return a.info.name.localeCompare(b.info.name);
                        } else {
                            return b.info.name.localeCompare(a.info.name);
                        }
                    }
                    if (a.favorite) return -1;
                    if (b.favorite) return 1;

                    if (ascending) {
                        return a.info.name.localeCompare(b.info.name);
                    } else {
                        return b.info.name.localeCompare(a.info.name);
                    }
                });
                for (var i=0; i<appList.length; i++) {
                    $appPanel.append(self.buildAppItem(appSet[appList[i]]));
                }
            };

            var buildSingleAccordion = function(category, appList) {
                var $accordionBody = $('<div>');
                appList.forEach(function(appId) {
                    $accordionBody.append(self.buildAppItem(appSet[appId]));
                });
                var categoryTitle = category.replace('_', ' ')
                    .replace(/\w\S*/g, function(txt) {
                        return txt.charAt(0).toUpperCase() + txt.substr(1);
                    });
                return {
                    title: categoryTitle + ' <span class="label label-info pull-right" style="padding-top:0.4em">' + appList.length + '</span>',
                    body: $accordionBody
                };
            };

            var assembleAccordion = function(accordion) {
                var $body = accordion.body;
                var $toggle = $('<span class="glyphicon glyphicon-chevron-right">')
                    .css({
                        'padding-right': '3px'
                    });
                var $header = $('<div class="row">')
                    .css({
                        cursor: 'pointer',
                        'font-size': '1.1em',
                        'font-weight': 'bold',
                        padding: '3px 0',
                        'border-bottom': '1px solid #eee'
                    })
                    .append($toggle)
                    .append(accordion.title)
                    .click(function() {
                        if ($toggle.hasClass('glyphicon-chevron-right')) {
                            $body.slideDown('fast', function() {
                                $toggle.removeClass('glyphicon-chevron-right')
                                    .addClass('glyphicon-chevron-down');
                            });
                        } else {
                            $body.slideUp('fast', function() {
                                $toggle.removeClass('glyphicon-chevron-down')
                                    .addClass('glyphicon-chevron-right');
                            });
                        }
                    });
                return $('<div>').append($header).append($body.hide());
            };

            var buildAccordionPanel = function(style) {
                /* first, get elements in order like this:
                 * { category1: [ appId1, appId2, appId3, ...]}
                 */
                var categorySet = self.categorizeApps(style, appSet);
                var accordionList = [];
                Object.keys(categorySet).sort().forEach(function(cat) {
                    if (cat === 'favorites') {
                        return;
                    }
                    accordionList.push(buildSingleAccordion(cat, categorySet[cat]));
                });
                if (categorySet.favorites) {
                    accordionList.unshift(buildSingleAccordion('my favorites', categorySet.favorites));
                }
                accordionList.forEach(function(accordion) {
                    $appPanel.append(assembleAccordion(accordion));
                });
            };

            // 1. Go through filterString and keep those that pass the filter (not yet).
            appSet = this.filterApps(filterString, appSet);

            // 2. Switch over panelStyle and build the view based on that.
            switch (panelStyle) {
            case 'a-z':
                buildFlatPanel(true);
                break;
            case 'z-a':
                buildFlatPanel(false);
                break;
            case 'category':
            case 'input':
            case 'output':
                buildAccordionPanel(panelStyle);
                break;
            default:
                break;
            }
            this.$methodList.empty().append($appPanel);
        },

        /**
         * Using the filterString, this returns only those apps that pass the filter.
         * filterString - just a string. includes prefixes in_type:, out_type:
         * appSet - keys=appIds, values=appSpecs
         */
        filterApps: function(filterString, appSet) {
            if (!filterString) {
                return appSet;
            }
            var filterType = 'name';
            filterString = filterString.toLowerCase();
            var filter = filterString.split(':');
            if (filter.length === 2) {
                if (['in_type', 'out_type', 'input', 'output'].indexOf(filter[0]) !== -1) {
                    filterType = filter[0];
                    filterString = filter[1];
                }
            }
            var filteredIds = Object.keys(appSet);
            filteredIds = Object.keys(appSet).filter(function(id) {
                var searchSet;
                var app = appSet[id];
                switch (filterType) {
                case 'in_type':

                case 'input':
                    if (filterString.indexOf('.') !== -1) {
                        searchSet = app.info.input_types;
                    }
                    else {
                        searchSet = app.info.short_input_types;
                    }
                    break;
                case 'out_type':
                case 'output':
                    if (filterString.indexOf('.') !== -1) {
                        searchSet = app.info.output_types;
                    }
                    else {
                        searchSet = app.info.short_output_types;
                    }
                    break;
                default:
                    return [
                        app.info.name,
                        app.info.input_types.join(';'),
                        app.info.output_types.join(';')
                    ].join(';').toLowerCase().indexOf(filterString) !== -1;
                }
                var lowerSearchSet = searchSet.map(function(val) { return val.toLowerCase(); });
                return lowerSearchSet.indexOf(filterString) !== -1;
            });
            var filteredSet = {};
            filteredIds.forEach(function(id) {
                filteredSet[id] = appSet[id];
            });
            return filteredSet;
        },

        /**
         * Creates and returns a JQuery node containing a single representation of an App.
         * Clicking the name or icon will trigger the insertion of a new App cell with that
         * App's info and spec. Clicking the star icon will toggle whether that App is one of the
         * current user's favorite Apps. Clicking the ellipsis (or anywhere else in the App item)
         * will make it slide down some additional information.
         *
         * @param {object} app - the app object that contains app info and spec.
         * @private
         */
        buildAppItem: function(app) {
            /**
             app.info:
                authors:["rsutormin"], categories:["annotation"], icon:{url:}, id: str,
                input_types: ['KbaseGenomeAnnotations.Assembly'], module_name: str,
                name: str, namespace: str, output_types:["KBaseGenomes.Genome"],
                subtitle: str, tooltip: str, ver: str
             *
            */
            var self = this;

            var moreLink = '';
            if(app.info.module_name) {
                moreLink = this.options.methodHelpLink + app.info.id + '/' + this.currentTag;
            } else {
                moreLink = this.options.methodHelpLink + 'l.m/' + app.info.id;
            }
            var $more = $('<div>')
                .addClass('kb-method-list-more-div');

            if (self.currentTag && self.currentTag !== 'release') {
                $more.append($('<div style="font-size:8pt">')
                    .append(app.info.git_commit_hash));
            }
            $more.append($('<div>')
                .append(app.info.subtitle))
                .append($('<div>')
                    .append($('<a>')
                        .append('more...')
                        .attr('target', '_blank')
                        .attr('href', moreLink)));

            var $card = kbaseAppCard.apply(this, [
                {
                    createdBy:false,
                    moreContent: $more,
                    max_name_length: 50,
                    self: self,
                    app: app,
                }]);

            //custome click functions;
            $card.find('.narrative-card-logo , .kb-data-list-name').click(function (e) {
                e.stopPropagation();
                self.triggerApp(app);
            });

            return $card;


        },

        /* 'request' should be expected to be an object like this:
         * {
         *      apps: [list, of, app, ids],
         *      methods: [list, of, method, ids]
         * }
         *
         * Either the apps or methods key can exist, or not and will be searched
         * appropriately.
         *
         * This will pass to the callback a similar structure:
         * {
         *      apps: {
         *         id: { spec },
         *         id: { spec }
         *      },
         *      methods: {
         *         id: { spec },
         *         id: { spec }
         *      }
         * }
         *
         * If a spec isn't found, then it won't appear in the return values.
         */
        getFunctionSpecs: function(specSet, callback) {
            var results = {};
            if (specSet.methods && specSet.methods instanceof Array) {
                results.methods = {};
                // we need to fetch some methods, so don't
                Promise.resolve(this.methClient.get_method_spec({ ids: specSet.methods, tag: this.currentTag }))
                    .then(function(specs) {
                        for (var k = 0; k < specs.length; k++) {
                            results.methods[specs[k].info.id] = specs[k];
                        }
                        callback(results);
                    })
                    .catch(function(err) {

                        console.error('Error in method panel on "getFunctionSpecs" when contacting NMS');
                        console.error(err);
                        callback(results); // still return even if we couldn't get the methods
                    });

            } else {
                // there were no methods to fetch, so return
                callback(results);
            }
        },

        /**
         * Shows a loading spinner or message on top of the panel.
         * @private
         */
        showLoadingMessage: function(message) {
            this.$loadingPanel.find('#message').empty();
            if (message)
                this.$loadingPanel.find('#message').html(message);
            this.$functionPanel.hide();
            this.$errorPanel.hide();
            this.$loadingPanel.show();
        },

        /**
         * Shows the main function panel, hiding all others.
         * @private
         */
        showAppPanel: function() {
            this.$errorPanel.hide();
            this.$loadingPanel.hide();
            this.$functionPanel.show();
        },

        /**
         * Shows an error text message on top of the panel. All other pieces are hidden.
         * @param {string} error - the text of the error message
         * @private
         */
        showError: function(title, error) {
            this.$errorPanel.empty().append(DisplayUtil.createError(title, error));
            this.$functionPanel.hide();
            this.$loadingPanel.hide();
            this.$errorPanel.show();
            return;
        },

        toggleOverlay: function() {
            this.trigger('toggleSidePanelOverlay.Narrative');
        }
    });
});<|MERGE_RESOLUTION|>--- conflicted
+++ resolved
@@ -26,11 +26,6 @@
     'uuid',
     'narrative_core/catalog/kbaseCatalogBrowser',
     'kbase/js/widgets/narrative_core/kbaseAppCard',
-<<<<<<< HEAD
-=======
-    'util/bootstrapAlert',
-    'common/runtime',
->>>>>>> d3c4a566
     'kbaseNarrative',
     'catalog-client-api',
     'kbase-client-api',
@@ -51,13 +46,7 @@
     NarrativeMethodStore,
     Uuid,
     KBaseCatalogBrowser,
-<<<<<<< HEAD
     kbaseAppCard
-=======
-    kbaseAppCard,
-    BootstrapAlert,
-    Runtime
->>>>>>> d3c4a566
 ) {
     'use strict';
     return KBWidget({
