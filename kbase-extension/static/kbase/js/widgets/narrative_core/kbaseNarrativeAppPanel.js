/*global define*/
/*jslint white: true*/
/*global Catalog*/
/**
 * A widget that contains functions and function information for the Narrative.
 * When initialized, it uses a loading gif while waiting for functions to load
 * (unless functions were passed in on construction).
 *
 * @author Bill Riehl <wjriehl@lbl.gov>
 * @public
 */
define([
    'kbwidget',
    'jquery',
    'bluebird',
    'handlebars',
    'narrativeConfig',
    'util/display',
    'util/bootstrapDialog',
    'util/bootstrapSearch',
    'util/icon',
    'text!kbase/templates/beta_warning_body.html',
    'yaml!ext_components/kbase-ui-plugin-catalog/src/plugin/modules/data/categories.yml',
    //'yaml!kbase/config/categories.yml',
    'kbaseAccordion',
    'kbaseNarrativeControlPanel',
    'base/js/namespace',
    'kb_service/client/narrativeMethodStore',
    'uuid',
    'narrative_core/catalog/kbaseCatalogBrowser',
    'kbase/js/widgets/narrative_core/kbaseAppCard',
    'common/runtime',
    'kbaseNarrative',
    'catalog-client-api',
    'kbase-client-api',
    'bootstrap'
], function(
    KBWidget,
    $,
    Promise,
    Handlebars,
    Config,
    DisplayUtil,
    BootstrapDialog,
    BootstrapSearch,
    Icon,
    BetaWarningTemplate,
    Categories,
    kbaseAccordion,
    kbaseNarrativeControlPanel,
    Jupyter,
    NarrativeMethodStore,
    Uuid,
    KBaseCatalogBrowser,
    kbaseAppCard,
    Runtime
) {
    'use strict';
    return KBWidget({
        name: 'kbaseNarrativeAppPanel',
        parent: kbaseNarrativeControlPanel,
        version: '0.0.1',
        options: {
            loadingImage: Config.get('loading_gif'),
            autopopulate: true,
            title: 'Apps',
            methodStoreURL: Config.url('narrative_method_store'),
            catalogURL: Config.url('catalog'),
            moduleLink: '/#appcatalog/module/',
            methodHelpLink: '/#appcatalog/app/',
            appHelpLink: '/#appcatalog/app/l.a/'
        },
        ignoreCategories: {
            inactive: 1,
            importers: 1,
            viewers: 1
        },
        id2Elem: {},
        methodSpecs: {}, // id -> spec
        categories: {}, // id -> category info

        currentTag: null, // release/dev/beta; which version of the method spec to fetch.  default is release

        init: function(options) {
            var self = this;
            this.app_offset = true;
            this._super(options);
            // DOM structure setup here.
            // After this, just need to update the function list

            this.currentTag = 'release';

            this.icon_colors = Config.get('icons').colors;

            this.$searchDiv = $('<div>').hide();

            this.$numHiddenSpan = $('<span>0</span>');
            this.$showHideSpan = $('<span>show</span>');
            this.$toggleHiddenDiv = $('<div>')
                .append(this.$showHideSpan)
                .append(' ')
                .append(this.$numHiddenSpan)
                .append(' filtered out')
                .addClass('kb-function-toggle')
                .hide()
                .click($.proxy(function() {
                    var curText = this.$showHideSpan.text();
                    this.toggleHiddenMethods(curText === 'show');
                    this.$showHideSpan.text(curText === 'show' ? 'hide' : 'show');
                }, this));

            // placeholder for apps and methods once they're loaded.
            this.$methodList = $('<div>')
                .css({
                    'height': '300px',
                    'overflow-y': 'auto',
                    'overflow-x': 'hidden'
                });

            // Make a function panel for everything to sit inside.
            this.$functionPanel = $('<div>')
                .addClass('kb-function-body')
                .append($('<div>')
                    .append(this.$searchDiv)
                    .append(this.$toggleHiddenDiv))
                .append(this.$methodList);

            this.bsSearch = new BootstrapSearch(this.$searchDiv, {
                inputFunction: function() {
                    self.refreshPanel(this);
                },
                placeholder: 'Search apps'
            });

            // The 'loading' panel should just have a spinning gif in it.
            this.$loadingPanel = $('<div>')
                .addClass('kb-data-loading')
                .append('<img src="' + this.options.loadingImage + '">')
                .append($('<div>')
                    .attr('id', 'message'))
                .hide();

            // The error panel should be empty for now.
            this.$errorPanel = $('<div>')
                .hide();

            // The help element should be outside of the panel itself, so it can be manipulated separately.
            // It should hide itself when clicked.
            this.initMethodTooltip();
            this.$bodyDiv.append($('<div>')
                .addClass('kb-narr-panel-body')
                .append(this.$functionPanel)
                .append(this.$loadingPanel)
                .append(this.$errorPanel));

            $(document).on('filterMethods.Narrative', function(e, filterString) {
                if (filterString) {
                    this.$searchDiv.show({ effect: 'blind', duration: 'fast' });
                    this.bsSearch.val(filterString);
                }
            }.bind(this));

            $(document).on('removeFilterMethods.Narrative', function() {
                this.$searchDiv.toggle({ effect: 'blind', duration: 'fast' });
                this.bsSearch.val('');
            }.bind(this));

            /* 'request' should be expected to be an object like this:
             * {
             *      apps: [list, of, app, ids],
             *      methods: [list, of, method, ids]
             * }
             *
             * Either the apps or methods key can exist, or not and will be searched
             * appropriately.
             *
             * This will pass to the callback a similar structure:
             * {
             *      apps: {
             *         id: { spec },
             *         id: { spec }
             *      },
             *      methods: {
             *         id: { spec },
             *         id: { spec }
             *      }
             * }
             *
             * If a spec isn't found, then it won't appear in the return values.
             */
            $(document).on('getFunctionSpecs.Narrative',
                $.proxy(function(e, specSet, callback) {
                    //console.debug("Trigger proxy: specSet=", specSet, "callback=", callback);
                    if (callback) {
                        //console.debug("Trigger: specSet=",specSet);
                        this.getFunctionSpecs(specSet, callback);
                    }
                }, this)
            );

            this.currentPanelStyle = 'category';
            this.$filterLabel = $('<span>').append(this.currentPanelStyle);
            var $filterMenu = $('<ul>')
                .addClass('dropdown-menu dropdown-menu-right')
                .css({
                    'margin-top': '20px'
                })
                .attr('aria-labeledby', 'kb-app-panel-filter')
                .append($('<li>')
                    .append('<a style="cursor:pointer" data-filter="category">Category</a>'))
                .append($('<li>')
                    .append('<a style="cursor:pointer" data-filter="input">Input Types</a>'))
                .append($('<li>')
                    .append('<a style="cursor:pointer" data-filter="output">Output Types</a>'))
                .append($('<li>')
                    .append('<a style="cursor:pointer" data-filter="a-z">Name A-Z</a>'))
                .append($('<li>')
                    .append('<a style="cursor:pointer" data-filter="z-a">Name Z-A</a>'));
            $filterMenu.find('li a').click(function() {
                self.currentPanelStyle = $(this).data('filter');
                self.$filterLabel.text(self.currentPanelStyle);
                self.refreshPanel();
            });

            this.addButton($('<span class="dropdown">')
                .append($('<button>')
                    .addClass('btn btn-xs btn-default dropdown-toggle')
                    .attr({
                        type: 'button',
                        id: 'kb-app-panel-filter',
                        'data-toggle': 'dropdown',
                        'aria-haspopup': true,
                        'aria-expanded': true
                    })
                    .append(this.$filterLabel)
                    .append('<span class="fa fa-filter"></span>'))
                .append($filterMenu));

            // Search button
            this.addButton($('<button>')
                .addClass('btn btn-xs btn-default')
                .append('<span class="fa fa-search"></span>')
                .tooltip({
                    title: 'Search for Apps',
                    container: 'body',
                    delay: {
                        show: Config.get('tooltip').showDelay,
                        hide: Config.get('tooltip').hideDelay
                    }
                })
                .click(function() {
                    this.$searchDiv.toggle({ effect: 'blind', duration: 'fast' });
                    var new_height = this.$methodList.height();
                    if (this.app_offset) {
                        new_height = (new_height - 40) + 'px';
                    } else {
                        new_height = (new_height + 40) + 'px';
                    }
                    this.$methodList.css('height', new_height);
                    this.app_offset = !this.app_offset;
                    this.bsSearch.focus();
                }.bind(this)));

            // Refresh button
            this.addButton($('<button>')
                .addClass('btn btn-xs btn-default')
                .append('<span class="fa fa-refresh">')
                .tooltip({
                    title: 'Refresh app/method listings',
                    container: 'body',
                    delay: {
                        show: Config.get('tooltip').showDelay,
                        hide: Config.get('tooltip').hideDelay
                    }
                })
                .click(function() {
                    var versionTag = 'release';
                    if (this.versionState === 'B') { versionTag = 'beta'; } else if (this.versionState === 'D') { versionTag = 'dev'; }
                    this.refreshFromService(versionTag);
                    this.refreshKernelSpecManager();

                    if (this.appCatalog) {
                        this.appCatalog.refreshAndRender();
                    }
                }.bind(this)));

            // Toggle version btn
            var toggleTooltipText = 'Toggle between Release and Beta Versions';
            if (Config.get('dev_mode'))
                toggleTooltipText = 'Toggle between Release/Beta/Dev versions';
            this.$toggleVersionBtn = $('<button>')
                .addClass('btn btn-xs btn-default')
                .tooltip({
                    title: toggleTooltipText,
                    container: 'body',
                    delay: {
                        show: Config.get('tooltip').showDelay,
                        hide: Config.get('tooltip').hideDelay
                    }
                })
                .append('R');
            this.versionState = 'R';

            var devMode = Config.get('dev_mode');
            var showBetaWarning = true;

            var betaWarningCompiled = Handlebars.compile(BetaWarningTemplate);

            this.betaWarningDialog = new BootstrapDialog({
                title: 'Warning - entering beta mode!',
                body: betaWarningCompiled(),
                buttons: [$('<button class="btn btn-primary" data-dismiss="modal">OK</button>')],
                closeButton: true,
                enterToTrigger: true
            });
            this.betaWarningDialog.getBody().find('input').change(function() {
                showBetaWarning = $(this).is(':checked');
            }).prop('checked', showBetaWarning);

            this.$toggleVersionBtn.click(function() {
                this.$toggleVersionBtn.tooltip('hide');
                var versionTag = 'release';
                if (this.versionState === 'R') {
                    this.versionState = 'B';
                    versionTag = 'beta';
                    if (!devMode && showBetaWarning) {
                        this.betaWarningDialog.show();
                    }
                } else if (this.versionState === 'B') {
                    if (devMode) {
                        this.versionState = 'D';
                        versionTag = 'dev';
                    } else {
                        this.versionState = 'R';
                        versionTag = 'release';
                    }
                } else if (this.versionState === 'D') {
                    this.versionState = 'R';
                    versionTag = 'release';
                }
                this.$toggleVersionBtn.html(this.versionState);
                this.refreshFromService(versionTag);
                this.refreshKernelSpecManager();
                if (this.appCatalog) {
                    this.appCatalog.setTag(versionTag);
                }
            }.bind(this));
            this.addButton(this.$toggleVersionBtn);

            this.$appCatalogBody = $('<div>');
            this.appCatalog = null;
            this.$appCatalogContainer = $('<div>')
                .append($('<div>')
                    .addClass('kb-side-header active')
                    .css({ 'width': '100%' })
                    .append('App Catalog'))
                .append(this.$appCatalogBody);

            this.$slideoutBtn = $('<button>')
                .addClass('btn btn-xs btn-default')
                .tooltip({
                    title: 'Hide / Show App Catalog',
                    container: 'body',
                    delay: {
                        show: Config.get('tooltip').showDelay,
                        hide: Config.get('tooltip').hideDelay
                    }
                })
                .append('<span class="fa fa-arrow-right"></span>')
                .click(function() {
                    // only load the appCatalog on click
                    if (!this.appCatalog) {
                        this.appCatalog = new KBaseCatalogBrowser(
                            this.$appCatalogBody, {
                                ignoreCategories: this.ignoreCategories,
                                tag: this.currentTag
                            }
                        );
                    }

                    this.$slideoutBtn.tooltip('hide');
                    this.trigger('hideGalleryPanelOverlay.Narrative');
                    this.trigger('toggleSidePanelOverlay.Narrative', this.$appCatalogContainer);
                    // Need to rerender (not refresh data) because in some states, the catalog browser looks to see
                    // if things are hidden or not. When this panel is hidden, then refreshed, all sections will
                    // think they have no content and nothing will display.
                    this.appCatalog.rerender();
                }.bind(this));

            this.addButton(this.$slideoutBtn);

            if (!NarrativeMethodStore || !Catalog) {
                this.showError('Sorry, an error occurred while loading Apps.',
                    'Unable to connect to the Catalog or Narrative Method Store! ' +
                    'Apps are currently unavailable.');
                return this;
            }

            this.methClient = new NarrativeMethodStore(this.options.methodStoreURL);
            this.catalog = new Catalog(this.options.catalogURL, {token: Runtime.make().authToken()});
            this.refreshFromService();
            return this;
        },

        refreshKernelSpecManager: function() {
            try {
                Jupyter.notebook.kernel.execute(
                    'from biokbase.narrative.jobs.specmanager import SpecManager\n' +
                    'SpecManager().reload()'
                );
            } catch (e) {
                alert(e);
                console.error(e);
            }
        },

        setListHeight: function(height, animate) {
            if (this.$methodList) {
                if (animate) {
                    this.$methodList.animate({ 'height': height}, this.slideTime); // slideTime comes from kbaseNarrativeControlPanel
                } else {
                    this.$methodList.css({ 'height': height});
                }
            }
        },

        setReadOnlyMode: function (readOnly) {
            if (readOnly) {
                this.toggleCollapse('collapse');
            } else {
                this.toggleCollapse('restore');
            }
        },

        initMethodTooltip: function() {
            this.help = {};

            this.help.$helpPanel = $('<div>')
                .addClass('kb-function-help-popup alert alert-info')
                .hide()
                .click(function() {
                    this.help.$helpPanel.hide();
                }.bind(this));
            this.help.$helpTitle = $('<span>');
            this.help.$helpVersion = $('<span>')
                .addClass('version');

            var $helpHeader = $('<div>')
                .append(
                    $('<h1>')
                        .css({
                            display: 'inline',
                            'padding-right': '8px'
                        })
                        .append(this.help.$helpTitle))
                .append(this.help.$helpVersion);

            this.help.$helpBody = $('<div>')
                .addClass('body');
            this.help.$helpLinkout = $('<a>')
                .attr('href', this.options.methodHelpLink)
                .attr('target', '_blank')
                .append('More...');

            this.help.$helpPanel.append($helpHeader)
                .append(this.help.$helpBody)
                .append($('<div>').append(this.help.$helpLinkout))
                .append($('<h2>').append('Click to hide'));
            $('body').append(this.help.$helpPanel);
        },

        /**
         * Returns a promise that resolves when the app is done refreshing itself.
         */
        refreshFromService: function(versionTag) {
            var self = this;
            this.showLoadingMessage('Loading available Apps...');

            var filterParams = {};
            if (versionTag) {
                filterParams['tag'] = versionTag;
                this.currentTag = versionTag;
            }

            var loadingCalls = [];
            loadingCalls.push(
                Promise.resolve(self.methClient.list_methods(filterParams))
                    .then(function(methods) {
                        self.methodSpecs = {};
                        self.methodInfo = {};
                        for (var i = 0; i < methods.length; i++) {
                        // key should have LC module name if an SDK method
                            if (methods[i].module_name) {
                                var idTokens = methods[i].id.split('/');
                                self.methodSpecs[idTokens[0].toLowerCase() + '/' + idTokens[1]] = { info: methods[i] };
                            }
                        }
                    }));

            loadingCalls.push(
                Promise.resolve(self.methClient.list_categories({}))
                    .then(function(categories) {
                        self.categories = categories[0];
                    }));

            if (!versionTag || versionTag === 'release') {
                loadingCalls.push(self.catalog.list_basic_module_info({})
                    .then(function(moduleInfoList) {
                        self.moduleVersions = {};
                        return Promise.map(moduleInfoList, function(module) {
                            if (module.dynamic_service === 0) {
                                return Promise.resolve(
                                    self.catalog.get_module_version({ module_name: module.module_name })
                                )
                                    .then(function(version) {
                                        self.moduleVersions[version.module_name] = version.version;
                                    });
                            }
                        });
                    })
                );
            }

            return Promise.all(loadingCalls)
                .then(function() {
                    return Promise.resolve(self.catalog.list_favorites(Jupyter.narrative.userId))
                        .then(function(favs) {
                            for (var k = 0; k < favs.length; k++) {
                                var fav = favs[k];
                                var lookup = fav.id;
                                if (fav.module_name_lc !== 'nms.legacy') {
                                    lookup = fav.module_name_lc + '/' + lookup;
                                }
                                if (self.methodSpecs[lookup]) {
                                    self.methodSpecs[lookup]['favorite'] = fav.timestamp; // this is when this was added as a favorite
                                }
                            }
                            self.trigger('appListUpdated.Narrative');
                        })
                        // For some reason this is throwing a Bluebird error to include this error handler, but I don't know why right now -mike
                        .catch(function(error) {
                            console.error(error);
                        })
                        .finally(function() {
                            self.parseApps(self.categories, self.methodSpecs);
                            self.showAppPanel();
                        });
                })
                .catch(function(error) {
                    console.error(error);
                    self.showError('Sorry, an error occurred while loading Apps.', error);
                });
        },

        /**
         * Gather App spec information and plop the App Cell in place.
         * @param {app} string/object - if a string, it uses that as a key into self.appSpecs
         * and tries to look up its needed info that way. Otherwise, if it's just method "info"
         * (See the NarrativeMethodStore), it will go to NMS to fetch the full spec before
         * triggering the appClicked.Narrative event.
         * @param {tag} string - optional. If present, is passed along as the release tag for that
         * app (should be one of "release", "beta", "dev"). Otherwise, we use the current user-
         * selected tag.
         */
        triggerApp: function(app, tag, parameters) {
            if (Jupyter.narrative.narrController.uiModeIs('view')) {
                new BootstrapDialog({
                    type: 'warning',
                    title: 'Warning',
                    body: 'Read-only Narrative -- you may not add apps to this Narrative',
                    alertOnly: true
<<<<<<< HEAD
                });
=======
                }).show();
>>>>>>> 957bce78
                // alert('Read-only Narrative -- may not add apps to this Narrative');
                return;
            }
            var self = this;
            if(!tag) {
                tag = self.currentTag;
            }
            if (typeof(app) === 'string') {
                var info = self.methodSpecs[app.toLowerCase()];
                if (!info) {
                    info = {
                        'info': {
                            'id': app
                        }
                    };
                }
                app = info;
            }
            if(!app['spec']) {
                Promise.resolve(self.methClient.get_method_spec({ids: [app.info.id], tag: tag}))
                    .then(function(spec) {
                        spec = spec[0];
                        if (self.moduleVersions[spec.info.module_name]) {
                            spec.info.ver = self.moduleVersions[spec.info.module_name];
                        }
                        self.trigger('appClicked.Narrative', [spec, tag, parameters]);
                    })
                    .catch(function (err) {
                        var errorId = new Uuid(4).format();
                        console.error('Error getting method spec #' + errorId, err, app, tag);
                        alert('Error getting app spec, see console for error info #' + errorId);
                    });
            } else {
                self.trigger('appClicked.Narrative', [app, tag, parameters]);
            }
        },

        /**
         * "Parses" the apps to do some preliminary filtering of ignored categories and
         * do some internal string chopping (i.e. keep an abbreviated list of objects -
         * input_types = ['KBaseGenomes.Genome', 'KBaseGenomeAnnotations.Assembly'] ->).
         *
         * Sets the renderedApps property of the widget (the set of apps to render)
         * and runs refreshPanel() when it's done.
         */
        parseApps: function(catSet, appSet) {
            var self = this;

            var shortenTypes = function(typeList) {
                var shortTypes = [];
                if (typeList) {
                    typeList.forEach(function(t) {
                        if (t.indexOf('.') !== -1) {
                            shortTypes.push(t.split('.')[1]);
                        }
                    });
                }
                return shortTypes;
            };

            this.catSet = catSet;
            this.renderedApps = {};
            for (var app in appSet) {
                if (!appSet.hasOwnProperty(app)) {
                    continue;
                }
                // skip this if its to be ignored.
                var ignoreFlag = false;
                for (var i = 0; i < appSet[app].info.categories.length; i++) {
                    if (self.ignoreCategories[appSet[app].info.categories[i]]) {
                        ignoreFlag = true;
                        break;
                    }
                }
                if (ignoreFlag) {
                    continue;
                }
                // passed all the filters, now add the short version of inputs/outputs...?
                appSet[app].info.short_input_types = shortenTypes(appSet[app].info.input_types);
                appSet[app].info.short_output_types = shortenTypes(appSet[app].info.output_types);
                this.renderedApps[app] = appSet[app];
            }
            this.refreshPanel();
        },

        categorizeApps: function(style, appSet) {

            // previously, categories had the first letter of each word uppercased as part of display.
            // now they're uppercased while the cats are built, to map similar cats to the same keyed
            // display name (e.g. "metabolic_modeling" and "metabolic modeling" both go to "Metabolic Modeling")
            // but 'uncategorized' is a hardwired special case. I opted to break it out into a constant defined
            // here instead of use an upper case string as the key throughout later on.
            var UNCATEGORIZED = 'Uncategorized';

            var allCategories = {
                favorites: []
            };
            allCategories[UNCATEGORIZED] = [];  //my kingdom for es6 syntax

            Object.keys(appSet).forEach(function(appId) {
                var categoryList = [];
                switch (style) {
                default:
                case 'category':
                    categoryList = appSet[appId].info.categories;
                    var activeIndex = categoryList.indexOf('active');
                    if (activeIndex !== -1) {
                        categoryList.splice(activeIndex, 1);
                    }
                    break;
                case 'input':
                    categoryList = appSet[appId].info.input_types.map(function(input) {
                        return input.split('.')[1];
                    });
                    break;
                case 'output':
                    categoryList = appSet[appId].info.output_types.map(function(output) {
                        return output.split('.')[1];
                    });
                    break;
                }
                if (categoryList.length === 0) {
                    allCategories[UNCATEGORIZED].push(appId);
                }
                categoryList.forEach(function(cat) {
                    cat = Categories.categories[cat] || cat;
                    cat = cat.replace('_', ' ')
                        .replace(/\w\S*/g, function(txt) {
                            return txt.charAt(0).toUpperCase() + txt.substr(1);
                        });
                    if (!allCategories[cat]) {
                        allCategories[cat] = [];
                    }
                    allCategories[cat].push(appId);
                });
                if (appSet[appId].favorite) {
                    allCategories.favorites.push(appId);
                }
            });
            Object.keys(allCategories).forEach(function(cat) {
                allCategories[cat] = allCategories[cat].filter(function(el, index, arr) {
                    return index === arr.indexOf(el);
                });
                allCategories[cat].sort(function(a, b) {
                    a = appSet[a],
                    b = appSet[b];
                    return a.info.name.localeCompare(b.info.name);
                });
            });
            if (allCategories.favorites.length === 0) {
                delete allCategories['favorites'];
            }
            if (allCategories[UNCATEGORIZED].length === 0) {
                delete allCategories[UNCATEGORIZED];
            }
            return allCategories;
        },

        refreshPanel: function() {
            var panelStyle = this.currentPanelStyle,
                filterString = this.bsSearch.val(),
                appSet = this.renderedApps,
                self = this,
                $appPanel = $('<div>');

            var buildFlatPanel = function(ascending) {
                var appList = Object.keys(appSet);
                appList.sort(function(a, b) {
                    a = appSet[a];
                    b = appSet[b];
                    if (a.favorite && b.favorite) {
                        if (ascending) {
                            return a.info.name.localeCompare(b.info.name);
                        } else {
                            return b.info.name.localeCompare(a.info.name);
                        }
                    }
                    if (a.favorite) return -1;
                    if (b.favorite) return 1;

                    if (ascending) {
                        return a.info.name.localeCompare(b.info.name);
                    } else {
                        return b.info.name.localeCompare(a.info.name);
                    }
                });
                for (var i=0; i<appList.length; i++) {
                    $appPanel.append(self.buildAppItem(appSet[appList[i]]));
                }
            };

            var buildSingleAccordion = function(category, appList) {
                var $accordionBody = $('<div>');
                appList.forEach(function(appId) {
                    $accordionBody.append(self.buildAppItem(appSet[appId]));
                });

                return {
                    title: category + ' <span class="label label-info pull-right" style="padding-top:0.4em">' + appList.length + '</span>',
                    body: $accordionBody
                };
            };

            var assembleAccordion = function(accordion) {
                var $body = accordion.body;
                var $toggle = $('<span class="fa fa-chevron-right">')
                    .css({
                        'padding-right': '3px'
                    });
                var $header = $('<div class="row">')
                    .css({
                        cursor: 'pointer',
                        'font-size': '1.1em',
                        'font-weight': 'bold',
                        padding: '3px 0',
                        'border-bottom': '1px solid #eee'
                    })
                    .append($toggle)
                    .append(accordion.title)
                    .click(function() {
                        if ($toggle.hasClass('fa-chevron-right')) {
                            $body.slideDown('fast', function() {
                                $toggle.removeClass('fa-chevron-right')
                                    .addClass('fa-chevron-down');
                            });
                        } else {
                            $body.slideUp('fast', function() {
                                $toggle.removeClass('fa-chevron-down')
                                    .addClass('fa-chevron-right');
                            });
                        }
                    });
                return $('<div>').append($header).append($body.hide());
            };

            var withCategories = function(a,b) {
                var catA = (Categories.categories[a] || a).toLowerCase();
                var catB = (Categories.categories[b] || b).toLowerCase();
                if (catA < catB) { return -1; }
                else if (catA > catB) { return  1; }
                else                  { return  0; }
            };

            var buildAccordionPanel = function(style) {
                /* first, get elements in order like this:
                 * { category1: [ appId1, appId2, appId3, ...]}
                 */
                var categorySet = self.categorizeApps(style, appSet);
                var accordionList = [];
                Object.keys(categorySet).sort(withCategories).forEach(function(cat) {
                    if (cat === 'favorites') {
                        return;
                    }
                    accordionList.push(buildSingleAccordion(cat, categorySet[cat]));
                });
                if (categorySet.favorites) {
                    accordionList.unshift(buildSingleAccordion('My Favorites', categorySet.favorites));
                }
                accordionList.forEach(function(accordion) {
                    $appPanel.append(assembleAccordion(accordion));
                });
            };

            // 1. Go through filterString and keep those that pass the filter (not yet).
            appSet = this.filterApps(filterString, appSet);

            // 2. Switch over panelStyle and build the view based on that.
            switch (panelStyle) {
            case 'a-z':
                buildFlatPanel(true);
                break;
            case 'z-a':
                buildFlatPanel(false);
                break;
            case 'category':
            case 'input':
            case 'output':
                buildAccordionPanel(panelStyle);
                break;
            default:
                break;
            }
            this.$methodList.empty().append($appPanel);
        },

        /**
         * Using the filterString, this returns only those apps that pass the filter.
         * filterString - just a string. includes prefixes in_type:, out_type:
         * appSet - keys=appIds, values=appSpecs
         */
        filterApps: function(filterString, appSet) {
            if (!filterString) {
                return appSet;
            }
            var filterType = 'name';
            filterString = filterString.toLowerCase();
            var filter = filterString.split(':');
            if (filter.length === 2) {
                if (['in_type', 'out_type', 'input', 'output'].indexOf(filter[0]) !== -1) {
                    filterType = filter[0];
                    filterString = filter[1];
                }
            }
            var filteredIds = Object.keys(appSet);
            filteredIds = Object.keys(appSet).filter(function(id) {
                var searchSet;
                var app = appSet[id];
                switch (filterType) {
                case 'in_type':
                case 'input':
                    if (filterString.indexOf('.') !== -1) {
                        searchSet = app.info.input_types;
                    }
                    else {
                        searchSet = app.info.short_input_types;
                    }
                    break;
                case 'out_type':
                case 'output':
                    if (filterString.indexOf('.') !== -1) {
                        searchSet = app.info.output_types;
                    }
                    else {
                        searchSet = app.info.short_output_types;
                    }
                    break;
                default:
                    return [
                        app.info.name,
                        app.info.input_types.join(';'),
                        app.info.output_types.join(';')
                    ].join(';').toLowerCase().indexOf(filterString) !== -1;
                }
                var lowerSearchSet = searchSet.map(function(val) { return val.toLowerCase(); });
                return lowerSearchSet.indexOf(filterString) !== -1;
            });
            var filteredSet = {};
            filteredIds.forEach(function(id) {
                filteredSet[id] = appSet[id];
            });
            return filteredSet;
        },

        /**
         * Creates and returns a JQuery node containing a single representation of an App.
         * Clicking the name or icon will trigger the insertion of a new App cell with that
         * App's info and spec. Clicking the star icon will toggle whether that App is one of the
         * current user's favorite Apps. Clicking the ellipsis (or anywhere else in the App item)
         * will make it slide down some additional information.
         *
         * @param {object} app - the app object that contains app info and spec.
         * @private
         */
        buildAppItem: function(app) {
            /**
             app.info:
                authors:["rsutormin"], categories:["annotation"], icon:{url:}, id: str,
                input_types: ['KbaseGenomeAnnotations.Assembly'], module_name: str,
                name: str, namespace: str, output_types:["KBaseGenomes.Genome"],
                subtitle: str, tooltip: str, ver: str
             *
            */
            var self = this;

            var moreLink = '';
            if(app.info.module_name) {
                moreLink = this.options.methodHelpLink + app.info.id + '/' + this.currentTag;
            } else {
                moreLink = this.options.methodHelpLink + 'l.m/' + app.info.id;
            }
            var $more = $('<div>')
                .addClass('kb-method-list-more-div');

            if (self.currentTag && self.currentTag !== 'release') {
                $more.append($('<div style="font-size:8pt">')
                    .append(app.info.git_commit_hash));
            }
            $more.append($('<div>')
                .append(app.info.subtitle))
                .append($('<div>')
                    .append($('<a>')
                        .append('more...')
                        .attr('target', '_blank')
                        .attr('href', moreLink)));

            var $card = kbaseAppCard.apply(this, [
                {
                    createdBy:false,
                    moreContent: $more,
                    max_name_length: 50,
                    self: self,
                    app: app,
                }]);

            //custome click functions;
            $card.find('.narrative-card-logo , .kb-data-list-name').click(function (e) {
                e.stopPropagation();
                self.triggerApp(app);
            });

            return $card;


        },

        /* 'request' should be expected to be an object like this:
         * {
         *      apps: [list, of, app, ids],
         *      methods: [list, of, method, ids]
         * }
         *
         * Either the apps or methods key can exist, or not and will be searched
         * appropriately.
         *
         * This will pass to the callback a similar structure:
         * {
         *      apps: {
         *         id: { spec },
         *         id: { spec }
         *      },
         *      methods: {
         *         id: { spec },
         *         id: { spec }
         *      }
         * }
         *
         * If a spec isn't found, then it won't appear in the return values.
         */
        getFunctionSpecs: function(specSet, callback) {
            var results = {};
            if (specSet.methods && specSet.methods instanceof Array) {
                results.methods = {};
                // we need to fetch some methods, so don't
                Promise.resolve(this.methClient.get_method_spec({ ids: specSet.methods, tag: this.currentTag }))
                    .then(function(specs) {
                        for (var k = 0; k < specs.length; k++) {
                            results.methods[specs[k].info.id] = specs[k];
                        }
                        callback(results);
                    })
                    .catch(function(err) {

                        console.error('Error in method panel on "getFunctionSpecs" when contacting NMS');
                        console.error(err);
                        callback(results); // still return even if we couldn't get the methods
                    });

            } else {
                // there were no methods to fetch, so return
                callback(results);
            }
        },

        /**
         * Shows a loading spinner or message on top of the panel.
         * @private
         */
        showLoadingMessage: function(message) {
            this.$loadingPanel.find('#message').empty();
            if (message)
                this.$loadingPanel.find('#message').html(message);
            this.$functionPanel.hide();
            this.$errorPanel.hide();
            this.$loadingPanel.show();
        },

        /**
         * Shows the main function panel, hiding all others.
         * @private
         */
        showAppPanel: function() {
            this.$errorPanel.hide();
            this.$loadingPanel.hide();
            this.$functionPanel.show();
        },

        /**
         * Shows an error text message on top of the panel. All other pieces are hidden.
         * @param {string} error - the text of the error message
         * @private
         */
        showError: function(title, error) {
            this.$errorPanel.empty().append(DisplayUtil.createError(title, error));
            this.$functionPanel.hide();
            this.$loadingPanel.hide();
            this.$errorPanel.show();
            return;
        },

        toggleOverlay: function() {
            this.trigger('toggleSidePanelOverlay.Narrative');
        }
    });
});<|MERGE_RESOLUTION|>--- conflicted
+++ resolved
@@ -569,11 +569,7 @@
                     title: 'Warning',
                     body: 'Read-only Narrative -- you may not add apps to this Narrative',
                     alertOnly: true
-<<<<<<< HEAD
-                });
-=======
                 }).show();
->>>>>>> 957bce78
                 // alert('Read-only Narrative -- may not add apps to this Narrative');
                 return;
             }
