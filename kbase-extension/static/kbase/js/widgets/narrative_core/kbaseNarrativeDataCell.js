/*global define*/
/*jslint white: true*/
/**
 * Narrative data cell.
 *
 * Uses kbaseNarrativeViewers.js to "view" itself.
 *
 * @public
 */

define(['jquery',
        'underscore',
        'narrativeConfig',
        'NarrativeViewers',
        'kbwidget', 
        'kbaseNarrativeCell'
        ],
function($, _, Config, Viewers) {

<<<<<<< HEAD
// Global singleton for viewers
// Bill: no longer needed, global viewers are now under IPython.narrative.dataViewers
//kb_g_viewers = null;

/**
 * Get/store info on all viewers from method store.
 *
 * Parameters:
 *  mclient - Method store client
 */
var KBaseNarrativeViewers = function(mclient, done) {
    this.viewers = {};
    this.landing_page_urls = {};
    this.type_names = {};
    this.specs = {};
    this.method_ids = [];
    var self = this;
    // Get application types, and populate data structures
    mclient.list_categories({'load_methods': 1, 'load_apps': 0, 'load_types': 1},
        function(data) {
    		var methodInfo = data[1];
            var aTypes = data[3];
            _.each(aTypes, function(val, key) {
                if (val.loading_error) {
                    console.error("Error loading method [" + key + "]: " + val.loading_error);
                }
                else if (val.view_method_ids && val.view_method_ids.length > 0) {
                    //console.debug("adding view method[" + key + "]=", val);
                    var mid = val.view_method_ids[0];
                    if (!methodInfo[mid]) {
                    	console.log('Can\'t find method info for id: ' + mid);
                    } else if (methodInfo[mid].loading_error) {
                    	console.log('There is an error for method info with id [' + mid + ']: ' + methodInfo[mid].loading_error);
                    } else {
                    	self.viewers[key] = mid;
                    	self.landing_page_urls[key] = val.landing_page_url_prefix;
                    	self.type_names[key] = val.name;
                    	self.method_ids.push(mid);
                    }
                }
                else {
                    //console.warn("No output types for: " + key);
                }
            });
            // Get method specs from all method_ids associated with some type in the previous loop
            // and populate `specs` with the data.
            self.method_ids = _.uniq(self.method_ids);
            mclient.get_method_spec({'ids':self.method_ids},
                function(specs) {
                    _.each(specs, function(value, key) {
                        //console.debug("Set spec[" + value.info.id + "]");
                        self.specs[value.info.id] = value;
                    });
                    if (done) {
                        done();
                    }
                },
                function(error) {
                    console.error("get_method_spec:",error);
            });
    });
    return this;
};

// Methods
KBaseNarrativeViewers.prototype.create_viewer = function(elt, data_cell) {
    // Helper functions
    /** Get value of parameter in mapping. */
    var get_param_value = function(o, mapping) {
          var param = null;
          // Get input/output parameter value
          if (mapping.input_parameter) {
              param = o.name;
          }
          else if (mapping.constant_value) {
              param = mapping.constant_value;
          }
          else if (mapping.narrative_system_variable) {
              switch (mapping.narrative_system_variable) {
                  case 'workspace':
                      param = o.ws_name;
                      break;
                  default:
                      console.error('Method (' + method_id + ') spec: unknown narrative system variable=' + sysProp);
              }
          }
          return param;
    };
    /** Transform parameter according to transform given by mapping */
    var transform_param = function(o, mapping, param) {
          if (mapping.target_type_transform) {
          	switch (mapping.target_type_transform) {
              case 'list':
          		param = [param];
                  break;
              case 'ref':
          		param = o['ws_name'] + '/' + param;
                  break;
          	default:
                  param = null;
          	}
          }
          return param;
    };
    // Variables and main method
    var o = data_cell.obj_info;
    var method_id = this.viewers[o.bare_type];
    if (!method_id) {
        //console.debug("No viewer found for type=" + o.bare_type);
        KBaseNarrativeDefaultViewer(elt, data_cell);
        return null;
    }
    var spec = this.specs[method_id];
    var inputParamId = spec['parameters'][0]['id'];
    var output = {};
    var mappings = spec.behavior.output_mapping;
    _.each(mappings, function(mapping) {
        // Get parameter value
        var param = get_param_value(o, mapping);
        if (param == null) {
            console.error('Unsupported output mapping structure:', mapping);
            return null;
        }
        // Get transformed parameter value
        param = transform_param(o, mapping, param);
        if (param == null) {
            console.error('Method (' + method_id + ') spec: bad transformation type=',
                          method.target_type_transform);
            return null;
        }
        // Get target property
        if (!mapping.target_property) {
            console.error('Method (' + method_id + ') spec: missing target property');
            return null;
        }
        // Set target property to transformed parameter value
        output[mapping.target_property] = param;
    });
    output.widget_title = this.type_names[o.bare_type];  //spec.info.name;
    output.landing_page_url_prefix = this.landing_page_urls[o.bare_type];
    var output_widget = spec.widgets.output;
    var w = null;
    // XXX: Temporary until all widgets are loaded with Require.
    // First, try to load it from global space.
    try {
      w = elt[output_widget](output);
    }
    // If that fails, try to load with require. 
    // If THAT fails, fail with an error (though the error should be improved)
    catch(err){
      require([output_widget], function() {
        w = elt[output_widget](output);
        return w;
      }, function() {
        console.error("error making widget: " + output_widget);
        w = KBaseNarrativeDefaultViewer(elt, data_cell);
      });
    }
    return output.widget_title;
    // return elt[output_widget](output);
};

/**
 * Default viewer.
 *
 * Parameters:
 *    elt - jQuery element that the viewer should be attached to
 *    data_cell - The kbaseNarrativeDataCell widget with the data, etc.
 */
var KBaseNarrativeDefaultViewer = function(elt, data_cell) {
    var o = data_cell.obj_info;
    var md_desc = '';
    if (_.isEmpty(o.meta)) {
        md_desc += "No metadata";
    } else {
      md_desc += "Metadata\n";
      this.prev = false;
      _.each(_.pairs(o.meta), function(p) {
        if (this.prev) {
          md_desc += "\n";
        }
        md_desc += p[0] + ": " + p[1];
        this.prev = true;
      });
    }
    return elt.append($('<pre>').append(md_desc));
};

/**
 * NarrativeDataCell widget.
 *
 * This is the widget passed into
 * the viewer.
*/

$.KBWidget({
    name: 'kbaseNarrativeDataCell',
    parent: 'kbaseNarrativeCell',
    version: '0.0.1',
    options: {
        info: null, // object info
        cell: null,  // IPython cell
        lp_url: Config.url('landing_pages')
    },
    obj_info: null,
    // for 'method_store' service
    method_client: null,
    // IPython cell
    ip_cell: null,
=======
>>>>>>> 19d3a057

    /**
     * Initialize
     */

<<<<<<< HEAD
            var done = function() {
                //console.debug("kbaseNarrativeDataCell.init.done with load");
                window.KBaseViewers = self.all_viewers;
                self.render(options.info);
            }
            this.all_viewers = new KBaseNarrativeViewers(this.method_client,done);
        } else {
            // if they are already loaded, we can just grab it and render
            this.all_viewers = window.KBaseViewers;
            //console.debug("kbaseNarrativeDataCell.init.done");
            this.render(options.info);
        }

        return this; 
    },

    _initMethodStoreClient: function() {
        if (this.method_client === null) {
            this.method_client = new NarrativeMethodStore(this._getMethodStoreURL());
        }
    },
=======
    $.KBWidget({
        name: 'kbaseNarrativeDataCell',
        parent: 'kbaseNarrativeCell',
        version: '0.0.1',
        options: {
            info: null, // object info
            cell: null,  // IPython cell
            lp_url: Config.url('landing_pages')
        },

        obj_info: null,
        // for 'method_store' service
        // method_client: null,
        // IPython cell
        ip_cell: null,

        /**
         * NarrativeDataCell widget.
         *
         * This is the widget passed into
         * the viewer.
         */
        init: function(options) {
            this._super(options);
            this.obj_info = options.info;
            this.obj_info.bare_type = /[^-]*/.exec(this.obj_info.type);
            this.obj_info.simple_date = /[^+]*/.exec(this.obj_info.save_date);
            this.ip_cell = options.cell;

            this.render(options.info);

            return this;
        },
>>>>>>> 19d3a057

        render: function() {
            var $label = $('<span>').addClass('label label-info').append('Data');
            var baseClass = 'kb-cell-output';
            var panelClass = 'panel-default';
            var headerClass = 'kb-out-desc';

<<<<<<< HEAD
    /**
     * Instantiate viewer widget for a data object.
     *
     * @param object_info (object) Object with info about data item
     * @return Whatever the 'viewer' function returns.
     */
    render: function() {
        var $label = $('<span>').addClass('label label-info').append('Data');
        var baseClass = 'kb-cell-output';
        var panelClass = 'panel-default';
        var headerClass = 'kb-out-desc';

        var is_default = false; // default-viewer
        var self = this;
        var widgetTitleElem = self.$elem.closest('.kb-cell-output').find('.panel').find('.panel-heading').find('.kb-out-desc').find('b');
        var mainPanel = $('<div>');
        self.$elem.append(mainPanel);


        var type_tokens = self.obj_info.type.split('.');
        var type_module = type_tokens[0];
        var type = type_tokens[1].split('-')[0];

        var widget_title = this.all_viewers.create_viewer(mainPanel, self);

        // if (_.isNull($view)) {
        //     KBaseNarrativeDefaultViewer(mainPanel, self);
        //     widget_title = type;
        //     is_default = true;
        // }
        // else {
        //     widget_title = $view.options.widget_title;
        // }
        widgetTitleElem.empty();
        widgetTitleElem.append(widget_title);
        widgetTitleElem.append('&nbsp;<a href="'+self.shortMarkdownDesc(self.obj_info, 
        		this.options.lp_url)+'" target="_blank">'+self.obj_info.name+'</a>');
        // Return the rendered widget
        return this;
    },

    shortMarkdownDesc: function(o, landing_page_url_prefix) {
        var link = "https://"; // force https
        if (window.location.hostname == '0.0.0.0' ||
            window.location.hostname == '127.0.0.1') {
            link += "narrative-dev.kbase.us"; // for testing
        }
        else {
            link += window.location.host;
        } 
        link += landing_page_url_prefix + o.ws_name + "/" + o.name;
        return link;
    },

    /**
     * Converts a timestamp to a simple string.
     * Do this American style - HH:MM:SS MM/DD/YYYY
     *
     * @param {string} timestamp - a timestamp in number of milliseconds since the epoch.
     * @return {string} a human readable timestamp
     */
    readableTimestamp: function(timestamp) {
        var format = function(x) {
            if (x < 10)
                x = '0' + x;
            return x;
        };

        var d = new Date(timestamp);
        var hours = format(d.getHours());
        var minutes = format(d.getMinutes());
        var seconds = format(d.getSeconds());
        var month = d.getMonth()+1;
        var day = format(d.getDate());
        var year = d.getFullYear();

        return hours + ":" + minutes + ":" + seconds + ", " + month + "/" + day + "/" + year;
    }
});

=======
            var is_default = false; // default-viewer
            var widgetTitleElem = this.$elem.closest('.kb-cell-output').find('.panel').find('.panel-heading').find('.kb-out-desc').find('b');
            // var mainPanel = $('<div>');
            // self.$elem.append(mainPanel);

            var type_tokens = this.obj_info.type.split('.');
            var type_module = type_tokens[0];
            var type = type_tokens[1].split('-')[0];

            Viewers.createViewer(this).then(function(widget) {
                widgetTitleElem.empty()
                    .append(widget.title)
                    .append('&nbsp;<a href="' + this.shortMarkdownDesc(this.obj_info,
                        this.options.lp_url) + '" target="_blank">' + this.obj_info.name + '</a>');
                this.$elem.append(widget.widget);
                this.$elem.closest('.cell').trigger('set-title', [this.obj_info.name]);
            }.bind(this));

            // Return the rendered widget
            return this;
        },

        shortMarkdownDesc: function (o, landing_page_url_prefix) {
            var link = "https://"; // force https
            if (window.location.hostname == '0.0.0.0' ||
                window.location.hostname == '127.0.0.1') {
                link += "narrative-dev.kbase.us"; // for testing
            } else {
                link += window.location.host;
            }
            link += landing_page_url_prefix + o.ws_name + "/" + o.name;
            return link;
        },
    });
>>>>>>> 19d3a057
});<|MERGE_RESOLUTION|>--- conflicted
+++ resolved
@@ -7,412 +7,89 @@
  *
  * @public
  */
-
+/*global define*/
+/*jslint white:true,browser:true*/
 define(['jquery',
-        'underscore',
-        'narrativeConfig',
-        'NarrativeViewers',
-        'kbwidget', 
-        'kbaseNarrativeCell'
-        ],
-function($, _, Config, Viewers) {
-
-<<<<<<< HEAD
-// Global singleton for viewers
-// Bill: no longer needed, global viewers are now under IPython.narrative.dataViewers
-//kb_g_viewers = null;
-
-/**
- * Get/store info on all viewers from method store.
- *
- * Parameters:
- *  mclient - Method store client
- */
-var KBaseNarrativeViewers = function(mclient, done) {
-    this.viewers = {};
-    this.landing_page_urls = {};
-    this.type_names = {};
-    this.specs = {};
-    this.method_ids = [];
-    var self = this;
-    // Get application types, and populate data structures
-    mclient.list_categories({'load_methods': 1, 'load_apps': 0, 'load_types': 1},
-        function(data) {
-    		var methodInfo = data[1];
-            var aTypes = data[3];
-            _.each(aTypes, function(val, key) {
-                if (val.loading_error) {
-                    console.error("Error loading method [" + key + "]: " + val.loading_error);
-                }
-                else if (val.view_method_ids && val.view_method_ids.length > 0) {
-                    //console.debug("adding view method[" + key + "]=", val);
-                    var mid = val.view_method_ids[0];
-                    if (!methodInfo[mid]) {
-                    	console.log('Can\'t find method info for id: ' + mid);
-                    } else if (methodInfo[mid].loading_error) {
-                    	console.log('There is an error for method info with id [' + mid + ']: ' + methodInfo[mid].loading_error);
-                    } else {
-                    	self.viewers[key] = mid;
-                    	self.landing_page_urls[key] = val.landing_page_url_prefix;
-                    	self.type_names[key] = val.name;
-                    	self.method_ids.push(mid);
-                    }
-                }
-                else {
-                    //console.warn("No output types for: " + key);
-                }
-            });
-            // Get method specs from all method_ids associated with some type in the previous loop
-            // and populate `specs` with the data.
-            self.method_ids = _.uniq(self.method_ids);
-            mclient.get_method_spec({'ids':self.method_ids},
-                function(specs) {
-                    _.each(specs, function(value, key) {
-                        //console.debug("Set spec[" + value.info.id + "]");
-                        self.specs[value.info.id] = value;
-                    });
-                    if (done) {
-                        done();
-                    }
-                },
-                function(error) {
-                    console.error("get_method_spec:",error);
-            });
-    });
-    return this;
-};
-
-// Methods
-KBaseNarrativeViewers.prototype.create_viewer = function(elt, data_cell) {
-    // Helper functions
-    /** Get value of parameter in mapping. */
-    var get_param_value = function(o, mapping) {
-          var param = null;
-          // Get input/output parameter value
-          if (mapping.input_parameter) {
-              param = o.name;
-          }
-          else if (mapping.constant_value) {
-              param = mapping.constant_value;
-          }
-          else if (mapping.narrative_system_variable) {
-              switch (mapping.narrative_system_variable) {
-                  case 'workspace':
-                      param = o.ws_name;
-                      break;
-                  default:
-                      console.error('Method (' + method_id + ') spec: unknown narrative system variable=' + sysProp);
-              }
-          }
-          return param;
-    };
-    /** Transform parameter according to transform given by mapping */
-    var transform_param = function(o, mapping, param) {
-          if (mapping.target_type_transform) {
-          	switch (mapping.target_type_transform) {
-              case 'list':
-          		param = [param];
-                  break;
-              case 'ref':
-          		param = o['ws_name'] + '/' + param;
-                  break;
-          	default:
-                  param = null;
-          	}
-          }
-          return param;
-    };
-    // Variables and main method
-    var o = data_cell.obj_info;
-    var method_id = this.viewers[o.bare_type];
-    if (!method_id) {
-        //console.debug("No viewer found for type=" + o.bare_type);
-        KBaseNarrativeDefaultViewer(elt, data_cell);
-        return null;
-    }
-    var spec = this.specs[method_id];
-    var inputParamId = spec['parameters'][0]['id'];
-    var output = {};
-    var mappings = spec.behavior.output_mapping;
-    _.each(mappings, function(mapping) {
-        // Get parameter value
-        var param = get_param_value(o, mapping);
-        if (param == null) {
-            console.error('Unsupported output mapping structure:', mapping);
-            return null;
-        }
-        // Get transformed parameter value
-        param = transform_param(o, mapping, param);
-        if (param == null) {
-            console.error('Method (' + method_id + ') spec: bad transformation type=',
-                          method.target_type_transform);
-            return null;
-        }
-        // Get target property
-        if (!mapping.target_property) {
-            console.error('Method (' + method_id + ') spec: missing target property');
-            return null;
-        }
-        // Set target property to transformed parameter value
-        output[mapping.target_property] = param;
-    });
-    output.widget_title = this.type_names[o.bare_type];  //spec.info.name;
-    output.landing_page_url_prefix = this.landing_page_urls[o.bare_type];
-    var output_widget = spec.widgets.output;
-    var w = null;
-    // XXX: Temporary until all widgets are loaded with Require.
-    // First, try to load it from global space.
-    try {
-      w = elt[output_widget](output);
-    }
-    // If that fails, try to load with require. 
-    // If THAT fails, fail with an error (though the error should be improved)
-    catch(err){
-      require([output_widget], function() {
-        w = elt[output_widget](output);
-        return w;
-      }, function() {
-        console.error("error making widget: " + output_widget);
-        w = KBaseNarrativeDefaultViewer(elt, data_cell);
-      });
-    }
-    return output.widget_title;
-    // return elt[output_widget](output);
-};
-
-/**
- * Default viewer.
- *
- * Parameters:
- *    elt - jQuery element that the viewer should be attached to
- *    data_cell - The kbaseNarrativeDataCell widget with the data, etc.
- */
-var KBaseNarrativeDefaultViewer = function(elt, data_cell) {
-    var o = data_cell.obj_info;
-    var md_desc = '';
-    if (_.isEmpty(o.meta)) {
-        md_desc += "No metadata";
-    } else {
-      md_desc += "Metadata\n";
-      this.prev = false;
-      _.each(_.pairs(o.meta), function(p) {
-        if (this.prev) {
-          md_desc += "\n";
-        }
-        md_desc += p[0] + ": " + p[1];
-        this.prev = true;
-      });
-    }
-    return elt.append($('<pre>').append(md_desc));
-};
-
-/**
- * NarrativeDataCell widget.
- *
- * This is the widget passed into
- * the viewer.
-*/
-
-$.KBWidget({
-    name: 'kbaseNarrativeDataCell',
-    parent: 'kbaseNarrativeCell',
-    version: '0.0.1',
-    options: {
-        info: null, // object info
-        cell: null,  // IPython cell
-        lp_url: Config.url('landing_pages')
-    },
-    obj_info: null,
-    // for 'method_store' service
-    method_client: null,
-    // IPython cell
-    ip_cell: null,
-=======
->>>>>>> 19d3a057
-
-    /**
-     * Initialize
-     */
-
-<<<<<<< HEAD
-            var done = function() {
-                //console.debug("kbaseNarrativeDataCell.init.done with load");
-                window.KBaseViewers = self.all_viewers;
-                self.render(options.info);
-            }
-            this.all_viewers = new KBaseNarrativeViewers(this.method_client,done);
-        } else {
-            // if they are already loaded, we can just grab it and render
-            this.all_viewers = window.KBaseViewers;
-            //console.debug("kbaseNarrativeDataCell.init.done");
-            this.render(options.info);
-        }
-
-        return this; 
-    },
-
-    _initMethodStoreClient: function() {
-        if (this.method_client === null) {
-            this.method_client = new NarrativeMethodStore(this._getMethodStoreURL());
-        }
-    },
-=======
-    $.KBWidget({
-        name: 'kbaseNarrativeDataCell',
-        parent: 'kbaseNarrativeCell',
-        version: '0.0.1',
-        options: {
-            info: null, // object info
-            cell: null,  // IPython cell
-            lp_url: Config.url('landing_pages')
-        },
-
-        obj_info: null,
-        // for 'method_store' service
-        // method_client: null,
-        // IPython cell
-        ip_cell: null,
+    'underscore',
+    'narrativeConfig',
+    'NarrativeViewers',
+    'kbwidget',
+    'kbaseNarrativeCell'
+], function ($, _, Config, Viewers) {
+        'use strict';
 
         /**
-         * NarrativeDataCell widget.
-         *
-         * This is the widget passed into
-         * the viewer.
+         * Initialize
          */
-        init: function(options) {
-            this._super(options);
-            this.obj_info = options.info;
-            this.obj_info.bare_type = /[^-]*/.exec(this.obj_info.type);
-            this.obj_info.simple_date = /[^+]*/.exec(this.obj_info.save_date);
-            this.ip_cell = options.cell;
 
-            this.render(options.info);
+        $.KBWidget({
+            name: 'kbaseNarrativeDataCell',
+            parent: 'kbaseNarrativeCell',
+            version: '0.0.1',
+            options: {
+                info: null, // object info
+                cell: null, // IPython cell
+                lp_url: Config.url('landing_pages')
+            },
+            obj_info: null,
+            // for 'method_store' service
+            // method_client: null,
+            // IPython cell
+            ip_cell: null,
+            /**
+             * NarrativeDataCell widget.
+             *
+             * This is the widget passed into
+             * the viewer.
+             */
+            init: function (options) {
+                this._super(options);
+                this.obj_info = options.info;
+                this.obj_info.bare_type = /[^-]*/.exec(this.obj_info.type);
+                this.obj_info.simple_date = /[^+]*/.exec(this.obj_info.save_date);
+                this.ip_cell = options.cell;
 
-            return this;
-        },
->>>>>>> 19d3a057
+                this.render(options.info);
 
-        render: function() {
-            var $label = $('<span>').addClass('label label-info').append('Data');
-            var baseClass = 'kb-cell-output';
-            var panelClass = 'panel-default';
-            var headerClass = 'kb-out-desc';
+                return this;
+            },
+            render: function () {
+                var $label = $('<span>').addClass('label label-info').append('Data');
+                var baseClass = 'kb-cell-output';
+                var panelClass = 'panel-default';
+                var headerClass = 'kb-out-desc';
 
-<<<<<<< HEAD
-    /**
-     * Instantiate viewer widget for a data object.
-     *
-     * @param object_info (object) Object with info about data item
-     * @return Whatever the 'viewer' function returns.
-     */
-    render: function() {
-        var $label = $('<span>').addClass('label label-info').append('Data');
-        var baseClass = 'kb-cell-output';
-        var panelClass = 'panel-default';
-        var headerClass = 'kb-out-desc';
+                var is_default = false; // default-viewer
+                var widgetTitleElem = this.$elem.closest('.kb-cell-output').find('.panel').find('.panel-heading').find('.kb-out-desc').find('b');
+                // var mainPanel = $('<div>');
+                // self.$elem.append(mainPanel);
 
-        var is_default = false; // default-viewer
-        var self = this;
-        var widgetTitleElem = self.$elem.closest('.kb-cell-output').find('.panel').find('.panel-heading').find('.kb-out-desc').find('b');
-        var mainPanel = $('<div>');
-        self.$elem.append(mainPanel);
+                var type_tokens = this.obj_info.type.split('.');
+                var type_module = type_tokens[0];
+                var type = type_tokens[1].split('-')[0];
 
+                Viewers.createViewer(this).then(function (widget) {
+                    widgetTitleElem.empty()
+                        .append(widget.title)
+                        .append('&nbsp;<a href="' + this.shortMarkdownDesc(this.obj_info,
+                            this.options.lp_url) + '" target="_blank">' + this.obj_info.name + '</a>');
+                    this.$elem.append(widget.widget);
+                    this.$elem.closest('.cell').trigger('set-title', [this.obj_info.name]);
+                }.bind(this));
 
-        var type_tokens = self.obj_info.type.split('.');
-        var type_module = type_tokens[0];
-        var type = type_tokens[1].split('-')[0];
-
-        var widget_title = this.all_viewers.create_viewer(mainPanel, self);
-
-        // if (_.isNull($view)) {
-        //     KBaseNarrativeDefaultViewer(mainPanel, self);
-        //     widget_title = type;
-        //     is_default = true;
-        // }
-        // else {
-        //     widget_title = $view.options.widget_title;
-        // }
-        widgetTitleElem.empty();
-        widgetTitleElem.append(widget_title);
-        widgetTitleElem.append('&nbsp;<a href="'+self.shortMarkdownDesc(self.obj_info, 
-        		this.options.lp_url)+'" target="_blank">'+self.obj_info.name+'</a>');
-        // Return the rendered widget
-        return this;
-    },
-
-    shortMarkdownDesc: function(o, landing_page_url_prefix) {
-        var link = "https://"; // force https
-        if (window.location.hostname == '0.0.0.0' ||
-            window.location.hostname == '127.0.0.1') {
-            link += "narrative-dev.kbase.us"; // for testing
-        }
-        else {
-            link += window.location.host;
-        } 
-        link += landing_page_url_prefix + o.ws_name + "/" + o.name;
-        return link;
-    },
-
-    /**
-     * Converts a timestamp to a simple string.
-     * Do this American style - HH:MM:SS MM/DD/YYYY
-     *
-     * @param {string} timestamp - a timestamp in number of milliseconds since the epoch.
-     * @return {string} a human readable timestamp
-     */
-    readableTimestamp: function(timestamp) {
-        var format = function(x) {
-            if (x < 10)
-                x = '0' + x;
-            return x;
-        };
-
-        var d = new Date(timestamp);
-        var hours = format(d.getHours());
-        var minutes = format(d.getMinutes());
-        var seconds = format(d.getSeconds());
-        var month = d.getMonth()+1;
-        var day = format(d.getDate());
-        var year = d.getFullYear();
-
-        return hours + ":" + minutes + ":" + seconds + ", " + month + "/" + day + "/" + year;
-    }
-});
-
-=======
-            var is_default = false; // default-viewer
-            var widgetTitleElem = this.$elem.closest('.kb-cell-output').find('.panel').find('.panel-heading').find('.kb-out-desc').find('b');
-            // var mainPanel = $('<div>');
-            // self.$elem.append(mainPanel);
-
-            var type_tokens = this.obj_info.type.split('.');
-            var type_module = type_tokens[0];
-            var type = type_tokens[1].split('-')[0];
-
-            Viewers.createViewer(this).then(function(widget) {
-                widgetTitleElem.empty()
-                    .append(widget.title)
-                    .append('&nbsp;<a href="' + this.shortMarkdownDesc(this.obj_info,
-                        this.options.lp_url) + '" target="_blank">' + this.obj_info.name + '</a>');
-                this.$elem.append(widget.widget);
-                this.$elem.closest('.cell').trigger('set-title', [this.obj_info.name]);
-            }.bind(this));
-
-            // Return the rendered widget
-            return this;
-        },
-
-        shortMarkdownDesc: function (o, landing_page_url_prefix) {
-            var link = "https://"; // force https
-            if (window.location.hostname == '0.0.0.0' ||
-                window.location.hostname == '127.0.0.1') {
-                link += "narrative-dev.kbase.us"; // for testing
-            } else {
-                link += window.location.host;
-            }
-            link += landing_page_url_prefix + o.ws_name + "/" + o.name;
-            return link;
-        },
-    });
->>>>>>> 19d3a057
-});+                // Return the rendered widget
+                return this;
+            },
+            shortMarkdownDesc: function (o, landing_page_url_prefix) {
+                var link = "https://"; // force https
+                if (window.location.hostname == '0.0.0.0' ||
+                    window.location.hostname == '127.0.0.1') {
+                    link += "narrative-dev.kbase.us"; // for testing
+                } else {
+                    link += window.location.host;
+                }
+                link += landing_page_url_prefix + o.ws_name + "/" + o.name;
+                return link;
+            },
+        });
+    });