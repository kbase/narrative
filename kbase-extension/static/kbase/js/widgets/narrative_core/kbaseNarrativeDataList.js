/* global define,Jupyter,KBError */
/* global Workspace */
/* jslint white: true */
/* eslint no-console: 0 */
/**
 * @author Michael Sneddon <mwsneddon@lbl.gov>
 * @public
 */
define([
    'kbwidget',
    'jquery',
    'underscore',
    'bluebird',
    'base/js/namespace',
    'narrativeConfig',
    'util/string',
    'util/display',
    'util/timeFormat',
    'util/icon',
    'kbase-client-api',
    'kbase-generic-client-api',
    'kbaseAuthenticatedWidget',
    'kbaseNarrativeDownloadPanel',
    'common/runtime',
    'handlebars',
    'text!kbase/templates/data_list/object_row.html',
    'kb_service/utils',
<<<<<<< HEAD
    'util/bootstrapDialog',
=======
    'util/bootstrapAlert',
    'util/bootstrapSearch',
>>>>>>> e13f72cd
    'kbase/js/widgets/narrative_core/kbaseDataCard',
    'bootstrap',
    'jquery-nearest'
], function (
    KBWidget,
    $,
    _,
    Promise,
    Jupyter,
    Config,
    StringUtil,
    DisplayUtil,
    TimeFormat,
    Icon,
    kbase_client_api,
    GenericClient,
    kbaseAuthenticatedWidget,
    kbaseNarrativeDownloadPanel,
    Runtime,
    Handlebars,
    ObjectRowHtml,
    ServiceUtils,
<<<<<<< HEAD
    BootstrapDialog,
=======
    BootstrapAlert,
    BootstrapSearch,
>>>>>>> e13f72cd
    kbaseDataCard
) {
    'use strict';
    return KBWidget({
        name: 'kbaseNarrativeDataList',
        parent: kbaseAuthenticatedWidget,
        version: '1.1.0',
        options: {
            ws_name: null, // must be the WS name, not the WS Numeric ID

            ws_url: Config.url('workspace'),
            lp_url: Config.url('landing_pages'),
            loadingImage: Config.get('loading_gif'),
            parentControlPanel: null,
            slideTime: 400
        },
        // private variables
        mainListPanelHeight: '340px',
        refreshTimer: null,
        ws_name: null,
        ws: null,
        wsLastUpdateTimestamp: null,
        maxWsObjId: null,
        n_objs_rendered: 0,
        real_name_lookup: {},
        $filterTypeSelect: null,
        availableTypes: {},
        $searchDiv: null,
        $sortByDiv: null,
        $filterTypeDiv: null,
        $addDataButton: null,
        $controllerDiv: null,
        $mainListDiv: null,
        mainListId: null,
        $loadingDiv: null,
        objData: {}, // old style - type_name : info
        downloadSpecCache: { tag: 'dev' },
        controlClickHnd: {}, // click handlers for control buttons
        my_user_id: null,
        serviceClient: null,
        sortOrder: -1,  // order for sorting the list. 1 = increasing, -1 = decreasing

        objectRowTmpl: Handlebars.compile(ObjectRowHtml),

        /** -----------------
         * Structural changes to support new view(s).
         * viewOrder = a list of object ids - which order to view (might make them references)
         * dataObjects = object id (or ref) -> object info
         * keyToObjId = key (uuid) -> obj id (int)
         */
        viewOrder: [], // { objId: int, rendered: boolean, filtered: boolean }
        dataObjects: {},
        keyToObjId: {},
        lastObjectRendered: 0,

        /* ----------------------------------------------------
            Changes for hierarchical data panel (KBASE-4566)
        */
        setItems: {}, // item_id -> {set_id -> 1, ..}
        setInfo: {}, // set_id -> { count: , div: , expanded: ,... }
        setViewMode: false, // Whether the panel is in hierarchy "mode"
        cachedSetItems: {}, // Items retrieved from a mega-call to list_sets
        dataIconParam: {},

        /*
        variables to keep track of current state before workspace refresh
        */
        selectedType : "",
        lastSortFunction : null,

        /**
         * Utility function to portably return the identifier to
         * use for a single data object.
         *
         * @param obj Info tuple from ws_list_objects
         * @return Identifier (string)
         */
        itemId: function (obj) {
            return obj[6] + '/' + obj[0];
        },

        writingLock: false,
        refreshwritingLock:null,

        /**
         * Test if given object is a set.
         * This simply tests whether that object is in the `setInfo` mapping.
         *
         * @param obj_info Object info tuple, as returned by ws.list_objects()
         * @return true if in a set, false otherwise
         */
        isASet: function (objInfo) {
            return this.setInfo[this.itemId(objInfo)] ? true : false;
            // return _.has(this.setInfo, this.itemId(obj_info));
        },

        /**
         * Returns true if in set view mode AND the object is a set.
         */
        isAViewedSet: function (objInfo) {
            if (this.setViewMode) {
                return this.isASet(objInfo);
            } else {
                return false;
            }
        },

        /**
         * Test if item is in a set.
         *
         * @param item_info an object info tuple, as returned by the
         *                  workspace API for list_objects()
         * @return true or false
         */
        inAnySet: function (item_info) {
            if (this.setViewMode) {
                var item_id = this.itemId(item_info);
                return _.has(this.setItems, item_id);
            } else {
                return false;
            }
        },

        getSetInfo: function (obj_info) {
            return this.setInfo[this.itemId(obj_info)];
        },

        /**
         * Get item parents.
         *
         * @param item_info an object info tuple, as returned by the
         *                  workspace API for list_objects()
         * @return All parents, expanded or not, as a mapping with
         *         the keys: (item_id, expanded, div).
         */
        getItemParents: function (item_info) {
            var item_id = this.itemId(item_info);
            // empty if not in ANY set
            if (!_.has(this.setItems, item_id)) {
                return [];
            }
            var self = this;
            // Construct return value, which is one
            // map for each of the Sets.
            return _.map(
                _.keys(this.setItems[item_id]),
                function (key) {
                    return {
                        item_id: key,
                        expanded: self.setInfo[key].expanded,
                        div: self.setInfo[key].div
                    };
                }
            );
        },

        /**
         * Clear data structures tracking the workspace sets.
         * This will cause the next refresh to fetch new data.
         */
        clearSets: function () {
            this.setItems = {};
            this.setInfo = {};
        },

        itemIdsInSet: function (set_id) {
            if (this.setViewMode) {
                return this.setInfo[set_id].item_ids;
            } else {
                return [];
            }
        },

        /**
         * @method init
         * Builds the DOM structure for the widget.
         * Includes the tables and panel.
         * If any data was passed in (options.data), that gets shoved into the datatable.
         *
         * @param {Object} - the options set.
         * @returns {Object} this shiny new widget.
         * @private
         */
        init: function (options) {
            this._super(options);
            var self = this;

            // var test = new kbaseDataCard({});
            var dataConfig = Config.get('data_panel');
            // this is the limit of the number of objects to retrieve from the ws on each pass
            // note that if there are more objects than this, then sorts/search filters may
            // not show accurate results
            this.options.ws_chunk_size = dataConfig.ws_chunk_size;
            this.options.ws_max_objs_to_fetch = dataConfig.ws_max_objs_to_fetch;

            // initial number of rows to display
            this.options.objs_to_render_to_start = dataConfig.obj_render_initial;
            // number of rows to add when the user scrolls to the bottom, should be <=5,
            // much more and the addition of new rows becomes jerky
            this.options.objs_to_render_on_scroll = dataConfig.obj_render_scroll;

            //if there are more than this # of objs, user must click search
            //instead of updating as you type
            this.options.maxObjsToPreventFilterAsYouTypeInSearch = dataConfig.typeahead_search_limit;

            // initial sort makes loading slower, so we can turn it off if
            // there are more than this number of objects
            this.options.max_objs_to_prevent_initial_sort = dataConfig.initial_sort_limit;
            this.options.max_name_length = dataConfig.max_name_length;
            this.options.refresh_interval = dataConfig.refresh_interval_ms;

            this.$controllerDiv = $('<div>');
            this.$elem.append(this.$controllerDiv);
            this.renderController();

            this.loadingDiv = DisplayUtil.loadingDiv();
            this.loadingDiv.div.hide();
            this.loadingDiv.div.css({ 'top': '0', 'bottom': '0' });

            this.mainListId = StringUtil.uuid();
            this.$mainListDiv = $('<div id=' + this.mainListId + '>')
                .css({ 'overflow-x': 'hidden', 'overflow-y': 'auto', 'height': this.mainListPanelHeight })
                .on('scroll', function () {
                    if ($(this).scrollTop() + $(this).innerHeight() >= this.scrollHeight) {
                        self.renderMore();
                    }
                });

            this.$addDataButton = $('<span>').addClass('kb-data-list-add-data-button fa fa-plus fa-2x')
                .css({ 'position': 'absolute', bottom: '15px', right: '25px', 'z-index': '5' })
                .click(function () {
                    self.trigger('hideGalleryPanelOverlay.Narrative');
                    self.trigger('toggleSidePanelOverlay.Narrative', self.options.parentControlPanel.$overlayPanel);
                });
            var $mainListDivContainer = $('<div>').css({ 'position': 'relative' })
                .append(this.loadingDiv.div)
                .append(this.$mainListDiv)
                .append(this.$addDataButton.hide());
            this.$elem.append($mainListDivContainer);

            if (this._attributes.auth) {
                this.ws = new Workspace(this.options.ws_url, this._attributes.auth);
            }

            // listener for refresh
            $(document).on('updateDataList.Narrative', function () {
                self.refresh();
            });

            // self.initDataListSets();

            if (this.options.ws_name) {
                this.ws_name = this.options.ws_name;
            }

            this.wsId = Number(Jupyter.narrative.workspaceId);

            return this;
        },

        setListHeight: function (height, animate) {
            if (this.$mainListDiv) {
                if (animate) {
                    this.$mainListDiv.animate({ 'height': height }, this.options.slideTime);
                } else {
                    this.$mainListDiv.css({ 'height': height });
                }
            }
        },

        /**
         * @method loggedInCallback
         * This is associated with the login widget (through the kbaseAuthenticatedWidget parent) and
         * is triggered when a login event occurs.
         * It associates the new auth token with this widget and refreshes the data panel.
         * @private
         */
        loggedInCallback: function (event, auth) {
            this.ws = new Workspace(this.options.ws_url, auth);
            this.serviceClient = new GenericClient(Config.url('service_wizard'), auth);
            this.my_user_id = auth.user_id;
            this.isLoggedIn = true;
            this.writingLock = false;
            this.refresh();
            return this;
        },

        /**
         * @method loggedOutCallback
         * Like the loggedInCallback, this is triggered during a logout event (through the login widget).
         * It throws away the auth token and workspace client, and refreshes the widget
         * @private
         */
        loggedOutCallback: function () {
            this.ws = null;
            this.isLoggedIn = false;
            this.my_user_id = null;
            return this;
        },

        showLoading: function (caption) {
            this.$mainListDiv.hide();
            this.loadingDiv.setText(caption || '');
            this.loadingDiv.div.show();
        },

        hideLoading: function () {
            this.loadingDiv.div.hide();
            this.$mainListDiv.show();
        },

        refresh: function (showError) {
            if(this.writingLock) {
                return;
            }
            // Set the refresh timer on the first refresh. From  here, it'll refresh itself
            // every this.options.refresh_interval (30000) ms
            if (this.refreshTimer === null) {
                this.refreshTimer = setInterval(function () {
                    this.refresh();
                }.bind(this), this.options.refresh_interval); // check if there is new data every X ms
            }

            if (!this.ws_name || !this.ws) {
                console.error('DataList: missing variable(s)');
                console.error('ws_name: ' + this.ws_name);
                console.error('ws: ' + this.ws);
                return;
            }
            Promise.resolve(this.ws.get_workspace_info({
                workspace: this.ws_name
            }))
                .then(function (wsInfo) {
                    if (this.wsLastUpdateTimestamp !== wsInfo[3]) {
                        this.wsLastUpdateTimestamp = wsInfo[3];
                        this.maxWsObjId = wsInfo[4];
                        this.showLoading('Fetching data...');
                        this.reloadWsData();
                    } else {
                        this.refreshTimeStrings();
                        // this.hideLoading();
                    }
                }.bind(this))
                .catch(function (error) {
                    console.error('DataList: when checking for updates:', error);
                    if (showError) {
                        this.showBlockingError('Sorry, an error occurred while fetching your data.', { 'error': 'Unable to connect to KBase database.' });
                    }
                }.bind(this));
        },

        refreshTimeStrings: function () {
            Object.keys(this.dataObjects).forEach(function (i) {
                if (this.dataObjects[i].$div) {
                    var newTime = TimeFormat.getTimeStampStr(this.dataObjects[i].info[3]);
                    this.dataObjects[i].$div.find('.kb-data-list-date').text(newTime);
                }
            }.bind(this));
        },

        reloadWsData: function () {
            // empty the existing object list first
            this.objData = {};
            this.availableTypes = {};

            this.viewOrder = [];
            this.dataObjects = {};

            this.clearSets();

            this.fetchWorkspaceData()
                .then(function () {
                    // Signal all data channel listeners that we have new data.
                    // TODO: only signal if there are actual changes
                    // TODO: data fetch and sychronization should live as a ui
                    // service, not in a widget.
                    var justInfo = Object.keys(this.dataObjects).map(function (objId) {
                        return this.dataObjects[objId].info;
                    }.bind(this));
                    var objectInfoPlus = Object.keys(this.dataObjects).map(function (objId) {
                        // see code below this function for the format of
                        // items in the dataObjects collection
                        var dataObject = this.dataObjects[objId];
                        var info = this.createInfoObject(dataObject.info);
                        info.dataPaletteRef = dataObject.refPath;
                        return info;
                    }.bind(this));
                    var data = JSON.parse(JSON.stringify(justInfo));
                    var runtime = Runtime.make();
                    runtime.bus().set({
                        data: data,
                        timestamp: new Date().getTime(),
                        objectInfo: objectInfoPlus
                    }, {
                        channel: 'data',
                        key: {
                            type: 'workspace-data-updated'
                        }
                    });
                }.bind(this))
                .then(function () {
                    this.showLoading('Rendering data...');
                    var numObj = Object.keys(this.dataObjects).length;
                    if (numObj > this.options.maxObjsToPreventFilterAsYouTypeInSearch) {
                        this.$searchInput.off('input');
                    }

                    if (numObj <= this.options.max_objs_to_prevent_initial_sort) {
                        this.viewOrder.sort(function (a, b) {
                            var idA = a.objId,
                                idB = b.objId;
                            if (this.dataObjects[idA].info[3] > this.dataObjects[idB].info[3]) {
                                return -1;
                            }
                            if (this.dataObjects[idA].info[3] < this.dataObjects[idB].info[3]) {
                                return 1;
                            }
                            return 0;
                        }.bind(this));
                        this.$elem.find('#nar-data-list-default-sort-option').attr('checked');
                    }

                    this.populateAvailableTypes();
                    var typeSelected = this.$filterTypeSelect.val();
                    if(this.selectedType === 'filterTypeSelect'){
                        this.currentMatch = this.viewOrder;
                        this.filterByType(typeSelected);
                    }else if(this.selectedType === 'sortData'){
                        this.sortData(this.lastSortFunction);
                    }
                    else{
                        this.renderList();
                        this.$elem.find('#nar-data-list-default-sort-label').addClass('active');

                    }
                    this.hideLoading();
                    this.trigger('dataUpdated.Narrative');
                }.bind(this));
        },

        /**
         * @method
         * @param {string} error - the error string to show
         *
         * This empties out the main data div and injects an error into it.
         * Used mainly when lookups fail.
         */
        showBlockingError: function (title, error) {
            this.$mainListDiv.empty();
            this.$mainListDiv.append(
                DisplayUtil.createError(title, error)
            );
            this.loadingDiv.div.hide();
            this.$mainListDiv.show();
        },

        fetchWorkspaceData: function () {
            var addObjectInfo = function (objInfo, dpInfo) {
                // Get the object info
                var objId = this.itemId(objInfo); //objInfo[6] + '/' + objInfo[0]; // + '/' + objInfo[2]
                var fullDpReference = null;
                if (dpInfo && dpInfo.ref) {
                    fullDpReference = dpInfo.ref + ';' + objInfo[6] + '/' + objInfo[0] + '/' + objInfo[4];
                }
                if (this.dataObjects[objId]) {
                    return;
                }
                var key = StringUtil.uuid();
                this.dataObjects[objId] = {
                    key: key,
                    $div: null,
                    info: objInfo,
                    attached: false,
                    fromPalette: this.wsId !== objInfo[6],
                    refPath: fullDpReference
                };
                this.keyToObjId[key] = objId;
                this.viewOrder.push({
                    objId: objId,
                    inView: false,
                    inFilter: true
                });

                // set the type -> object info structure
                var typeKey = objInfo[2].split('-')[0];
                if (!(typeKey in this.objData)) {
                    this.objData[typeKey] = [];
                }
                this.objData[typeKey].push(objInfo.concat(fullDpReference));

                // get the count of objects for each type
                var typeName = typeKey.split('.')[1];
                if (!(typeName in this.availableTypes)) {
                    this.availableTypes[typeName] = {
                        type: typeName,
                        count: 0
                    }
                }
                this.availableTypes[typeName].count++;
            }.bind(this);

            var updateSetInfo = function (obj) {
                var setId = this.itemId(obj.object_info); //obj.object_info[6] + '/' + obj.object_info[0];
                obj.set_items.set_items_info.forEach(function (setItem) {
                    var itemId = this.itemId(setItem); //setItem[6] + '/' + setItem[0];
                    if (!this.setInfo[setId]) {
                        this.setInfo[setId] = {
                            div: null,
                            expanded: false,
                            item_ids: []
                        }
                    }
                    this.setInfo[setId].item_ids.push(itemId);
                    if (!this.setItems[itemId]) {
                        this.setItems[itemId] = {};
                    }
                    this.setItems[itemId][setId] = 1;
                    if (!this.dataObjects[itemId]) {
                        addObjectInfo(setItem, obj.dp_info);
                    }
                }.bind(this));
            }.bind(this);

            return Promise.resolve(
                this.serviceClient.sync_call(
                    'NarrativeService.list_objects_with_sets', [{
                        'ws_name': this.ws_name,
                        'includeMetadata': 1
                    }]
                )
            )
                .then(function (result) {
                    result = result[0]['data'];

                    for (var i = 0; i < result.length; i++) {
                        var obj = result[i];
                        // Skip any Narrative objects.
                        var objInfo = obj.object_info;
                        if (objInfo[2].indexOf('KBaseNarrative') === 0) {
                            if (objInfo[2].indexOf('KBaseNarrative.Narrative') === 0) {
                                Jupyter.narrative.checkDocumentVersion(objInfo);
                            }
                            continue;
                        }
                        // Only adds to dataObjects, etc., if it's not already there.
                        addObjectInfo(objInfo, obj.dp_info);
                        // if there's set info, update that.
                        if (obj.set_items) {
                            updateSetInfo(obj);
                        }
                    }
                }.bind(this))
                .catch(function (error) {
                    this.showBlockingError('Sorry, an error occurred while fetching your data.', error);
                    console.error(error);
                    KBError('kbaseNarrativeDataList.fetchWorkspaceData', error.error.message);
                    throw error;
                }.bind(this));

        },

        /**
         * Returns the available object data for a type.
         * If no type is specified (type is falsy), returns all object data
         */
        getObjData: function (type) {
            if (type) {
                var dataSet = {};
                if (typeof type === 'string') {
                    type = [type];
                }
                for (var i = 0; i < type.length; i++) {
                    if (this.objData[type[i]]) {
                        dataSet[type[i]] = this.objData[type[i]];
                    }
                }
                return dataSet;
            }
            return this.objData;
        },

        /**
         * Returns the object info for the given object.
         * if asObject is truthy, it will package this array up as an object and include the reference
         * path as key refPath.
         */
        getDataObjectByRef: function (ref, asObject) {
            if (!ref) {
                return null;
            }
            // if it's part of a ref chain, just get the last one
            if (ref.indexOf(';') >= 0) {
                var refSplit = ref.split(';');
                ref = refSplit[refSplit.length - 1];
            }
            // carve off the version, if present
            var refSegments = ref.split('/');
            if (refSegments.length < 2 || refSegments.length > 3) {
                return null;
            }
            ref = refSegments[0] + '/' + refSegments[1];
            var retVal = null;
            if (this.dataObjects[ref]) {
                retVal = this.dataObjects[ref].info;
                if (asObject) {
                    retVal = ServiceUtils.objectInfoToObject(retVal);
                    retVal.ws_id = retVal.wsid;
                    retVal.ref_path = this.dataObjects[ref].refPath;
                }
            }
            return retVal;
        },

        getDataObjectByName: function (name, wsId) {
            // means we gotta search. Oof.
            var objInfo = null;
            Object.keys(this.dataObjects).forEach(function (id) {
                var obj = this.dataObjects[id];
                if (obj.info[1] === name) {
                    if (wsId) {
                        if (wsId === obj.info[6]) {
                            objInfo = obj.info;
                        }
                    } else {
                        objInfo = obj.info;
                    }
                }
            }.bind(this));
            return objInfo;
        },

        $currentSelectedRow: null,
        selectedObject: null,

        setSelected: function ($selectedRow, object_info) {
            var self = this;
            if (self.$currentSelectedRow) {
                self.$currentSelectedRow.removeClass('kb-data-list-obj-row-selected');
            }
            if (object_info[0] === self.selectedObject) {
                self.$currentSelectedRow = null;
                self.selectedObject = null;
                self.trigger('removeFilterMethods.Narrative');
            }
        },

        addDataControls: function (object_info, $alertContainer, fromPalette, ref_path) {
            var self = this;
            var $btnToolbar = $('<span>')
                .addClass('btn-group');

            var btnClasses = 'btn btn-xs btn-default';
            var css = { 'color': '#888' };

            var $filterMethodInput = $('<span>')
                .tooltip({
                    title: 'Show Apps with this as input',
                    container: '#' + this.mainListId,
                    delay: {
                        show: Config.get('tooltip').showDelay,
                        hide: Config.get('tooltip').hideDelay
                    }
                })
                .addClass(btnClasses)
                .append($('<span>').addClass('fa fa-sign-in').css(css))
                .click(function () {
                    this.trigger('filterMethods.Narrative', 'input:' + object_info[2].split('-')[0]);
                }.bind(this));

            var $filterMethodOutput = $('<span>')
                .tooltip({
                    title: 'Show Apps with this as output',
                    container: '#' + this.mainListId,
                    delay: {
                        show: Config.get('tooltip').showDelay,
                        hide: Config.get('tooltip').hideDelay
                    }
                })
                .addClass(btnClasses)
                .append($('<span>').addClass('fa fa-sign-out').css(css))
                .click(function () {
                    this.trigger('filterMethods.Narrative', 'output:' + object_info[2].split('-')[0]);
                }.bind(this));

            var $openLandingPage = $('<span>')
                .tooltip({
                    title: 'Explore data',
                    container: '#' + this.mainListId,
                    delay: {
                        show: Config.get('tooltip').showDelay,
                        hide: Config.get('tooltip').hideDelay
                    }
                })
                .addClass(btnClasses)
                .append($('<span>').addClass('fa fa-binoculars').css(css))
                .click(function (e) {
                    e.stopPropagation();
                    $alertContainer.empty();
                    // var typeTokens = object_info[2].split('-')[0].split('.');
                    var landingPageLink = self.options.lp_url + object_info[6] + '/' + object_info[1];
                    window.open(landingPageLink);
                });

            var $openHistory = $('<span>')
                .addClass(btnClasses).css(css)
                .tooltip({
                    title: 'View history to revert changes',
                    container: 'body',
                    delay: {
                        show: Config.get('tooltip').showDelay,
                        hide: Config.get('tooltip').hideDelay
                    }
                })
                .append($('<span>').addClass('fa fa-history').css(css))
                .click(function (e) {
                    e.stopPropagation();
                    $alertContainer.empty();

                    if (self.ws_name && self.ws) {
                        self.ws.get_object_history({ ref: object_info[6] + '/' + object_info[0] },
                            function (history) {
                                $alertContainer.append($('<div>')
                                    .append($('<button>').addClass('kb-data-list-cancel-btn')
                                        .append('Hide History')
                                        .click(function () {
                                            $alertContainer.empty();
                                        })));
                                history.reverse();
                                var $tbl = $('<table>').css({ 'width': '100%' });
                                for (var k = 0; k < history.length; k++) {
                                    var $revertBtn = $('<button>').append('v' + history[k][4]).addClass('kb-data-list-btn');
                                    if (k == 0) {
                                        $revertBtn.tooltip({
                                            title: 'Current Version',
                                            container: 'body',
                                            placement: 'bottom',
                                            delay: {
                                                show: Config.get('tooltip').showDelay,
                                                hide: Config.get('tooltip').hideDelay
                                            }
                                        });
                                    } else {
                                        var revertRef = { wsid: history[k][6], objid: history[k][0], ver: history[k][4] };
                                        (function (revertRefLocal) {
                                            $revertBtn.tooltip({
                                                title: 'Revert to this version?',
                                                container: 'body',
                                                placement: 'bottom',
                                                delay: {
                                                    show: Config.get('tooltip').showDelay,
                                                    hide: Config.get('tooltip').hideDelay
                                                }
                                            })
                                                .click(function () {
                                                    self.ws.revert_object(revertRefLocal,
                                                        function (reverted_obj_info) {
                                                            self.writingLock = false;
                                                            self.refresh();
                                                        },
                                                        function (error) {
                                                            console.error(error);
                                                            $alertContainer.empty();
                                                            $alertContainer.append($('<span>').css({ 'color': '#F44336' }).append('Error! ' + error.error.message));
                                                        });
                                                });
                                        })(revertRef);
                                    }
                                    $tbl.append($('<tr>')
                                        .append($('<td>').append($revertBtn))
                                        .append($('<td>').append('Saved by ' + history[k][5] + '<br>' + TimeFormat.getTimeStampStr(history[k][3])))
                                        .append($('<td>').append($('<span>').css({ margin: '4px' }).addClass('fa fa-info pull-right'))
                                            .tooltip({
                                                title: history[k][2] + '<br>' + history[k][8] + '<br>' + history[k][9] + ' bytes',
                                                container: 'body',
                                                html: true,
                                                placement: 'bottom',
                                                delay: {
                                                    show: Config.get('tooltip').showDelay,
                                                    hide: Config.get('tooltip').hideDelay
                                                }
                                            })
                                        ));
                                }
                                $alertContainer.append($tbl);
                            },
                            function (error) {
                                console.error(error);
                                $alertContainer.empty();
                                $alertContainer.append($('<span>').css({ 'color': '#F44336' }).append('Error! ' + error.error.message));
                            });
                    }


                });

            var $openProvenance = $('<span>')
                .addClass(btnClasses).css(css)
                .tooltip({
                    title: 'View data provenance and relationships',
                    container: 'body',
                    delay: {
                        show: Config.get('tooltip').showDelay,
                        hide: Config.get('tooltip').hideDelay
                    }
                })
                .append($('<span>').addClass('fa fa-sitemap fa-rotate-90').css(css))
                .click(function (e) {
                    e.stopPropagation();
                    $alertContainer.empty();
                    window.open('/#objgraphview/' + object_info[7] + '/' + object_info[1]);
                });
            var $download = $('<span>')
                .addClass(btnClasses).css(css)
                .tooltip({
                    title: 'Export / Download data',
                    container: 'body',
                    delay: {
                        show: Config.get('tooltip').showDelay,
                        hide: Config.get('tooltip').hideDelay
                    }
                })
                .append($('<span>').addClass('fa fa-download').css(css))
                .click(function (e) {
                    e.stopPropagation();
                    $alertContainer.empty();
                    var type = object_info[2].split('-')[0];
                    var wsId = object_info[7];
                    var objId = object_info[1];
                    var objRef = fromPalette ? ref_path : (wsId + '/' + objId);
                    var downloadPanel = $('<div>');
                    $alertContainer.append(downloadPanel);
                    new kbaseNarrativeDownloadPanel(downloadPanel, {
                        token: self._attributes.auth.token,
                        type: type,
                        objId: objId,
                        ref: objRef,
                        downloadSpecCache: self.downloadSpecCache
                    });
                });

            var $rename = $('<span>')
                .addClass(btnClasses).css(css)
                .tooltip({
                    title: 'Rename data',
                    container: 'body',
                    delay: {
                        show: Config.get('tooltip').showDelay,
                        hide: Config.get('tooltip').hideDelay
                    }
                })
                .append($('<span>').addClass('fa fa-font').css(css))
                .click(function (e) {
                    e.stopPropagation();
                    $alertContainer.empty();
                    if (Jupyter.narrative.readonly) {
                        $alertContainer
                            .append($('<div>')
                                .append($('<span>')
                                    .append('Read-only Narrative - Cannot rename data object')
                                    .addClass('text-warning')));
                        return;
                    }

                    //lock on refresh expires after 15 min
                    var releaseLock = function(){
                        if(self.refreshwritingLock !== null) {
                            clearTimeout(self.refreshwritingLock);
                        }

                        self.refreshwritingLock = setTimeout(function () {
                            self.writingLock = false;
                        }, 900000);
                    };
                    var $newNameInput = $('<input type="text">')
                        .addClass('form-control')
                        .val(object_info[1])
                        .on('focus', function () {
                            if (Jupyter && Jupyter.narrative) {
                                self.writingLock = true;
                                Jupyter.narrative.disableKeyboardManager();
                            }
                        })
                        .on('blur', function () {
                            if (Jupyter && Jupyter.narrative) {
                                Jupyter.narrative.enableKeyboardManager();
                            }
                        });

                    $newNameInput.unbind('focus',releaseLock);
                    $newNameInput.bind('focus',releaseLock);

                    $alertContainer.append($('<div>')
                        .append($('<div>').append('Warning: Apps using the old name may break.'))
                        .append($('<div>').append($newNameInput))
                        .append($('<button>').addClass('kb-data-list-btn')
                            .append('Rename')
                            .click(function () {

                                if (self.ws_name && self.ws) {
                                    self.ws.rename_object({
                                            obj: { ref: object_info[6] + '/' + object_info[0] },
                                            new_name: $newNameInput.val()
                                        },
                                        function (renamed_info) {
                                            self.writingLock = false;
                                            self.refresh();
                                        },
                                        function (error) {
                                            console.error(error);
                                            $alertContainer.empty();
                                            $alertContainer.append($('<span>').css({ 'color': '#F44336' }).append('Error! ' + error.error.message));
                                        });
                                }
                            }))
                        .append($('<button>').addClass('kb-data-list-cancel-btn')
                            .append('Cancel')
                            .click(function () {
                                self.writingLock = false;
                                $alertContainer.empty();
                            })));
                });
            var $delete = $('<span>')
                .addClass(btnClasses).css(css)
                .tooltip({
                    title: 'Delete data',
                    container: 'body',
                    delay: {
                        show: Config.get('tooltip').showDelay,
                        hide: Config.get('tooltip').hideDelay
                    }
                })
                .append($('<span>').addClass('fa fa-trash-o').css(css))
                .click(function (e) {
                    e.stopPropagation();
                    $alertContainer.empty();
                    // TODO: The control should actually be disabled. This should be via a listener
                    // for the view-only event...
                    if (Jupyter.narrative.readonly) {
                        $alertContainer
                            .append($('<div>')
                                .append($('<span>')
                                    .append('Read-only Narrative - Cannot delete data object')
                                    .addClass('text-warning')));
                        return;
                    }
                    $alertContainer.append($('<div>')
                        .append($('<span>').append('Are you sure?'))
                        .append($('<button>').addClass('kb-data-list-btn')
                            .append('Delete')
                            .click(function () {
                                if (self.ws_name && self.ws) {
                                    self.ws.rename_object({
                                            obj: { ref: object_info[6] + '/' + object_info[0] },
                                            new_name: object_info[1].split('-deleted-')[0] + '-deleted-' + (new Date()).getTime()
                                        },
                                        function (renamed_info) {
                                            self.ws.delete_objects([{ ref: object_info[6] + '/' + object_info[0] }],
                                                function () {
                                                    $(document).trigger('deleteDataList.Narrative', object_info[1]);
                                                    self.writingLock = false;
                                                    self.refresh();

                                                },
                                                function (error) {
                                                    console.error(error);
                                                    $alertContainer.empty();
                                                    $alertContainer.append($('<span>').css({ 'color': '#F44336' }).append('Error! ' + error.error.message));
                                                });
                                        },
                                        function (error) {
                                            console.error(error);
                                            $alertContainer.empty();
                                            $alertContainer.append($('<span>').css({ 'color': '#F44336' }).append('Error! ' + error.error.message));
                                        });

                                }
                            }))
                        .append($('<button>').addClass('kb-data-list-cancel-btn')
                            .append('Cancel')
                            .click(function () {
                                $alertContainer.empty();
                            })));
                });

            $btnToolbar.append($filterMethodInput)
                .append($filterMethodOutput)
                .append($openLandingPage);
            if (!Jupyter.narrative.readonly && !fromPalette) {
                $btnToolbar.append($openHistory);
            }
            $btnToolbar.append($openProvenance)
                .append($download);
            if (!Jupyter.narrative.readonly && !fromPalette) {
                $btnToolbar.append($rename)
                    .append($delete);
            }

            return $btnToolbar;
        },

        toggleSetExpansion: function (objId, $setDiv) {
            var setInfo = this.setInfo[objId];
            if (!setInfo) {
                return;
            }
            var showItems = this.dataObjects[objId].expanded;
            if (showItems) {
                var setItemsShown = 0;
                for (var i = 0; i < setInfo.item_ids.length; i++) {
                    var setItemId = setInfo.item_ids[i];
                    var viewInfo = _.findWhere(this.viewOrder, { objId: setItemId });
                    if (viewInfo.inFilter) {
                        var $setItemDiv = this.renderObjectRowDiv(setItemId, 1);
                        $setDiv.after($setItemDiv);
                        setItemsShown++;
                    }
                }
                this.setInfo[objId].setItemsShown = setItemsShown;
            } else {
                var setItemsShown = setInfo.setItemsShown || 0;
                for (var i = 0; i < setItemsShown; i++) {
                    $setDiv.next().remove();
                }
            }
        },
        /**
         * This is the main function for rendering a data object
         * in the data list.
         */
        renderObjectRowDiv: function (objId) {
            var self = this;
            var objData = this.dataObjects[objId];
            var object_info = objData.info;
            var ref_path = objData.refPath;
            var object_key = objData.key;

            // object_info:
            // [0] : obj_id objid // [1] : obj_name name // [2] : type_string type
            // [3] : timestamp save_date // [4] : int version // [5] : username saved_by
            // [6] : ws_id wsid // [7] : ws_name workspace // [8] : string chsum
            // [9] : int size // [10] : usermeta meta
            var type_tokens = object_info[2].split('.');
            var type_module = type_tokens[0];
            var type = type_tokens[1].split('-')[0];
            var is_set = this.isASet(object_info);

            var author = ' ';
            if (object_info[5] !== self.my_user_id) {
                author = ' by ' + object_info[5];
            }

            var metadata = object_info[10] || {};
            var viewType = type;
            if (type === 'Genome' || type === 'GenomeAnnotation') {
                if (metadata.hasOwnProperty('Name')) {
                    viewType = type + ': ' + metadata['Name'];
                }
            }

            var metadataText = '';
            for (var key in metadata) {
                if (metadata.hasOwnProperty(key)) {
                    metadataText += '<tr><th>' + key + '</th><td>' + metadata[key] + '</td></tr>';
                }
            }

            // create more content
            var $savedByUserSpan = $('<td>').addClass('kb-data-list-username-td');
            DisplayUtil.displayRealName(object_info[5], $savedByUserSpan);

            var $alertDiv = $('<div>').css({ 'text-align': 'center', 'margin': '10px 0px' });
            var typeLink = '<a href="/#spec/module/' + type_module + '" target="_blank">' + type_module + '</a>.<wbr>' +
                '<a href="/#spec/type/' + object_info[2] + '" target="_blank">' + (type_tokens[1].replace('-', '&#8209;')) + '.' + type_tokens[2] + '</a>';

            var $moreContent = $('<div>').addClass('kb-data-list-more-div')
                .append(self.addDataControls(object_info, $alertDiv, objData.fromPalette, ref_path)).append($alertDiv)
                .append(
                    $('<table style="width:100%;">')
                        .append('<tr><th>Permanent Id</th><td>' + object_info[6] + '/' + object_info[0] + '/' + object_info[4] + '</td></tr>')
                        .append('<tr><th>Full Type</th><td>' + typeLink + '</td></tr>')
                        .append($('<tr>').append('<th>Saved by</th>').append($savedByUserSpan))
                        .append(metadataText));

            var $card = kbaseDataCard.apply(this,[{
                viewType: viewType,
                type: type,
                editedBy: author,
                moreContent: $moreContent,
                is_set: is_set,
                object_info: object_info,
            }]);

            if (objData.fromPalette) {
                var $paletteIcon = $('<div>')
                    .addClass('pull-right narrative-card-palette-icon')
                    .append($('<i>')
                        .addClass('fa fa-link')
                    )
                    .tooltip({
                        title: 'This is a reference to an object in another Narrative.',
                        placement: 'right',
                        container: 'body',
                        delay: {
                            show: Config.get('tooltip').showDelay,
                            hide: Config.get('tooltip').hideDelay
                        }
                    });
                $card.find('.kb-data-list-info').append($paletteIcon);

            }
            //add custom click events

            $card.find('.narrative-card-logo , .kb-data-list-name').click(function (e) {
                e.stopPropagation();
                self.insertViewer(object_key);
            });

            $card.find('.narrative-card-row-main').click(function () {
                var $node = $(this.parentElement).find('.narrative-card-row-more');
                if (self.selectedObject === object_info[0] && $node.is(':visible')) {
                    // assume selection handling occurs before this is called
                    // so if we are now selected and the moreContent is visible, leave it...
                    return;
                }

                if ($node.is(':visible')) {
                    self.writingLock = false;
                } else {
                    self.getRichData(object_info, $node);
                }
            });

            // Drag and drop
            $card.attr('kb-oid', object_key);
            this.addDragAndDrop($card);

            return $card;
        },

        // ============= DnD ==================

        addDropZone: function (container, targetCell, isBelow) {
            var targetDiv = document.createElement('div'),
                self = this;

            targetDiv.classList.add('kb-data-list-drag-target');
            targetDiv.innerHTML = '<i>drop data object here</i>';
            targetDiv.addEventListener('dragover', function (e) {
                e.target.classList.add('-drag-active');
                e.preventDefault();
            });
            targetDiv.addEventListener('dragenter', function (e) {
                e.target.classList.add('-drag-hover');
                e.preventDefault();
            });
            targetDiv.addEventListener('dragleave', function (e) {
                e.target.classList.remove('-drag-hover');
                e.target.classList.remove('-drag-active');
                e.preventDefault();
            });
            targetDiv.addEventListener('drop', function (e) {
                if (Jupyter.narrative.readonly) {
                    new BootstrapDialog({
                        type: 'warning',
                        title: 'Warning',
                        body: 'Read-only Narrative -- may not insert a data viewer into this Narrative',
                        alertOnly: true
                    });
                    return;
                }
                var data = JSON.parse(e.dataTransfer.getData('info')),
                    obj = self.dataObjects[self.keyToObjId[data.key]],
                    info = self.createInfoObject(obj.info, obj.refPath),
                    cell, cellIndex, placement;

                if (e.target.getAttribute('cellIs') === 'below') {
                    cell = $(e.target.nextSibling).data().cell;
                    placement = 'above';
                } else {
                    cell = $(e.target.previousSibling).data().cell;
                    placement = 'below';
                }
                cellIndex = Jupyter.notebook.find_cell_index(cell);

                $(document).trigger('createViewerCell.Narrative', {
                    nearCellIdx: cellIndex,
                    widget: 'kbaseNarrativeDataCell',
                    info: info,
                    placement: placement
                });
            });
            if (isBelow) {
                targetDiv.setAttribute('cellIs', 'above');
                container.appendChild(targetDiv);
            } else {
                targetDiv.setAttribute('cellIs', 'below');
                container.insertBefore(targetDiv, targetCell);
            }
        },

        addDragAndDrop: function ($row) {
            var node = $row.children().get(0),
                key = $row.attr('kb-oid'),
                obj = this.dataObjects[this.keyToObjId[key]], //_.findWhere(this.objectList, {key: key}),
                info = this.createInfoObject(obj.info, obj.refPath),
                data = {
                    widget: 'kbaseNarrativeDataCell',
                    info: info,
                    key: key
                },
                dataString = JSON.stringify(data),
                self = this;

            node.setAttribute('draggable', true);

            node.addEventListener('dragstart', function (e) {
                e.dataTransfer.dropEffect = 'copy';
                e.dataTransfer.setData('info', dataString);

                // e.target.style.border = "3px red solid";
                var targetCells = document.querySelectorAll('#notebook-container .cell');
                var container = document.querySelector('#notebook-container');
                for (var i = 0; i < targetCells.length; i += 1) {
                    self.addDropZone(container, targetCells.item(i));
                    if (i === targetCells.length - 1) {
                        self.addDropZone(container, targetCells.item(i), true);
                    }
                }
            });

            node.addEventListener('dragend', function () {
                var container = document.querySelector('#notebook-container'),
                    targetCells = document.querySelectorAll('#notebook-container .kb-data-list-drag-target');
                for (var i = 0; i < targetCells.length; i += 1) {
                    var targetCell = targetCells.item(i);
                    container.removeChild(targetCell);
                }
            });

            // Add tooltip to indicate this functionality
            $row.attr({
                'data-toggle': 'tooltip',
                'title': 'Drag onto Narrative &rarr;'
            });

            $row.tooltip({
                delay: {
                    show: Config.get('tooltip').showDelay,
                    hide: Config.get('tooltip').hideDelay
                },
                placement: 'top auto',
                html: true
            });

            return this;
        },
        /**
         * Helper function to create named object attrs from
         * list of fields returned from Workspace service.
         */
        createInfoObject: function (info, refPath) {
            var ret = ServiceUtils.objectInfoToObject(info);

            if (refPath) {
                ret['ref_path'] = refPath;
            }
            return ret;
        },
        // ============= end DnD ================

        insertViewer: function (key) {
            Jupyter.narrative.addViewerCell(this.keyToObjId[key]);
        },

        renderMore: function () {
            var start = this.lastObjectRendered;
            var limit = this.n_objs_rendered + this.options.objs_to_render_on_scroll;
            for (var i = start + 1;
                (i < this.viewOrder.length) && (this.n_objs_rendered < limit); i++) {
                if (this.shouldRenderObject(this.viewOrder[i])) {
                    this.renderObject(this.viewOrder[i].objId);
                    this.n_objs_rendered++;
                    this.lastObjectRendered = i;
                }
            }
        },

        detachAllRows: function () {
            this.$mainListDiv.children().detach();
            this.n_objs_rendered = 0;
            this.renderedAll = false;
        },

        shouldRenderObject: function (viewInfo) {
            var render = viewInfo.inFilter;
            if (render) {
                if (this.setViewMode && this.inAnySet(this.dataObjects[viewInfo.objId].info)) {
                    render = false;
                }
            }
            return render;
        },

        renderList: function () {


            this.detachAllRows();
            this.n_objs_rendered = 0;

            if (this.viewOrder.length > 0) {
                var limit = this.options.objs_to_render_to_start;
                for (var i = 0; i < this.viewOrder.length && (this.n_objs_rendered < limit); i++) {
                    if (this.shouldRenderObject(this.viewOrder[i])) {
                        this.renderObject(this.viewOrder[i].objId);
                        this.n_objs_rendered++;
                        this.lastObjectRendered = i;
                    }
                }
                if (Jupyter.narrative.readonly) {
                    this.$addDataButton.hide();
                } else {
                    this.$addDataButton.show();
                }

            } else {
                var $noDataDiv = $('<div>')
                    .css({ 'text-align': 'center', 'margin': '20pt' })
                    .append('This Narrative has no data yet.<br><br>');
                if (Jupyter && Jupyter.narrative && !Jupyter.narrative.readonly) {
                    $noDataDiv.append($('<button>')
                        .append('Add Data')
                        .addClass('kb-data-list-add-data-text-button')
                        .css({ 'margin': '20px' })
                        .click(function () {
                            this.trigger('hideGalleryPanelOverlay.Narrative');
                            this.trigger('toggleSidePanelOverlay.Narrative', this.options.parentControlPanel.$overlayPanel);
                        }.bind(this)));
                    this.$addDataButton.hide();
                }
                this.$mainListDiv.append($noDataDiv);
                // only show up to the given number
            }
        },

        renderObject: function (objId) {
            var $renderedDiv = this.renderObjectRowDiv(objId);
            this.dataObjects[objId].$div = $renderedDiv;
            this.$mainListDiv.append($renderedDiv);
            if (this.setViewMode) {
                this.toggleSetExpansion(objId, $renderedDiv);
            }
        },

        renderController: function () {
            var self = this;

            var $upOrDown = $('<button class="btn btn-default btn-sm" type="button">').css({ 'margin-left': '5px' })
                .append('<span class="fa fa-sort-amount-asc" style="color:#777" aria-hidden="true" />')
                .on('click', function () {
                    self.reverseData();
                    self.sortOrder *= -1;
                    var $icon = $upOrDown.find('.fa');
                    if ($icon.is('.fa-sort-amount-desc,.fa-sort-amount-asc')) {
                        $icon.toggleClass('fa-sort-amount-desc fa-sort-amount-asc');
                    }
                    else {
                        $icon.toggleClass('fa-sort-alpha-desc fa-sort-alpha-asc');
                    }
                });

            var setSortIcon = function(newIcon) {
                $upOrDown
                    .find('.fa')
                    .removeClass()
                    .addClass('fa ' + newIcon);
            }

            var $byDate = $('<label id="nar-data-list-default-sort-label" class="btn btn-default">').addClass('btn btn-default')
                .append($('<input type="radio" name="options" id="nar-data-list-default-sort-option" autocomplete="off">'))
                .append('date')
                .on('click', function () {
                    self.sortData(function (a, b) {
                        return self.sortOrder * self.dataObjects[a.objId].info[3]
                            .localeCompare(self.dataObjects[b.objId].info[3]);
                    });
                    setSortIcon(self.sortOrder > 0 ? 'fa-sort-amount-desc' : 'fa-sort-amount-asc');
                });

            var $byName = $('<label class="btn btn-default">')
                .append($('<input type="radio" name="options" id="option2" autocomplete="off">'))
                .append('name')
                .on('click', function () {
                    self.sortData(function (a, b) {
                        return -1 * self.sortOrder * self.dataObjects[a.objId].info[1].toUpperCase()
                            .localeCompare(self.dataObjects[b.objId].info[1].toUpperCase());
                    });
                    setSortIcon(self.sortOrder > 0 ? 'fa-sort-alpha-desc' : 'fa-sort-alpha-asc');
                });

            var $byType = $('<label class="btn btn-default">')
                .append($('<input type="radio" name="options" id="option3" autocomplete="off">'))
                .append('type')
                .on('click', function () {
                    self.sortData(function (a, b) {
                        var aType = self.dataObjects[a.objId].info[2].toUpperCase().match(/\.(.+)/)[1];
                        var bType = self.dataObjects[b.objId].info[2].toUpperCase().match(/\.(.+)/)[1];
                        return -1 * self.sortOrder * aType.localeCompare(bType);
                    });
                    setSortIcon(self.sortOrder > 0 ? 'fa-sort-alpha-desc' : 'fa-sort-alpha-asc');
                });


            var $sortByGroup = $('<div data-toggle="buttons">')
                .addClass('btn-group btn-group-sm')
                .css({ 'margin': '2px' })
                .append($byDate)
                .append($byName)
                .append($byType);

            /** Set view mode toggle */
            self.viewModeDisableHnd = {};
            var $viewMode = $('<span>')
                .addClass('btn btn-xs btn-default kb-data-list-ctl')
                .attr('id', 'kb-data-list-hierctl')
                .tooltip({
                    title: 'Hierarchical view',
                    container: 'body',
                    delay: {
                        show: Config.get('tooltip').showDelay,
                        hide: Config.get('tooltip').hideDelay
                    }
                })
                .append('<span class="fa fa-copy"></span>')
                .on('click', function () {
                    self.setViewMode = !self.setViewMode;
                    if (self.setViewMode) {
                        $('#kb-data-list-hierctl').attr('enabled', '1');
                    } else {
                        $('#kb-data-list-hierctl').removeAttr('enabled');
                    }
                    self.renderList();
                });

            // Search control
            self.controlClickHnd.search = function () {
                if (!self.$searchDiv.is(':visible')) {
                    self.$sortByDiv.hide({ effect: 'blind', duration: 'fast' });
                    self.$filterTypeDiv.hide({ effect: 'blind', duration: 'fast' });
                    self.$searchDiv.show({ effect: 'blind', duration: 'fast' });
                    self.bsSearch.focus();
                } else {
                    self.$searchDiv.hide({ effect: 'blind', duration: 'fast' });
                }
            };

            var $openSearch = $('<span>')
                .addClass('btn btn-xs btn-default kb-data-list-ctl')
                .attr('id', 'kb-data-list-searchctl')
                .tooltip({
                    title: 'Search data in narrative',
                    container: 'body',
                    delay: {
                        show: Config.get('tooltip').showDelay,
                        hide: Config.get('tooltip').hideDelay
                    }
                })
                .append('<span class="fa fa-search"></span>')
                .on('click', self.controlClickHnd.search);

            // Sort control
            self.controlClickHnd.sort = function () {
                if (!self.$sortByDiv.is(':visible')) {
                    self.$searchDiv.hide({ effect: 'blind', duration: 'fast' });
                    self.$filterTypeDiv.hide({ effect: 'blind', duration: 'fast' });
                    self.$sortByDiv.show({ effect: 'blind', duration: 'fast' });
                } else {
                    self.$sortByDiv.hide({ effect: 'blind', duration: 'fast' });
                }
            };
            var $openSort = $('<span>')
                .addClass('btn btn-xs btn-default kb-data-list-ctl')
                .attr('id', 'kb-data-list-sortctl')
                .tooltip({
                    title: 'Sort data list',
                    container: 'body',
                    delay: {
                        show: Config.get('tooltip').showDelay,
                        hide: Config.get('tooltip').hideDelay
                    }
                })
                .append('<span class="fa fa-sort-amount-asc"></span>')
                .on('click', self.controlClickHnd.sort);

            // Filter control
            self.controlClickHnd.filter = function () {
                if (!self.$filterTypeDiv.is(':visible')) {
                    self.$sortByDiv.hide({ effect: 'blind', duration: 'fast' });
                    self.$searchDiv.hide({ effect: 'blind', duration: 'fast' });
                    self.$filterTypeDiv.show({ effect: 'blind', duration: 'fast' });
                } else {
                    self.$filterTypeDiv.hide({ effect: 'blind', duration: 'fast' });
                }
            };
            var $openFilter = $('<span>')
                .addClass('btn btn-xs btn-default kb-data-list-ctl')
                .attr('id', 'kb-data-list-filterctl')
                .tooltip({
                    title: 'Filter data by type',
                    container: 'body',
                    delay: {
                        show: Config.get('tooltip').showDelay,
                        hide: Config.get('tooltip').hideDelay
                    }
                })
                .append('<span class="fa fa-filter"></span>')
                .on('click', self.controlClickHnd.filter);

            // Refresh control
            var $refreshBtn = $('<span>')
                .addClass('btn btn-xs btn-default')
                .tooltip({
                    title: 'Refresh data list',
                    container: 'body',
                    delay: {
                        show: Config.get('tooltip').showDelay,
                        hide: Config.get('tooltip').hideDelay
                    }
                })
                .append('<span class="fa fa-refresh"></span>')
                .on('click', function () {
                    this.writingLock = false;
                    self.refresh();
                });
            self.$searchDiv = $('<div>');
            self.bsSearch = new BootstrapSearch(self.$searchDiv, {
                inputFunction: function() {
                    self.search();
                },
                placeholder: 'Search in your data'
            });

            self.$sortByDiv = $('<div>').css('text-align', 'center')
                .append('<small>sort by: </small>')
                .append($sortByGroup)
                .append($upOrDown);

            self.$filterTypeSelect = $('<select>').addClass('form-control')
                .css('margin', 'inherit')
                .append($('<option value="">'))
                .change(function () {
                    self.selectedType = 'filterTypeSelect';
                    var optionSelected = $(this).find('option:selected');
                    var typeSelected = optionSelected.val();

                    // whenever we change the type filter, we need to clear the current match
                    // so that the complete filter can rerun
                    self.currentMatch = self.viewOrder;

                    self.filterByType(typeSelected);
                });

            self.$filterTypeDiv = $('<div>')
                .append(self.$filterTypeSelect);

            var $header = $('<div>');
            if (self.options.parentControlPanel) {
                self.options.parentControlPanel.addButtonToControlPanel($viewMode);
                self.options.parentControlPanel.addButtonToControlPanel($openSearch);
                self.options.parentControlPanel.addButtonToControlPanel($openSort);
                self.options.parentControlPanel.addButtonToControlPanel($openFilter);
                self.options.parentControlPanel.addButtonToControlPanel($refreshBtn);
            } else {
                $header.addClass('row').css({ 'margin': '5px' })
                    .append($('<div>').addClass('col-xs-12').css({ 'margin': '0px', 'padding': '0px', 'text-align': 'right' })
                        .append($viewMode)
                        .append($openSearch)
                        .append($openSort)
                        .append($openFilter))
            }


            self.$sortByDiv.hide();
            self.$searchDiv.hide();
            self.$filterTypeDiv.hide();

            var $filterDiv = $('<div>')
                .append(self.$sortByDiv)
                .append(self.$searchDiv)
                .append(self.$filterTypeDiv);

            self.$controllerDiv.append($header).append($filterDiv);
        },
        /**
         * Populates the filter set of available types.
         */
        populateAvailableTypes: function () {
            if (this.availableTypes && this.$filterTypeSelect) {
                var selected = this.$filterTypeSelect.val();
                this.$filterTypeSelect.empty();
                var runningCount = 0;
                Object.keys(this.availableTypes).sort().forEach(function (type) {
                    var typeInfo = this.availableTypes[type];
                    var suf = typeInfo.count > 0 ? 's' : '';
                    this.$filterTypeSelect.append(
                        $('<option value="' + typeInfo.type + '">')
                            .append([typeInfo.type, ' (', typeInfo.count, ' object', suf, ')'].join(''))
                    );
                    runningCount += typeInfo.count;
                }.bind(this));
                var suf = runningCount > 0 ? 's' : '';
                this.$filterTypeSelect
                    .prepend($('<option value="">')
                        .append('Show All Types (' + runningCount + ' object' + suf + ')'))
                    .val(selected);

            }
        },
        reverseData: function () {
            this.viewOrder.reverse();
            this.renderList();
            this.search();
        },
        sortData: function (sortfunction) {
            this.selectedType = 'sortData';
            this.lastSortFunction = sortfunction;
            this.viewOrder.sort(sortfunction);
            this.renderList();
            this.search(); // always refilter on the search term search if there is something there

            // go back to the top on sort
            this.$mainListDiv.animate({
                scrollTop: 0
            }, 300); // fast = 200, slow = 600
        },

        search: function (term, type) {
            if (!this.dataObjects) {
                return;
            }

            if (!term) {
                term = this.bsSearch.val();
            }

            // if type wasn't selected, then we try to get something that was set
            if (!type && this.$filterTypeSelect) {
                type = this.$filterTypeSelect.find('option:selected').val();
            }

            term = term.trim();
            if (term.length > 0 || type) {
                this.searchFilterOn = true;
                // todo: should show searching indicator (could take several seconds if there is a lot of data)
                // optimization => we filter existing matches instead of researching everything if the new
                // term starts with the last term searched for
                // clean the term for regex use
                term = term.replace(/\|/g, '\\|').replace(/\\\\\|/g, '|'); // bars are common in kb ids, so escape them unless we have \\|
                term = term.replace(/\./g, '\\.').replace(/\\\\\./g, '.'); // dots are common in names, so we escape them, but
                // if a user writes '\\.' we assume they want the regex '.'

                var regex = new RegExp(term, 'i');

                this.n_filteredObjsRendered = 0;
                for (var k = 0; k < this.viewOrder.length; k++) {
                    // // If it's already filtered out, skip it
                    // if (!this.viewOrder[k].inFilter) {
                    //     continue;
                    // }

                    // [0] : obj_id objid // [1] : obj_name name // [2] : type_string type
                    // [3] : timestamp save_date // [4] : int version // [5] : username saved_by
                    // [6] : ws_id wsid // [7] : ws_name workspace // [8] : string chsum
                    // [9] : int size // [10] : usermeta meta
                    var match = false;
                    var info = this.dataObjects[this.viewOrder[k].objId].info;
                    if (regex.test(info[1])) {
                        match = true;
                    } // match on name
                    else if (regex.test(info[2].split('.')[1].split('-'))) {
                        match = true;
                    } // match on type name
                    else if (regex.test(info[5])) {
                        match = true;
                    } // match on saved_by user

                    if (!match && info[10]) { // match on metadata values
                        for (var metaKey in info[10]) {
                            if (info[10].hasOwnProperty(metaKey)) {
                                if (regex.test(info[10][metaKey])) {
                                    match = true;
                                    break;
                                } else if (regex.test(metaKey + '::' + info[10][metaKey])) {
                                    match = true;
                                    break;
                                }
                            }
                        }
                    }

                    if (type) { // if type is defined, then our sort must also filter by the type
                        if (type !== info[2].split('-')[0].split('.')[1]) {
                            match = false; // no match if we are not the selected type!
                        }
                    }
                    this.viewOrder[k].inFilter = match;
                }
            } else {
                // no new search, so show all and render the list
                this.viewOrder.forEach(function (viewInfo) {
                    viewInfo.inFilter = true;
                });
            }
            this.renderList();
            this.currentTerm = term;
        },

        filterByType: function (type) {
            this.search(null, type);
        },

        getRichData: function (object_info, $moreRow) {
            var $usernameTd = $moreRow.find('.kb-data-list-username-td');
            DisplayUtil.displayRealName(object_info[5], $usernameTd);
        }
    })
});<|MERGE_RESOLUTION|>--- conflicted
+++ resolved
@@ -25,12 +25,7 @@
     'handlebars',
     'text!kbase/templates/data_list/object_row.html',
     'kb_service/utils',
-<<<<<<< HEAD
     'util/bootstrapDialog',
-=======
-    'util/bootstrapAlert',
-    'util/bootstrapSearch',
->>>>>>> e13f72cd
     'kbase/js/widgets/narrative_core/kbaseDataCard',
     'bootstrap',
     'jquery-nearest'
@@ -53,12 +48,7 @@
     Handlebars,
     ObjectRowHtml,
     ServiceUtils,
-<<<<<<< HEAD
     BootstrapDialog,
-=======
-    BootstrapAlert,
-    BootstrapSearch,
->>>>>>> e13f72cd
     kbaseDataCard
 ) {
     'use strict';
@@ -84,6 +74,7 @@
         maxWsObjId: null,
         n_objs_rendered: 0,
         real_name_lookup: {},
+        $searchInput: null,
         $filterTypeSelect: null,
         availableTypes: {},
         $searchDiv: null,
