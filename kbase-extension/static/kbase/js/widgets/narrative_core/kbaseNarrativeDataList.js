/**
 * @author Michael Sneddon <mwsneddon@lbl.gov>
 * @public
 */
define([
    'kbwidget',
    'jquery',
    'underscore',
    'bluebird',
    'base/js/namespace',
    'narrativeConfig',
    'util/string',
    'util/display',
    'util/timeFormat',
    'util/icon',
    'kbase-client-api',
    'kb_service/client/workspace',
    'kbase-generic-client-api',
    'kbaseAuthenticatedWidget',
    'kbaseNarrativeDownloadPanel',
    'common/runtime',
    'handlebars',
    'text!kbase/templates/data_list/object_row.html',
    'kb_service/utils',
    'util/bootstrapDialog',
<<<<<<< HEAD
=======
    'util/bootstrapSearch',
>>>>>>> 957bce78
    'kbase/js/widgets/narrative_core/kbaseDataCard',
    'bootstrap',
    'jquery-nearest'
], function (
    KBWidget,
    $,
    _,
    Promise,
    Jupyter,
    Config,
    StringUtil,
    DisplayUtil,
    TimeFormat,
    Icon,
    kbase_client_api,
    Workspace,
    GenericClient,
    kbaseAuthenticatedWidget,
    kbaseNarrativeDownloadPanel,
    Runtime,
    Handlebars,
    ObjectRowHtml,
    ServiceUtils,
    BootstrapDialog,
<<<<<<< HEAD
=======
    BootstrapSearch,
>>>>>>> 957bce78
    kbaseDataCard
) {
    'use strict';
    return KBWidget({
        name: 'kbaseNarrativeDataList',
        parent: kbaseAuthenticatedWidget,
        version: '1.1.0',
        options: {
            ws_name: null, // must be the WS name, not the WS Numeric ID

            ws_url: Config.url('workspace'),
            lp_url: Config.url('landing_pages'),
            loadingImage: Config.get('loading_gif'),
            parentControlPanel: null,
            slideTime: 400
        },
        // private variables
        mainListPanelHeight: '340px',
        refreshTimer: null,
        ws_name: null,
        ws: null,
        wsLastUpdateTimestamp: null,
        maxWsObjId: null,
        n_objs_rendered: 0,
        real_name_lookup: {},
        $searchInput: null,
        $filterTypeSelect: null,
        availableTypes: {},
        $searchDiv: null,
        $sortByDiv: null,
        $filterTypeDiv: null,
        $addDataButton: null,
        $controllerDiv: null,
        $mainListDiv: null,
        mainListId: null,
        $loadingDiv: null,
        objData: {}, // old style - type_name : info
        downloadSpecCache: { tag: 'dev' },
        controlClickHnd: {}, // click handlers for control buttons
        my_user_id: null,
        serviceClient: null,
        sortOrder: -1,  // order for sorting the list. 1 = increasing, -1 = decreasing

        objectRowTmpl: Handlebars.compile(ObjectRowHtml),

        /** -----------------
         * Structural changes to support new view(s).
         * viewOrder = a list of object ids - which order to view (might make them references)
         * dataObjects = object id (or ref) -> object info
         * keyToObjId = key (uuid) -> obj id (int)
         */
        viewOrder: [], // { objId: int, rendered: boolean, filtered: boolean }
        dataObjects: {},
        keyToObjId: {},
        lastObjectRendered: 0,

        /* ----------------------------------------------------
            Changes for hierarchical data panel (KBASE-4566)
        */
        setItems: {}, // item_id -> {set_id -> 1, ..}
        setInfo: {}, // set_id -> { count: , div: , expanded: ,... }
        setViewMode: false, // Whether the panel is in hierarchy "mode"
        cachedSetItems: {}, // Items retrieved from a mega-call to list_sets
        dataIconParam: {},

        /*
        variables to keep track of current state before workspace refresh
        */
        selectedType : '',
        lastSortFunction : null,

        /**
         * Utility function to portably return the identifier to
         * use for a single data object.
         *
         * @param obj Info tuple from ws_list_objects
         * @return Identifier (string)
         */
        itemId: function (obj) {
            return obj[6] + '/' + obj[0];
        },

        writingLock: false,
        refreshwritingLock:null,

        /**
         * Test if given object is a set.
         * This simply tests whether that object is in the `setInfo` mapping.
         *
         * @param obj_info Object info tuple, as returned by ws.list_objects()
         * @return true if in a set, false otherwise
         */
        isASet: function (objInfo) {
            return this.setInfo[this.itemId(objInfo)] ? true : false;
            // return _.has(this.setInfo, this.itemId(obj_info));
        },

        /**
         * Returns true if in set view mode AND the object is a set.
         */
        isAViewedSet: function (objInfo) {
            if (this.setViewMode) {
                return this.isASet(objInfo);
            } else {
                return false;
            }
        },

        /**
         * Test if item is in a set.
         *
         * @param item_info an object info tuple, as returned by the
         *                  workspace API for list_objects()
         * @return true or false
         */
        inAnySet: function (item_info) {
            if (this.setViewMode) {
                var item_id = this.itemId(item_info);
                return _.has(this.setItems, item_id);
            } else {
                return false;
            }
        },

        getSetInfo: function (obj_info) {
            return this.setInfo[this.itemId(obj_info)];
        },

        /**
         * Get item parents.
         *
         * @param item_info an object info tuple, as returned by the
         *                  workspace API for list_objects()
         * @return All parents, expanded or not, as a mapping with
         *         the keys: (item_id, expanded, div).
         */
        getItemParents: function (item_info) {
            var item_id = this.itemId(item_info);
            // empty if not in ANY set
            if (!_.has(this.setItems, item_id)) {
                return [];
            }
            var self = this;
            // Construct return value, which is one
            // map for each of the Sets.
            return _.map(
                _.keys(this.setItems[item_id]),
                function (key) {
                    return {
                        item_id: key,
                        expanded: self.setInfo[key].expanded,
                        div: self.setInfo[key].div
                    };
                }
            );
        },

        /**
         * Clear data structures tracking the workspace sets.
         * This will cause the next refresh to fetch new data.
         */
        clearSets: function () {
            this.setItems = {};
            this.setInfo = {};
        },

        itemIdsInSet: function (set_id) {
            if (this.setViewMode) {
                return this.setInfo[set_id].item_ids;
            } else {
                return [];
            }
        },

        /**
         * @method init
         * Builds the DOM structure for the widget.
         * Includes the tables and panel.
         * If any data was passed in (options.data), that gets shoved into the datatable.
         *
         * @param {Object} - the options set.
         * @returns {Object} this shiny new widget.
         * @private
         */
        init: function (options) {
            this._super(options);
            var self = this;

            // var test = new kbaseDataCard({});
            var dataConfig = Config.get('data_panel');
            // this is the limit of the number of objects to retrieve from the ws on each pass
            // note that if there are more objects than this, then sorts/search filters may
            // not show accurate results
            this.options.ws_chunk_size = dataConfig.ws_chunk_size;
            this.options.ws_max_objs_to_fetch = dataConfig.ws_max_objs_to_fetch;

            // initial number of rows to display
            this.options.objs_to_render_to_start = dataConfig.obj_render_initial;
            // number of rows to add when the user scrolls to the bottom, should be <=5,
            // much more and the addition of new rows becomes jerky
            this.options.objs_to_render_on_scroll = dataConfig.obj_render_scroll;

            //if there are more than this # of objs, user must click search
            //instead of updating as you type
            this.options.maxObjsToPreventFilterAsYouTypeInSearch = dataConfig.typeahead_search_limit;

            // initial sort makes loading slower, so we can turn it off if
            // there are more than this number of objects
            this.options.max_objs_to_prevent_initial_sort = dataConfig.initial_sort_limit;
            this.options.max_name_length = dataConfig.max_name_length;
            this.options.refresh_interval = dataConfig.refresh_interval_ms;

            this.$controllerDiv = $('<div>');
            this.$elem.append(this.$controllerDiv);
            this.renderController();

            this.loadingDiv = DisplayUtil.loadingDiv();
            this.loadingDiv.div.hide();
            this.loadingDiv.div.css({ 'top': '0', 'bottom': '0' });

            this.mainListId = StringUtil.uuid();
            this.$mainListDiv = $('<div id=' + this.mainListId + '>')
                .css({ 'overflow-x': 'hidden', 'overflow-y': 'auto', 'height': this.mainListPanelHeight })
                .on('scroll', function () {
                    if ($(this).scrollTop() + $(this).innerHeight() >= this.scrollHeight) {
                        self.renderMore();
                    }
                });

            this.$addDataButton = $('<span>').addClass('kb-data-list-add-data-button fa fa-plus fa-2x')
                .css({ 'position': 'absolute', bottom: '15px', right: '25px', 'z-index': '5' })
                .click(function () {
                    self.trigger('hideGalleryPanelOverlay.Narrative');
                    self.trigger('toggleSidePanelOverlay.Narrative', self.options.parentControlPanel.$overlayPanel);
                });
            var $mainListDivContainer = $('<div>').css({ 'position': 'relative' })
                .append(this.loadingDiv.div)
                .append(this.$mainListDiv)
                .append(this.$addDataButton.hide());
            this.$elem.append($mainListDivContainer);

            if (this._attributes.auth) {
                this.ws = new Workspace(this.options.ws_url, this._attributes.auth);
            }

            // listener for refresh
            $(document).on('updateDataList.Narrative', function () {
                self.refresh();
            });

            // self.initDataListSets();

            if (this.options.ws_name) {
                this.ws_name = this.options.ws_name;
            }

            this.wsId = Number(Jupyter.narrative.workspaceId);

            return this;
        },

        setListHeight: function (height, animate) {
            if (this.$mainListDiv) {
                if (animate) {
                    this.$mainListDiv.animate({ 'height': height }, this.options.slideTime);
                } else {
                    this.$mainListDiv.css({ 'height': height });
                }
            }
        },

        /**
         * @method loggedInCallback
         * This is associated with the login widget (through the kbaseAuthenticatedWidget parent) and
         * is triggered when a login event occurs.
         * It associates the new auth token with this widget and refreshes the data panel.
         * @private
         */
        loggedInCallback: function (event, auth) {
            this.ws = new Workspace(this.options.ws_url, auth);
            this.serviceClient = new GenericClient(Config.url('service_wizard'), auth);
            this.my_user_id = auth.user_id;
            this.isLoggedIn = true;
            this.writingLock = false;
            this.refresh();
            return this;
        },

        /**
         * @method loggedOutCallback
         * Like the loggedInCallback, this is triggered during a logout event (through the login widget).
         * It throws away the auth token and workspace client, and refreshes the widget
         * @private
         */
        loggedOutCallback: function () {
            this.ws = null;
            this.isLoggedIn = false;
            this.my_user_id = null;
            return this;
        },

        showLoading: function (caption) {
            this.$mainListDiv.hide();
            this.loadingDiv.setText(caption || '');
            this.loadingDiv.div.show();
        },

        hideLoading: function () {
            this.loadingDiv.div.hide();
            this.$mainListDiv.show();
        },

        refresh: function (showError) {
            if(this.writingLock) {
                return;
            }
            // Set the refresh timer on the first refresh. From  here, it'll refresh itself
            // every this.options.refresh_interval (30000) ms
            if (this.refreshTimer === null) {
                this.refreshTimer = setInterval(function () {
                    this.refresh();
                }.bind(this), this.options.refresh_interval); // check if there is new data every X ms
            }

            if (!this.ws_name || !this.ws) {
                console.error('DataList: missing variable(s)');
                console.error('ws_name: ' + this.ws_name);
                console.error('ws: ' + this.ws);
                return;
            }
            Promise.resolve(this.ws.get_workspace_info({
                workspace: this.ws_name
            }))
                .then(function (wsInfo) {
                    if (this.wsLastUpdateTimestamp !== wsInfo[3]) {
                        this.wsLastUpdateTimestamp = wsInfo[3];
                        this.maxWsObjId = wsInfo[4];
                        this.showLoading('Fetching data...');
                        this.reloadWsData();
                    } else {
                        this.refreshTimeStrings();
                        // this.hideLoading();
                    }
                }.bind(this))
                .catch(function (error) {
                    console.error('DataList: when checking for updates:', error);
                    if (showError) {
                        this.showBlockingError('Sorry, an error occurred while fetching your data.', { 'error': 'Unable to connect to KBase database.' });
                    }
                }.bind(this));
        },

        refreshTimeStrings: function () {
            Object.keys(this.dataObjects).forEach(function (i) {
                if (this.dataObjects[i].$div) {
                    var newTime = TimeFormat.getTimeStampStr(this.dataObjects[i].info[3]);
                    this.dataObjects[i].$div.find('.kb-data-list-date').text(newTime);
                }
            }.bind(this));
        },

        reloadWsData: function () {
            // empty the existing object list first
            this.objData = {};
            this.availableTypes = {};

            this.viewOrder = [];
            this.dataObjects = {};

            this.clearSets();

            this.fetchWorkspaceData()
                .then(function () {
                    // Signal all data channel listeners that we have new data.
                    // TODO: only signal if there are actual changes
                    // TODO: data fetch and sychronization should live as a ui
                    // service, not in a widget.
                    var justInfo = Object.keys(this.dataObjects).map(function (objId) {
                        return this.dataObjects[objId].info;
                    }.bind(this));
                    var objectInfoPlus = Object.keys(this.dataObjects).map(function (objId) {
                        // see code below this function for the format of
                        // items in the dataObjects collection
                        var dataObject = this.dataObjects[objId];
                        var info = this.createInfoObject(dataObject.info);
                        info.dataPaletteRef = dataObject.refPath;
                        return info;
                    }.bind(this));
                    var data = JSON.parse(JSON.stringify(justInfo));
                    var runtime = Runtime.make();
                    runtime.bus().set({
                        data: data,
                        timestamp: new Date().getTime(),
                        objectInfo: objectInfoPlus
                    }, {
                        channel: 'data',
                        key: {
                            type: 'workspace-data-updated'
                        }
                    });
                }.bind(this))
                .then(function () {
                    this.showLoading('Rendering data...');
                    var numObj = Object.keys(this.dataObjects).length;
                    if (numObj > this.options.maxObjsToPreventFilterAsYouTypeInSearch) {
                        this.$searchInput.off('input');
                    }

                    if (numObj <= this.options.max_objs_to_prevent_initial_sort) {
                        this.viewOrder.sort(function (a, b) {
                            var idA = a.objId,
                                idB = b.objId;
                            if (this.dataObjects[idA].info[3] > this.dataObjects[idB].info[3]) {
                                return -1;
                            }
                            if (this.dataObjects[idA].info[3] < this.dataObjects[idB].info[3]) {
                                return 1;
                            }
                            return 0;
                        }.bind(this));
                        this.$elem.find('#nar-data-list-default-sort-option').attr('checked');
                    }

                    this.populateAvailableTypes();
                    var typeSelected = this.$filterTypeSelect.val();
                    if(this.selectedType === 'filterTypeSelect'){
                        this.currentMatch = this.viewOrder;
                        this.filterByType(typeSelected);
                    }else if(this.selectedType === 'sortData'){
                        this.sortData(this.lastSortFunction);
                    }
                    else{
                        this.renderList();
                        this.$elem.find('#nar-data-list-default-sort-label').addClass('active');

                    }
                    this.hideLoading();
                    this.trigger('dataUpdated.Narrative');
                }.bind(this));
        },

        /**
         * @method
         * @param {string} error - the error string to show
         *
         * This empties out the main data div and injects an error into it.
         * Used mainly when lookups fail.
         */
        showBlockingError: function (title, error) {
            this.$mainListDiv.empty();
            this.$mainListDiv.append(
                DisplayUtil.createError(title, error)
            );
            this.loadingDiv.div.hide();
            this.$mainListDiv.show();
        },

        fetchWorkspaceData: function () {
            var addObjectInfo = function (objInfo, dpInfo) {
                // Get the object info
                var objId = this.itemId(objInfo); //objInfo[6] + '/' + objInfo[0]; // + '/' + objInfo[2]
                var fullDpReference = null;
                if (dpInfo && dpInfo.ref) {
                    fullDpReference = dpInfo.ref + ';' + objInfo[6] + '/' + objInfo[0] + '/' + objInfo[4];
                }
                if (this.dataObjects[objId]) {
                    return;
                }
                var key = StringUtil.uuid();
                this.dataObjects[objId] = {
                    key: key,
                    $div: null,
                    info: objInfo,
                    attached: false,
                    fromPalette: this.wsId !== objInfo[6],
                    refPath: fullDpReference
                };
                this.keyToObjId[key] = objId;
                this.viewOrder.push({
                    objId: objId,
                    inView: false,
                    inFilter: true
                });

                // set the type -> object info structure
                var typeKey = objInfo[2].split('-')[0];
                if (!(typeKey in this.objData)) {
                    this.objData[typeKey] = [];
                }
                this.objData[typeKey].push(objInfo.concat(fullDpReference));

                // get the count of objects for each type
                var typeName = typeKey.split('.')[1];
                if (!(typeName in this.availableTypes)) {
                    this.availableTypes[typeName] = {
                        type: typeName,
                        count: 0
                    };
                }
                this.availableTypes[typeName].count++;
            }.bind(this);

            var updateSetInfo = function (obj) {
                var setId = this.itemId(obj.object_info); //obj.object_info[6] + '/' + obj.object_info[0];
                obj.set_items.set_items_info.forEach(function (setItem) {
                    var itemId = this.itemId(setItem); //setItem[6] + '/' + setItem[0];
                    if (!this.setInfo[setId]) {
                        this.setInfo[setId] = {
                            div: null,
                            expanded: false,
                            item_ids: []
                        };
                    }
                    this.setInfo[setId].item_ids.push(itemId);
                    if (!this.setItems[itemId]) {
                        this.setItems[itemId] = {};
                    }
                    this.setItems[itemId][setId] = 1;
                    if (!this.dataObjects[itemId]) {
                        addObjectInfo(setItem, obj.dp_info);
                    }
                }.bind(this));
            }.bind(this);

            return Promise.resolve(
                this.serviceClient.sync_call(
                    'NarrativeService.list_objects_with_sets', [{
                        'ws_name': this.ws_name,
                        'includeMetadata': 1
                    }]
                )
            )
                .then(function (result) {
                    result = result[0]['data'];

                    for (var i = 0; i < result.length; i++) {
                        var obj = result[i];
                        // Skip any Narrative objects.
                        var objInfo = obj.object_info;
                        if (objInfo[2].indexOf('KBaseNarrative') === 0) {
                            if (objInfo[2].indexOf('KBaseNarrative.Narrative') === 0) {
                                Jupyter.narrative.checkDocumentVersion(objInfo);
                            }
                            continue;
                        }
                        // Only adds to dataObjects, etc., if it's not already there.
                        addObjectInfo(objInfo, obj.dp_info);
                        // if there's set info, update that.
                        if (obj.set_items) {
                            updateSetInfo(obj);
                        }
                    }
                }.bind(this))
                .catch(function (error) {
                    this.showBlockingError('Sorry, an error occurred while fetching your data.', error);
                    console.error(error);
                    window.KBError('kbaseNarrativeDataList.fetchWorkspaceData', error.error.message);
                    throw error;
                }.bind(this));

        },

        /**
         * Returns the available object data for a type.
         * If no type is specified (type is falsy), returns all object data
         */
        getObjData: function (type) {
            if (type) {
                var dataSet = {};
                if (typeof type === 'string') {
                    type = [type];
                }
                for (var i = 0; i < type.length; i++) {
                    if (this.objData[type[i]]) {
                        dataSet[type[i]] = this.objData[type[i]];
                    }
                }
                return dataSet;
            }
            return this.objData;
        },

        /**
         * Returns the object info for the given object.
         * if asObject is truthy, it will package this array up as an object and include the reference
         * path as key refPath.
         */
        getDataObjectByRef: function (ref, asObject) {
            if (!ref) {
                return null;
            }
            // if it's part of a ref chain, just get the last one
            if (ref.indexOf(';') >= 0) {
                var refSplit = ref.split(';');
                ref = refSplit[refSplit.length - 1];
            }
            // carve off the version, if present
            var refSegments = ref.split('/');
            if (refSegments.length < 2 || refSegments.length > 3) {
                return null;
            }
            ref = refSegments[0] + '/' + refSegments[1];
            var retVal = null;
            if (this.dataObjects[ref]) {
                retVal = this.dataObjects[ref].info;
                if (asObject) {
                    retVal = ServiceUtils.objectInfoToObject(retVal);
                    retVal.ws_id = retVal.wsid;
                    retVal.ref_path = this.dataObjects[ref].refPath;
                }
            }
            return retVal;
        },

        getDataObjectByName: function (name, wsId) {
            // means we gotta search. Oof.
            var objInfo = null;
            Object.keys(this.dataObjects).forEach(function (id) {
                var obj = this.dataObjects[id];
                if (obj.info[1] === name) {
                    if (wsId) {
                        if (wsId === obj.info[6]) {
                            objInfo = obj.info;
                        }
                    } else {
                        objInfo = obj.info;
                    }
                }
            }.bind(this));
            return objInfo;
        },

        $currentSelectedRow: null,
        selectedObject: null,

        setSelected: function ($selectedRow, object_info) {
            var self = this;
            if (self.$currentSelectedRow) {
                self.$currentSelectedRow.removeClass('kb-data-list-obj-row-selected');
            }
            if (object_info[0] === self.selectedObject) {
                self.$currentSelectedRow = null;
                self.selectedObject = null;
                self.trigger('removeFilterMethods.Narrative');
            }
        },

        addDataControls: function (object_info, $alertContainer, fromPalette, ref_path) {
            var self = this;
            var $btnToolbar = $('<span>')
                .addClass('btn-group');

            var btnClasses = 'btn btn-xs btn-default';
            var css = { 'color': '#888' };

            var $filterMethodInput = $('<span>')
                .tooltip({
                    title: 'Show Apps with this as input',
                    container: '#' + this.mainListId,
                    delay: {
                        show: Config.get('tooltip').showDelay,
                        hide: Config.get('tooltip').hideDelay
                    }
                })
                .addClass(btnClasses)
                .append($('<span>').addClass('fa fa-sign-in').css(css))
                .click(function () {
                    this.trigger('filterMethods.Narrative', 'input:' + object_info[2].split('-')[0]);
                }.bind(this));

            var $filterMethodOutput = $('<span>')
                .tooltip({
                    title: 'Show Apps with this as output',
                    container: '#' + this.mainListId,
                    delay: {
                        show: Config.get('tooltip').showDelay,
                        hide: Config.get('tooltip').hideDelay
                    }
                })
                .addClass(btnClasses)
                .append($('<span>').addClass('fa fa-sign-out').css(css))
                .click(function () {
                    this.trigger('filterMethods.Narrative', 'output:' + object_info[2].split('-')[0]);
                }.bind(this));

            var $openLandingPage = $('<span>')
                .tooltip({
                    title: 'Explore data',
                    container: '#' + this.mainListId,
                    delay: {
                        show: Config.get('tooltip').showDelay,
                        hide: Config.get('tooltip').hideDelay
                    }
                })
                .addClass(btnClasses)
                .append($('<span>').addClass('fa fa-binoculars').css(css))
                .click(function (e) {
                    e.stopPropagation();
                    $alertContainer.empty();
                    // var typeTokens = object_info[2].split('-')[0].split('.');
                    var landingPageLink = self.options.lp_url + object_info[6] + '/' + object_info[1];
                    window.open(landingPageLink);
                });

            var $openHistory = $('<span>')
                .addClass(btnClasses).css(css)
                .tooltip({
                    title: 'View history to revert changes',
                    container: 'body',
                    delay: {
                        show: Config.get('tooltip').showDelay,
                        hide: Config.get('tooltip').hideDelay
                    }
                })
                .append($('<span>').addClass('fa fa-history').css(css))
                .click(function (e) {
                    e.stopPropagation();
                    $alertContainer.empty();

                    if (self.ws_name && self.ws) {
                        self.ws.get_object_history({ ref: object_info[6] + '/' + object_info[0] },
                            function (history) {
                                $alertContainer.append($('<div>')
                                    .append($('<button>').addClass('kb-data-list-cancel-btn')
                                        .append('Hide History')
                                        .click(function () {
                                            $alertContainer.empty();
                                        })));
                                history.reverse();
                                var $tbl = $('<table>').css({ 'width': '100%' });
                                for (var k = 0; k < history.length; k++) {
                                    var $revertBtn = $('<button>').append('v' + history[k][4]).addClass('kb-data-list-btn');
                                    if (k == 0) {
                                        $revertBtn.tooltip({
                                            title: 'Current Version',
                                            container: 'body',
                                            placement: 'bottom',
                                            delay: {
                                                show: Config.get('tooltip').showDelay,
                                                hide: Config.get('tooltip').hideDelay
                                            }
                                        });
                                    } else {
                                        var revertRef = { wsid: history[k][6], objid: history[k][0], ver: history[k][4] };
                                        (function (revertRefLocal) {
                                            $revertBtn.tooltip({
                                                title: 'Revert to this version?',
                                                container: 'body',
                                                placement: 'bottom',
                                                delay: {
                                                    show: Config.get('tooltip').showDelay,
                                                    hide: Config.get('tooltip').hideDelay
                                                }
                                            })
                                                .click(function () {
                                                    self.ws.revert_object(revertRefLocal,
                                                        function () {
                                                            self.writingLock = false;
                                                            self.refresh();
                                                        },
                                                        function (error) {
                                                            console.error(error);
                                                            $alertContainer.empty();
                                                            $alertContainer.append($('<span>').css({ 'color': '#F44336' }).append('Error! ' + error.error.message));
                                                        });
                                                });
                                        })(revertRef);
                                    }
                                    $tbl.append($('<tr>')
                                        .append($('<td>').append($revertBtn))
                                        .append($('<td>').append('Saved by ' + history[k][5] + '<br>' + TimeFormat.getTimeStampStr(history[k][3])))
                                        .append($('<td>').append($('<span>').css({ margin: '4px' }).addClass('fa fa-info pull-right'))
                                            .tooltip({
                                                title: history[k][2] + '<br>' + history[k][8] + '<br>' + history[k][9] + ' bytes',
                                                container: 'body',
                                                html: true,
                                                placement: 'bottom',
                                                delay: {
                                                    show: Config.get('tooltip').showDelay,
                                                    hide: Config.get('tooltip').hideDelay
                                                }
                                            })
                                        ));
                                }
                                $alertContainer.append($tbl);
                            },
                            function (error) {
                                console.error(error);
                                $alertContainer.empty();
                                $alertContainer.append($('<span>').css({ 'color': '#F44336' }).append('Error! ' + error.error.message));
                            });
                    }


                });

            var $openProvenance = $('<span>')
                .addClass(btnClasses).css(css)
                .tooltip({
                    title: 'View data provenance and relationships',
                    container: 'body',
                    delay: {
                        show: Config.get('tooltip').showDelay,
                        hide: Config.get('tooltip').hideDelay
                    }
                })
                .append($('<span>').addClass('fa fa-sitemap fa-rotate-90').css(css))
                .click(function (e) {
                    e.stopPropagation();
                    $alertContainer.empty();
                    window.open('/#objgraphview/' + object_info[7] + '/' + object_info[1]);
                });
            var $download = $('<span>')
                .addClass(btnClasses).css(css)
                .tooltip({
                    title: 'Export / Download data',
                    container: 'body',
                    delay: {
                        show: Config.get('tooltip').showDelay,
                        hide: Config.get('tooltip').hideDelay
                    }
                })
                .append($('<span>').addClass('fa fa-download').css(css))
                .click(function (e) {
                    e.stopPropagation();
                    $alertContainer.empty();
                    var type = object_info[2].split('-')[0];
                    var wsId = object_info[7];
                    var objId = object_info[1];
                    var objRef = fromPalette ? ref_path : (wsId + '/' + objId);
                    var downloadPanel = $('<div>');
                    $alertContainer.append(downloadPanel);
                    new kbaseNarrativeDownloadPanel(downloadPanel, {
                        token: self._attributes.auth.token,
                        type: type,
                        objId: objId,
                        ref: objRef,
                        downloadSpecCache: self.downloadSpecCache
                    });
                });

            var $rename = $('<span>')
                .addClass(btnClasses).css(css)
                .tooltip({
                    title: 'Rename data',
                    container: 'body',
                    delay: {
                        show: Config.get('tooltip').showDelay,
                        hide: Config.get('tooltip').hideDelay
                    }
                })
                .append($('<span>').addClass('fa fa-font').css(css))
                .click(function (e) {
                    e.stopPropagation();
                    $alertContainer.empty();
                    if (Jupyter.narrative.readonly) {
                        $alertContainer
                            .append($('<div>')
                                .append($('<span>')
                                    .append('Read-only Narrative - Cannot rename data object')
                                    .addClass('text-warning')));
                        return;
                    }

                    //lock on refresh expires after 15 min
                    var releaseLock = function(){
                        if(self.refreshwritingLock !== null) {
                            clearTimeout(self.refreshwritingLock);
                        }

                        self.refreshwritingLock = setTimeout(function () {
                            self.writingLock = false;
                        }, 900000);
                    };
                    var $newNameInput = $('<input type="text">')
                        .addClass('form-control')
                        .val(object_info[1])
                        .on('focus', function () {
                            if (Jupyter && Jupyter.narrative) {
                                self.writingLock = true;
                                Jupyter.narrative.disableKeyboardManager();
                            }
                        })
                        .on('blur', function () {
                            if (Jupyter && Jupyter.narrative) {
                                Jupyter.narrative.enableKeyboardManager();
                            }
                        });

                    $newNameInput.unbind('focus',releaseLock);
                    $newNameInput.bind('focus',releaseLock);

                    $alertContainer.append($('<div>')
                        .append($('<div>').append('Warning: Apps using the old name may break.'))
                        .append($('<div>').append($newNameInput))
                        .append($('<button>').addClass('kb-data-list-btn')
                            .append('Rename')
                            .click(function () {

                                if (self.ws_name && self.ws) {
                                    self.ws.rename_object({
                                        obj: { ref: object_info[6] + '/' + object_info[0] },
                                        new_name: $newNameInput.val()
                                    },
                                    function () {
                                        self.writingLock = false;
                                        self.refresh();
                                    },
                                    function (error) {
                                        console.error(error);
                                        $alertContainer.empty();
                                        $alertContainer.append($('<span>').css({ 'color': '#F44336' }).append('Error! ' + error.error.message));
                                    });
                                }
                            }))
                        .append($('<button>').addClass('kb-data-list-cancel-btn')
                            .append('Cancel')
                            .click(function () {
                                self.writingLock = false;
                                $alertContainer.empty();
                            })));
                });
            var $delete = $('<span>')
                .addClass(btnClasses).css(css)
                .tooltip({
                    title: 'Delete data',
                    container: 'body',
                    delay: {
                        show: Config.get('tooltip').showDelay,
                        hide: Config.get('tooltip').hideDelay
                    }
                })
                .append($('<span>').addClass('fa fa-trash-o').css(css))
                .click(function (e) {
                    e.stopPropagation();
                    $alertContainer.empty();
                    // TODO: The control should actually be disabled. This should be via a listener
                    // for the view-only event...
                    if (Jupyter.narrative.readonly) {
                        $alertContainer
                            .append($('<div>')
                                .append($('<span>')
                                    .append('Read-only Narrative - Cannot delete data object')
                                    .addClass('text-warning')));
                        return;
                    }
                    $alertContainer.append($('<div>')
                        .append($('<span>').append('Are you sure?'))
                        .append($('<button>').addClass('kb-data-list-btn')
                            .append('Delete')
                            .click(function () {
                                if (self.ws_name && self.ws) {
                                    self.ws.rename_object({
                                        obj: { ref: object_info[6] + '/' + object_info[0] },
                                        new_name: object_info[1].split('-deleted-')[0] + '-deleted-' + (new Date()).getTime()
                                    },
                                    function () {
                                        self.ws.delete_objects([{ ref: object_info[6] + '/' + object_info[0] }],
                                            function () {
                                                $(document).trigger('deleteDataList.Narrative', object_info[1]);
                                                self.writingLock = false;
                                                self.refresh();

                                            },
                                            function (error) {
                                                console.error(error);
                                                $alertContainer.empty();
                                                $alertContainer.append($('<span>').css({ 'color': '#F44336' }).append('Error! ' + error.error.message));
                                            });
                                    },
                                    function (error) {
                                        console.error(error);
                                        $alertContainer.empty();
                                        $alertContainer.append($('<span>').css({ 'color': '#F44336' }).append('Error! ' + error.error.message));
                                    });

                                }
                            }))
                        .append($('<button>').addClass('kb-data-list-cancel-btn')
                            .append('Cancel')
                            .click(function () {
                                $alertContainer.empty();
                            })));
                });

            $btnToolbar.append($filterMethodInput)
                .append($filterMethodOutput)
                .append($openLandingPage);
            if (!Jupyter.narrative.readonly && !fromPalette) {
                $btnToolbar.append($openHistory);
            }
            $btnToolbar.append($openProvenance)
                .append($download);
            if (!Jupyter.narrative.readonly && !fromPalette) {
                $btnToolbar.append($rename)
                    .append($delete);
            }

            return $btnToolbar;
        },

        toggleSetExpansion: function (objId, $setDiv) {
            var setInfo = this.setInfo[objId];
            var setItemsShown, i;
            if (!setInfo) {
                return;
            }
            var showItems = this.dataObjects[objId].expanded;
            if (showItems) {
                setItemsShown = 0;
                for (i = 0; i < setInfo.item_ids.length; i++) {
                    var setItemId = setInfo.item_ids[i];
                    var viewInfo = _.findWhere(this.viewOrder, { objId: setItemId });
                    if (viewInfo.inFilter) {
                        var $setItemDiv = this.renderObjectRowDiv(setItemId, 1);
                        $setDiv.after($setItemDiv);
                        setItemsShown++;
                    }
                }
                this.setInfo[objId].setItemsShown = setItemsShown;
            } else {
                setItemsShown = setInfo.setItemsShown || 0;
                for (i = 0; i < setItemsShown; i++) {
                    $setDiv.next().remove();
                }
            }
        },
        /**
         * This is the main function for rendering a data object
         * in the data list.
         */
        renderObjectRowDiv: function (objId) {
            var self = this;
            var objData = this.dataObjects[objId];
            var object_info = objData.info;
            var ref_path = objData.refPath;
            var object_key = objData.key;

            // object_info:
            // [0] : obj_id objid // [1] : obj_name name // [2] : type_string type
            // [3] : timestamp save_date // [4] : int version // [5] : username saved_by
            // [6] : ws_id wsid // [7] : ws_name workspace // [8] : string chsum
            // [9] : int size // [10] : usermeta meta
            var type_tokens = object_info[2].split('.');
            var type_module = type_tokens[0];
            var type = type_tokens[1].split('-')[0];
            var is_set = this.isASet(object_info);

            var author = ' ';
            if (object_info[5] !== self.my_user_id) {
                author = ' by ' + object_info[5];
            }

            var metadata = object_info[10] || {};
            var viewType = type;
            if (type === 'Genome' || type === 'GenomeAnnotation') {
                if (metadata.hasOwnProperty('Name')) {
                    viewType = type + ': ' + metadata['Name'];
                }
            }

            var metadataText = '';
            for (var key in metadata) {
                if (metadata.hasOwnProperty(key)) {
                    metadataText += '<tr><th>' + key + '</th><td>' + metadata[key] + '</td></tr>';
                }
            }

            // create more content
            var $savedByUserSpan = $('<td>').addClass('kb-data-list-username-td');
            DisplayUtil.displayRealName(object_info[5], $savedByUserSpan);

            var $alertDiv = $('<div>').css({ 'text-align': 'center', 'margin': '10px 0px' });
            var typeLink = '<a href="/#spec/module/' + type_module + '" target="_blank">' + type_module + '</a>.<wbr>' +
                '<a href="/#spec/type/' + object_info[2] + '" target="_blank">' + (type_tokens[1].replace('-', '&#8209;')) + '.' + type_tokens[2] + '</a>';

            var $moreContent = $('<div>').addClass('kb-data-list-more-div')
                .append(self.addDataControls(object_info, $alertDiv, objData.fromPalette, ref_path)).append($alertDiv)
                .append(
                    $('<table style="width:100%;">')
                        .append('<tr><th>Permanent Id</th><td>' + object_info[6] + '/' + object_info[0] + '/' + object_info[4] + '</td></tr>')
                        .append('<tr><th>Full Type</th><td>' + typeLink + '</td></tr>')
                        .append($('<tr>').append('<th>Saved by</th>').append($savedByUserSpan))
                        .append(metadataText));

            var $card = kbaseDataCard.apply(this,[{
                viewType: viewType,
                type: type,
                editedBy: author,
                moreContent: $moreContent,
                is_set: is_set,
                object_info: object_info,
            }]);

            if (objData.fromPalette) {
                var $paletteIcon = $('<div>')
                    .addClass('pull-right narrative-card-palette-icon')
                    .append($('<i>')
                        .addClass('fa fa-link')
                    )
                    .tooltip({
                        title: 'This is a reference to an object in another Narrative.',
                        placement: 'right',
                        container: 'body',
                        delay: {
                            show: Config.get('tooltip').showDelay,
                            hide: Config.get('tooltip').hideDelay
                        }
                    });
                $card.find('.kb-data-list-info').append($paletteIcon);

            }
            //add custom click events

            $card.find('.narrative-card-logo , .kb-data-list-name').click(function (e) {
                e.stopPropagation();
                self.insertViewer(object_key);
            });

            $card.find('.narrative-card-row-main').click(function () {
                var $node = $(this.parentElement).find('.narrative-card-row-more');
                if (self.selectedObject === object_info[0] && $node.is(':visible')) {
                    // assume selection handling occurs before this is called
                    // so if we are now selected and the moreContent is visible, leave it...
                    return;
                }

                if ($node.is(':visible')) {
                    self.writingLock = false;
                } else {
                    self.getRichData(object_info, $node);
                }
            });

            // Drag and drop
            $card.attr('kb-oid', object_key);
            this.addDragAndDrop($card);

            return $card;
        },

        // ============= DnD ==================

        addDropZone: function (container, targetCell, isBelow) {
            var targetDiv = document.createElement('div'),
                self = this;

            targetDiv.classList.add('kb-data-list-drag-target');
            targetDiv.innerHTML = '<i>drop data object here</i>';
            targetDiv.addEventListener('dragover', function (e) {
                e.target.classList.add('-drag-active');
                e.preventDefault();
            });
            targetDiv.addEventListener('dragenter', function (e) {
                e.target.classList.add('-drag-hover');
                e.preventDefault();
            });
            targetDiv.addEventListener('dragleave', function (e) {
                e.target.classList.remove('-drag-hover');
                e.target.classList.remove('-drag-active');
                e.preventDefault();
            });
            targetDiv.addEventListener('drop', function (e) {
                if (Jupyter.narrative.readonly) {
                    new BootstrapDialog({
                        type: 'warning',
                        title: 'Warning',
                        body: 'Read-only Narrative -- may not insert a data viewer into this Narrative',
                        alertOnly: true
<<<<<<< HEAD
                    });
=======
                    }).show();
>>>>>>> 957bce78
                    return;
                }
                var data = JSON.parse(e.dataTransfer.getData('info')),
                    obj = self.dataObjects[self.keyToObjId[data.key]],
                    info = self.createInfoObject(obj.info, obj.refPath),
                    cell, cellIndex, placement;

                if (e.target.getAttribute('cellIs') === 'below') {
                    cell = $(e.target.nextSibling).data().cell;
                    placement = 'above';
                } else {
                    cell = $(e.target.previousSibling).data().cell;
                    placement = 'below';
                }
                cellIndex = Jupyter.notebook.find_cell_index(cell);

                $(document).trigger('createViewerCell.Narrative', {
                    nearCellIdx: cellIndex,
                    widget: 'kbaseNarrativeDataCell',
                    info: info,
                    placement: placement
                });
            });
            if (isBelow) {
                targetDiv.setAttribute('cellIs', 'above');
                container.appendChild(targetDiv);
            } else {
                targetDiv.setAttribute('cellIs', 'below');
                container.insertBefore(targetDiv, targetCell);
            }
        },

        addDragAndDrop: function ($row) {
            var node = $row.children().get(0),
                key = $row.attr('kb-oid'),
                obj = this.dataObjects[this.keyToObjId[key]], //_.findWhere(this.objectList, {key: key}),
                info = this.createInfoObject(obj.info, obj.refPath),
                data = {
                    widget: 'kbaseNarrativeDataCell',
                    info: info,
                    key: key
                },
                dataString = JSON.stringify(data),
                self = this;

            node.setAttribute('draggable', true);

            node.addEventListener('dragstart', function (e) {
                e.dataTransfer.dropEffect = 'copy';
                e.dataTransfer.setData('info', dataString);

                // e.target.style.border = "3px red solid";
                var targetCells = document.querySelectorAll('#notebook-container .cell');
                var container = document.querySelector('#notebook-container');
                for (var i = 0; i < targetCells.length; i += 1) {
                    self.addDropZone(container, targetCells.item(i));
                    if (i === targetCells.length - 1) {
                        self.addDropZone(container, targetCells.item(i), true);
                    }
                }
            });

            node.addEventListener('dragend', function () {
                var container = document.querySelector('#notebook-container'),
                    targetCells = document.querySelectorAll('#notebook-container .kb-data-list-drag-target');
                for (var i = 0; i < targetCells.length; i += 1) {
                    var targetCell = targetCells.item(i);
                    container.removeChild(targetCell);
                }
            });

            // Add tooltip to indicate this functionality
            $row.attr({
                'data-toggle': 'tooltip',
                'title': 'Drag onto Narrative &rarr;'
            });

            $row.tooltip({
                delay: {
                    show: Config.get('tooltip').showDelay,
                    hide: Config.get('tooltip').hideDelay
                },
                placement: 'top auto',
                html: true
            });

            return this;
        },
        /**
         * Helper function to create named object attrs from
         * list of fields returned from Workspace service.
         */
        createInfoObject: function (info, refPath) {
            var ret = ServiceUtils.objectInfoToObject(info);

            if (refPath) {
                ret['ref_path'] = refPath;
            }
            return ret;
        },
        // ============= end DnD ================

        insertViewer: function (key) {
            Jupyter.narrative.addViewerCell(this.keyToObjId[key]);
        },

        renderMore: function () {
            var start = this.lastObjectRendered;
            var limit = this.n_objs_rendered + this.options.objs_to_render_on_scroll;
            for (var i = start + 1;
                (i < this.viewOrder.length) && (this.n_objs_rendered < limit); i++) {
                if (this.shouldRenderObject(this.viewOrder[i])) {
                    this.renderObject(this.viewOrder[i].objId);
                    this.n_objs_rendered++;
                    this.lastObjectRendered = i;
                }
            }
        },

        detachAllRows: function () {
            this.$mainListDiv.children().detach();
            this.n_objs_rendered = 0;
            this.renderedAll = false;
        },

        shouldRenderObject: function (viewInfo) {
            var render = viewInfo.inFilter;
            if (render) {
                if (this.setViewMode && this.inAnySet(this.dataObjects[viewInfo.objId].info)) {
                    render = false;
                }
            }
            return render;
        },

        renderList: function () {


            this.detachAllRows();
            this.n_objs_rendered = 0;

            if (this.viewOrder.length > 0) {
                var limit = this.options.objs_to_render_to_start;
                for (var i = 0; i < this.viewOrder.length && (this.n_objs_rendered < limit); i++) {
                    if (this.shouldRenderObject(this.viewOrder[i])) {
                        this.renderObject(this.viewOrder[i].objId);
                        this.n_objs_rendered++;
                        this.lastObjectRendered = i;
                    }
                }
                if (Jupyter.narrative.readonly) {
                    this.$addDataButton.hide();
                } else {
                    this.$addDataButton.show();
                }

            } else {
                var $noDataDiv = $('<div>')
                    .css({ 'text-align': 'center', 'margin': '20pt' })
                    .append('This Narrative has no data yet.<br><br>');
                if (Jupyter && Jupyter.narrative && !Jupyter.narrative.readonly) {
                    $noDataDiv.append($('<button>')
                        .append('Add Data')
                        .addClass('kb-data-list-add-data-text-button')
                        .css({ 'margin': '20px' })
                        .click(function () {
                            this.trigger('hideGalleryPanelOverlay.Narrative');
                            this.trigger('toggleSidePanelOverlay.Narrative', this.options.parentControlPanel.$overlayPanel);
                        }.bind(this)));
                    this.$addDataButton.hide();
                }
                this.$mainListDiv.append($noDataDiv);
                // only show up to the given number
            }
        },

        renderObject: function (objId) {
            var $renderedDiv = this.renderObjectRowDiv(objId);
            this.dataObjects[objId].$div = $renderedDiv;
            this.$mainListDiv.append($renderedDiv);
            if (this.setViewMode) {
                this.toggleSetExpansion(objId, $renderedDiv);
            }
        },

        renderController: function () {
            var self = this;

            var $upOrDown = $('<button class="btn btn-default btn-sm" type="button">').css({ 'margin-left': '5px' })
                .append('<span class="fa fa-sort-amount-asc" style="color:#777" aria-hidden="true" />')
                .on('click', function () {
                    self.reverseData();
                    self.sortOrder *= -1;
                    var $icon = $upOrDown.find('.fa');
                    if ($icon.is('.fa-sort-amount-desc,.fa-sort-amount-asc')) {
                        $icon.toggleClass('fa-sort-amount-desc fa-sort-amount-asc');
                    }
                    else {
                        $icon.toggleClass('fa-sort-alpha-desc fa-sort-alpha-asc');
                    }
                });

            var setSortIcon = function(newIcon) {
                $upOrDown
                    .find('.fa')
                    .removeClass()
                    .addClass('fa ' + newIcon);
            };

            var $byDate = $('<label id="nar-data-list-default-sort-label" class="btn btn-default">').addClass('btn btn-default')
                .append($('<input type="radio" name="options" id="nar-data-list-default-sort-option" autocomplete="off">'))
                .append('date')
                .on('click', function () {
                    self.sortData(function (a, b) {
                        return self.sortOrder * self.dataObjects[a.objId].info[3]
                            .localeCompare(self.dataObjects[b.objId].info[3]);
                    });
                    setSortIcon(self.sortOrder > 0 ? 'fa-sort-amount-desc' : 'fa-sort-amount-asc');
                });

            var $byName = $('<label class="btn btn-default">')
                .append($('<input type="radio" name="options" id="option2" autocomplete="off">'))
                .append('name')
                .on('click', function () {
                    self.sortData(function (a, b) {
                        return -1 * self.sortOrder * self.dataObjects[a.objId].info[1].toUpperCase()
                            .localeCompare(self.dataObjects[b.objId].info[1].toUpperCase());
                    });
                    setSortIcon(self.sortOrder > 0 ? 'fa-sort-alpha-desc' : 'fa-sort-alpha-asc');
                });

            var $byType = $('<label class="btn btn-default">')
                .append($('<input type="radio" name="options" id="option3" autocomplete="off">'))
                .append('type')
                .on('click', function () {
                    self.sortData(function (a, b) {
                        var aType = self.dataObjects[a.objId].info[2].toUpperCase().match(/\.(.+)/)[1];
                        var bType = self.dataObjects[b.objId].info[2].toUpperCase().match(/\.(.+)/)[1];
                        return -1 * self.sortOrder * aType.localeCompare(bType);
                    });
                    setSortIcon(self.sortOrder > 0 ? 'fa-sort-alpha-desc' : 'fa-sort-alpha-asc');
                });


            var $sortByGroup = $('<div data-toggle="buttons">')
                .addClass('btn-group btn-group-sm')
                .css({ 'margin': '2px' })
                .append($byDate)
                .append($byName)
                .append($byType);

            /** Set view mode toggle */
            self.viewModeDisableHnd = {};
            var $viewMode = $('<span>')
                .addClass('btn btn-xs btn-default kb-data-list-ctl')
                .attr('id', 'kb-data-list-hierctl')
                .tooltip({
                    title: 'Hierarchical view',
                    container: 'body',
                    delay: {
                        show: Config.get('tooltip').showDelay,
                        hide: Config.get('tooltip').hideDelay
                    }
                })
                .append('<span class="fa fa-copy"></span>')
                .on('click', function () {
                    self.setViewMode = !self.setViewMode;
                    if (self.setViewMode) {
                        $('#kb-data-list-hierctl').attr('enabled', '1');
                    } else {
                        $('#kb-data-list-hierctl').removeAttr('enabled');
                    }
                    self.renderList();
                });

            // Search control
            self.controlClickHnd.search = function () {
                if (!self.$searchDiv.is(':visible')) {
                    self.$sortByDiv.hide({ effect: 'blind', duration: 'fast' });
                    self.$filterTypeDiv.hide({ effect: 'blind', duration: 'fast' });
                    self.$searchDiv.show({ effect: 'blind', duration: 'fast' });
                    self.bsSearch.focus();
                } else {
                    self.$searchDiv.hide({ effect: 'blind', duration: 'fast' });
                }
            };

            var $openSearch = $('<span>')
                .addClass('btn btn-xs btn-default kb-data-list-ctl')
                .attr('id', 'kb-data-list-searchctl')
                .tooltip({
                    title: 'Search data in narrative',
                    container: 'body',
                    delay: {
                        show: Config.get('tooltip').showDelay,
                        hide: Config.get('tooltip').hideDelay
                    }
                })
                .append('<span class="fa fa-search"></span>')
                .on('click', self.controlClickHnd.search);

            // Sort control
            self.controlClickHnd.sort = function () {
                if (!self.$sortByDiv.is(':visible')) {
                    self.$searchDiv.hide({ effect: 'blind', duration: 'fast' });
                    self.$filterTypeDiv.hide({ effect: 'blind', duration: 'fast' });
                    self.$sortByDiv.show({ effect: 'blind', duration: 'fast' });
                } else {
                    self.$sortByDiv.hide({ effect: 'blind', duration: 'fast' });
                }
            };
            var $openSort = $('<span>')
                .addClass('btn btn-xs btn-default kb-data-list-ctl')
                .attr('id', 'kb-data-list-sortctl')
                .tooltip({
                    title: 'Sort data list',
                    container: 'body',
                    delay: {
                        show: Config.get('tooltip').showDelay,
                        hide: Config.get('tooltip').hideDelay
                    }
                })
                .append('<span class="fa fa-sort-amount-asc"></span>')
                .on('click', self.controlClickHnd.sort);

            // Filter control
            self.controlClickHnd.filter = function () {
                if (!self.$filterTypeDiv.is(':visible')) {
                    self.$sortByDiv.hide({ effect: 'blind', duration: 'fast' });
                    self.$searchDiv.hide({ effect: 'blind', duration: 'fast' });
                    self.$filterTypeDiv.show({ effect: 'blind', duration: 'fast' });
                } else {
                    self.$filterTypeDiv.hide({ effect: 'blind', duration: 'fast' });
                }
            };
            var $openFilter = $('<span>')
                .addClass('btn btn-xs btn-default kb-data-list-ctl')
                .attr('id', 'kb-data-list-filterctl')
                .tooltip({
                    title: 'Filter data by type',
                    container: 'body',
                    delay: {
                        show: Config.get('tooltip').showDelay,
                        hide: Config.get('tooltip').hideDelay
                    }
                })
                .append('<span class="fa fa-filter"></span>')
                .on('click', self.controlClickHnd.filter);

            // Refresh control
            var $refreshBtn = $('<span>')
                .addClass('btn btn-xs btn-default')
                .tooltip({
                    title: 'Refresh data list',
                    container: 'body',
                    delay: {
                        show: Config.get('tooltip').showDelay,
                        hide: Config.get('tooltip').hideDelay
                    }
                })
                .append('<span class="fa fa-refresh"></span>')
                .on('click', function () {
                    this.writingLock = false;
                    self.refresh();
                });
            self.$searchDiv = $('<div>');
            self.bsSearch = new BootstrapSearch(self.$searchDiv, {
                inputFunction: function() {
                    self.search();
                },
                placeholder: 'Search in your data'
            });

            self.$sortByDiv = $('<div>').css('text-align', 'center')
                .append('<small>sort by: </small>')
                .append($sortByGroup)
                .append($upOrDown);

            self.$filterTypeSelect = $('<select>').addClass('form-control')
                .css('margin', 'inherit')
                .append($('<option value="">'))
                .change(function () {
                    self.selectedType = 'filterTypeSelect';
                    var optionSelected = $(this).find('option:selected');
                    var typeSelected = optionSelected.val();

                    // whenever we change the type filter, we need to clear the current match
                    // so that the complete filter can rerun
                    self.currentMatch = self.viewOrder;

                    self.filterByType(typeSelected);
                });

            self.$filterTypeDiv = $('<div>')
                .append(self.$filterTypeSelect);

            var $header = $('<div>');
            if (self.options.parentControlPanel) {
                self.options.parentControlPanel.addButtonToControlPanel($viewMode);
                self.options.parentControlPanel.addButtonToControlPanel($openSearch);
                self.options.parentControlPanel.addButtonToControlPanel($openSort);
                self.options.parentControlPanel.addButtonToControlPanel($openFilter);
                self.options.parentControlPanel.addButtonToControlPanel($refreshBtn);
            } else {
                $header.addClass('row').css({ 'margin': '5px' })
                    .append($('<div>').addClass('col-xs-12').css({ 'margin': '0px', 'padding': '0px', 'text-align': 'right' })
                        .append($viewMode)
                        .append($openSearch)
                        .append($openSort)
                        .append($openFilter));
            }


            self.$sortByDiv.hide();
            self.$searchDiv.hide();
            self.$filterTypeDiv.hide();

            var $filterDiv = $('<div>')
                .append(self.$sortByDiv)
                .append(self.$searchDiv)
                .append(self.$filterTypeDiv);

            self.$controllerDiv.append($header).append($filterDiv);
        },
        /**
         * Populates the filter set of available types.
         */
        populateAvailableTypes: function () {
            if (this.availableTypes && this.$filterTypeSelect) {
                var selected = this.$filterTypeSelect.val();
                this.$filterTypeSelect.empty();
                var runningCount = 0;
                Object.keys(this.availableTypes).sort().forEach(function (type) {
                    var typeInfo = this.availableTypes[type];
                    var suf = typeInfo.count > 0 ? 's' : '';
                    this.$filterTypeSelect.append(
                        $('<option value="' + typeInfo.type + '">')
                            .append([typeInfo.type, ' (', typeInfo.count, ' object', suf, ')'].join(''))
                    );
                    runningCount += typeInfo.count;
                }.bind(this));
                var suf = runningCount > 0 ? 's' : '';
                this.$filterTypeSelect
                    .prepend($('<option value="">')
                        .append('Show All Types (' + runningCount + ' object' + suf + ')'))
                    .val(selected);

            }
        },
        reverseData: function () {
            this.viewOrder.reverse();
            this.renderList();
            this.search();
        },
        sortData: function (sortfunction) {
            this.selectedType = 'sortData';
            this.lastSortFunction = sortfunction;
            this.viewOrder.sort(sortfunction);
            this.renderList();
            this.search(); // always refilter on the search term search if there is something there

            // go back to the top on sort
            this.$mainListDiv.animate({
                scrollTop: 0
            }, 300); // fast = 200, slow = 600
        },

        search: function (term, type) {
            if (!this.dataObjects) {
                return;
            }

            if (!term) {
                term = this.bsSearch.val();
            }

            // if type wasn't selected, then we try to get something that was set
            if (!type && this.$filterTypeSelect) {
                type = this.$filterTypeSelect.find('option:selected').val();
            }

            term = term.trim();
            if (term.length > 0 || type) {
                this.searchFilterOn = true;
                // todo: should show searching indicator (could take several seconds if there is a lot of data)
                // optimization => we filter existing matches instead of researching everything if the new
                // term starts with the last term searched for
                // clean the term for regex use
                term = term.replace(/\|/g, '\\|').replace(/\\\\\|/g, '|'); // bars are common in kb ids, so escape them unless we have \\|
                term = term.replace(/\./g, '\\.').replace(/\\\\\./g, '.'); // dots are common in names, so we escape them, but
                // if a user writes '\\.' we assume they want the regex '.'

                var regex = new RegExp(term, 'i');

                this.n_filteredObjsRendered = 0;
                for (var k = 0; k < this.viewOrder.length; k++) {
                    // // If it's already filtered out, skip it
                    // if (!this.viewOrder[k].inFilter) {
                    //     continue;
                    // }

                    // [0] : obj_id objid // [1] : obj_name name // [2] : type_string type
                    // [3] : timestamp save_date // [4] : int version // [5] : username saved_by
                    // [6] : ws_id wsid // [7] : ws_name workspace // [8] : string chsum
                    // [9] : int size // [10] : usermeta meta
                    var match = false;
                    var info = this.dataObjects[this.viewOrder[k].objId].info;
                    if (regex.test(info[1])) {
                        match = true;
                    } // match on name
                    else if (regex.test(info[2].split('.')[1].split('-'))) {
                        match = true;
                    } // match on type name
                    else if (regex.test(info[5])) {
                        match = true;
                    } // match on saved_by user

                    if (!match && info[10]) { // match on metadata values
                        for (var metaKey in info[10]) {
                            if (info[10].hasOwnProperty(metaKey)) {
                                if (regex.test(info[10][metaKey])) {
                                    match = true;
                                    break;
                                } else if (regex.test(metaKey + '::' + info[10][metaKey])) {
                                    match = true;
                                    break;
                                }
                            }
                        }
                    }

                    if (type) { // if type is defined, then our sort must also filter by the type
                        if (type !== info[2].split('-')[0].split('.')[1]) {
                            match = false; // no match if we are not the selected type!
                        }
                    }
                    this.viewOrder[k].inFilter = match;
                }
            } else {
                // no new search, so show all and render the list
                this.viewOrder.forEach(function (viewInfo) {
                    viewInfo.inFilter = true;
                });
            }
            this.renderList();
            this.currentTerm = term;
        },

        filterByType: function (type) {
            this.search(null, type);
        },

        getRichData: function (object_info, $moreRow) {
            var $usernameTd = $moreRow.find('.kb-data-list-username-td');
            DisplayUtil.displayRealName(object_info[5], $usernameTd);
        }
    });
});<|MERGE_RESOLUTION|>--- conflicted
+++ resolved
@@ -23,10 +23,7 @@
     'text!kbase/templates/data_list/object_row.html',
     'kb_service/utils',
     'util/bootstrapDialog',
-<<<<<<< HEAD
-=======
     'util/bootstrapSearch',
->>>>>>> 957bce78
     'kbase/js/widgets/narrative_core/kbaseDataCard',
     'bootstrap',
     'jquery-nearest'
@@ -51,10 +48,7 @@
     ObjectRowHtml,
     ServiceUtils,
     BootstrapDialog,
-<<<<<<< HEAD
-=======
     BootstrapSearch,
->>>>>>> 957bce78
     kbaseDataCard
 ) {
     'use strict';
@@ -1224,11 +1218,7 @@
                         title: 'Warning',
                         body: 'Read-only Narrative -- may not insert a data viewer into this Narrative',
                         alertOnly: true
-<<<<<<< HEAD
-                    });
-=======
                     }).show();
->>>>>>> 957bce78
                     return;
                 }
                 var data = JSON.parse(e.dataTransfer.getData('info')),
