/*global define*/
/*jslint white: true*/
/**
 * @author Michael Sneddon <mwsneddon@lbl.gov>
 * @public
 */
<<<<<<< HEAD
define(['jquery', 
        'narrativeConfig',
        'jquery-nearest',
        'kbwidget', 
        'kbaseAuthenticatedWidget', 
        'kbaseNarrativeDownloadPanel'], 
        function($, Config) {
=======
define([
    'jquery', 
    'jquery-nearest',
    'kbwidget', 
    'kbaseAuthenticatedWidget', 
    'kbaseNarrativeDownloadPanel'
], function($) {
>>>>>>> ae3baebf
    $.KBWidget({
        name: 'kbaseNarrativeDataList',
        parent: 'kbaseAuthenticatedWidget',
        version: '1.0.0',
        options: {
            ws_name: null, // must be the WS name, not the WS Numeric ID

            ws_url: Config.url('workspace'), //"https://kbase.us/services/ws",
            landing_page_url: "/functional-site/#/", // !! always include trailing slash
            lp_url: Config.url('landing_pages'), //"/functional-site/#/dataview/",

            user_name_fetch_url: "https://kbase.us/services/genome_comparison/users?usernames=",

            loadingImage: Config.get('loading_gif'),
            methodStoreURL: Config.url('narrative_method_store'), //http://dev19.berkeley.kbase.us/narrative_method_store',

            ws_chunk_size:10000,  // this is the limit of the number of objects to retrieve from the ws on each pass
            ws_max_objs_to_fetch: 75000, // this is the total limit of the number of objects before we stop trying to get more
                                         // note that if there are more objects than this, then sorts/search filters may
                                         // not show accurate results

            objs_to_render_to_start:40, // initial number of rows to display
            objs_to_render_on_scroll:5, // number of rows to add when the user scrolls to the bottom, should be <=5, much more and
                                        // the addition of new rows becomes jerky

            max_objs_to_prevent_filter_as_you_type_in_search:50000, //if there are more than this # of objs, user must click search
                                                                    //instead of updating as you type

            max_objs_to_prevent_initial_sort:10000, // initial sort makes loading slower, so we can turn it off if
                                                    // there are more than this number of objects

            max_name_length:33,
            refresh_interval:30000,

            parentControlPanel: null
        },
        // private variables
        mainListPanelHeight : '340px',
        refreshTimer: null,

        ws_name: null,
        ws: null,
        ws_last_update_timestamp: null,
        ws_obj_count: null,

        n_objs_rendered:0,

        real_name_lookup: {},

        $searchInput: null,
        $filterTypeSelect: null,
        availableTypes:{},

        $searchDiv: null,
        $sortByDiv: null,
        $filterTypeDiv: null,

        $addDataButton:null,
        $controllerDiv: null,
        $mainListDiv:null,
        mainListId:null,
        $loadingDiv:null,

        methClient: null,

        obj_list : [],
        obj_data : {}, // old style - type_name : info

        my_user_id: null,

        /**
         * @method init
         * Builds the DOM structure for the widget.
         * Includes the tables and panel.
         * If any data was passed in (options.data), that gets shoved into the datatable.
         * @param {Object} - the options set.
         * @returns {Object} this shiny new widget.
         * @private
         */
        init: function(options) {
            this._super(options);
            var self = this;

            this.$controllerDiv = $('<div>');
            this.$elem.append(this.$controllerDiv);
            this.renderController();
            this.$loadingDiv = $('<div>').addClass('kb-data-loading')
                                 .append('<img src="' + this.options.loadingImage + '">');
            this.$elem.append(this.$loadingDiv);
            this.mainListId=this.genUUID();
            this.$mainListDiv = $('<div id='+this.mainListId+'>')
                .css({'overflow-x' : 'hidden', 'overflow-y':'auto', 'height':this.mainListPanelHeight })
                .on('scroll', function() {
                    if($(this).scrollTop() + $(this).innerHeight() >= this.scrollHeight) {
                        self.renderMore();
                    }
                });

            this.$addDataButton = $('<span>').addClass('kb-data-list-add-data-button fa fa-plus fa-2x')
                                    .css({'position':'absolute', bottom:'15px', right:'25px', 'z-index':'5'})
                                    .click(function() {
                                        self.trigger('hideGalleryPanelOverlay.Narrative');
                                        self.trigger('toggleSidePanelOverlay.Narrative', self.options.parentControlPanel.$overlayPanel);
                                    });
            var $mainListDivContainer = $('<div>').css({'position':'relative'})
                                            .append(this.$mainListDiv)
                                            .append(this.$addDataButton.hide());
            this.$elem.append($mainListDivContainer);

            if (this._attributes.auth) {
                this.ws = new Workspace(this.options.ws_url, this._attributes.auth);
            }

            // listener for refresh
            $(document).on('updateDataList.Narrative', function() {
                self.refresh();
            })

            this.showLoading();
            if (this.options.ws_name) {
                this.setWorkspace(this.options.ws_name);
            }

            this.methClient = new NarrativeMethodStore(this.options.methodStoreURL);

            return this;
        },

        setWorkspace : function(ws_name) {
            this.ws_name = ws_name;
            //this.ws_name = "janakacore"; // for testing a bigish workspace
            //this.ws_name = "KBasePublicGenomesV4"; // for testing a very big workspace
            this.refresh();
        },

        refresh: function(showError) {
            var self = this;

            // Set the refresh timer on the first refresh. From  here, it'll refresh itself
            // every this.options.refresh_interval (30000) ms
            if (self.refreshTimer === null) {
                self.refreshTimer = setInterval(function(){self.refresh();}, this.options.refresh_interval); // check if there is new data every X ms
            }
            if (self.ws_name && self.ws) {
                self.ws.get_workspace_info({
                        workspace: this.ws_name
                    },
                    function(workspace_info) {
                        //[0] ws_id id, [1] ws_name workspace, [2] username owner, [3] timestamp moddate,
                        //[4] int object, [5] permission user_permission, [6] permission globalread,
                        //[7] lock_status lockstat, [8] usermeta metadata
                        //console.log('I have: '+self.ws_last_update_timestamp+ " remote has: "+workspace_info[3]);

                        // Update RO or RW mode
                        self.trigger("updateReadOnlyMode.Narrative",
                                     [self.ws, self.ws_name]);

                        if (self.ws_last_update_timestamp) {
                            if (self.ws_last_update_timestamp !== workspace_info[3]) {
                                self.ws_last_update_timestamp = workspace_info[3];
                                self.ws_obj_count = workspace_info[4];
                                self.reloadWsData();
                            } else {
                                //console.log('updating times');
                                self.refreshTimeStrings();
                            }
                        } else {
                            self.ws_last_update_timestamp = workspace_info[3];
                            self.ws_obj_count = workspace_info[4];
                            self.reloadWsData();
                        }
                    },
                    function(error) {
                        console.error('DataList: when checking for updates:',error);
                        if (showError) {
                            self.$mainListDiv.show();
                            self.$mainListDiv.empty();
                            self.$mainListDiv.append($('<div>').css({'color':'#F44336','margin':'10px'})
                                                     .append('Error: Unable to connect to KBase data.'));
                            self.hideLoading();
                        }
                    });
            }
            else {
                /*Not really an error yet because we don't know what order things are being called
                var where = "kbaseNarrativeDataList.refresh";
                if (!self.ws) {
                    console.error(where, "Workspace not connected");
                }
                else {
                    console.error(where, "Workspace name is empty");
                }*/
            }
        },

        refreshSpecificObject: function() {

        },

        refreshTimeStrings: function() {
            var self = this; var newTime; var oldTime;
            if (self.objectList) {
                for(var i=0; i<self.objectList.length; i++) {
                    if(self.objectList[i].$div) {
                        newTime = self.getTimeStampStr(self.objectList[i].info[3]);
                        oldTime = self.objectList[i].$div.find('.kb-data-list-date').text();
                        if (newTime !== oldTime) {
                            self.objectList[i].$div.find('.kb-data-list-date').text(newTime);
                        }
                    }
                }
            }
        },

        reloadWsData: function () {
            var self = this;
            if (self.ws_name && self.ws) {
                // empty the existing object list first
                self.objectList = [];
                self.obj_data = {};
                self.availableTypes = {};

                self.getNextDataChunk(0);
            }
        },

        getNextDataChunk: function(skip) {
            var self = this;
            self.ws.list_objects({
                    workspaces : [self.ws_name],
                    includeMetadata: 1,
                    skip: skip,
                    limit: self.options.ws_chunk_size
                },
                function(infoList) {
                    // object_info:
                    // [0] : obj_id objid // [1] : obj_name name // [2] : type_string type
                    // [3] : timestamp save_date // [4] : int version // [5] : username saved_by
                    // [6] : ws_id wsid // [7] : ws_name workspace // [8] : string chsum
                    // [9] : int size // [10] : usermeta meta
                    for (var i=0; i<infoList.length; i++) {
                        // skip narrative objects
                        if (infoList[i][2].indexOf('KBaseNarrative') == 0) { continue; }
                        self.objectList.push(
                            {
                                key:self.genUUID(), // always generate the DnD key
                                $div:null, //self.renderObjectRowDiv(infoList[i]), // we defer rendering the div until it is shown
                                info:infoList[i],
                                attached:false
                            }
                        );
                        var typeKey = infoList[i][2].split("-")[0];
                        if (!(typeKey in self.obj_data)) {
                            self.obj_data[typeKey]=[];
                        }
                        self.obj_data[typeKey].push(infoList[i]);

                        var typeName = typeKey.split('.')[1];
                        if (!(typeName in self.availableTypes)) {
                            self.availableTypes[typeName] =
                                        {
                                            type:typeName,
                                            count:0
                                        };
                        }
                        self.availableTypes[typeName].count++;
                    }

                    // if we have more than 2k objects, make them hit enter to search...
                    self.$searchInput.off("input change blur");
                    self.$searchInput.on("change blur",function() { self.search(); });
                    if (self.objectList.length<=self.options.max_objs_to_prevent_filter_as_you_type_in_search) {
                        self.$searchInput.on("input",function() { self.search(); });
                        self.$searchInput.on("keyup", function(e) {
                            if (e.keyCode == 27) 
                                self.$searchDiv.hide();
                        });
                    }

                    self.trigger('dataUpdated.Narrative');

                    //LOGIC: we keep trying to get more until we reach the ws_obj_count or untill the max
                    // fetch count option, UNLESS the last call returned nothing, in which case we stop.
                    //IMPORTANT NOTE: IN RARE CASES THIS DOES NOT GAURANTEE THAT WE GET ALL OBJECTS FROM
                    //THIS WS!!  IF THERE IS A CHUNK THAT RETURNED NOTHING, THERE STILL MAY BE MORE
                    //OBJECTS DUE TO A BUG IN THE WORKSPACE THAT INCLUDES OLD VERSIONS AND DELETED VERSIONS
                    //BEFORE FILTERING OUT THE NUMBER - A BETTER TEMP FIX WOULD BE TO LIMIT THE NUMBER OF
                    //RECURSIONS TO 2 or 3 MAYBE...
                    //BUT WHATEVER YOU DO PLEASE REMEMBER TO USE CAPITAL LETTERS EXTENSIVELY
                    //OTHERWISE PEOPLE MIGHT NOT NOTICE WHAT YOU ARE SAYING AND THAT WOULD
                    //BE EXTREMELY ANNOYING!!!! SERIOUSLY!!!
                    if (self.objectList.length < self.ws_obj_count
                            && self.objectList.length < self.options.ws_max_objs_to_fetch
                            && infoList.length>0) {
                        self.getNextDataChunk(skip+self.options.ws_chunk_size);
                    } else {
                        if (self.objectList.length<=self.options.max_objs_to_prevent_initial_sort) {
                            self.objectList.sort(function(a,b) {
                                    if (a.info[3] > b.info[3]) return -1; // sort by date
                                    if (a.info[3] < b.info[3]) return 1;  // sort by date
                                    return 0;
                                });
                            self.$elem.find('#nar-data-list-default-sort-label').addClass('active');
                            self.$elem.find('#nar-data-list-default-sort-option').attr('checked');
                        }
                    }

                    self.populateAvailableTypes();
                    self.renderList();
                    self.hideLoading();
                },
                function(error) {
                    console.error(error);
                    KBError("kbaseNarrativeDataList.getNextDataChunk",
                            error.error.message);
                    self.$mainListDiv.show();
                    self.$mainListDiv.empty();
                    self.$mainListDiv.append($('<div>').css({'color':'#F44336','margin':'10px'})
                                             .append('Error: '+error.error.message));
                    self.hideLoading();
                });

        },

        getObjData: function(type, ignoreVersion) {
            if (type) {
                var dataSet = {};
                if (typeof type === 'string') {
                    type = [type];
                }
                for (var i=0; i<type.length; i++) {
                    if (this.obj_data[type[i]]) {
                        dataSet[type[i]]=this.obj_data[type[i]];
                    }
                }
                return dataSet;
            }
            return this.obj_data;
        },

        $currentSelectedRow : null,
        selectedObject: null,
        setSelected: function($selectedRow, object_info) {
            var self = this;
            if (self.$currentSelectedRow) {
                self.$currentSelectedRow.removeClass('kb-data-list-obj-row-selected');
            }
            if (object_info[0]===self.selectedObject) {
                self.$currentSelectedRow = null;
                self.selectedObject = null;
                self.trigger('removeFilterMethods.Narrative');
            } else {
                $selectedRow.addClass('kb-data-list-obj-row-selected');
                self.$currentSelectedRow = $selectedRow;
                self.selectedObject = object_info[0];
                self.trigger('filterMethods.Narrative','type:'+object_info[2].split('-')[0].split('.')[1]);
            }
        },


        addDataControls: function(object_info, $alertContainer) {
            var self = this;
            var $btnToolbar = $('<span>')
                                        .addClass('btn-toolbar')
                                        .attr('role', 'toolbar');

            var btnClasses = "btn btn-xs btn-default";
            var css = {'color':'#888'};

                                /*.append($('<div>').css({'text-align':'center','margin':'5pt'})
                                            .append('<a href="'+landingPageLink+'" target="_blank">'+
                                                        'explore data</a>&nbsp&nbsp|&nbsp&nbsp')
                                            .append('<a href="'+this.options.landing_page_url+'objgraphview/'+object_info[7] +'/'+object_info[1] +'" target="_blank">'+
                                                        'view provenance</a><br>'))*/

            var $openLandingPage = $('<span>')
                                        .tooltip({title:'Explore data', 'container':'#'+this.mainListId})
                                        .addClass(btnClasses)
                                        .append($('<span>').addClass('fa fa-binoculars').css(css))
                                        .click(function(e) {
                                            e.stopPropagation(); $alertContainer.empty();
                                            var typeTokens = object_info[2].split('-')[0].split('.');
                                            var landingPageLink = self.options.lp_url +object_info[6]+ '/' + object_info[1];
                                            window.open(landingPageLink);
                                        });

            var $openHistory = $('<span>')
                                        .addClass(btnClasses).css(css)
                                        .tooltip({title:'View history to revert changes', 'container':'body'})
                                        .append($('<span>').addClass('fa fa-history').css(css))
                                        .click(function(e) {
                                            e.stopPropagation(); $alertContainer.empty();

                                            if (self.ws_name && self.ws) {
                                                self.ws.get_object_history({ref:object_info[6]+"/"+object_info[0]},
                                                    function(history) {
                                                        $alertContainer.append($('<div>')
                                                            .append($('<button>').addClass('kb-data-list-cancel-btn')
                                                                        .append('Hide History')
                                                                        .click(function() {$alertContainer.empty();} )));
                                                        history.reverse();
                                                        var $tbl = $('<table>').css({'width':'100%'});
                                                        for(var k=0; k<history.length;k++) {
                                                            var $revertBtn = $('<button>').append('v'+history[k][4]).addClass('kb-data-list-btn');
                                                            if (k==0) {
                                                                $revertBtn.tooltip({title:'Current Version', 'container':'body',placement:'bottom'});
                                                            } else {
                                                                var revertRef = {wsid:history[k][6], objid:history[k][0], ver:history[k][4]};
                                                                (function(revertRefLocal) {
                                                                    $revertBtn.tooltip({title:'Revert to this version?', 'container':'body',placement:'bottom'})
                                                                        .click(function() {
                                                                            self.ws.revert_object(revertRefLocal,
                                                                                function(reverted_obj_info) {
                                                                                    self.refresh();
                                                                                }, function(error) {
                                                                                    console.error(error);
                                                                                    $alertContainer.empty();
                                                                                    $alertContainer.append($('<span>').css({'color':'#F44336'}).append("Error! "+error.error.message));
                                                                                });
                                                                        }); })(revertRef);
                                                            }
                                                            $tbl.append($('<tr>')
                                                                        .append($('<td>').append($revertBtn))
                                                                        .append($('<td>').append('Saved by '+history[k][5]+'<br>'+self.getTimeStampStr(history[k][3])))
                                                                        .append($('<td>').append($('<span>').css({margin:'4px'}).addClass('fa fa-info pull-right'))
                                                                                 .tooltip({title:history[k][2]+'<br>'+history[k][8]+'<br>'+history[k][9]+' bytes', container:'body',html:true,placement:'bottom'}))
                                                                                );
                                                        }
                                                        $alertContainer.append($tbl);
                                                    },
                                                    function(error) {
                                                        console.error(error);
                                                        $alertContainer.empty();
                                                        $alertContainer.append($('<span>').css({'color':'#F44336'}).append("Error! "+error.error.message));
                                                    });
                                            }


                                        });

            var $openProvenance = $('<span>')
                                        .addClass(btnClasses).css(css)
                                        .tooltip({title:'View data provenance and relationships', 'container':'body'})
                                        .append($('<span>').addClass('fa fa-sitemap fa-rotate-90').css(css))
                                        .click(function(e) {
                                            e.stopPropagation(); $alertContainer.empty();
                                            window.open(self.options.landing_page_url+'objgraphview/'+object_info[7]+'/'+object_info[1]);
                                        });
            var $download = $('<span>')
                                        .addClass(btnClasses).css(css)
                                        .tooltip({title:'Export / Download data', 'container':'body'})
                                        .append($('<span>').addClass('fa fa-download').css(css))
                                        .click(function(e) {
                                            e.stopPropagation(); $alertContainer.empty();
                                            var type = object_info[2].split('-')[0];
                                            var wsId = object_info[7];
                                            var objId = object_info[1];
                                            var downloadPanel = $('<div>');
                                            $alertContainer.append(downloadPanel);
                                            downloadPanel.kbaseNarrativeDownloadPanel({token: self._attributes.auth.token, type: type, wsId: wsId, objId: objId});
                                        });

            var $rename = $('<span>')
                                        .addClass(btnClasses).css(css)
                                        .tooltip({title:'Rename data', 'container':'body'})
                                        .append($('<span>').addClass('fa fa-font').css(css))
                                        .click(function(e) {
                                            e.stopPropagation(); 
                                            $alertContainer.empty();
                                            var $newNameInput = $('<input type="text">')
                                                                .addClass('form-control')
                                                                .val(object_info[1])
                                                                .on('focus', function() {
                                                                    if (IPython && IPython.narrative) {
                                                                        IPython.narrative.disableKeyboardManager();
                                                                    }
                                                                })
                                                                .on('blur', function() {
                                                                    if (IPython && IPython.narrative) {
                                                                        IPython.narrative.enableKeyboardManager();
                                                                    }
                                                                });
                                            $alertContainer.append($('<div>')
                                                .append($('<div>').append("Warning: Apps using the old name may break."))
                                                .append($('<div>').append($newNameInput))
                                                .append($('<button>').addClass('kb-data-list-btn')
                                                            .append('Rename')
                                                            .click(function() {
                                                                if (self.ws_name && self.ws) {
                                                                    self.ws.rename_object({
                                                                            obj: {ref:object_info[6]+"/"+object_info[0]},
                                                                            new_name: $newNameInput.val()
                                                                        },
                                                                        function(renamed_info) {
                                                                            self.refresh();
                                                                        },
                                                                        function(error) {
                                                                            console.error(error);
                                                                            $alertContainer.empty();
                                                                            $alertContainer.append($('<span>').css({'color':'#F44336'}).append("Error! "+error.error.message));
                                                                        });
                                                                }
                                                            }))
                                                .append($('<button>').addClass('kb-data-list-cancel-btn')
                                                            .append('Cancel')
                                                            .click(function() {$alertContainer.empty();} )));
                                        });
            var $delete = $('<span>')
                                        .addClass(btnClasses).css(css)
                                        .tooltip({title:'Delete data'})
                                        .append($('<span>').addClass('fa fa-trash-o').css(css))
                                        .click(function(e) {
                                            e.stopPropagation();
                                            $alertContainer.empty();
                                            $alertContainer.append($('<div>')
                                                .append($('<span>').append('Are you sure?'))
                                                .append($('<button>').addClass('kb-data-list-btn')
                                                            .append('Delete')
                                                            .click(function() {
                                                                if (self.ws_name && self.ws) {
                                                                    self.ws.rename_object({
                                                                            obj: {ref:object_info[6]+"/"+object_info[0]},
                                                                            new_name: object_info[1].split('-deleted-')[0] + "-deleted-"+(new Date()).getTime()
                                                                        },
                                                                        function(renamed_info) {
                                                                            self.ws.delete_objects([{ref:object_info[6]+"/"+object_info[0]}],
                                                                                function() {
                                                                                    self.refresh();
                                                                                },
                                                                                function(error) {
                                                                                    console.error(error);
                                                                                    $alertContainer.empty();
                                                                                    $alertContainer.append($('<span>').css({'color':'#F44336'}).append("Error! "+error.error.message));
                                                                                });
                                                                        },
                                                                        function(error) {
                                                                            console.error(error);
                                                                            $alertContainer.empty();
                                                                            $alertContainer.append($('<span>').css({'color':'#F44336'}).append("Error! "+error.error.message));
                                                                        });
                                                                }
                                                            }))
                                                .append($('<button>').addClass('kb-data-list-cancel-btn')
                                                            .append('Cancel')
                                                            .click(function() {$alertContainer.empty();} )));
                                        });

            $btnToolbar.append($openLandingPage);
            if (!IPython.narrative.readonly)
                $btnToolbar.append($openHistory);
            $btnToolbar.append($openProvenance);
            if (!IPython.narrative.readonly) {
                $btnToolbar.append($download)
                           .append($rename)
                           .append($delete);
            }

            return $btnToolbar;
        },


        renderObjectRowDiv: function(object_info, object_key) {
            var self = this;
            // object_info:
            // [0] : obj_id objid // [1] : obj_name name // [2] : type_string type
            // [3] : timestamp save_date // [4] : int version // [5] : username saved_by
            // [6] : ws_id wsid // [7] : ws_name workspace // [8] : string chsum
            // [9] : int size // [10] : usermeta meta
            var type_tokens = object_info[2].split('.')
            var type_module = type_tokens[0];
            var type = type_tokens[1].split('-')[0];
            var unversioned_full_type = type_module + '.' + type;
            var $logo = $('<div>');
            // set icon
            $(document).trigger("setDataIcon.Narrative", {elt: $logo, type: type});
            // add behavior
            $logo.click(function(e) {
                e.stopPropagation();
                self.insertViewer(object_key);
            });

            var shortName = object_info[1]; var isShortened=false;
            if (shortName.length>this.options.max_name_length) {
                shortName = shortName.substring(0,this.options.max_name_length-3)+'...';
                isShortened=true;
            }
            var $name = $('<span>').addClass("kb-data-list-name").append('<a>'+shortName+'</a>')
                            .css({'cursor':'pointer'})
                            .click(function(e) {
                                e.stopPropagation();
                                self.insertViewer(object_key);
                            });
            if (isShortened) { $name.tooltip({title:object_info[1], placement:'bottom', delay: { show: 750, hide: 0 } }); }

            var $version = $('<span>').addClass("kb-data-list-version").append('v'+object_info[4]);
            var $type = $('<div>').addClass("kb-data-list-type").append(type);

            var $date = $('<span>').addClass("kb-data-list-date").append(this.getTimeStampStr(object_info[3]));
            var $byUser = $('<span>').addClass("kb-data-list-edit-by");
            if (object_info[5] !== self.my_user_id) {
                $byUser.append(' by '+object_info[5])
                    .click(function(e) {
                        e.stopPropagation();
                        window.open(self.options.landing_page_url+'people/'+object_info[5]);
                    });
            }
            var metadata = object_info[10];
            var metadataText = '';
            for(var key in metadata) {
                if (metadata.hasOwnProperty(key)) {
                    metadataText += '<tr><th>'+ key +'</th><td>'+ metadata[key] + '</td></tr>';
                }
            }
            if (type==='Genome') {
                if (metadata.hasOwnProperty('Name')) {
                    $type.text(type+': '+metadata['Name']);
                }
            }
            
            var $savedByUserSpan = $('<td>').addClass('kb-data-list-username-td');
            this.displayRealName(object_info[5],$savedByUserSpan);

            var $alertDiv = $('<div>').css({'text-align':'center','margin':'10px 0px'});
            var typeLink = '<a href="'+this.options.landing_page_url+'spec/module/'+type_module+'" target="_blank">' +type_module+"</a>.<wbr>" +
                           '<a href="'+this.options.landing_page_url+'spec/type/'+object_info[2]+'" target="_blank">' +(type_tokens[1].replace('-','&#8209;')) + '.' + type_tokens[2] + '</a>';
            var $moreRow  = $('<div>').addClass("kb-data-list-more-div").hide()
                                .append($('<div>').css({'text-align':'center','margin':'5pt'})
                                            .append(self.addDataControls(object_info,$alertDiv)).append($alertDiv))
                                .append(
                                    $('<table style="width:100%;">')
                                        .append("<tr><th>Permament Id</th><td>" +object_info[6]+ "/" +object_info[0]+ "/" +object_info[4] + '</td></tr>')
                                        .append("<tr><th>Full Type</th><td>"+typeLink+'</td></tr>')
                                        .append($('<tr>').append('<th>Saved by</th>').append($savedByUserSpan))
                                        .append(metadataText));

            var $toggleAdvancedViewBtn =
                $('<span>').addClass("kb-data-list-more")//.addClass('btn btn-default btn-xs kb-data-list-more-btn')
                    .hide()
                    .html($('<button class="btn btn-xs btn-default pull-right" aria-hidden="true">').append('<span class="fa fa-ellipsis-h" style="color:#888" />'));
            var toggleAdvanced = function() {
                    if (self.selectedObject === object_info[0] && $moreRow.is(':visible')) {
                        // assume selection handling occurs before this is called
                        // so if we are now selected and the moreRow is visible, leave it...
                        return;
                    }
                    if ($moreRow.is(':visible')) {
                        $moreRow.slideUp('fast');
                        //$toggleAdvancedViewBtn.show();
                    } else {
                        self.getRichData(object_info,$moreRow);
                        $moreRow.slideDown('fast');
                        //$toggleAdvancedViewBtn.hide();
                    }
                };

            var $mainDiv  = $('<div>').addClass('kb-data-list-info').css({padding:'0px',margin:'0px'})
                                .append($name).append($version).append('<br>')
                                .append($('<table>').css({width:'100%'})
                                    .append($('<tr>')
                                            .append($('<td>').css({width:'80%'})
                                                .append($type).append($date).append($byUser))
                                            .append($('<td>')
                                                    .append($toggleAdvancedViewBtn))))
                                .click(
                                    function() {
                                        self.setSelected($(this).closest('.kb-data-list-obj-row'),object_info);
                                        toggleAdvanced();
                                    });

            var $topTable = $('<table>').attr('kb-oid', object_key)
                             .css({'width':'100%','background':'#fff'})  // set background to white looks better on DnD
                             .append($('<tr>')
                                     .append($('<td>')
                                             .css({'width':'15%'})
                                             .append($logo))
                                     .append($('<td>')
                                             .append($mainDiv)));

            var $row = $('<div>').addClass('kb-data-list-obj-row')
                            .append($('<div>').addClass('kb-data-list-obj-row-main')
                                        .append($topTable))
                            .append($moreRow)
                            // show/hide ellipses on hover, show extra info on click
                            .mouseenter(function(){
                                $toggleAdvancedViewBtn.show();
                            })
                            .mouseleave(function(){ $toggleAdvancedViewBtn.hide(); });


            // Drag and drop
            this.addDragAndDrop($topTable);

            var $rowWithHr = $('<div>')
                                .append($('<hr>')
                                            .addClass('kb-data-list-row-hr')
                                            .css({'margin-left':'65px'}))
                                .append($row);

            return $rowWithHr;
        },

        // ============= DnD ==================

        addDragAndDrop: function($row) {

            var self = this;

            // Add data drag-and-drop (jquery-ui)
            // allow data element to visually leave the left column
            //$('#left-column').css('overflow', 'visible');
            $row.draggable({
                cursor: 'move',
                containment: '#main-container',
                helper: function() {
                            var w = $row.width(); // get orig. width
                            var $elt = $row.clone();
                            $elt.addClass("kb-data-inflight");
                            // append to root container, to help with z-index
                            $("#notebook-container").prepend($elt);
                            // reset width (was: 100%)
                            $elt.width(w);
                            return $elt; }
                //start: this.dataDragged
            });

            // Dropping data directly onto the notebook. (As opposed to on input fields)
            $('#notebook-container').droppable({
                drop: function(event, ui) {
                    var $elt = $(ui.draggable);
                    // Insert cell onto narrative canvas near drop point:
                    // (a) find nearest cell using 'jquery-nearest'
                    var $near_elt = $($elt.nearest('.cell'));
                    var near_idx = 0;
                    if ($near_elt === null || $near_elt.data() === null) {
                      // no cell found, so place at top
                    }
                    else {
                      // (b) map that cell back to an index
                      near_idx = IPython.notebook.find_cell_index($near_elt.data().cell);
                    }
                    // var cell = IPython.notebook.insert_cell_at_index('markdown', near_idx);
                    // // Add unique id attr. to cell
                    // var cell_id = self.genUUID();
                    // cell.rendered = false;
                    // cell.set_text('<div id="' + cell_id + '">&nbsp;</div>');
                    // cell.render();
                    // // Get object info
                    var key = $elt.attr('kb-oid');
                    var obj = _.findWhere(self.objectList, {key: key});
                    //console.debug('drag-n-drop: key=' + key, obj);
                    var info = self.createInfoObject(obj.info);
                    // // Insert the narrative data cell into the div we just rendered
                    // $('#' + cell_id).kbaseNarrativeDataCell({cell: cell, info: info});
                    self.trigger('createViewerCell.Narrative', {
                        'nearCellIdx': near_idx,
                        'widget': 'kbaseNarrativeDataCell',
                        'info' : info
                    });
                }
            });

            // Add tooltip to indicate this functionality
            $row.attr({'data-toggle': 'tooltip',
                        'title': 'Drag onto narrative &rarr;'});
            $row.tooltip({
                delay: { show: 1000, hide: 0 }, 
                placement: 'top auto', 
                html: true, 
                viewport: {
                    selector: '#kb-side-panel .kb-narr-side-panel:nth-child(1) .kb-narr-panel-body',
                    padding: 2
                }
            });

            return this;
        },

        /**
         * Helper function to create named object attrs from
         * list of fields returned from Workspace service.
         */
        createInfoObject: function(info) {
          return _.object(['id', 'name', 'type', 'save_date', 'version',
                           'saved_by', 'ws_id', 'ws_name', 'chsum', 'size',
                           'meta'], info);
        },

        // ============= end DnD ================

        insertViewer: function(key) {
            var self = this;
            var cell = IPython.notebook.get_selected_cell();
            var near_idx = 0;
            if (cell) {
            	near_idx = IPython.notebook.find_cell_index(cell);
            	$(cell.element).off('dblclick');
            	$(cell.element).off('keydown');
            }
            //console.log(cell, near_idx);

            //var cell_id = self.genUUID();
            //cell.rendered = false;
            //cell.set_text('<div id="' + cell_id + '">&nbsp;</div>');
            //cell.render();

            var obj = _.findWhere(self.objectList, {key: key});
            var info = self.createInfoObject(obj.info);
            // Insert the narrative data cell into the div we just rendered
            //$('#' + cell_id).kbaseNarrativeDataCell({cell: cell, info: info});
            self.trigger('createViewerCell.Narrative', {
                'nearCellIdx': near_idx,
                'widget': 'kbaseNarrativeDataCell',
                'info' : info
            });

        },

        renderMore: function() {
            var self=this;
            if (self.objectList) {

                if (!self.searchFilterOn) { // if search filter is off, then we just are showing everything
                    var start = self.n_objs_rendered;
                    for(var i=start; i<self.objectList.length; i++) {
                        // only show them as we scroll to them
                        if (self.n_objs_rendered >= start+self.options.objs_to_render_on_scroll) {
                            break;
                        }
                        self.attachRow(i);
                    }
                    //console.log('showing '+ self.n_objs_rendered + ' of ' + self.objectList.length);
                } else {
                    // search filter is on, so we have to base this on what is currently filtered
                    var start = self.n_filteredObjsRendered;
                    for(var i=start; i<self.currentMatch.length; i++) {
                        // only show them as we scroll to them
                        if (self.n_filteredObjsRendered >= start+self.options.objs_to_render_on_scroll) {
                            break;
                        }
                        self.attachRowElement(self.currentMatch[i]);
                        self.n_filteredObjsRendered++;
                    }
                    //console.log('showing '+ self.n_filteredObjsRendered + ' of ' + self.currentMatch.length + ' objs matching search filter');
                }
            }
        },

        attachRow: function(index) {
            var obj = this.objectList[index];
            if (obj.attached) { return; }
            if (obj.$div) {
                this.$mainListDiv.append(obj.$div);
            } else {
                obj.$div = this.renderObjectRowDiv(obj.info, obj.key);
                this.$mainListDiv.append(obj.$div);
            }
            obj.attached = true;
            this.n_objs_rendered++;
        },

        attachRowElement: function(row) {
            if (row.attached) { return; } // return if we are already attached
            if (row.$div) {
                this.$mainListDiv.append(row.$div);
            } else {
                row.$div = this.renderObjectRowDiv(row.info, row.key);
                this.$mainListDiv.append(row.$div);
            }
            row.attached = true;
            this.n_objs_rendered++;
        },

        detachAllRows: function() {
            for (var i=0; i<this.objectList.length; i++) {
                this.detachRow(i);
            }
            this.$mainListDiv.children().detach();
            this.n_objs_rendered=0;
            this.renderedAll = false;
        },
        detachRow: function(index) {
            if (this.objectList[index].attached) {
                if (this.objectList[index].$div) {
                    this.objectList[index].$div.detach();
                }
                this.objectList[index].attached = false;
                this.n_objs_rendered--;
            }
        },


        renderList: function() {
            var self = this;
            self.showLoading();

            self.detachAllRows();

            if (self.objectList.length>0) {
                for(var i=0; i < self.objectList.length; i++) {
                    // only show up to the given number
                    if (i >= self.options.objs_to_render_to_start) {
                        self.n_objs_rendered = i;
                        break;
                    }
                    // If object does not have a key, define one.
                    // This will be used for 'id' of rendered element.
                    // But do *not* replace an existing key.
                    if (self.objectList[i].key == undefined) {
                        self.objectList[i].key = self.genUUID();
                    }
                    self.attachRow(i);
                }
                this.$addDataButton.toggle(!(IPython.narrative && IPython.narrative.readonly === true));
            } else {
                // todo: show an upload button or some other message if there are no elements
                var $noDataDiv = $('<div>')
                                 .css({'text-align':'center', 'margin':'20pt'})
                                 .append('This Narrative has no data yet.<br><br>');
                if (IPython && IPython.narrative && !IPython.narrative.readonly) {
                    $noDataDiv.append($("<button>")
                                      .append('Add Data')
                                      .addClass('kb-data-list-add-data-text-button')
                                      .css({'margin':'20px'})
                                      .click(function() {
                                          self.trigger('hideGalleryPanelOverlay.Narrative');
                                          self.trigger('toggleSidePanelOverlay.Narrative', self.options.parentControlPanel.$overlayPanel);
                                      }));
                }
                self.$mainListDiv.append($noDataDiv);
            }

            self.hideLoading();
        },

        renderController: function() {
            var self = this;

            var $byDate = $('<label id="nar-data-list-default-sort-label" class="btn btn-default">').addClass('btn btn-default')
                                .append($('<input type="radio" name="options" id="nar-data-list-default-sort-option" autocomplete="off">'))
                                .append("date")
                                .on('click',function() {
                                    self.sortData(function(a,b) {
                                        if (a.info[3] > b.info[3]) return -1; // sort by date
                                        if (a.info[3] < b.info[3]) return 1;  // sort by date
                                        return 0;
                                    });
                                });

            var $byName = $('<label class="btn btn-default">')
                                .append($('<input type="radio" name="options" id="option2" autocomplete="off">'))
                                .append("name")
                                .on('click',function() {
                                    self.sortData(function(a,b) {
                                        if (a.info[1].toUpperCase() < b.info[1].toUpperCase()) return -1; // sort by name
                                        if (a.info[1].toUpperCase() > b.info[1].toUpperCase()) return 1;
                                        return 0;
                                    });
                                });

            var $byType = $('<label class="btn btn-default">')
                                .append($('<input type="radio" name="options" id="option3" autocomplete="off">'))
                                .append("type")
                                .on('click',function() {
                                    self.sortData(function(a,b) {
                                        if (a.info[2].toUpperCase() > b.info[2].toUpperCase()) return -1; // sort by type
                                        if (a.info[2].toUpperCase() < b.info[2].toUpperCase()) return 1;
                                        return 0;
                                    });
                                });
            var $upOrDown = $('<button class="btn btn-default btn-sm" type="button">').css({'margin-left':'5px'})
                                .append('<span class="glyphicon glyphicon-sort" style="color:#777" aria-hidden="true" />')
                                .on('click',function() {
                                    self.reverseData();
                                });

            var $sortByGroup = $('<div data-toggle="buttons">')
                                    .addClass("btn-group btn-group-sm")
                                    .css({"margin":"2px"})
                                    .append($byDate)
                                    .append($byName)
                                    .append($byType);

            // var $addDataBtn = $('<button>')
            //                     .addClass("btn btn-warning kb-data-list-get-data-button")
            //                     .append('<span class="fa fa-plus" style="color:#fff" aria-hidden="true" /> Add Data')
            //                     .on('click',function() {
            //                         self.trigger('toggleSidePanelOverlay.Narrative');
            //                     });



            var $openSearch = $('<span>')
                .addClass('btn btn-xs btn-default')
                .tooltip({title:'Search data in narrative', 'container':'body', delay: { "show": 400, "hide": 50 }})
                .append('<span class="fa fa-search"></span>')
                .on('click',function() {
                    if(!self.$searchDiv.is(':visible')) {
                        self.$searchDiv.show();
                        self.$sortByDiv.hide();
                        self.$filterTypeDiv.hide();
                        self.$searchInput.focus();
                    } else {
                        self.$searchDiv.hide();
                    }
                });

            var $openSort = $('<span>')
                .addClass('btn btn-xs btn-default')
                .tooltip({title:'Sort data list', 'container':'body', delay: { "show": 400, "hide": 50 }})
                .append('<span class="fa fa-sort-amount-asc"></span>')
                .on('click',function() {
                    if(!self.$sortByDiv.is(':visible')) {
                        self.$sortByDiv.show();
                        self.$searchDiv.hide();
                        self.$filterTypeDiv.hide();
                    } else {
                        self.$sortByDiv.hide();
                    }
                });

            var $openFilter = $('<span>')
                .addClass('btn btn-xs btn-default')
                .tooltip({title:'Filter data by type', 'container':'body', delay: { "show": 400, "hide": 50 }})
                .append('<span class="fa fa-filter"></span>')
                .on('click',function() {
                    if(!self.$filterTypeDiv.is(':visible')) {
                        self.$filterTypeDiv.show();
                        self.$sortByDiv.hide();
                        self.$searchDiv.hide();
                    } else {
                        self.$filterTypeDiv.hide();
                    }
                });
            var $refreshBtn = $('<span>')
                              .addClass('btn btn-xs btn-default')
                              .tooltip({title: 'Refresh data list', 'container': 'body', delay: { 'show': 400, 'hide': 50 }})
                              .append('<span class="glyphicon glyphicon-refresh"></span>')
                              .on('click', function() {
                                  self.refresh();
                              });
            self.$searchInput = $('<input type="text">')
                                .addClass('form-control')
                                .on('focus', function() {
                                    if (IPython && IPython.narrative) {
                                        IPython.narrative.disableKeyboardManager();
                                    }
                                })
                                .on('blur', function() {
                                    if (IPython && IPython.narrative) {
                                        IPython.narraive.enableKeyboardManager();
                                    }
                                });
            self.$searchDiv = $('<div>').addClass("input-group").css({'margin-bottom':'10px'})
                                .append(self.$searchInput)
                                .append($("<span>").addClass("input-group-addon")
                                            .append($("<span>")
                                                .addClass("glyphicon glyphicon-search")
                                                .css({'cursor':'pointer'})
                                                .on('click',function() {
                                                        self.search();
                                                    })  ));

            self.$sortByDiv = $('<div>').css({'margin':'3px','margin-left':'5px','margin-bottom':'10px'})
                                .append("<small>sort by: </small>")
                                .append($sortByGroup)
                                .append($upOrDown);

            self.$filterTypeSelect = $('<select>').addClass("form-control")
                                        .append($('<option value="">'))
                                        .change(function() {
                                            var optionSelected = $(this).find("option:selected");
                                            var typeSelected  = optionSelected.val();
                                            
                                            // whenever we change the type filter, we need to clear the current match
                                            // so that the complete filter can rerun
                                            self.currentMatch = self.objectList;
                                            
                                            self.filterByType(typeSelected);
                                        });

            self.$filterTypeDiv = $('<div>').css({'margin':'3px','margin-left':'5px','margin-bottom':'10px'})
                                .append(self.$filterTypeSelect);

            var $header = $('<div>');
            if(self.options.parentControlPanel) {
                self.options.parentControlPanel.addButtonToControlPanel($openSearch);
                self.options.parentControlPanel.addButtonToControlPanel($openSort);
                self.options.parentControlPanel.addButtonToControlPanel($openFilter);
                self.options.parentControlPanel.addButtonToControlPanel($refreshBtn);
            }
            else {
                $header.addClass('row').css({'margin':'5px'})
                    .append($('<div>').addClass('col-xs-12').css({'margin':'0px','padding':'0px','text-align':'right'})
                        .append($openSearch)
                        .append($openSort)
                        .append($openFilter))
            }


            self.$sortByDiv.hide();
            self.$searchDiv.hide();
            self.$filterTypeDiv.hide();

            var $filterDiv = $('<div>')
                                .append(self.$sortByDiv)
                                .append(self.$searchDiv)
                                .append(self.$filterTypeDiv);

            self.$controllerDiv.append($header).append($filterDiv);
        },

        populateAvailableTypes: function() {
            var self = this;
            if (self.availableTypes && self.$filterTypeSelect) {

                var types = [];
                for(var type in self.availableTypes) {
                    if(self.availableTypes.hasOwnProperty(type)) {
                        types.push(type);
                    }
                }
                types.sort();

                self.$filterTypeSelect.empty();
                var runningCount = 0;
                for(var i=0; i<types.length; i++) {
                    runningCount += self.availableTypes[types[i]].count;
                    var countStr = '';
                    if(self.availableTypes[types[i]].count==1) {
                        countStr = " (".concat(self.availableTypes[types[i]].count).concat(" object)");
                    } else {
                        countStr = " (".concat(self.availableTypes[types[i]].count).concat(" objects)");
                    }
                    self.$filterTypeSelect.append(
                        $('<option value="'+self.availableTypes[types[i]].type+'">')
                            .append(self.availableTypes[types[i]].type + countStr));
                }
                if (runningCount==1) {
                    self.$filterTypeSelect.prepend($('<option value="">').append("Show All Types ("+runningCount+" object)"));
                } else {
                    self.$filterTypeSelect.prepend($('<option value="">').append("Show All Types ("+runningCount+" objects)"));
                }
                self.$filterTypeSelect.val("");
            }
        },


        reverseData: function() {
            var self = this;
            if (!self.objectList) { return; }

            self.objectList.reverse();
            self.renderList();
            self.search();

            self.hideLoading();
        },

        sortData: function(sortfunction) {
            var self = this;
            if (!self.objectList) { return; }
            //should add spinning wait bar ....
            self.showLoading();

            self.objectList.sort(sortfunction);
            self.renderList();
            self.search();  // always refilter on the search term search if there is something there

            self.hideLoading();

            // go back to the top on sort
            self.$mainListDiv.animate({
                scrollTop:0
            }, 300); // fast = 200, slow = 600
        },


        currentMatch: [],
        currentTerm: '',
        searchFilterOn: false,
        n_filteredObjsRendered: null,

        search: function(term, type) {
            var self = this;
            if (!self.objectList) { return; }

            if (!term && self.$searchInput) {
                term = self.$searchInput.val();
            }

            // if type wasn't selected, then we try to get something that was set
            if (!type) {
                if (self.$filterTypeSelect) {
                    type = self.$filterTypeSelect.find("option:selected").val();
                }
            }

            term = term.trim();
            if (term.length>0 || type) {
                self.searchFilterOn = true;
                // todo: should show searching indicator (could take several seconds if there is a lot of data)
                // optimization => we filter existing matches instead of researching everything if the new
                // term starts with the last term searched for
                var newMatch = [];
                if (!self.currentTerm) {
                    // reset if currentTerm is null or empty
                    self.currentMatch = self.objectList;
                } else {
                    if (term.indexOf(self.currentTerm)!==0) {
                        self.currentMatch = self.objectList;
                    }
                }
                // clean the term for regex use
                term = term.replace(/\|/g,'\\|').replace(/\\\\\|/g,'|'); // bars are common in kb ids, so escape them unless we have \\|
                term = term.replace(/\./g,'\\.').replace(/\\\\\./g,'.'); // dots are common in names, so we escape them, but
                                                                         // if a user writes '\\.' we assume they want the regex '.'

                var regex = new RegExp(term, 'i');

                var n_matches = 0; self.n_filteredObjsRendered = 0;
                for(var k=0; k<self.currentMatch.length; k++) {
                    // [0] : obj_id objid // [1] : obj_name name // [2] : type_string type
                    // [3] : timestamp save_date // [4] : int version // [5] : username saved_by
                    // [6] : ws_id wsid // [7] : ws_name workspace // [8] : string chsum
                    // [9] : int size // [10] : usermeta meta
                    var match = false;
                    var info = self.currentMatch[k].info;
                    if (regex.test(info[1])) { match = true; } // match on name
                    else if (regex.test(info[2].split('.')[1].split('-'))) { match = true; } // match on type name
                    else if (regex.test(info[5])) { match = true; } // match on saved_by user

                    if (!match && info[10]) { // match on metadata values
                        for(var metaKey in info[10]) {
                            if (info[10].hasOwnProperty(metaKey)) {
                                if (regex.test(info[10][metaKey])) { match = true; break; }
                                else if (regex.test(metaKey+"::"+info[10][metaKey])) {
                                    match = true; break;
                                }
                            }
                        }
                    }

                    
                    if (type) { // if type is defined, then our sort must also filter by the type
                        if (type !== info[2].split('-')[0].split('.')[1]) {
                            match = false; // no match if we are not the selected type!
                        }
                    }
                    if (match) {
                        // matches must always switch to show if they are rendered
                        if (self.currentMatch[k].$div) {
                            self.currentMatch[k].$div.show();
                        }

                        // todo: add check so we only show up to the number we render... switching to this will require that
                        // we revise the renderMore logic...
                        if (n_matches < self.options.objs_to_render_to_start) {
                            self.attachRowElement(self.currentMatch[k]);
                            self.n_filteredObjsRendered++;
                        }

                        newMatch.push(self.currentMatch[k]);
                        n_matches++;
                    }
                    else {
                        if (self.currentMatch[k].$div) {
                            self.currentMatch[k].$div.hide();
                        }
                    }
                }
                self.currentMatch = newMatch; // update the current match
            } else {
                self.searchFilterOn = false;
                // no new search, so show all and render the list
                for(var k=0; k<self.objectList.length; k++) {
                    if (self.objectList[k].$div) {
                        self.objectList[k].$div.show();
                    }
                }
                self.renderList();
            }
            self.currentTerm = term;
        },


        filterByType: function(type) {
            var self = this;
            self.search(null,type);
        },

        getRichData: function(object_info,$moreRow) {
            var self = this;
            var $usernameTd = $moreRow.find(".kb-data-list-username-td");
            self.displayRealName(object_info[5],$usernameTd);
        },

        showLoading : function() {
            this.$loadingDiv.show();
            this.$mainListDiv.hide();
        },
        hideLoading : function() {
            this.$loadingDiv.hide();
            this.$mainListDiv.show();
        },

        displayRealName: function(username,$targetSpan) {
	    var self = this;
	    // todo : use globus to populate user names, but we use a hack because of globus CORS headers
	    if (self.ws) { // make sure we are logged in and have some things

                if (self.real_name_lookup[username]) {
                    $targetSpan.html(self.real_name_lookup[username]+' (<a href="'+self.options.landing_page_url+'people/'+username+'" target="_blank">'+username+"</a>)");
                } else {
                    self.real_name_lookup[username] = "..."; // set a temporary value so we don't search again
                    $targetSpan.html('<a href="'+self.options.landing_page_url+'people/'+username+'" target="_blank">'+username+"</a>");
                    $.ajax({
                            type: "GET",
                            url: self.options.user_name_fetch_url + username + "&token="+self._attributes.auth.token,
                            dataType:"json",
                            crossDomain : true,
                            success: function(data,res,jqXHR) {
                                if (username in data['data'] && data['data'][username]['fullName']) {
                                    self.real_name_lookup[username] = data['data'][username]['fullName'];
                                    $targetSpan.html(self.real_name_lookup[username]+' (<a href="'+self.options.landing_page_url+'people/'+username+'" target="_blank">'+username+"</a>)");
                                }
                            },
                            error: function(jqXHR, textStatus, errorThrown) {
                                //do nothing
                            }
                        });
                }
	    }
        },

        /**
         * @method loggedInCallback
         * This is associated with the login widget (through the kbaseAuthenticatedWidget parent) and
         * is triggered when a login event occurs.
         * It associates the new auth token with this widget and refreshes the data panel.
         * @private
         */
        loggedInCallback: function(event, auth) {
            this.ws = new Workspace(this.options.ws_url, auth);
            //this.user_profile = new UserProfile(this.options.user_profile_url, auth);
            this.my_user_id = auth.user_id;
            this.isLoggedIn = true;
            if (this.ws_name)
                this.refresh();
            return this;
        },

        /**
         * @method loggedOutCallback
         * Like the loggedInCallback, this is triggered during a logout event (through the login widget).
         * It throws away the auth token and workspace client, and refreshes the widget
         * @private
         */
        loggedOutCallback: function(event, auth) {
            this.ws = null;
            this.isLoggedIn = false;
            this.my_user_id = null;
            if (this.ws_name)
                this.refresh();
            return this;
        },

        // edited from: http://stackoverflow.com/questions/3177836/how-to-format-time-since-xxx-e-g-4-minutes-ago-similar-to-stack-exchange-site
        getTimeStampStr: function (objInfoTimeStamp) {
            var date = new Date(objInfoTimeStamp);
            var seconds = Math.floor((new Date() - date) / 1000);

            // f-ing safari, need to add extra ':' delimiter to parse the timestamp
            if (isNaN(seconds)) {
                var tokens = objInfoTimeStamp.split('+');  // this is just the date without the GMT offset
                var newTimestamp = tokens[0] + '+'+tokens[0].substr(0,2) + ":" + tokens[1].substr(2,2);
                date = new Date(newTimestamp);
                seconds = Math.floor((new Date() - date) / 1000);
                if (isNaN(seconds)) {
                    // just in case that didn't work either, then parse without the timezone offset, but
                    // then just show the day and forget the fancy stuff...
                    date = new Date(tokens[0]);
                    return this.monthLookup[date.getMonth()]+" "+date.getDate()+", "+date.getFullYear();
                }
            }

            var interval = Math.floor(seconds / 31536000);
            if (interval > 1) {
                return this.monthLookup[date.getMonth()]+" "+date.getDate()+", "+date.getFullYear();
            }
            interval = Math.floor(seconds / 2592000);
            if (interval > 1) {
                if (interval<4) {
                    return interval + " months ago";
                } else {
                    return this.monthLookup[date.getMonth()]+" "+date.getDate()+", "+date.getFullYear();
                }
            }
            interval = Math.floor(seconds / 86400);
            if (interval > 1) {
                return interval + " days ago";
            }
            interval = Math.floor(seconds / 3600);
            if (interval > 1) {
                return interval + " hours ago";
            }
            interval = Math.floor(seconds / 60);
            if (interval > 1) {
                return interval + " minutes ago";
            }
            return Math.floor(seconds) + " seconds ago";
        },

        monthLookup : ["Jan", "Feb", "Mar","Apr", "May", "Jun", "Jul", "Aug", "Sep","Oct", "Nov", "Dec"],

        genUUID: function() {
            return 'xxxxxxxx-xxxx-4xxx-yxxx-xxxxxxxxxxxx'.replace(/[xy]/g, function(c) {
                var r = Math.random()*16|0, v = c == 'x' ? r : (r&0x3|0x8);
                return v.toString(16);
            });
        }
    })
});<|MERGE_RESOLUTION|>--- conflicted
+++ resolved
@@ -4,15 +4,6 @@
  * @author Michael Sneddon <mwsneddon@lbl.gov>
  * @public
  */
-<<<<<<< HEAD
-define(['jquery', 
-        'narrativeConfig',
-        'jquery-nearest',
-        'kbwidget', 
-        'kbaseAuthenticatedWidget', 
-        'kbaseNarrativeDownloadPanel'], 
-        function($, Config) {
-=======
 define([
     'jquery', 
     'jquery-nearest',
@@ -20,7 +11,6 @@
     'kbaseAuthenticatedWidget', 
     'kbaseNarrativeDownloadPanel'
 ], function($) {
->>>>>>> ae3baebf
     $.KBWidget({
         name: 'kbaseNarrativeDataList',
         parent: 'kbaseAuthenticatedWidget',
