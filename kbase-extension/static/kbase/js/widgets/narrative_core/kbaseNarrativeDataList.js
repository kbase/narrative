--- conflicted
+++ resolved
@@ -1017,13 +1017,8 @@
             }
 
             // Remember the icons
-<<<<<<< HEAD
             var data_icon_param = { elt: $logo, type: type, stacked: is_set, indent: 0 };
-            Icon.buildDataIcon($logo, type, is_set, 0, objData.fromPalette);
-=======
-            var data_icon_param = {elt: $logo, type: type, stacked: is_set, indent: 0};
             Icon.buildDataIcon($logo, type, is_set, 0);
->>>>>>> de816f95
 
             // Save params for this icon, so we can update later when sets get "discovered"
             this.dataIconParam[this.itemId(object_info)] = data_icon_param;
@@ -1031,18 +1026,7 @@
 
             $logo.click(function(e) {
                 e.stopPropagation();
-<<<<<<< HEAD
-                // For sets, click toggles -- everything else, adds a viewer (?!)
-
-                if (self.isAViewedSet(object_info)) {
-                    objData.expanded = !objData.expanded;
-                    self.toggleSetExpansion(objId, $box);
-                } else {
-                    self.insertViewer(object_key);
-                }
-=======
                 self.insertViewer(object_key);
->>>>>>> de816f95
             });
 
             var shortName = object_info[1];
@@ -1078,16 +1062,9 @@
                         .addClass('fa fa-link')
                         .css({ color: '#888' }))
                     .tooltip({
-<<<<<<< HEAD
-                        title: 'This is a reference to an object in another narrative.\n' +
-                            'Currently, this will not display properly unless you\n' +
-                            'have access to that Narrative.',
-                        placement: 'left',
-=======
                         title: 'This is a reference to an object in another Narrative.',
                         placement: 'right',
                         container: 'body',
->>>>>>> de816f95
                         delay: {
                             show: Config.get('tooltip').showDelay,
                             hide: Config.get('tooltip').hideDelay
@@ -1153,15 +1130,9 @@
                 }
             };
 
-<<<<<<< HEAD
             var $mainDiv = $('<div>').addClass('kb-data-list-info').css({ padding: '0px', margin: '0px' })
-                .append($name).append($version).append($paletteIcon).append('<br>')
+                .append($name).append($version).append($paletteIcon).append($toggleIcon).append('<br>')
                 .append($('<table>').css({ width: '100%' })
-=======
-            var $mainDiv = $('<div>').addClass('kb-data-list-info').css({padding: '0px', margin: '0px'})
-                .append($name).append($version).append($paletteIcon).append($toggleIcon).append('<br>')
-                .append($('<table>').css({width: '100%'})
->>>>>>> de816f95
                     .append($('<tr>')
                         .append($('<td>').css({ width: '80%' })
                             .append($type).append($date).append($byUser))
@@ -1176,43 +1147,31 @@
             var $toggleIcon = '';
             if (self.isAViewedSet(object_info)) {
                 $toggleIcon = $('<span>')
-                        .addClass('fa fa-lg fa-' + (objData.expanded ? 'chevron-down' : 'chevron-right'))
-                        .css({color: '#888', cursor: 'pointer', 'font-size': '1.2em'})
-                .click(function(e) {
-                    e.stopPropagation();
-                    objData.expanded = !objData.expanded;
-                    $toggleIcon.removeClass().addClass('fa fa-lg fa-' + (objData.expanded ? 'chevron-down' : 'chevron-right'));
-                    self.toggleSetExpansion(objId, $box);
-                });
+                    .addClass('fa fa-lg fa-' + (objData.expanded ? 'chevron-down' : 'chevron-right'))
+                    .css({ color: '#888', cursor: 'pointer', 'font-size': '1.2em' })
+                    .click(function(e) {
+                        e.stopPropagation();
+                        objData.expanded = !objData.expanded;
+                        $toggleIcon.removeClass().addClass('fa fa-lg fa-' + (objData.expanded ? 'chevron-down' : 'chevron-right'));
+                        self.toggleSetExpansion(objId, $box);
+                    });
             }
             var spacerCss = '';
             if (self.setViewMode) {
                 spacerCss = 'width:1.3em; max-width:1.3em';
             }
             var $mainTr = $('<tr>')
-                          .append($('<td style="' + spacerCss + '">')
-                              .append($toggleIcon))
-                          .append($('<td>')
-                              .css({'width': '4em'})
-                              .append($logo))
-                          .append($('<td>')
-                              .append($mainDiv));
+                .append($('<td style="' + spacerCss + '">')
+                    .append($toggleIcon))
+                .append($('<td>')
+                    .css({ 'width': '4em' })
+                    .append($logo))
+                .append($('<td>')
+                    .append($mainDiv));
 
             var $topTable = $('<table>').attr('kb-oid', object_key)
-<<<<<<< HEAD
                 .css({ 'width': '100%', 'background': '#fff' }) // set background to white looks better on DnD
-                .append($('<tr>')
-                    // logo
-                    .append($('<td>')
-                        .css({ 'width': '15%' })
-                        .append($logo))
-                    // main content
-                    .append($('<td>')
-                        .append($mainDiv)));
-=======
-                .css({'width': '100%', 'background': '#fff'})  // set background to white looks better on DnD
                 .append($mainTr);
->>>>>>> de816f95
 
             var $row = $('<div>').addClass('kb-data-list-obj-row')
                 .append($('<div>').addClass('kb-data-list-obj-row-main')
