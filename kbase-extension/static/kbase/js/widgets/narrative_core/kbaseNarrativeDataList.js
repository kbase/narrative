/**
 * @author Michael Sneddon <mwsneddon@lbl.gov>
 * @public
 */
define([
    'kbwidget',
    'jquery',
    'underscore',
    'bluebird',
    'base/js/namespace',
    'narrativeConfig',
    'util/string',
    'util/display',
    'util/timeFormat',
    'util/icon',
    'kbase-client-api',
    'kb_service/client/workspace',
    'kb_common/jsonRpc/genericClient',
    'kb_common/jsonRpc/dynamicServiceClient',
    'kbaseAuthenticatedWidget',
    'kbaseNarrativeDownloadPanel',
    'common/runtime',
    'handlebars',
    'text!kbase/templates/data_list/object_row.html',
    'kb_service/utils',
    'util/bootstrapDialog',
    'util/bootstrapSearch',
    'kbase/js/widgets/narrative_core/kbaseDataCard',
    'api/dataProvider',
    'bootstrap',
    'jquery-nearest',
], (
    KBWidget,
    $,
    _,
    Promise,
    Jupyter,
    Config,
    StringUtil,
    DisplayUtil,
    TimeFormat,
    Icon,
    kbase_client_api,
    Workspace,
    GenericClient,
    DynamicServiceClient,
    kbaseAuthenticatedWidget,
    kbaseNarrativeDownloadPanel,
    Runtime,
    Handlebars,
    ObjectRowHtml,
    ServiceUtils,
    BootstrapDialog,
    BootstrapSearch,
    kbaseDataCard,
    DataProvider
) => {
    'use strict';

    return KBWidget({
        name: 'kbaseNarrativeDataList',
        parent: kbaseAuthenticatedWidget,
        version: '1.1.0',
        options: {
            ws_name: null, // must be the WS name, not the WS Numeric ID

            ws_url: Config.url('workspace'),
            lp_url: Config.url('landing_pages'),
            loadingImage: Config.get('loading_gif'),
            parentControlPanel: null,
            slideTime: 400,
        },
        // private variables
        runtime: Runtime.make(),
        mainListPanelHeight: '340px',
        refreshTimer: null,
        ws_name: null,
        ws: null,
        wsLastUpdateTimestamp: null,
        maxWsObjId: null,
        n_objs_rendered: 0,
        real_name_lookup: {},
        $searchInput: null,
        $filterTypeSelect: null,
        availableTypes: {},
        $searchDiv: null,
        $sortByDiv: null,
        $filterTypeDiv: null,
        $addDataButton: null,
        $controllerDiv: null,
        $mainListDiv: null,
        mainListId: null,
        $loadingDiv: null,
        objData: {}, // old style - type_name : info
        downloadSpecCache: { tag: 'dev' },
        controlClickHnd: {}, // click handlers for control buttons
        token: null,
        my_username: null,
        sortOrder: -1, // order for sorting the list. 1 = increasing, -1 = decreasing

        objectRowTmpl: Handlebars.compile(ObjectRowHtml),

        /** -----------------
         * Structural changes to support new view(s).
         * viewOrder = a list of object ids - which order to view (might make them references)
         * dataObjects = object id (or ref) -> object info
         * keyToObjId = key (uuid) -> obj id (int)
         */
        viewOrder: [], // { objId: int, rendered: boolean, filtered: boolean }
        dataObjects: {},
        keyToObjId: {},
        lastObjectRendered: 0,

        /* ----------------------------------------------------
            Changes for hierarchical data panel (KBASE-4566)
        */
        setItems: {}, // item_id -> {set_id -> 1, ..}
        setInfo: {}, // set_id -> { count: , div: , expanded: ,... }
        setViewMode: false, // Whether the panel is in hierarchy "mode"
        cachedSetItems: {}, // Items retrieved from a mega-call to list_sets
        dataIconParam: {},

        /*
        variables to keep track of current state before workspace refresh
        */
        selectedType: '',
        lastSortFunction: null,

        /**
         * Utility function to portably return the identifier to
         * use for a single data object.
         *
         * @param obj Info tuple from ws_list_objects
         * @return Identifier (string)
         */
        itemId: function (obj) {
            return obj[6] + '/' + obj[0];
        },

        writingLock: false,
        refreshwritingLock: null,

        /**
         * Test if given object is a set.
         * This simply tests whether that object is in the `setInfo` mapping.
         *
         * @param obj_info Object info tuple, as returned by ws.list_objects()
         * @return true if in a set, false otherwise
         */
        isASet: function (objInfo) {
            return this.setInfo[this.itemId(objInfo)] ? true : false;
        },

        /**
         * Returns true if in set view mode AND the object is a set.
         */
        isAViewedSet: function (objInfo) {
            if (this.setViewMode) {
                return this.isASet(objInfo);
            } else {
                return false;
            }
        },

        /**
         * Test if item is in a set.
         *
         * @param item_info an object info tuple, as returned by the
         *                  workspace API for list_objects()
         * @return true or false
         */
        inAnySet: function (item_info) {
            if (this.setViewMode) {
                const item_id = this.itemId(item_info);
                return _.has(this.setItems, item_id);
            } else {
                return false;
            }
        },

        getSetInfo: function (obj_info) {
            return this.setInfo[this.itemId(obj_info)];
        },

        /**
         * Get item parents.
         *
         * @param item_info an object info tuple, as returned by the
         *                  workspace API for list_objects()
         * @return All parents, expanded or not, as a mapping with
         *         the keys: (item_id, expanded, div).
         */
        getItemParents: function (item_info) {
            const item_id = this.itemId(item_info);
            // empty if not in ANY set
            if (!_.has(this.setItems, item_id)) {
                return [];
            }
            // Construct return value, which is one
            // map for each of the Sets.
            return _.map(_.keys(this.setItems[item_id]), (key) => {
                return {
                    item_id: key,
                    expanded: this.setInfo[key].expanded,
                    div: this.setInfo[key].div,
                };
            });
        },

        /**
         * Clear data structures tracking the workspace sets.
         * This will cause the next refresh to fetch new data.
         */
        clearSets: function () {
            this.setItems = {};
            this.setInfo = {};
        },

        itemIdsInSet: function (set_id) {
            if (this.setViewMode) {
                return this.setInfo[set_id].item_ids;
            } else {
                return [];
            }
        },

        /**
         * @method init
         * Builds the DOM structure for the widget.
         * Includes the tables and panel.
         * If any data was passed in (options.data), that gets shoved into the datatable.
         *
         * @param {Object} - the options set.
         * @returns {Object} this shiny new widget.
         * @private
         */
        init: function (options) {
            this._super(options);

            const dataConfig = Config.get('data_panel');
            // this is the limit of the number of objects to retrieve from the ws on each pass
            // note that if there are more objects than this, then sorts/search filters may
            // not show accurate results
            this.options.ws_chunk_size = dataConfig.ws_chunk_size;
            this.options.ws_max_objs_to_fetch = dataConfig.ws_max_objs_to_fetch;

            // initial number of rows to display
            this.options.objs_to_render_to_start = dataConfig.obj_render_initial;
            // number of rows to add when the user scrolls to the bottom, should be <=5,
            // much more and the addition of new rows becomes jerky
            this.options.objs_to_render_on_scroll = dataConfig.obj_render_scroll;

            //if there are more than this # of objs, user must click search
            //instead of updating as you type
            this.options.maxObjsToPreventFilterAsYouTypeInSearch =
                dataConfig.typeahead_search_limit;

            // initial sort makes loading slower, so we can turn it off if
            // there are more than this number of objects
            this.options.max_objs_to_prevent_initial_sort = dataConfig.initial_sort_limit;
            this.options.max_name_length = dataConfig.max_name_length;
            this.options.refresh_interval = dataConfig.refresh_interval_ms;

            this.$controllerDiv = $('<div>');
            this.$elem.append(this.$controllerDiv);
            this.renderController();

            this.loadingDiv = DisplayUtil.loadingDiv();
            this.loadingDiv.div.hide();
            this.loadingDiv.div.css({ top: '0', bottom: '0' });

            this.mainListId = StringUtil.uuid();
            this.$mainListDiv = $('<div id=' + this.mainListId + '>')
                .css({
                    'overflow-x': 'hidden',
                    'overflow-y': 'auto',
                    height: this.mainListPanelHeight,
                })
                .on('scroll', (event) => {
                    if (
                        $(event.target).scrollTop() + $(event.target).innerHeight() >=
                        event.target.scrollHeight
                    ) {
                        this.renderMore();
                    }
                });

            this.$addDataButton = $('<button>')
                .addClass('kb-data-list-add-data-button fa fa-plus fa-2x')
                .attr('aria-label', 'add data')
                .css({ position: 'absolute', bottom: '15px', right: '25px', 'z-index': '5' })
                .click(() => {
                    this.trigger('toggleSidePanelOverlay.Narrative', [
                        this.options.parentControlPanel.$overlayPanel,
                    ]);
                });
            const $mainListDivContainer = $('<div>')
                .css({ position: 'relative' })
                .append(this.loadingDiv.div)
                .append(this.$mainListDiv)
                .append(this.$addDataButton.hide());
            this.$elem.append($mainListDivContainer);

            if (this._attributes.auth) {
                this.token = this._attributes.auth.token;
                this.ws = new Workspace(this.options.ws_url, this._attributes.auth);
            }

            // listener for refresh
            $(document).on('updateDataList.Narrative', () => {
                this.refresh();
            });

            if (this.options.ws_name) {
                this.ws_name = this.options.ws_name;
            }

            this.wsId = this.runtime.workspaceId();

            return this;
        },

        destroy: function () {
            this.token = null;
            this.ws = null;
            this.isLoggedIn = false;
            this.my_username = null;
            $(document).off('updateDataList.Narrative');
            if (this.refreshTimer) {
                clearInterval(this.refreshTimer);
                this.refreshTimer = null;
            }
        },

        setListHeight: function (height, animate) {
            if (this.$mainListDiv) {
                if (animate) {
                    this.$mainListDiv.animate({ height: height }, this.options.slideTime);
                } else {
                    this.$mainListDiv.css({ height: height });
                }
            }
        },

        /**
         * @method loggedInCallback
         * This is associated with the login widget (through the kbaseAuthenticatedWidget parent) and
         * is triggered when a login event occurs.
         * It associates the new auth token with this widget and refreshes the data panel.
         * @private
         */
        loggedInCallback: function (event, auth) {
            this.token = auth.token;
            this.ws = new Workspace(this.options.ws_url, auth);
            this.my_username = auth.user_id;
            this.isLoggedIn = true;
            this.writingLock = false;
            this.refresh();
            return this;
        },

        /**
         * @method loggedOutCallback
         * Like the loggedInCallback, this is triggered during a logout event (through the login widget).
         * It throws away the auth token and workspace client, and refreshes the widget
         * @private
         */
        loggedOutCallback: function () {
            this.destroy();
        },

        showLoading: function (caption) {
            this.$mainListDiv.hide();
            this.loadingDiv.setText(caption || '');
            this.loadingDiv.div.show();
        },

        hideLoading: function () {
            this.loadingDiv.div.hide();
            this.$mainListDiv.show();
        },

        refresh: function (showError) {
            if (this.writingLock) {
                return Promise.resolve();
            }
            // Set the refresh timer on the first refresh. From  here, it'll refresh itself
            // every this.options.refresh_interval (30000) ms
            if (this.refreshTimer === null) {
                this.refreshTimer = setInterval(() => {
                    this.refresh();
                }, this.options.refresh_interval); // check if there is new data every X ms
            }

            if (!this.ws_name || !this.ws) {
                console.error('DataList: missing variable(s)');
                console.error('ws_name: ' + this.ws_name);
                console.error('ws: ' + this.ws);
                return Promise.resolve();
            }
            return Promise.resolve(
                this.ws.get_workspace_info({
                    workspace: this.ws_name,
                })
            )
                .then((wsInfo) => {
                    if (this.wsLastUpdateTimestamp !== wsInfo[3]) {
                        this.wsLastUpdateTimestamp = wsInfo[3];
                        this.maxWsObjId = wsInfo[4];
                        this.showLoading('Fetching data...');
                        return this.reloadWsData();
                    } else {
                        this.refreshTimeStrings();
                    }
                })
                .catch((error) => {
                    console.trace('dumping stacktrace!');
                    console.error('DataList: when checking for updates:', error);
                    if (showError) {
                        this.showBlockingError(
                            'Sorry, an error occurred while fetching your data.',
                            { error: 'Unable to connect to KBase database.' }
                        );
                    }
                });
        },

        refreshTimeStrings: function () {
            Object.keys(this.dataObjects).forEach((i) => {
                if (this.dataObjects[i].$div) {
                    const newTime = TimeFormat.getTimeStampStr(this.dataObjects[i].info[3]);
                    this.dataObjects[i].$div.find('.kb-data-list-date').text(newTime);
                }
            });
        },

        reloadWsData: function () {
            // empty the existing object list first
            this.objData = {};
            this.availableTypes = {};

            this.viewOrder = [];
            this.dataObjects = {};

            this.clearSets();

            return this.fetchWorkspaceData()
                .then(() => {
                    // Signal all data channel listeners that we have new data.
                    // TODO: only signal if there are actual changes
                    // TODO: data fetch and sychronization should live as a ui
                    // service, not in a widget.
                    const justInfo = Object.keys(this.dataObjects).map((objId) => {
                        return this.dataObjects[objId].info;
                    });
                    const objectInfoPlus = Object.keys(this.dataObjects).map((objId) => {
                        // see code below this function for the format of
                        // items in the dataObjects collection
                        const dataObject = this.dataObjects[objId];
                        const info = this.createInfoObject(dataObject.info);
                        dataObject.objectInfo = info;
                        info.dataPaletteRef = dataObject.refPath;
                        return info;
                    });
                    const data = JSON.parse(JSON.stringify(justInfo));
                    this.runtime.bus().set(
                        {
                            data: data,
                            timestamp: new Date().getTime(),
                            objectInfo: objectInfoPlus,
                        },
                        {
                            channel: 'data',
                            key: {
                                type: 'workspace-data-updated',
                            },
                        }
                    );
                })
                .then(() => {
                    this.showLoading('Rendering data...');
                    const numObj = Object.keys(this.dataObjects).length;
                    if (numObj > this.options.maxObjsToPreventFilterAsYouTypeInSearch) {
                        this.$searchInput.off('input');
                    }

                    if (numObj <= this.options.max_objs_to_prevent_initial_sort) {
                        this.viewOrder.sort((a, b) => {
                            const idA = a.objId,
                                idB = b.objId;
                            if (this.dataObjects[idA].info[3] > this.dataObjects[idB].info[3]) {
                                return -1;
                            }
                            if (this.dataObjects[idA].info[3] < this.dataObjects[idB].info[3]) {
                                return 1;
                            }
                            return 0;
                        });
                        this.$elem.find('#nar-data-list-default-sort-option').attr('checked');
                    }

                    this.populateAvailableTypes();
                    const typeSelected = this.$filterTypeSelect.val();
                    if (this.selectedType === 'filterTypeSelect') {
                        this.currentMatch = this.viewOrder;
                        this.filterByType(typeSelected);
                    } else if (this.selectedType === 'sortData') {
                        this.sortData(this.lastSortFunction);
                    } else {
                        this.renderList();
                        this.$elem.find('#nar-data-list-default-sort-label').addClass('active');
                    }
                    this.hideLoading();
                    this.trigger('dataUpdated.Narrative');
                });
        },

        /**
         * @method
         * @param {string} error - the error string to show
         *
         * This empties out the main data div and injects an error into it.
         * Used mainly when lookups fail.
         */
        showBlockingError: function (title, error) {
            this.$mainListDiv.empty();
            this.$mainListDiv.append(DisplayUtil.createError(title, error));
            this.loadingDiv.div.hide();
            this.$mainListDiv.show();
        },

        fetchWorkspaceData: function () {
            const addObjectInfo = (objInfo, dpInfo) => {
                // Get the object info
                const objId = this.itemId(objInfo);
                let fullDpReference = null;
                if (dpInfo && dpInfo.ref) {
                    fullDpReference =
                        dpInfo.ref + ';' + objInfo[6] + '/' + objInfo[0] + '/' + objInfo[4];
                }
                if (this.dataObjects[objId]) {
                    return;
                }
                const key = StringUtil.uuid();
                this.dataObjects[objId] = {
                    key: key,
                    $div: null,
                    info: objInfo,
                    attached: false,
                    fromPalette: this.wsId !== objInfo[6],
                    refPath: fullDpReference,
                };
                this.keyToObjId[key] = objId;
                this.viewOrder.push({
                    objId: objId,
                    inView: false,
                    inFilter: true,
                });

                // set the type -> object info structure
                const typeKey = objInfo[2].split('-')[0];
                if (!(typeKey in this.objData)) {
                    this.objData[typeKey] = [];
                }
                this.objData[typeKey].push(objInfo.concat(fullDpReference));

                // get the count of objects for each type
                const typeName = typeKey.split('.')[1];
                if (!(typeName in this.availableTypes)) {
                    this.availableTypes[typeName] = {
                        type: typeName,
                        count: 0,
                    };
                }
                this.availableTypes[typeName].count++;
            };

            const updateSetInfo = (obj) => {
                const setId = this.itemId(obj.object_info);
                obj.set_items.set_items_info.forEach((setItem) => {
                    const itemId = this.itemId(setItem);
                    if (!this.setInfo[setId]) {
                        this.setInfo[setId] = {
                            div: null,
                            expanded: false,
                            item_ids: [],
                        };
                    }
                    this.setInfo[setId].item_ids.push(itemId);
                    if (!this.setItems[itemId]) {
                        this.setItems[itemId] = {};
                    }
                    this.setItems[itemId][setId] = 1;
                    if (!this.dataObjects[itemId]) {
                        addObjectInfo(setItem, obj.dp_info);
                    }
                });
            };

            return DataProvider.getData(true)
                .then((objects) => {
                    objects.forEach((obj) => {
                        const objInfo = obj.object_info;
                        if (objInfo[2].indexOf('KBaseNarrative') === 0) {
                            if (objInfo[2].indexOf('KBaseNarrative.Narrative') === 0) {
                                Jupyter.narrative.checkDocumentVersion(objInfo);
                            }
                            return;
                        }
                        addObjectInfo(obj.object_info, obj.dp_info);
                        // if there's set info, update that.
                        if (obj.set_items) {
                            updateSetInfo(obj);
                        }
                    });
                })
                .catch((error) => {
                    this.showBlockingError(
                        'Sorry, an error occurred while fetching your data.',
                        error
                    );
                    console.error(error);
                    window.KBError(
                        'kbaseNarrativeDataList.fetchWorkspaceData',
                        error.error.message
                    );
                    throw error;
                });
        },

        /**
         * Returns the available object data for a type.
         * If no type is specified (type is falsy), returns all object data
         */
        getObjData: function (types) {
            if (types) {
                const dataSet = {};
                if (typeof types === 'string') {
                    types = [types];
                }
                for (const type of types) {
                    if (this.objData[type]) {
                        dataSet[type] = this.objData[type];
                    }
                }
                return dataSet;
            }
            return this.objData;
        },

        /**
         * Returns the object info for the given object.
         * if asObject is truthy, it will package this array up as an object and include the reference
         * path as key refPath.
         */
        getDataObjectByRef: function (ref, asObject) {
            if (!ref) {
                return null;
            }
            // if it's part of a ref chain, just get the last one
            if (ref.indexOf(';') >= 0) {
                const refSplit = ref.split(';');
                ref = refSplit[refSplit.length - 1];
            }
            // carve off the version, if present
            const refSegments = ref.split('/');
            if (refSegments.length < 2 || refSegments.length > 3) {
                return null;
            }
            ref = refSegments[0] + '/' + refSegments[1];
            let retVal = null;
            if (this.dataObjects[ref]) {
                retVal = this.dataObjects[ref].info;
                if (asObject) {
                    retVal = ServiceUtils.objectInfoToObject(retVal);
                    retVal.ws_id = retVal.wsid;
                    retVal.ref_path = this.dataObjects[ref].refPath;
                }
            }
            return retVal;
        },

        getDataObjectByName: function (name, wsId) {
            // means we gotta search. Oof.
            let objInfo = null;
            Object.keys(this.dataObjects).forEach((id) => {
                const obj = this.dataObjects[id];
                if (obj.info[1] === name) {
                    if (wsId) {
                        if (wsId === obj.info[6]) {
                            objInfo = obj.info;
                        }
                    } else {
                        objInfo = obj.info;
                    }
                }
            });
            return objInfo;
        },

        $currentSelectedRow: null,
        selectedObject: null,

        setSelected: function ($selectedRow, object_info) {
            if (this.$currentSelectedRow) {
                this.$currentSelectedRow.removeClass('kb-data-list-obj-row-selected');
            }
            if (object_info[0] === this.selectedObject) {
                this.$currentSelectedRow = null;
                this.selectedObject = null;
                this.trigger('removeFilterMethods.Narrative');
            }
        },

        showReportLandingPage: function (reportRef) {
            window.open('/#dataview/' + reportRef, '_blank');
        },

        makeToolbarButton: function (name) {
            const btnClasses = 'btn btn-xs btn-default';
            const btnCss = { color: '#888' };

            const $btn = $('<span>').addClass(btnClasses).css(btnCss);

            if (name) {
                $btn.attr('data-button', name);
            }

            return $btn;
        },

        filterMethodInputButton: function (objData) {
            return this.makeToolbarButton()
                .tooltip({
                    title: 'Show Apps with this as input',
                    container: '#' + this.mainListId,
                    delay: {
                        show: Config.get('tooltip').showDelay,
                        hide: Config.get('tooltip').hideDelay,
                    },
                })
                .append($('<span>').addClass('fa fa-sign-in'))
                .click(() => {
                    this.trigger(
                        'filterMethods.Narrative',
                        'input:' + objData.objectInfo.type.split('-')[0]
                    );
                });
        },

        filterMethodOutputButton: function (objData) {
            return this.makeToolbarButton()
                .tooltip({
                    title: 'Show Apps with this as output',
                    container: '#' + this.mainListId,
                    delay: {
                        show: Config.get('tooltip').showDelay,
                        hide: Config.get('tooltip').hideDelay,
                    },
                })
                .append($('<span>').addClass('fa fa-sign-out'))
                .click(() => {
                    this.trigger(
                        'filterMethods.Narrative',
                        'output:' + objData.objectInfo.type.split('-')[0]
                    );
                });
        },

        openLandingPageButton: function (objData, $alertContainer) {
            return this.makeToolbarButton()
                .tooltip({
                    title: 'Explore data',
                    container: '#' + this.mainListId,
                    delay: {
                        show: Config.get('tooltip').showDelay,
                        hide: Config.get('tooltip').hideDelay,
                    },
                })
                .append($('<span>').addClass('fa fa-binoculars'))
                .click((e) => {
                    e.stopPropagation();
                    $alertContainer.empty();
                    const landingPageLink = this.options.lp_url + objData.objectInfo.ref;
                    window.open(landingPageLink, '_blank');
                });
        },

        openReportButton: function () {
            return this.makeToolbarButton('report');
        },

        renderError: function ($alertContainer, message) {
            $alertContainer.empty();
            $alertContainer.append(
                $('<span>')
                    .css({ color: '#F44336' })
                    .append('Error! ' + message)
            );
        },

        openHistoryButton: function (objData, $alertContainer) {
            return this.makeToolbarButton()
                .tooltip({
                    title: 'View history to revert changes',
                    container: 'body',
                    delay: {
                        show: Config.get('tooltip').showDelay,
                        hide: Config.get('tooltip').hideDelay,
                    },
                })
                .append($('<span>').addClass('fa fa-history'))
                .click((e) => {
                    e.stopPropagation();
                    $alertContainer.empty();

                    if (this.ws_name && this.ws) {
                        this.ws.get_object_history(
                            { ref: objData.objectInfo.wsid + '/' + objData.objectInfo.id },
                            (history) => {
                                $alertContainer.append(
                                    $('<div>').append(
                                        $('<button>')
                                            .addClass('kb-data-list-cancel-btn')
                                            .append('Hide History')
                                            .click(() => {
                                                $alertContainer.empty();
                                            })
                                    )
                                );
                                history.reverse();
                                const $tbl = $('<table>').css({ width: '100%' });
                                for (const [historyItem, historyIndex] of history.items()) {
                                    const $revertBtn = $('<button>')
                                        .append('v' + historyItem[4])
                                        .addClass('kb-data-list-btn');
                                    if (historyIndex === 0) {
                                        $revertBtn.tooltip({
                                            title: 'Current Version',
                                            container: 'body',
                                            placement: 'bottom',
                                            delay: {
                                                show: Config.get('tooltip').showDelay,
                                                hide: Config.get('tooltip').hideDelay,
                                            },
                                        });
                                    } else {
                                        const revertRef = {
                                            wsid: historyItem[6],
                                            objid: historyItem[0],
                                            ver: historyItem[4],
                                        };
                                        ((revertRefLocal) => {
                                            $revertBtn
                                                .tooltip({
                                                    title: 'Revert to this version?',
                                                    container: 'body',
                                                    placement: 'bottom',
                                                    delay: {
                                                        show: Config.get('tooltip').showDelay,
                                                        hide: Config.get('tooltip').hideDelay,
                                                    },
                                                })
                                                .click(() => {
                                                    this.ws.revert_object(
                                                        revertRefLocal,
                                                        () => {
                                                            this.writingLock = false;
                                                            this.refresh();
                                                        },
                                                        (error) => {
                                                            console.error(error);
                                                            this.renderError(
                                                                $alertContainer,
                                                                error.error.message
                                                            );
                                                        }
                                                    );
                                                });
                                        })(revertRef);
                                    }
                                    $tbl.append(
                                        $('<tr>')
                                            .append($('<td>').append($revertBtn))
                                            .append(
                                                $('<td>').append(
                                                    'Saved by ' +
                                                        historyItem[5] +
                                                        '<br>' +
                                                        TimeFormat.getTimeStampStr(historyItem[3])
                                                )
                                            )
                                            .append(
                                                $('<td>')
                                                    .append(
                                                        $('<span>')
                                                            .css({ margin: '4px' })
                                                            .addClass('fa fa-info pull-right')
                                                    )
                                                    .tooltip({
                                                        title:
                                                            historyItem[2] +
                                                            '<br>' +
                                                            historyItem[8] +
                                                            '<br>' +
                                                            historyItem[9] +
                                                            ' bytes',
                                                        container: 'body',
                                                        html: true,
                                                        placement: 'bottom',
                                                        delay: {
                                                            show: Config.get('tooltip').showDelay,
                                                            hide: Config.get('tooltip').hideDelay,
                                                        },
                                                    })
                                            )
                                    );
                                }
                                $alertContainer.append($tbl);
                            },
                            (error) => {
                                console.error(error);
                                this.renderError($alertContainer, error.error.message);
                            }
                        );
                    }
                });
        },

        openProvenanceButton: function (objData, $alertContainer) {
            return this.makeToolbarButton()
                .tooltip({
                    title: 'View data provenance and relationships',
                    container: 'body',
                    delay: {
                        show: Config.get('tooltip').showDelay,
                        hide: Config.get('tooltip').hideDelay,
                    },
                })
                .append($('<span>').addClass('fa fa-sitemap fa-rotate-90'))
                .click((e) => {
                    e.stopPropagation();
                    $alertContainer.empty();
                    window.open('/#objgraphview/' + objData.objectInfo.ref);
                });
        },

        downloadButton: function (objData, ref_path, $alertContainer) {
            return this.makeToolbarButton()
                .tooltip({
                    title: 'Export / Download data',
                    container: 'body',
                    delay: {
                        show: Config.get('tooltip').showDelay,
                        hide: Config.get('tooltip').hideDelay,
                    },
                })
                .append($('<span>').addClass('fa fa-download'))
                .click((e) => {
                    e.stopPropagation();
                    $alertContainer.empty();
                    const type = objData.objectInfo.type.split('-')[0];
                    const wsId = objData.objectInfo.wsid;
                    const objId = objData.objectInfo.id;
                    const objRef = objData.fromPalette ? ref_path : wsId + '/' + objId;
                    const downloadPanel = $('<div>');
                    $alertContainer.append(downloadPanel);
                    new kbaseNarrativeDownloadPanel(downloadPanel, {
                        token: this._attributes.auth.token,
                        type: type,
                        objId: objId,
                        ref: objRef,
                        objName: objData.objectInfo.name,
                        downloadSpecCache: this.downloadSpecCache,
                    });
                });
        },

        renameButton: function (objData, $alertContainer) {
            return this.makeToolbarButton()
                .tooltip({
                    title: 'Rename data',
                    container: 'body',
                    delay: {
                        show: Config.get('tooltip').showDelay,
                        hide: Config.get('tooltip').hideDelay,
                    },
                })
                .append($('<span>').addClass('fa fa-font'))
                .click((e) => {
                    e.stopPropagation();
                    $alertContainer.empty();
                    if (Jupyter.narrative.readonly) {
                        $alertContainer.append(
                            $('<div>').append(
                                $('<span>')
                                    .append('Read-only Narrative - Cannot rename data object')
                                    .addClass('text-warning')
                            )
                        );
                        return;
                    }

                    //lock on refresh expires after 15 min
                    const releaseLock = () => {
                        if (this.refreshwritingLock !== null) {
                            clearTimeout(this.refreshwritingLock);
                        }

                        this.refreshwritingLock = setTimeout(() => {
                            this.writingLock = false;
                        }, 900000);
                    };
                    const $newNameInput = $('<input type="text">')
                        .addClass('form-control')
                        .val(objData.objectInfo.name)
                        .on('focus', () => {
                            if (Jupyter && Jupyter.narrative) {
                                this.writingLock = true;
                                Jupyter.narrative.disableKeyboardManager();
                            }
                        })
                        .on('blur', () => {
                            if (Jupyter && Jupyter.narrative) {
                                Jupyter.narrative.enableKeyboardManager();
                            }
                        });

                    $newNameInput.unbind('focus', releaseLock);
                    $newNameInput.bind('focus', releaseLock);

                    $alertContainer.append(
                        $('<div>')
                            .append(
                                $('<div>').append('Warning: Apps using the old name may break.')
                            )
                            .append($('<div>').append($newNameInput))
                            .append(
                                $('<button>')
                                    .addClass('kb-data-list-btn')
                                    .append('Rename')
                                    .click(() => {
                                        if (this.ws_name && this.ws) {
                                            this.ws.rename_object(
                                                {
                                                    obj: {
                                                        ref:
                                                            objData.objectInfo.wsid +
                                                            '/' +
                                                            objData.objectInfo.id,
                                                    },
                                                    new_name: $newNameInput.val(),
                                                },
                                                () => {
                                                    this.writingLock = false;
                                                    this.refresh();
                                                },
                                                (error) => {
                                                    console.error(error);
                                                    this.renderError(
                                                        $alertContainer,
                                                        error.error.message
                                                    );
                                                }
                                            );
                                        }
                                    })
                            )
                            .append(
                                $('<button>')
                                    .addClass('kb-data-list-cancel-btn')
                                    .append('Cancel')
                                    .click(() => {
                                        this.writingLock = false;
                                        $alertContainer.empty();
                                    })
                            )
                    );
                });
        },

        deleteButton: function (objData, $alertContainer) {
            return this.makeToolbarButton()
                .tooltip({
                    title: 'Delete data',
                    container: 'body',
                    delay: {
                        show: Config.get('tooltip').showDelay,
                        hide: Config.get('tooltip').hideDelay,
                    },
                })
                .append($('<span>').addClass('fa fa-trash-o'))
                .click((e) => {
                    e.stopPropagation();
                    $alertContainer.empty();
                    // TODO: The control should actually be disabled. This should be via a listener
                    // for the view-only event...
                    if (Jupyter.narrative.readonly) {
                        $alertContainer.append(
                            $('<div>').append(
                                $('<span>')
                                    .append('Read-only Narrative - Cannot delete data object')
                                    .addClass('text-warning')
                            )
                        );
                        return;
                    }
                    $alertContainer.append(
                        $('<div>')
                            .append($('<span>').append('Are you sure?'))
                            .append(
                                $('<button>')
                                    .addClass('kb-data-list-btn')
                                    .append('Delete')
                                    .click(() => {
                                        if (this.ws_name && this.ws) {
                                            this.ws.rename_object(
                                                {
                                                    obj: {
                                                        ref:
                                                            objData.objectInfo.wsid +
                                                            '/' +
                                                            objData.objectInfo.id,
                                                    },
                                                    new_name:
                                                        objData.objectInfo.name.split(
                                                            '-deleted-'
                                                        )[0] +
                                                        '-deleted-' +
                                                        new Date().getTime(),
                                                },
                                                () => {
                                                    this.ws.delete_objects(
                                                        [
                                                            {
                                                                ref:
                                                                    objData.objectInfo.wsid +
                                                                    '/' +
                                                                    objData.objectInfo.id,
                                                            },
                                                        ],
                                                        () => {
                                                            $(document).trigger(
                                                                'deleteDataList.Narrative',
                                                                objData.objectInfo.name
                                                            );
                                                            this.writingLock = false;
                                                            this.refresh();
                                                        },
                                                        (error) => {
                                                            console.error(error);
                                                            this.renderError(
                                                                $alertContainer,
                                                                error.error.message
                                                            );
                                                        }
                                                    );
                                                },
                                                (error) => {
                                                    console.error(error);
                                                    this.renderError(
                                                        $alertContainer,
                                                        error.error.message
                                                    );
                                                }
                                            );
                                        }
                                    })
                            )
                            .append(
                                $('<button>')
                                    .addClass('kb-data-list-cancel-btn')
                                    .append('Cancel')
                                    .click(() => {
                                        $alertContainer.empty();
                                    })
                            )
                    );
                });
        },

        addDataControls: function (objData, $alertContainer, ref_path) {
            const $filterMethodInput = this.filterMethodInputButton(objData);
            const $filterMethodOutput = this.filterMethodOutputButton(objData);
            const $openLandingPage = this.openLandingPageButton(objData, $alertContainer);
            const $openReport = this.openReportButton(objData);
            const $openHistory = this.openHistoryButton(objData, $alertContainer);
            const $openProvenance = this.openProvenanceButton(objData, $alertContainer);
            const $download = this.downloadButton(objData, ref_path, $alertContainer);
            const $rename = this.renameButton(objData, $alertContainer);
            const $delete = this.deleteButton(objData, $alertContainer);

            const $btnToolbar = $('<span>').addClass('btn-group');

            $btnToolbar
                .append($filterMethodInput)
                .append($filterMethodOutput)
                .append($openLandingPage)
                .append($openReport);

            if (!Jupyter.narrative.readonly && !objData.fromPalette) {
                $btnToolbar.append($openHistory);
            }

            $btnToolbar.append($openProvenance).append($download);

            if (!Jupyter.narrative.readonly && !objData.fromPalette) {
                $btnToolbar.append($rename).append($delete);
            }

            return $btnToolbar;
        },

        toggleSetExpansion: function (objId, $setDiv) {
            const setInfo = this.setInfo[objId];
            let setItemsShown, i;
            if (!setInfo) {
                return;
            }
            const showItems = this.dataObjects[objId].expanded;
            if (showItems) {
                setItemsShown = 0;
                for (i = 0; i < setInfo.item_ids.length; i++) {
                    const setItemId = setInfo.item_ids[i];
                    const viewInfo = _.findWhere(this.viewOrder, { objId: setItemId });
                    if (viewInfo.inFilter) {
                        const $setItemDiv = this.renderObjectRowDiv(setItemId, 1);
                        $setDiv.after($setItemDiv);
                        setItemsShown++;
                    }
                }
                this.setInfo[objId].setItemsShown = setItemsShown;
            } else {
                setItemsShown = setInfo.setItemsShown || 0;
                for (i = 0; i < setItemsShown; i++) {
                    $setDiv.next().remove();
                }
            }
        },

        getReportForObject: function (objectInfo) {
            const narrativeService = new DynamicServiceClient({
                module: 'NarrativeService',
                url: Config.url('service_wizard'),
                token: this.token,
            });
            return narrativeService
                .callFunc('find_object_report', [
                    {
                        upa: objectInfo.ref,
                    },
                ])
                .spread((reportResult) => {
                    if (reportResult.report_upas.length === 0) {
                        return [];
                    }

                    const objectsToFetch = reportResult.report_upas.map((ref) => {
                        return {
                            ref,
                        };
                    });

                    // If, after evaluation of the reports, we really don't have any, just
                    // shortcircuit with an array of nulls.
                    if (objectsToFetch.length === 0) {
                        return [];
                    }

                    const reportRef = reportResult.object_upa;

                    const workspace = new GenericClient({
                        module: 'Workspace',
                        url: Config.url('workspace'),
                        token: this.token,
                    });

                    return workspace
                        .callFunc('get_objects2', [
                            {
                                objects: objectsToFetch,
                                ignoreErrors: 0,
                            },
                        ])
                        .spread((result) => {
                            let objectReportsForOutput = result.data
                                .filter((reportObject) => {
                                    // pull out found objects which are in the list of objects created in the report.
                                    // objects_created looks like {description: .., ref: ..}
                                    return reportObject.data.objects_created.some(
                                        (objectCreated) => {
                                            return objectCreated.ref === reportRef;
                                        }
                                    );
                                })
                                .map((reportObject) => {
                                    return ServiceUtils.objectInfoToObject(reportObject.info);
                                });

                            // we can get multiple reports if this narrative has been copied.
                            // If so, we only want to look at the one in the current workspace.
                            // TODO: otherwise? is it possible to have more than one report and not have
                            //       one in the current workspace????
                            if (objectReportsForOutput.length > 1) {
                                objectReportsForOutput = objectReportsForOutput.filter(
                                    (reportInfo) => {
                                        return reportInfo.wsid === objectInfo.wsid;
                                    }
                                );
                            }

                            return objectReportsForOutput;
                        });
                });
        },

        onOpenDataListItem: function ($moreRow, objData) {
            if ('reportRef' in objData) {
                return;
            }

            const objectInfo = objData.objectInfo;
            // The report button needs the report to be found!
            const $reportButton = $moreRow.find('[data-button="report"]');

            $reportButton
                .empty()
                .append(
                    $('<span>').addClass('fa fa-spinner fa-spin fa-fw fa-sm').css('width', '0.75em')
                );

            this.getReportForObject(objectInfo).then((result) => {
                if (result.length === 0) {
                    $reportButton.addClass('disabled');
                    $reportButton
                        .empty()
                        .append($('<span>').addClass('fa fa-file-text').css('width', '0.75em'));
                    $reportButton.tooltip({
                        title: 'No report associated with this object',
                        container: '#' + this.mainListId,
                        delay: {
                            show: Config.get('tooltip').showDelay,
                            hide: Config.get('tooltip').hideDelay,
                        },
                    });
                    objData.reportRef = null;
                    return;
                } else if (result.length === 1) {
                    $reportButton
                        .empty()
                        .append($('<span>').addClass('fa fa-file-text').css('width', '0.75em'));
                    objData.reportRef = result[0].ref;
                    $reportButton
                        .tooltip({
                            title: 'View associated report',
                            container: '#' + this.mainListId,
                            delay: {
                                show: Config.get('tooltip').showDelay,
                                hide: Config.get('tooltip').hideDelay,
                            },
                        })
                        .click((e) => {
                            e.stopPropagation();
                            if (objData.reportRef) {
                                this.showReportLandingPage(objData.reportRef);
                            }
                        });
                } else {
                    console.warn('oops, too many reports', result);

                    $reportButton.tooltip({
                        title: 'Too many reports associated with this object',
                        container: '#' + this.mainListId,
                        delay: {
                            show: Config.get('tooltip').showDelay,
                            hide: Config.get('tooltip').hideDelay,
                        },
                    });
                    $reportButton.addClass('disabled');
                    $reportButton
                        .empty()
                        .append($('<span>').addClass('fa fa-ban').css('width', '0.75em'));
                    objData.reportRef = null;
                }
            });
        },

        /**
         * This is the main function for rendering a data object
         * in the data list.
         */
        renderObjectRowDiv: function (objId) {
            const objData = this.dataObjects[objId];
            const object_info = objData.info;
            const ref_path = objData.refPath;
            const object_key = objData.key;

            // object_info:
            // [0] : obj_id objid // [1] : obj_name name // [2] : type_string type
            // [3] : timestamp save_date // [4] : int version // [5] : username saved_by
            // [6] : ws_id wsid // [7] : ws_name workspace // [8] : string chsum
            // [9] : int size // [10] : usermeta meta
            const type_tokens = object_info[2].split('.');
            const type_module = type_tokens[0];
            const type = type_tokens[1].split('-')[0];
            const is_set = this.isASet(object_info);

            let author = ' ';
            if (object_info[5] !== this.my_username) {
                author = ' by ' + object_info[5];
            }

            const metadata = object_info[10] || {};
            let viewType = type;
            if (type === 'Genome' || type === 'GenomeAnnotation') {
                if ('Name' in metadata) {
                    viewType = type + ': ' + metadata['Name'];
                }
            }

            let metadataText = '';
            for (const key in metadata) {
                if (Object.prototype.hasOwnProperty.call(metadata, key)) {
                    metadataText += '<tr><th>' + key + '</th><td>' + metadata[key] + '</td></tr>';
                }
            }

            // create more content
            const $savedByUserSpan = $('<td>').addClass('kb-data-list-username-td');
            DisplayUtil.displayRealName(object_info[5], $savedByUserSpan);

            const $alertDiv = $('<div>').css({ 'text-align': 'center', margin: '10px 0px' });
            const typeLink =
                '<a href="/#spec/module/' +
                type_module +
                '" target="_blank">' +
                type_module +
                '</a>.<wbr>' +
                '<a href="/#spec/type/' +
                object_info[2] +
                '" target="_blank">' +
                type_tokens[1].replace('-', '&#8209;') +
                '.' +
                type_tokens[2] +
                '</a>';

            const $moreContent = $('<div>')
                .addClass('kb-data-list-more-div')
                .append(this.addDataControls(objData, $alertDiv, ref_path))
                .append($alertDiv)
                .append(
                    $('<table style="width:100%;">')
                        .append(
                            '<tr><th>Permanent Id</th><td>' +
                                object_info[6] +
                                '/' +
                                object_info[0] +
                                '/' +
                                object_info[4] +
                                '</td></tr>'
                        )
                        .append('<tr><th>Full Type</th><td>' + typeLink + '</td></tr>')
                        .append($('<tr>').append('<th>Saved by</th>').append($savedByUserSpan))
                        .append(metadataText)
                );

            const $card = kbaseDataCard.apply(this, [
                {
                    viewType: viewType,
                    type: type,
                    editedBy: author,
                    moreContent: $moreContent,
                    is_set: is_set,
                    object_info: object_info,
                    onOpen: () => {
                        this.onOpenDataListItem($moreContent, objData);
                    },
                },
            ]);

            if (objData.fromPalette) {
                const $paletteIcon = $('<div>')
                    .addClass('pull-right narrative-card-palette-icon')
                    .append($('<i>').addClass('fa fa-link'))
                    .tooltip({
                        title: 'This is a reference to an object in another Narrative.',
                        placement: 'right',
                        container: 'body',
                        delay: {
                            show: Config.get('tooltip').showDelay,
                            hide: Config.get('tooltip').hideDelay,
                        },
                    });
                $card.find('.kb-data-list-info').append($paletteIcon);
            }
            //add custom click events

            $card.find('.narrative-card-logo , .kb-data-list-name').click((e) => {
                e.stopPropagation();
                this.insertViewer(object_key);
            });

            $card.find('.narrative-card-row-main').click(() => {
                const $node = $(this.parentElement).find('.narrative-card-row-more');
                if (this.selectedObject === object_info[0] && $node.is(':visible')) {
                    // assume selection handling occurs before this is called
                    // so if we are now selected and the moreContent is visible, leave it...
                    return;
                }

                if ($node.is(':visible')) {
                    this.writingLock = false;
                } else {
                    this.getRichData(object_info, $node);
                }
            });

            // Drag and drop
            $card.attr('kb-oid', object_key);
            this.addDragAndDrop($card);

            return $card;
        },

        // ============= DnD ==================

        addDropZone: function (container, targetCell, isBelow) {
            const targetDiv = document.createElement('div');

            targetDiv.classList.add('kb-data-list-drag-target');
            targetDiv.innerHTML = '<i>drop data object here</i>';
            targetDiv.addEventListener('dragover', (e) => {
                e.target.classList.add('-drag-active');
                e.preventDefault();
            });
            targetDiv.addEventListener('dragenter', (e) => {
                e.target.classList.add('-drag-hover');
                e.preventDefault();
            });
            targetDiv.addEventListener('dragleave', (e) => {
                e.target.classList.remove('-drag-hover');
                e.target.classList.remove('-drag-active');
                e.preventDefault();
            });
            targetDiv.addEventListener('drop', (e) => {
                if (Jupyter.narrative.readonly) {
                    new BootstrapDialog({
                        type: 'warning',
                        title: 'Warning',
                        body:
                            'Read-only Narrative -- may not insert a data viewer into this Narrative',
                        alertOnly: true,
                    }).show();
                    return;
                }
                const data = JSON.parse(e.dataTransfer.getData('info'));
                const obj = this.dataObjects[this.keyToObjId[data.key]];
                const info = this.createInfoObject(obj.info, obj.refPath);

                let cell, placement;

                if (e.target.getAttribute('cellIs') === 'below') {
                    cell = $(e.target.nextSibling).data().cell;
                    placement = 'above';
                } else {
                    cell = $(e.target.previousSibling).data().cell;
                    placement = 'below';
                }
                const cellIndex = Jupyter.notebook.find_cell_index(cell);

                $(document).trigger('createViewerCell.Narrative', {
                    nearCellIdx: cellIndex,
                    widget: 'kbaseNarrativeDataCell',
                    info: info,
                    placement: placement,
                });
            });
            if (isBelow) {
                targetDiv.setAttribute('cellIs', 'above');
                container.appendChild(targetDiv);
            } else {
                targetDiv.setAttribute('cellIs', 'below');
                container.insertBefore(targetDiv, targetCell);
            }
        },

        addDragAndDrop: function ($row) {
            const node = $row.children().get(0),
                key = $row.attr('kb-oid'),
                obj = this.dataObjects[this.keyToObjId[key]], //_.findWhere(this.objectList, {key: key}),
                info = this.createInfoObject(obj.info, obj.refPath),
                data = {
                    widget: 'kbaseNarrativeDataCell',
                    info: info,
                    key: key,
                },
                dataString = JSON.stringify(data);

            node.setAttribute('draggable', true);

            node.addEventListener('dragstart', (e) => {
                e.dataTransfer.dropEffect = 'copy';
                e.dataTransfer.setData('info', dataString);

                const targetCells = document.querySelectorAll('#notebook-container .cell');
                const container = document.querySelector('#notebook-container');
                for (let i = 0; i < targetCells.length; i += 1) {
                    this.addDropZone(container, targetCells.item(i));
                    if (i === targetCells.length - 1) {
                        this.addDropZone(container, targetCells.item(i), true);
                    }
                }
            });

            node.addEventListener('dragend', () => {
                const container = document.querySelector('#notebook-container'),
                    targetCells = document.querySelectorAll(
                        '#notebook-container .kb-data-list-drag-target'
                    );
                for (let i = 0; i < targetCells.length; i += 1) {
                    const targetCell = targetCells.item(i);
                    container.removeChild(targetCell);
                }
            });

            // Add tooltip to indicate this functionality
            $row.attr({
                'data-toggle': 'tooltip',
                title: 'Drag onto Narrative &rarr;',
            });

            $row.tooltip({
                delay: {
                    show: Config.get('tooltip').showDelay,
                    hide: Config.get('tooltip').hideDelay,
                },
                placement: 'top auto',
                html: true,
            });

            return this;
        },
        /**
         * Helper function to create named object attrs from
         * list of fields returned from Workspace service.
         */
        createInfoObject: function (info, refPath) {
            const ret = ServiceUtils.objectInfoToObject(info);

            if (refPath) {
                ret['ref_path'] = refPath;
            }
            return ret;
        },
        // ============= end DnD ================

        insertViewer: function (key) {
            Jupyter.narrative.addViewerCell(this.keyToObjId[key]);
        },

        renderMore: function () {
            const start = this.lastObjectRendered;
            const limit = this.n_objs_rendered + this.options.objs_to_render_on_scroll;
            for (
                let i = start + 1;
                i < this.viewOrder.length && this.n_objs_rendered < limit;
                i++
            ) {
                if (this.shouldRenderObject(this.viewOrder[i])) {
                    this.renderObject(this.viewOrder[i].objId);
                    this.n_objs_rendered++;
                    this.lastObjectRendered = i;
                }
            }
        },

        detachAllRows: function () {
            this.$mainListDiv.children().detach();
            this.n_objs_rendered = 0;
            this.renderedAll = false;
        },

        shouldRenderObject: function (viewInfo) {
            let render = viewInfo.inFilter;
            if (render) {
                if (this.setViewMode && this.inAnySet(this.dataObjects[viewInfo.objId].info)) {
                    render = false;
                }
            }
            return render;
        },

        renderList: function () {
            this.detachAllRows();
            this.n_objs_rendered = 0;

            if (this.viewOrder.length > 0) {
                const limit = this.options.objs_to_render_to_start;
                for (let i = 0; i < this.viewOrder.length && this.n_objs_rendered < limit; i++) {
                    if (this.shouldRenderObject(this.viewOrder[i])) {
                        this.renderObject(this.viewOrder[i].objId);
                        this.n_objs_rendered++;
                        this.lastObjectRendered = i;
                    }
                }
                if (Jupyter.narrative.readonly) {
                    this.$addDataButton.hide();
                } else {
                    this.$addDataButton.show();
                }
            } else {
                const $noDataDiv = $('<div>')
                    .css({ 'text-align': 'center', margin: '20pt' })
                    .append('This Narrative has no data yet.<br><br>');
                if (Jupyter && Jupyter.narrative && !Jupyter.narrative.readonly) {
                    $noDataDiv.append(
                        $('<button>')
                            .append('Add Data')
                            .addClass('kb-data-list-add-data-text-button')
                            .attr('data-test-id', 'add-data-button')
                            .css({ margin: '20px' })
                            .click(() => {
                                this.trigger('toggleSidePanelOverlay.Narrative', [
                                    this.options.parentControlPanel.$overlayPanel,
                                ]);
                            })
                    );
                    this.$addDataButton.hide();
                }
                this.$mainListDiv.append($noDataDiv);
                // only show up to the given number
            }
        },

        renderObject: function (objId) {
            const $renderedDiv = this.renderObjectRowDiv(objId);
            this.dataObjects[objId].$div = $renderedDiv;
            this.$mainListDiv.append($renderedDiv);
            if (this.setViewMode) {
                this.toggleSetExpansion(objId, $renderedDiv);
            }
        },

        renderController: function () {
            const $upOrDown = $('<button class="btn btn-default btn-sm" type="button">')
                .css({ 'margin-left': '5px' })
                .append(
                    '<span class="fa fa-sort-amount-asc" style="color:#777" aria-hidden="true" />'
                )
                .on('click', () => {
                    this.reverseData();
                    this.sortOrder *= -1;
                    const $icon = $upOrDown.find('.fa');
                    if ($icon.is('.fa-sort-amount-desc,.fa-sort-amount-asc')) {
                        $icon.toggleClass('fa-sort-amount-desc fa-sort-amount-asc');
                    } else {
                        $icon.toggleClass('fa-sort-alpha-desc fa-sort-alpha-asc');
                    }
                });

            const setSortIcon = (newIcon) => {
                $upOrDown
                    .find('.fa')
                    .removeClass()
                    .addClass('fa ' + newIcon);
            };

            const $byDate = $(
                '<label id="nar-data-list-default-sort-label" class="btn btn-default">'
            )
                .addClass('btn btn-default')
                .append(
                    $(
                        '<input type="radio" name="options" id="nar-data-list-default-sort-option" autocomplete="off">'
                    )
                )
                .append('date')
                .on('click', () => {
                    this.sortData((a, b) => {
                        return (
                            this.sortOrder *
                            this.dataObjects[a.objId].info[3].localeCompare(
                                this.dataObjects[b.objId].info[3]
                            )
                        );
                    });
                    setSortIcon(this.sortOrder > 0 ? 'fa-sort-amount-desc' : 'fa-sort-amount-asc');
                });

            const $byName = $('<label class="btn btn-default">')
                .append($('<input type="radio" name="options" id="option2" autocomplete="off">'))
                .append('name')
                .on('click', () => {
                    this.sortData((a, b) => {
                        return (
                            -1 *
                            this.sortOrder *
                            this.dataObjects[a.objId].info[1]
                                .toUpperCase()
                                .localeCompare(this.dataObjects[b.objId].info[1].toUpperCase())
                        );
                    });
                    setSortIcon(this.sortOrder > 0 ? 'fa-sort-alpha-desc' : 'fa-sort-alpha-asc');
                });

            const $byType = $('<label class="btn btn-default">')
                .append($('<input type="radio" name="options" id="option3" autocomplete="off">'))
                .append('type')
                .on('click', () => {
                    this.sortData((a, b) => {
                        const aType = this.dataObjects[a.objId].info[2]
                            .toUpperCase()
                            .match(/\.(.+)/)[1];
                        const bType = this.dataObjects[b.objId].info[2]
                            .toUpperCase()
                            .match(/\.(.+)/)[1];
                        return -1 * this.sortOrder * aType.localeCompare(bType);
                    });
                    setSortIcon(this.sortOrder > 0 ? 'fa-sort-alpha-desc' : 'fa-sort-alpha-asc');
                });

            const $sortByGroup = $('<div data-toggle="buttons">')
                .addClass('btn-group btn-group-sm')
                .css({ margin: '2px' })
                .append($byDate)
                .append($byName)
                .append($byType);

            /** Set view mode toggle */
            this.viewModeDisableHnd = {};
            const $viewMode = $('<span>')
                .addClass('btn btn-xs btn-default kb-data-list-ctl')
                .attr('id', 'kb-data-list-hierctl')
                .tooltip({
                    title: 'Hierarchical view',
                    container: 'body',
                    delay: {
                        show: Config.get('tooltip').showDelay,
                        hide: Config.get('tooltip').hideDelay,
                    },
                })
                .append('<span class="fa fa-copy"></span>')
                .on('click', () => {
                    this.setViewMode = !this.setViewMode;
                    if (this.setViewMode) {
                        $('#kb-data-list-hierctl').attr('enabled', '1');
                    } else {
                        $('#kb-data-list-hierctl').removeAttr('enabled');
                    }
                    this.renderList();
                });

            // Search control
            this.controlClickHnd.search = () => {
                if (!this.$searchDiv.is(':visible')) {
                    this.$sortByDiv.hide({ effect: 'blind', duration: 'fast' });
                    this.$filterTypeDiv.hide({ effect: 'blind', duration: 'fast' });
                    this.$searchDiv.show({ effect: 'blind', duration: 'fast' });
                    this.bsSearch.focus();
                } else {
                    this.$searchDiv.hide({ effect: 'blind', duration: 'fast' });
                }
            };

            const $openSearch = $('<span>')
                .addClass('btn btn-xs btn-default kb-data-list-ctl')
                .attr('id', 'kb-data-list-searchctl')
                .tooltip({
                    title: 'Search data in narrative',
                    container: 'body',
                    delay: {
                        show: Config.get('tooltip').showDelay,
                        hide: Config.get('tooltip').hideDelay,
                    },
                })
                .append('<span class="fa fa-search"></span>')
                .on('click', this.controlClickHnd.search);

            // Sort control
            this.controlClickHnd.sort = () => {
                if (!this.$sortByDiv.is(':visible')) {
                    this.$searchDiv.hide({ effect: 'blind', duration: 'fast' });
                    this.$filterTypeDiv.hide({ effect: 'blind', duration: 'fast' });
                    this.$sortByDiv.show({ effect: 'blind', duration: 'fast' });
                } else {
                    this.$sortByDiv.hide({ effect: 'blind', duration: 'fast' });
                }
            };
            const $openSort = $('<span>')
                .addClass('btn btn-xs btn-default kb-data-list-ctl')
                .attr('id', 'kb-data-list-sortctl')
                .tooltip({
                    title: 'Sort data list',
                    container: 'body',
                    delay: {
                        show: Config.get('tooltip').showDelay,
                        hide: Config.get('tooltip').hideDelay,
                    },
                })
                .append('<span class="fa fa-sort-amount-asc"></span>')
                .on('click', this.controlClickHnd.sort);

            // Filter control
            this.controlClickHnd.filter = () => {
                if (!this.$filterTypeDiv.is(':visible')) {
                    this.$sortByDiv.hide({ effect: 'blind', duration: 'fast' });
                    this.$searchDiv.hide({ effect: 'blind', duration: 'fast' });
                    this.$filterTypeDiv.show({ effect: 'blind', duration: 'fast' });
                } else {
                    this.$filterTypeDiv.hide({ effect: 'blind', duration: 'fast' });
                }
            };
            const $openFilter = $('<span>')
                .addClass('btn btn-xs btn-default kb-data-list-ctl')
                .attr('id', 'kb-data-list-filterctl')
                .tooltip({
                    title: 'Filter data by type',
                    container: 'body',
                    delay: {
                        show: Config.get('tooltip').showDelay,
                        hide: Config.get('tooltip').hideDelay,
                    },
                })
                .append('<span class="fa fa-filter"></span>')
                .on('click', this.controlClickHnd.filter);

            // Refresh control
            const $refreshBtn = $('<span>')
                .addClass('btn btn-xs btn-default')
                .tooltip({
                    title: 'Refresh data list',
                    container: 'body',
                    delay: {
                        show: Config.get('tooltip').showDelay,
                        hide: Config.get('tooltip').hideDelay,
                    },
                })
                .append('<span class="fa fa-refresh"></span>')
                .on('click', () => {
                    this.writingLock = false;
                    this.refresh();
                });
            this.$searchDiv = $('<div data-testid="search-field">');
            this.bsSearch = new BootstrapSearch(this.$searchDiv, {
                inputFunction: () => {
                    this.search();
                },
                placeholder: 'Search in your data',
            });

            this.$sortByDiv = $('<div>')
                .css('text-align', 'center')
                .append('<small>sort by: </small>')
                .append($sortByGroup)
                .append($upOrDown);

            this.$filterTypeSelect = $('<select>')
                .addClass('form-control')
                .css('margin', 'inherit')
                .append($('<option value="">'))
                .change(() => {
                    this.selectedType = 'filterTypeSelect';
                    const optionSelected = $(this).find('option:selected');
                    const typeSelected = optionSelected.val();

                    // whenever we change the type filter, we need to clear the current match
                    // so that the complete filter can rerun
                    this.currentMatch = this.viewOrder;

                    this.filterByType(typeSelected);
                });

            this.$filterTypeDiv = $('<div>').append(this.$filterTypeSelect);

            const $header = $('<div>');
            if (this.options.parentControlPanel) {
                if (Config.get('features').hierarchicalDataView) {
                    this.options.parentControlPanel.addButtonToControlPanel($viewMode);
                }
                this.options.parentControlPanel.addButtonToControlPanel($openSearch);
                this.options.parentControlPanel.addButtonToControlPanel($openSort);
                this.options.parentControlPanel.addButtonToControlPanel($openFilter);
                this.options.parentControlPanel.addButtonToControlPanel($refreshBtn);
            } else {
                $header
                    .addClass('row')
                    .css({ margin: '5px' })
                    .append(
                        $('<div>')
                            .addClass('col-xs-12')
                            .css({ margin: '0px', padding: '0px', 'text-align': 'right' })
                            .append(Config.get('features').hierarchicalDataView ? $viewMode : '')
                            .append($openSearch)
                            .append($openSort)
                            .append($openFilter)
                    );
            }

            this.$sortByDiv.hide();
            this.$searchDiv.hide();
            this.$filterTypeDiv.hide();

            const $filterDiv = $('<div>')
                .append(this.$sortByDiv)
                .append(this.$searchDiv)
                .append(this.$filterTypeDiv);

            this.$controllerDiv.append($header).append($filterDiv);
        },

        pluralize(word, count) {
            if (count > 0) {
                return `${word}s`;
            }
            return word;
        },
        /**
         * Populates the filter set of available types.
         */
        populateAvailableTypes: function () {
            if (this.availableTypes && this.$filterTypeSelect) {
                const selected = this.$filterTypeSelect.val();
                this.$filterTypeSelect.empty();
                let runningCount = 0;
                Object.keys(this.availableTypes)
                    .sort()
                    .forEach((type) => {
                        const typeInfo = this.availableTypes[type];
                        this.$filterTypeSelect.append(
                            $('<option value="' + typeInfo.type + '">').append(
                                [
                                    typeInfo.type,
                                    ' (',
                                    typeInfo.count,
                                    ' ',
                                    this.pluralize('object', typeInfo.count),
                                    ')',
                                ].join('')
                            )
                        );
                        runningCount += typeInfo.count;
                    });
                this.$filterTypeSelect
                    .prepend(
                        $('<option value="">').append(
                            'Show All Types (' +
                                runningCount +
                                ' ' +
                                this.pluralize('object', runningCount) +
                                ')'
                        )
                    )
                    .val(selected);
            }
        },
        reverseData: function () {
            this.viewOrder.reverse();
            this.renderList();
            this.search();
        },
        sortData: function (sortfunction) {
            this.selectedType = 'sortData';
            this.lastSortFunction = sortfunction;
            this.viewOrder.sort(sortfunction);
            this.renderList();
            this.search(); // always refilter on the search term search if there is something there

            // go back to the top on sort
            this.$mainListDiv.animate(
                {
                    scrollTop: 0,
                },
                300
            ); // fast = 200, slow = 600
        },

        search: function (term, type) {
            if (!this.dataObjects) {
                return;
            }

            if (!term) {
                term = this.bsSearch.val();
            }

            // if type wasn't selected, then we try to get something that was set
            if (!type && this.$filterTypeSelect) {
                type = this.$filterTypeSelect.find('option:selected').val();
            }

            term = term.trim();
            if (term.length > 0 || type) {
                this.searchFilterOn = true;
                // todo: should show searching indicator (could take several seconds if there is a lot of data)
                // optimization => we filter existing matches instead of researching everything if the new
                // term starts with the last term searched for
                // clean the term for regex use

                // bars are common in kb ids, so escape them unless we have \\|
                term = term.replace(/\|/g, '\\|').replace(/\\\\\|/g, '|');

                // dots are common in names, so we escape them, but
                // if a user writes '\\.' we assume they want the regex '.'
                term = term.replace(/\./g, '\\.').replace(/\\\\\./g, '.');

                const regex = new RegExp(term, 'i');

                // TODO: n_filteredObjsRendered does not seem to be used anywhere, but needs
                // further investigation.
                this.n_filteredObjsRendered = 0;
                for (const orderedObject of this.viewOrder) {
                    // [0] : obj_id objid // [1] : obj_name name // [2] : type_string type
                    // [3] : timestamp save_date // [4] : int version // [5] : username saved_by
                    // [6] : ws_id wsid // [7] : ws_name workspace // [8] : string chsum
                    // [9] : int size // [10] : usermeta meta

                    orderedObject.inFilter = (() => {
<<<<<<< HEAD
=======
                        const info = this.dataObjects[orderedObject.objId].info;
                        const objectTypeName = info[2].split(/[.-]/)[1];

>>>>>>> dbcbd636
                        // if type is defined, then our sort must also filter by the type
                        if (type && type !== objectTypeName) {
                            return false; // no match if we are not the selected type!
                        }

                        // match on name
                        if (regex.test(info[1])) {
                            return true;
                        }
                        // match on type name
                        if (regex.test(objectTypeName)) {
                            return true;
                        }
                        // match on saved_by user
                        if (regex.test(info[5])) {
                            return true;
                        }

                        const metadata = info[10];
                        if (metadata) {
                            // match on metadata values
                            for (const [metaKey, metaValue] of Object.entries(metadata)) {
                                if (
                                    regex.test(metaValue) ||
                                    regex.test(metaKey + '::' + metaValue)
                                ) {
                                    return true;
                                }
                            }
                        }

                        return false;
                    })();
                }
            } else {
                // no new search, so show all and render the list
                this.viewOrder.forEach((viewInfo) => {
                    viewInfo.inFilter = true;
                });
            }
            this.renderList();
            this.currentTerm = term;
        },

        filterByType: function (type) {
            this.search(null, type);
        },

        getRichData: function (object_info, $moreRow) {
            // spawn off expensive operations required to enable "more" functionality.
            // e.g. the report button.

            // The "Saved by" field needs to lookup that user's real name.
            const $usernameTd = $moreRow.find('.kb-data-list-username-td');
            DisplayUtil.displayRealName(object_info[5], $usernameTd);
        },
    });
});<|MERGE_RESOLUTION|>--- conflicted
+++ resolved
@@ -2115,12 +2115,9 @@
                     // [9] : int size // [10] : usermeta meta
 
                     orderedObject.inFilter = (() => {
-<<<<<<< HEAD
-=======
                         const info = this.dataObjects[orderedObject.objId].info;
                         const objectTypeName = info[2].split(/[.-]/)[1];
 
->>>>>>> dbcbd636
                         // if type is defined, then our sort must also filter by the type
                         if (type && type !== objectTypeName) {
                             return false; // no match if we are not the selected type!
