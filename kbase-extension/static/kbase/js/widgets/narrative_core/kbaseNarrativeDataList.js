--- conflicted
+++ resolved
@@ -1133,7 +1133,6 @@
                         .append($('<tr>').append('<th>Saved by</th>').append($savedByUserSpan))
                         .append(metadataText));
 
-<<<<<<< HEAD
             var $card = kbaseDataCard.apply(this,[{
                 viewType: viewType,
                 type: type,
@@ -1142,17 +1141,6 @@
                 is_set: is_set,
                 object_info: object_info,
             }]);
-=======
-            var $card =  kbaseDataCard.apply(this,[
-                {
-                    type: type,
-                    editedBy: author,
-                    moreContent: $moreContent,
-                    is_set: is_set,
-                    max_name_length: this.options.max_name_length,
-                    object_info: object_info,
-                }]);
->>>>>>> 732e2490
 
             if (objData.fromPalette) {
                 var $paletteIcon = $('<div>')
