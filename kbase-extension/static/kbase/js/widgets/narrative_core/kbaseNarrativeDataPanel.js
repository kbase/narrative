/*global define,Workspace*/
/*jslint white: true*/
/*eslint-env browser*/

/**
 * Widget to display a table of data objects from a kbase workspace.
 *
 * Options:
 *    wsId - the name of the workspace to show in this widget
 *    loadingImage - an image to show in the middle of the widget while loading data
 *    notLoggedInMsg - a string to put in the middle of the widget when not logged in.
 *
 * Triggers events:
 * dataUpdated.Narrative - when the loaded data table gets updated.
 * @author Bill Riehl <wjriehl@lbl.gov>
 * @author Dan Gunter <dkgunter@lbl.gov>
 * @public
 */
define([
    'kbwidget',
    'jquery',
    'underscore',
    'bluebird',
    'narrativeConfig',
    'util/timeFormat',
    'base/js/namespace',
    'kbaseNarrative',
    'kbaseNarrativeControlPanel',
    'kbaseNarrativeDataList',
    'kbaseNarrativeSidePublicTab',
    'kbaseNarrativeSideImportTab',
    'kbaseNarrativeExampleDataTab',
    'kbaseNarrativeStagingDataTab',
    'kbase-generic-client-api',
    'util/bootstrapDialog',
    'kbase/js/widgets/narrative_core/kbaseDataCard',
    'bootstrap'
], function (
    KBWidget,
    $,
    _,
    Promise,
    Config,
    TimeFormat,
    Jupyter,
    kbaseNarrative,
    kbaseNarrativeControlPanel,
    kbaseNarrativeDataList,
    kbaseNarrativeSidePublicTab,
    kbaseNarrativeSideImportTab,
    kbaseNarrativeExampleDataTab,
    kbaseNarrativeStagingDataTab,
    GenericClient,
    BootstrapDialog,
    kbaseDataCard
) {
    'use strict';

    /*
      as a bit of trivia, in case it comes up....

      I'm pretty sure this could have a race condition which is not currently manifesting.
      It rebuilds the list of knownTypes inside the getAndRenderData, which is called when
      the filtering params are changed or the tab is changed w/o having data already.

      But the list of knownTypes is variable across panes - for example, My Data and Shared With Me
      may have different sets of types. Right now everything works just fine because the lists of types
      are refreshed at appropriate times, and the input on an inactive pane doesn't rebuild its typeInput
      field due to action on an active pane. So we're good. At least, I think we are.

      However, it's easy to come up with a scenario where a list may be properly refreshed on a given pane and
      reflects incorrect data. So in case anybody starts complaining about the list of types not matching their
      data, this is probably the cause and should be revisited. For now, I'm going to sweep it under the rug.
    */

    var knownTypes = [];

    return KBWidget({
        name: 'kbaseNarrativeDataPanel',
        parent: kbaseNarrativeControlPanel,
        version: '1.0.0',
        wsClient: null,
        table: null,
        tableData: [],
        $loginMessage: null,
        $errorMessage: null,
        $loading: null,
        isLoggedIn: false,
        narrWs: null, /* see setNarrWS */
        // The set of all data currently loaded into the widget
        loadedData: {},
        options: {
            title: 'Data',
            loadingImage: Config.get('loading_gif'),
            notLoggedInMsg: 'Please log in to view a workspace.',
            workspaceURL: Config.url('workspace'),
            lp_url: Config.url('landing_pages'),
            container: null,
            ws_name: null,
        },
        ws_name: null,
        // Constants
        WS_NAME_KEY: 'ws_name', // workspace name, in notebook metadata
        WS_META_KEY: 'ws_meta', // workspace meta (dict), in notebook metadata
        token: null,
        dataListWidget: null,
        $myDataHeader: null,
        myDataTempNarrativeMsg: 'Warning! This Narrative is temporary (untitled). ' +
            'Data of temporary Narratives is not visible on this tab. Please change ' +
            'the name of the Narrative to make it permanent.',
        renderedTabs: [false, false, false, false, false],


        init: function (options) {
            this._super(options);

            this.ws_name = Jupyter.narrative.getWorkspaceName();

            var icons = Config.get('icons');
            this.data_icons = icons.data;
            this.icon_colors = icons.colors;

            var $dataList = $('<div>');
            this.body().append($dataList);
            this.dataListWidget =
                new kbaseNarrativeDataList($dataList, {
                    ws_name: this.ws_name,
                    parentControlPanel: this,
                    slideTime: this.slideTime
                });

            /**
             * This should be triggered if something wants to know what data is loaded from the current workspace
             */
            $(document).on(
                'dataLoadedQuery.Narrative', $.proxy(function (e, params, ignoreVersion, callback) {
                    var obj_data = this.dataListWidget.getObjData(params, ignoreVersion);
                    if (callback) {
                        callback(obj_data);
                    }
                },
                this)
            );


            /**
             * This should be triggered when something updates the available data in either the narrative or
             * in the workspace.
             */
            $(document).on(
                'updateData.Narrative', function () {
                    this.dataListWidget.refresh();
                }.bind(this)
            );

            /**
             * This should be triggered when something wants to know what workspace this widget is currently linked to.
             */
            $(document).on(
                'workspaceQuery.Narrative', function (e, callback) {
                    if (callback) {
                        callback(this.ws_name);
                    }
                }.bind(this)
            );

            $(document).on(
                'sidePanelOverlayShown.Narrative', function () {
                    // find the index of what tab is being shown.
                    if (this.$overlayPanel.is(':visible')) {
                        var idx = $('.kb-side-overlay-container').find('.kb-side-header.active').index();
                        this.updateSlideoutRendering(idx);
                    }
                }.bind(this)
            );

            $(document).on('deleteDataList.Narrative', $.proxy(function (event, data) {
                this.loadedData[data] = false;
                var className = '.' + data.split('.').join('--');
                $(className).html('');
                $(className).append($('<span>').addClass('fa fa-chevron-circle-left'))
                    .append(' Add');
            }, this));

            this.$slideoutBtn = $('<button>')
                .addClass('btn btn-xs btn-default')
                .tooltip({
                    title: 'Hide / Show data browser',
                    container: 'body',
                    delay: {
                        show: Config.get('tooltip').showDelay,
                        hide: Config.get('tooltip').hideDelay
                    }
                })
                .append('<span class="fa fa-arrow-right"></span>')
                .click(function () {
                    this.$slideoutBtn.tooltip('hide');
                    this.trigger('hideGalleryPanelOverlay.Narrative');
                    this.trigger('toggleSidePanelOverlay.Narrative', this.$overlayPanel);
                }.bind(this));

            this.addButton(this.$slideoutBtn);

            return this;
        },
        setReadOnlyMode: function (readOnly) {
            this.$elem.css({'height': (readOnly ? '100%' : '50%')});
            if (readOnly) {
                this.$slideoutBtn.hide();
                this.dataListWidget.$addDataButton.hide();
            } else {
                this.$slideoutBtn.show();
                this.dataListWidget.$addDataButton.show();
            }
        },
        setListHeight: function (height, animate) {
            if (this.dataListWidget) {
                this.dataListWidget.setListHeight(height, animate);
            }
        },
        addButtonToControlPanel: function ($btn) {
            this.addButton($btn);
        },
        /**
         * @method loggedInCallback
         * This is associated with the login widget (through the kbaseAuthenticatedWidget parent) and
         * is triggered when a login event occurs.
         * It associates the new auth token with this widget and refreshes the data panel.
         * @private
         */
        loggedInCallback: function (event, auth) {
            this.token = auth.token;
            this.wsClient = new Workspace(this.options.workspaceURL, auth);

            this.serviceClient = new GenericClient(Config.url('service_wizard'), auth);
            this.isLoggedIn = true;
            if (this.ws_name) {
                this.importerThing = this.dataImporter(this.ws_name);
                this.renderFn = [
                    function () {
                        this.importerThing.updateView('mine', this.ws_name);
                    }.bind(this),
                    function () {
                        this.importerThing.updateView('shared', this.ws_name);
                    }.bind(this),
                    function () {
                        this.publicTab.render();
                    }.bind(this),
                    function () {
                        this.exampleTab.getExampleDataAndRender();
                    }.bind(this),
                    function () {
                    }.bind(this)
                ];
                if (Config.get('features').stagingDataViewer) {
                    this.renderFn.push(
                        function () {
                            this.stagingTab.updateView();
                        }.bind(this)
                    );
                }
            } else {
                //console.error("ws_name is not defined");
            }
            return this;
        },
        /**
         * @method loggedOutCallback
         * Like the loggedInCallback, this is triggered during a logout event (through the login widget).
         * It throws away the auth token and workspace client, and refreshes the widget
         * @private
         */
        loggedOutCallback: function (event, auth) {
            this.wsClient = null;
            this.isLoggedIn = false;
            this.ws_name = null;
            // this.refresh();
            return this;
        },
        /**
         * Set the narrative workspace (parent) into the data widget
         * so it can call back to it about information discovered
         * from the workspace, e.g. permissions to objects in the
         * narrative for read-only mode.
         *
         * @param obj kbaseNarrativeWorkspace instance
         */
        setNarrWs: function (obj) {
            this.narrWs = obj;
        },
        /**
         * @method refresh
         * This reloads any data that this panel should display.
         * It uses the existing workspace client to fetch data from workspaces and populates the
         * panel. It then fetches anything that's a part of the narrative (using the Narrative's metadata)
         * and displays that.
         *
         * @public
         */
        refresh: function () {
            return;
        },

        /**
         * Returns the set of currently loaded data objects from the workspace.
         * These are returned as described below.
         *
         * If 'type' is a string, then it returns only objects matching that
         * object type (this is case-sensitive!).
         *
         * If 'type' is an array, then it returns only objects matching all of
         * those types.
         *
         * Returns data like this:
         * {
         *   type1 : [ [metadata1], [metadata2], ... ],
         *   type2 : [ [metadata3], [metadata4], ... ]
         * }
         * @returns a list of data objects
         */
        getLoadedData: function (type, ignoreVersion) {
            if (this.dataListWidget) {
                return this.dataListWidget.getObjData(type, ignoreVersion);
            } else {
                return {};
            }
        },

        getDataObjectByName: function(name) {
            if (this.dataListWidget) {
                return this.dataListWidget.getDataObjectByName(name);
            }
        },

        getDataObjectByRef: function(ref, asObject) {
            if (this.dataListWidget) {
                return this.dataListWidget.getDataObjectByRef(ref, asObject);
            }
        },

        buildTabs: function (tabs, isOuter) {

            var $header = $('<div style="background-color: #2196F3">');
            var $body = $('<div>');
            
            for (var i = 0; i < tabs.length; i++) {
                var tab = tabs[i];
                $header.append($('<div>')
                    .addClass('kb-side-header')
                    .css('width', (100 / tabs.length) + '%')
                    .append(tab.tabName));
                $body.append($('<div>')
                    .addClass('kb-side-tab')
                    .append(tab.content));
            }

            $header.find('div').click($.proxy(function (event) {
                event.preventDefault();
                event.stopPropagation();
                var $headerDiv = $(event.currentTarget);

                if (!$headerDiv.hasClass('active')) {
                    var idx = $headerDiv.index();
                    $header.find('div').removeClass('active');
                    $headerDiv.addClass('active');
                    $body.find('div.kb-side-tab').removeClass('active');
                    $body.find('div:nth-child(' + (idx + 1) + ').kb-side-tab').addClass('active');
                    if (isOuter)
                        this.hideOverlay();

                    this.updateSlideoutRendering(idx);
                }
            }, this));

            $header.find('div:first-child').addClass('active');
            $body.find('div:first-child.kb-side-tab').addClass('active');

            return {
                header: $header,
                body: $body
            };
        },
        updateSlideoutRendering: function (panelIdx) {
            if (!this.renderedTabs[panelIdx]) {
                this.renderFn[panelIdx]();
                this.renderedTabs[panelIdx] = true;
            }
        },
        /**
         * Renders the data importer panel
         * I'm throwing this here because I have no idea how to
         * bind a sidepanel to a specific widget, since all the other panels "inherit" these widgets.
         */
        dataImporter: function (narWSName) {
            var self = this;
            var maxObjFetch = Config.get('data_panel').ws_max_objs_to_fetch || 30000;

            var user = Jupyter.narrative.userId;

            if (!user) {
                console.error('NarrativeDataPanel: user is not defined, parsing token instead...');
                var tokenParts = this.token.split('|');
                for (var i in tokenParts) {
                    var keyValue = tokenParts[i].split('=');
                    if (keyValue.length == 2 && keyValue[0] === 'un')
                        user = keyValue[1];
                }
            }

            // models
            var myData = [],
                sharedData = [];

            var myWorkspaces = [],
                sharedWorkspaces = [];

            // model for selected objects to import
            var mineSelected = [],
                sharedSelected = [];

<<<<<<< HEAD
            var types = [
                'KBaseGenomes.Genome',
                'KBaseGenomes.Pangenome',
                'KBaseGenomes.GenomeComparison',
                'KBaseGenomes.GenomeDomainData',
                'GenomeComparison.ProteomeComparison',

                'KBaseFile.SingleEndLibrary',
                'KBaseFile.PairedEndLibrary',
                'KBaseGenomeAnnotations.Assembly',
                'KBaseGenomes.ContigSet',

                'KBaseTrees.MSA',
                'KBaseTrees.Tree',
                'KBaseGeneDomains.DomainAnnotation',

                'KBaseBiochem.Media',
                'KBaseFBA.FBAModel',
                'KBaseFBA.ModelTemplate',
                'KBaseFBA.FBA',
                'KBaseFBA.ReactionSensitivityAnalysis',
                'KBasePhenotypes.PhenotypeSet',
                'KBasePhenotypes.PhenotypeSimulationSet',

                'KBaseMetagenomes.BinnedContigs',

                'KBaseRNASeq.RNASeqAlignment',
                'KBaseRNASeq.RNASeqExpression',
                'KBaseRNASeq.RNASeqSampleSet',
                'KBaseFeatureValues.ExpressionMatrix',
                'KBaseFeatureValues.FeatureClusters',

                'KBaseSets.ReadsSet',
                'KBaseSets.AssemblySet',
                'KBaseSets.DifferentialExpressionMatrixSet',
                'KBaseSets.ExpressionSet',
                'KBaseSets.FeatureSetSet',
                // "KBaseSets.GenomeSet", // Not clear if this is the GenomeSet in use
                'KBaseSets.ReadsAlignmentSet',
                'KBaseCollections.FeatureSet',
            ];

            types.sort(function (a, b) {
                var aName = a.split('.')[1].toUpperCase();
                var bName = b.split('.')[1].toUpperCase();
                if (aName < bName)
                    return -1; // sort by name
                if (aName > bName)
                    return 1;
                return 0;
            });

=======
>>>>>>> 2b2a4662
            // tab panels
            var minePanel = $('<div class="kb-import-content kb-import-mine">'),
                sharedPanel = $('<div class="kb-import-content kb-import-shared">'),
                publicPanel = $('<div class="kb-import-content kb-import-public">'),
                importPanel = $('<div class="kb-import-content kb-import-import">'),
                examplePanel = $('<div class="kb-import-content">'),
                stagingPanel = $('<div class="kb-import-content">');

            var tabList = [
                {tabName: '<small>My Data</small>', content: minePanel},
                {tabName: '<small>Shared With Me</small>', content: sharedPanel},
                {tabName: '<small>Public</small>', content: publicPanel},
                {tabName: '<small>Example</small>', content: examplePanel},
                {tabName: '<small>Import</small>', content: importPanel},
            ];

            if (Config.get('features').stagingDataViewer) {
                tabList.push({tabName: '<small>Staging (Beta)<small>', content: stagingPanel});
            }

            // add tabs
            var $tabs = this.buildTabs(tabList);


            // (Bill - 1/29/2016)
            // Gotta keep this stuff separate for now. Should be factored into 3 widgets:
            // a parent that maintains structure and data calls, and children that
            // extend the data calls with different options.
            //
            // Honestly, no time. This is ugly, but we have to triage to get to the end of the sprint...
            var $mineMessageHeader = $('<div>').addClass('alert alert-warning alert-dismissable')
                .append($('<button>')
                    .attr({'type': 'button',
                        'aria-label': 'close',
                    })
                    .addClass('close')
                    .append($('<span aria-hidden="true">&times;</span>'))
                    .click(function () {
                        $mineMessageHeader.slideUp(400);
                    }))
                .append($('<span id="kb-data-panel-msg">'))
                .hide();
            var $mineContentPanel = $('<div>');
            var mineLoadingDiv = createLoadingDiv();
            var $mineFilterRow = $('<div class="row">');
            var $mineScrollPanel = $('<div>').css({'overflow-x': 'hidden', 'height': '550px', 'overflow-y': 'auto'});
            minePanel.append(mineLoadingDiv.loader)
                .append($mineContentPanel
                    .append($mineFilterRow)
                    .append($mineMessageHeader)
                    .append($mineScrollPanel));
            setLoading('mine', true);

            var $sharedMessageHeader = $('<div>').addClass('alert alert-warning alert-dismissable').hide();
            var $sharedContentPanel = $('<div>');
            var sharedLoadingDiv = createLoadingDiv();
            var $sharedFilterRow = $('<div class="row">');
            var $sharedScrollPanel = $('<div>').css({'overflow-x': 'hidden', 'height': '550px', 'overflow-y': 'auto'});
            sharedPanel.append(sharedLoadingDiv.loader)
                .append($sharedContentPanel
                    .append($sharedFilterRow)
                    .append($sharedMessageHeader)
                    .append($sharedScrollPanel));
            setLoading('shared', true);

            var body = $('<div>');
            var footer = $('<div>');
            body.addClass('kb-side-panel');
            body.append($tabs.header, $tabs.body);

            // add footer status container and buttons
            var importStatus = $('<div class="pull-left kb-import-status">');
            footer.append(importStatus);
            var btn = $('<button class="btn btn-primary pull-right" disabled>Add to Narrative</button>').css({'margin': '10px'});
            var closeBtn = $('<button class="kb-default-btn pull-right">Close</button>').css({'margin': '10px'});


            function createLoadingDiv() {
                var minValue = 5;
                var $progressBar = $('<div>')
                    .addClass('progress-bar progress-bar-striped active')
                    .attr({
                        'role': 'progressbar',
                        'aria-valuenow': minValue,
                        'aria-valuemin': '0',
                        'aria-valuemax': '100',
                    })
                    .css({
                        'width': minValue + '%',
                        'transition': 'none'
                    });

                var $loadingDiv = $('<div>')
                    .addClass('row')
                    .css({margin: '15px', 'margin-left': '35px', 'height': '550px'})
                    .append($('<div class="progress">').append($progressBar))
                    .hide();

                var setValue = function (value) {
                    if (value >= minValue) {
                        $progressBar.css('width', value + '%')
                            .attr('aria-valuenow', value);
                    }
                };

                var reset = function () {
                    setValue(minValue);
                };

                return {
                    loader: $loadingDiv,
                    progressBar: $progressBar,
                    setValue: setValue,
                    reset: reset
                };
            }

            // Setup the panels that are defined by widgets
            //new kbaseNarrativeMyDataTab(minePanel, {ws_name: this.ws_name});
            //new kbaseNarrativeSharedDataTab(sharedPanel, {ws_name: this.ws_name});

            this.publicTab = new kbaseNarrativeSidePublicTab(publicPanel, {$importStatus: importStatus, ws_name: this.ws_name});
            this.importTab = new kbaseNarrativeSideImportTab(importPanel, {ws_name: this.ws_name});
            this.exampleTab = new kbaseNarrativeExampleDataTab(examplePanel, {$importStatus: importStatus, ws_name: this.ws_name});
            if (Config.get('features').stagingDataViewer) {
                this.stagingTab = new kbaseNarrativeStagingDataTab(stagingPanel);
            }

            // It is silly to invoke a new object for each widget
            var auth = {token: Jupyter.narrative.authToken};
            var ws = new Workspace(this.options.workspaceURL, auth);
            var serviceClient = new GenericClient(Config.url('service_wizard'), auth);

            closeBtn.click(function () {
                self.trigger('hideSidePanelOverlay.Narrative');
            });
            footer.append(closeBtn);

            // start with my data, then fetch other data
            // this is because data sets can be large and
            // makes things more fluid

            var narrativeNameLookup = {};
            this.$overlayPanel = body.append(footer);

            function cleanupData(data, view) {
                return Promise.try(function () {
                    // data = [].concat.apply([], data);
                    data.sort(function (a, b) {
                        // enable this if desired - it changes the sort to be by the alphabetical type first, and then the creation date
                        /*if (
                          a[2].match(/\.([^-]+)/)[1] < b[2].match(/\.([^-]+)/)[1]
                          || (a[2].match(/\.([^-]+)/)[1] === b[2].match(/\.([^-]+)/)[1] && a[3] > b[3]))
                        */
                        if (a[3] > b[3])
                            return -1;
                        return 1;
                    });
                    
                    return data;
                });
            }

            function getAndRenderData(view, workspaces, types, specWs, ignoreWs, nameFilter) {
                return getData(view, workspaces, types, specWs, ignoreWs, nameFilter)
                    .then(function (data) {
                        return cleanupData(data, view);
                    })
                    .then(function (data) {
                        var dataTypes = {};
                        data.forEach(function(datum) {
                          var match = datum[2].match(/([^.]+)\.([^-]+)/)
                          var module = match[1];
                          var type = match[2];
                          if (dataTypes[type] === undefined) {
                            dataTypes[type] = {};
                          }
                          dataTypes[type][module + '.' + type] = true;
                        });
                        knownTypes = dataTypes;
                        if (view === 'mine') {
                            myData = data;
                            render(view, myData, $mineScrollPanel, mineSelected);
                        } else {
                            sharedData = data;
                            render(view, sharedData, $sharedScrollPanel, sharedSelected);
                        }
                    })
                    .catch(function (error) {
                        console.error('ERROR while rendering data...', error);
                    });
            }

            function updateView(view, ignoreWs) {
                getWorkspaces(view, ignoreWs)
                    .then(function (workspaces) {
                        if (view === 'mine')
                            myWorkspaces = workspaces;
                        else
                            sharedWorkspaces = workspaces;
                        return getAndRenderData(view, workspaces, undefined, undefined, ignoreWs, undefined);
                    })
                    .then(function () {
                        if (view === 'mine')
                            addFilters(view, myWorkspaces, myData, $mineScrollPanel, $mineFilterRow);
                        else
                            addFilters(view, sharedWorkspaces, sharedData, $sharedScrollPanel, $sharedFilterRow);
                    })
                    .catch(function (error) {
                        console.log('ERROR ', error);
                    });
            }

            function getWorkspaces(view, ignoreWs) {
                var getWsInfoParams = {};
                if (view === 'mine')
                    getWsInfoParams.owners = [user];
                else
                    getWsInfoParams.excludeGlobal = 1;

                return Promise.resolve(ws.list_workspace_info(getWsInfoParams))
                    .then(function (d) {
                        var workspaces = [];
                        var legacyItems = []; // {id:..., name:..., count:...}

                        for (var i in d) {
                            if ((view === 'shared' && d[i][2] === user) ||
                                (ignoreWs && d[i][1] === ignoreWs))
                                continue;

                            // check if current or temporary ws - skip if so.
                            var isLegacy = false;
                            if (d[i][8].is_temporary &&
                                d[i][8].is_temporary === 'true') {
                                if (d[i][1] === ignoreWs) {
                                    self.currentWsIsTemp();
                                }
                                continue;
                            }
                            var displayName = d[i][1];
                            if (d[i][8].narrative &&
                                d[i][8].narrative_nice_name) {
                                displayName = d[i][8].narrative_nice_name;
                            } else if (d[i][8].show_in_narrative_data_panel &&
                                d[i][8].show_in_narrative_data_panel === '1') {
                                displayName = '(data only) ' + displayName;
                            } else {
                                displayName = 'Legacy (' + displayName + ')';
                                legacyItems.push({
                                    id: d[i][0],
                                    name: d[i][1],
                                    count: d[i][4]
                                });
                                isLegacy = true;
                            }
                            if (!isLegacy) {
                                workspaces.push({
                                    id: d[i][0],
                                    name: d[i][1],
                                    displayName: displayName,
                                    count: d[i][4]
                                });
                            }

                            narrativeNameLookup[d[i][1]] = displayName;
                        }
                        workspaces.sort(function (a, b) {
                            // don't really care if they're equal...
                            if (a.displayName.toUpperCase() < b.displayName.toUpperCase())
                                return -1;
                            return 1;
                        });
                        if (legacyItems.length > 0) {
                            workspaces.push({id: -1, name: '#legacy#', displayName: 'Legacy (old version)', count: 0, legacy: legacyItems});
                        }
                        return workspaces;
                    }.bind(this));
            }

            /**
             * Returns a set of data.
             * Either uses all workspaces in workspaces array,
             * or just the one named wsName.
             * Also returns only data of the given type, if not undefined
             */
            function getData(view, workspaces, types, wsName, ignoreWs, nameFilter) {
                if (workspaces.length === 0) {
                    return Promise.try(function () {
                        return [];
                    });
                }
                var params = {includeMetadata: 1},
                    wsIds = [],
                    objCount = 0,
                    maxObjCount = 0;

                // first pass, get set of wsids and their counts
                var wsIdsToCounts = [];
                for (var i = 0; i < workspaces.length; i++) {
                    var thisWs = workspaces[i];

                    if ((wsName && workspaces[i].name !== wsName) ||
                        (ignoreWs && workspaces[i].name === ignoreWs))
                        continue;
                    // go through the list and add all workspaces to the params
                    if (thisWs.id > 0 && thisWs.count > 0) {
                        wsIdsToCounts.push({id: thisWs.id, count: thisWs.count});
                    }
                    // go through the legacy list and add those, too
                    else if (thisWs.legacy) {
                        for (var n = 0; n < thisWs.legacy.length; n++) {
                            var w = thisWs.legacy[n];
                            if (w.count > 0) {
                                wsIdsToCounts.push({id: w.id, count: w.count});
                            }
                        }
                    }
                }

                if (wsIdsToCounts.length === 0) {
                    return Promise.try(function () {
                        return [];
                    });
                }

                // sort wsids by their counts in ascending order
                wsIdsToCounts.sort(function (a, b) {
                    return a.count - b.count;
                });

                var newParamSet = function (start) {
                    var param = {
                        workspaces: []
                    };
                    if (start.type)
                        param.types = [start.type];
                    if (start.types)
                      param.types = start.types;
                    if (start.id)
                        param.workspaces.push(start.id);
                    return param;
                };

                // Construct all data requests below.
                // This grabs everything into the client for now,
                // until we have some server-side searching.
                var paramsList = [],
                    curParam = newParamSet({types: types}),
                    curTotal = 0,
                    maxRequest = Config.get('data_panel').max_single_request || 1000,
                    totalFetch = 0;

                // Set up all possible requests. We'll break out of
                // the request loop in below
                for (var i = 0; i < wsIdsToCounts.length; i++) {
                    var thisWs = wsIdsToCounts[i];
                    totalFetch += thisWs.count;

                    // if there's room in the request for this
                    // ws, put it there, and boost the total
                    if (curTotal + thisWs.count < maxRequest) {
                        curParam.workspaces.push(String(thisWs.id));
                        curTotal += thisWs.count;
                    }
                    // if there isn't room, but ws isn't gonna
                    // blow over another request size, then
                    // finish this request and start a new one with
                    // this ws
                    else if (thisWs.count < maxRequest) {
                        paramsList.push(curParam);
                        curParam = newParamSet({types: types, id: String(thisWs.id)});
                        curTotal = thisWs.count;
                    }
                    // if there isn't room because that's one big
                    // honker of a workspace, then it gets its
                    // own set of requests. Yes, this is probably
                    // kinda inefficient. Don't care.
                    else if (thisWs.count > maxRequest) {
                        for (var j = 0; j < thisWs.count; j += maxRequest) {
                            var newParam = newParamSet({types: types, id: String(thisWs.id)});
                            newParam.minObjectID = j + 1;
                            newParam.maxObjectID = j + maxRequest;
                            paramsList.push(newParam);
                        }
                    }
                }
                // at the tail end, push that last completed param set
                if (curParam.workspaces.length > 0)
                    paramsList.push(curParam);

                if (objCount > maxObjFetch)
                    console.error('User\'s object count for owned workspaces was', objCount);

                var headerMessage = '';
                var requestCounter = 0;
                return Promise.reduce(paramsList, function (dataList, param) {
                    requestCounter++;
                    var progress = Math.floor(requestCounter / paramsList.length * 100);
                    updateProgress(view, progress);
                    if (dataList.length >= maxObjFetch) {
                        return Promise.try(function () {
                            updateProgress(view, 100);
                            return dataList;
                        });
                    } else {
                        return Promise.resolve(serviceClient.sync_call(
                            'NarrativeService.list_objects_with_sets',
                            [param]
                        )).then(function (data) {
                            data = data[0]['data'];
                            // filter out Narrative objects.
                            for (var i = 0; i < data.length && dataList.length < maxObjFetch; i++) {
                                if (data[i].object_info[2].startsWith('KBaseNarrative'))
                                    continue;
                                else
                                    dataList.push(data[i].object_info);
                            }
                            return dataList;
                        });
                    }
                }, []);
            }

            // This function takes data to render and
            // a container to put data in.
            // It produces a scrollable dataset
            function render(view, data, container, selected, template) {
    
                var setDataIconTrigger = $._data($(document)[0], 'events')['setDataIcon'];
                if (setDataIconTrigger) {
                    renderOnIconsReady(view, data, container, selected, template);
                } else {
                    setTimeout(function () {
                        renderOnIconsReady(view, data, container, selected, template);
                    }, 100);
                }
            }
            function renderOnIconsReady(view, data, container, selected, template) {
                var headerMessage = '';
                if (data.length >= maxObjFetch) {
                    headerMessage = 'You have access to over <b>' + maxObjFetch + '</b> data objects, so we\'re only showing a sample. Please use the Types or Narratives selectors above to filter.';
                }
                setHeaderMessage(view, headerMessage);

                var start = 0, numRows = 30;

                // remove items from only current container being rendered
                container.empty();

                if (data.length == 0) {
                    container.append($('<div>').addClass('kb-data-list-type').css({margin: '15px', 'margin-left': '35px'}).append('No data found'));
                    setLoading(view, false);
                    return;
                }

                var rows = buildMyRows(data, start, numRows, template);
                container.append(rows);
                events(container, selected);

                if (rows.children().length == 0) {
                    container.append($('<div>').addClass('kb-data-list-type').css({margin: '15px', 'margin-left': '35px'}).append('No data found'));
                    setLoading(view, false);
                    return;
                }

                // infinite scroll
                var currentPos = numRows;
                container.unbind('scroll');
                container.on('scroll', function () {
                    if ($(this).scrollTop() + $(this).innerHeight() >= this.scrollHeight && currentPos < data.length) {
                        var rows = buildMyRows(data, currentPos, numRows, template);
                        container.append(rows);
                        currentPos += numRows;
                    }
                    events(container, selected);
                });
                setLoading(view, false);
            }

            function typeList(data) {
                var types = [];

                for (var i in data) {
                    var mod_type = data[i][2].split('-')[0];
                    // update model for types dropdown
                    if (types.indexOf(mod_type) == -1)
                        types.push(mod_type);
                }
                return types;
            }

            function copyObjects(objs, nar_ws_name) {
                importStatus.html('Adding <i>' + objs.length + '</i> objects to narrative...');

                var proms = [];
                for (var i in objs) {
                    var ref = objs[i].ref;
                    var name = objs[i].name;
                    proms.push(
                        serviceClient.sync_call(
                            'NarrativeService.copy_object',
                            [{
                                ref: ref,
                                target_ws_name: nar_ws_name
                            }]
                        )
                    );
                }
                return proms;
            }


            function events(panel, selected) {
                panel.find('.kb-import-item').unbind('click');
                panel.find('.kb-import-item').click(function () {
                    var item = $(this);
                    var ref = item.data('ref').replace(/\./g, '/');
                    var name = item.data('obj-name');

                    var checkbox = $(this).find('.kb-import-checkbox');
                    checkbox.toggleClass('fa-check-square-o')
                        .toggleClass('fa-square-o');

                    // update model for selected items
                    if (checkbox.hasClass('fa-check-square-o')) {
                        selected.push({ref: ref, name: name});
                    } else {
                        for (var i = 0; i < selected.length; i++) {
                            if (selected[i].ref == ref)
                                selected.splice(i, 1);
                        }
                    }

                    // disable/enable button
                    if (selected.length > 0)
                        btn.prop('disabled', false);
                    else
                        btn.prop('disabled', true);

                    // import items on button click
                    btn.unbind('click');
                    btn.click(function () {
                        if (selected.length == 0)
                            return;

                        //uncheck all checkboxes, disable add button
                        $('.kb-import-checkbox').removeClass('fa-check-square-o', false);
                        $('.kb-import-checkbox').addClass('fa-square-o', false);
                        $(this).prop('disabled', true);

                        var proms = copyObjects(selected, narWSName);
                        $.when.apply($, proms).done(function (data) {
                            importStatus.html('');
                            var status = $('<span class="text-success">done.</span>');
                            importStatus.append(status);
                            status.delay(1000).fadeOut();

                            // update sidebar data list
                            self.trigger('updateDataList.Narrative');
                        });

                        selected = [];

                        // um... reset events until my rendering issues are solved
                        events(panel, selected);
                    });
                });

                panel.find('.kb-import-item').unbind('hover');
                panel.find('.kb-import-item').hover(function () {
                    $(this).find('hr').css('visibility', 'hidden');
                    $(this).prev('.kb-import-item').find('hr').css('visibility', 'hidden');
                    $(this).find('.kb-import-checkbox').css('opacity', '.8');
                }, function () {
                    $(this).find('hr').css('visibility', 'visible');
                    $(this).prev('.kb-import-item').find('hr').css('visibility', 'visible');
                    $(this).find('.kb-import-checkbox').css('opacity', '.4');
                });

                // prevent checking when clicking link
                panel.find('.kb-import-item a').unbind('click');
                panel.find('.kb-import-item a').click(function (e) {
                    e.stopPropagation();
                });

            }

            function filterData(data, f) {
                if (data.length == 0)
                    return [];

                // if we're at our limit for what to load,
                // then the filter should go against list_objects.
                // send the filter there and re-render.
                // ...actually, that won't work because it only
                // returns names. no-op for now.

                var filteredData = [];
                // add each item to view
                for (var i = 0; i < data.length; i < i++) {
                    var obj = data[i];

                    var mod_type = obj[2].split('-')[0],
                        ws = obj[7],
                        name = obj[1];
                    var kind = mod_type.split('.')[1];

                    // filter conditions
                    if (f.query) {
                        //query filter
                        var query = f.query.toLowerCase();
                        if (name.toLowerCase().indexOf(query) >= 0) {
                            filteredData.push(obj);
                        } else if (kind.toLowerCase().indexOf(query) >= 0) {
                            filteredData.push(obj);
                        } else if (obj[5].toLowerCase().indexOf(query) >= 0) {
                            filteredData.push(obj);
                        }
                    } else if (f.type) {
                        //type filter
                        if (f.type.split('.')[1] === kind) {
                            filteredData.push(obj);
                        }
                    } else if (f.ws) {
                        // workspace filter
                        if (f.ws === ws) {
                            filteredData.push(obj);
                        }
                    } else {
                        // no filter is on, so add it
                        filteredData.push(obj);
                    }

                }
                return filteredData;
            }


            function buildMyRows (data, start, numRows, template) {
                // add each set of items to container to be added to DOM
                var rows = $('<div class="kb-import-items">');
                var loadedData = {};
                $(document).trigger('dataLoadedQuery.Narrative', [
                    false, 0,
                    function (data) {
                        Object.keys(data).forEach(function (type) {
                            data[type].forEach(function (obj) {
                                var name = obj[1];
                                loadedData[name] = true;
                            });
                        });
                    }
                ]);  
                for (var i = start; i < Math.min(start + numRows, data.length); i++) {
                    var obj = data[i];
                    // some logic is not right
                    // if (!obj) {
                    //     continue;
                    // }
                    var mod_type = obj[2].split('-')[0];
                    var item = {id: obj[0],
                        name: obj[1],
                        mod_type: mod_type,
                        version: obj[4],
                        kind: mod_type.split('.')[1],
                        module: mod_type.split('.')[0],
                        wsID: obj[6],
                        ws: obj[7],
                        info: obj, // we need to have this all on hand!
                        relativeTime: TimeFormat.getTimeStampStr(obj[3])}; //use the same one as in data list for consistencey  kb.ui.relativeTime( Date.parse(obj[3]) ) }

                    // if (item.module=='KBaseNarrative') {
                    //     continue;
                    // }
                    if (template){
                        item = template(item);
                    }
                    else
                        item = rowTemplate(item, loadedData);

                    rows.append(item);
                }
                return rows;
            }
            function addFilters(view, workspaces, data, container, filterContainer) {
                var wsList = workspaces;
                // possible filter inputs
                var type, ws, query;

                // create filter (search)
                var filterInput = $('<input type="text" class="form-control kb-import-search" placeholder="Search data...">');
                var searchFilter = $('<div class="col-sm-4">').append(filterInput);

                // create workspace filter
                var wsInput = $('<select class="form-control kb-import-filter">');
                wsInput.append('<option>All Narratives...</option>');
                for (var i = 0; i < wsList.length; i++) {
                    wsInput.append('<option data-id="' + [i].id + '" data-name="' + wsList[i].name + '">' +
                        wsList[i].displayName +
                        '</option>');
                }
                var wsFilter = $('<div class="col-sm-4">').append(wsInput);

                // event for ws dropdown
                wsInput.change(function () {
                    ws = $(this).children('option:selected').data('name');
                    filterInput.val('');
                    // request again with filted type
                    setLoading(view, true);

                    getAndRenderData(view, workspaces, type, ws);
                });

                // create type filter
                var typeInput = $('<select class="form-control kb-import-filter">');
                typeInput.append('<option>All types...</option>');
                var typeKeys = Object.keys(knownTypes).sort();
                typeKeys.forEach( function(typeKey) {
                    typeInput.append('<option data-type="' + Object.keys(knownTypes[typeKey]).sort().join(',') + '">' +
                        typeKey +
                        '</option>');
                });
                var typeFilter = $('<div class="col-sm-3">').append(typeInput);

                // event for type dropdown
                typeInput.change(function () {
                    type = $(this).children('option:selected').data('type');
                    if (type) {
                      type = type.split(',');
                    }
                    filterInput.val('');
                    // request again with filted type
                    setLoading(view, true);
                    getAndRenderData(view, workspaces, type, ws);
                });

                // event for filter (search)
                filterInput.keyup(function (e) {
                    query = $(this).val();
                    setLoading(view, true);
                    var dataToFilter = sharedData;
                    if (view === 'mine')
                        dataToFilter = myData;
                    var filtered = filterData(dataToFilter, {type: type, ws: ws, query: query});
                    render(view, filtered, container, []);
                });

                var $refreshBtnDiv = $('<div>').addClass('col-sm-1').css({'text-align': 'center'}).append(
                    $('<button>')
                        .css({'margin-top': '12px'})
                        .addClass('btn btn-xs btn-default')
                        .click(function (event) {
                            container.empty();
                            setLoading(view, true);
                            updateView(view);
                        })
                        .append($('<span>')
                            .addClass('glyphicon glyphicon-refresh')));
                filterContainer.empty()
                    .append(searchFilter, typeFilter, wsFilter, $refreshBtnDiv);
            }

            function rowTemplate(obj, loadedData) {
                var object_info = obj.info;
                var landingPageLink = self.options.lp_url + object_info[6] + '/' + object_info[1];

                var metadata = object_info[10] || {};
                var metadataText = '';
                for (var key in metadata) {
                    if (metadata.hasOwnProperty(key)) {
                        metadataText += '<tr><th>' + key + '</th><td>' + metadata[key] + '</td></tr>';
                    }
                }
                var type_tokens = object_info[2].split('.');
                var type = type_tokens[1].split('-')[0];
                if (type === 'Genome' || type === 'GenomeAnnotation') {
                    if (metadata.hasOwnProperty('Name')) {
                        type = type + ': ' + metadata['Name'];
                    }
                }
                var narName = obj.ws;
                if (narrativeNameLookup[obj.ws]) {
                    narName = narrativeNameLookup[obj.ws];
                }
                var btnClasses = 'btn btn-xs btn-default';
                var $btnToolbar = $('<div>').addClass('btn-toolbar narrative-data-panel-btnToolbar');
                var $openLandingPage = $('<span>')
                    .addClass(btnClasses)
                    .append($('<span>').addClass('fa fa-binoculars'))
                    .click(function (e) {
                        e.stopPropagation();
                        window.open(landingPageLink);
                    });

                var $openProvenance = $('<span>')
                    .addClass(btnClasses)
                    //.tooltip({title:'View data provenance and relationships', 'container':'body'})
                    .append($('<span>').addClass('fa fa-sitemap fa-rotate-90'))
                    .click(function (e) {
                        e.stopPropagation();
                        window.open('/#objgraphview/' + object_info[7] + '/' + object_info[1]);
                    });
                $btnToolbar.append($openLandingPage).append($openProvenance);

                var name = object_info[1];

                var isCopy = loadedData && loadedData[name];
                var $actionButton = $('<div>')
                    .append(function () { return (isCopy) ? ' Copy' : ' Add'; });

                var $card = new kbaseDataCard(
                    {                      
                        narrative: narName,
                        actionButton: $actionButton,
                        moreContent: $btnToolbar,
                        max_name_length: 50,
                        self: self,
                        object_info: object_info,
                        ws_name: self.ws_name
                    });

                return $card;
            }

            function setHeaderMessage(view, message) {
                var messageHeader = $sharedMessageHeader;
                if (view === 'mine') {
                    messageHeader = $mineMessageHeader;
                }
                if (message) {
                    messageHeader.find('#kb-data-panel-msg').html(message);
                    messageHeader.show();
                } else {
                    messageHeader.hide();
                }
            }

            function updateProgress(view, progress) {
                if (view === 'mine')
                    mineLoadingDiv.setValue(progress);
                else
                    sharedLoadingDiv.setValue(progress);
            }

            // the existing .loading() .rmLoading() puts the loading icon in the wrong place
            function setLoading(view, show) {
                var container = $sharedContentPanel,
                    loader = sharedLoadingDiv;
                if (view === 'mine') {
                    container = $mineContentPanel;
                    loader = mineLoadingDiv;
                }

                if (show) {
                    container.hide();
                    loader.loader.show();
                } else {
                    loader.loader.hide();
                    loader.reset();
                    container.show();
                }
            }

            function objURL(module, type, ws, name) {
                return self.options.lp_url + ws + '/' + name;
            }

            return {
                updateView: updateView
            };
        },
        currentWsIsTemp: function () {
            this.$myDataHeader.empty();
            this.$myDataHeader.css({'color': '#777', 'margin': '10px 10px 0px 10px'});
            this.$myDataHeader.append(this.myDataTempNarrativeMsg);
        }

    });

});<|MERGE_RESOLUTION|>--- conflicted
+++ resolved
@@ -417,62 +417,7 @@
             // model for selected objects to import
             var mineSelected = [],
                 sharedSelected = [];
-
-<<<<<<< HEAD
-            var types = [
-                'KBaseGenomes.Genome',
-                'KBaseGenomes.Pangenome',
-                'KBaseGenomes.GenomeComparison',
-                'KBaseGenomes.GenomeDomainData',
-                'GenomeComparison.ProteomeComparison',
-
-                'KBaseFile.SingleEndLibrary',
-                'KBaseFile.PairedEndLibrary',
-                'KBaseGenomeAnnotations.Assembly',
-                'KBaseGenomes.ContigSet',
-
-                'KBaseTrees.MSA',
-                'KBaseTrees.Tree',
-                'KBaseGeneDomains.DomainAnnotation',
-
-                'KBaseBiochem.Media',
-                'KBaseFBA.FBAModel',
-                'KBaseFBA.ModelTemplate',
-                'KBaseFBA.FBA',
-                'KBaseFBA.ReactionSensitivityAnalysis',
-                'KBasePhenotypes.PhenotypeSet',
-                'KBasePhenotypes.PhenotypeSimulationSet',
-
-                'KBaseMetagenomes.BinnedContigs',
-
-                'KBaseRNASeq.RNASeqAlignment',
-                'KBaseRNASeq.RNASeqExpression',
-                'KBaseRNASeq.RNASeqSampleSet',
-                'KBaseFeatureValues.ExpressionMatrix',
-                'KBaseFeatureValues.FeatureClusters',
-
-                'KBaseSets.ReadsSet',
-                'KBaseSets.AssemblySet',
-                'KBaseSets.DifferentialExpressionMatrixSet',
-                'KBaseSets.ExpressionSet',
-                'KBaseSets.FeatureSetSet',
-                // "KBaseSets.GenomeSet", // Not clear if this is the GenomeSet in use
-                'KBaseSets.ReadsAlignmentSet',
-                'KBaseCollections.FeatureSet',
-            ];
-
-            types.sort(function (a, b) {
-                var aName = a.split('.')[1].toUpperCase();
-                var bName = b.split('.')[1].toUpperCase();
-                if (aName < bName)
-                    return -1; // sort by name
-                if (aName > bName)
-                    return 1;
-                return 0;
-            });
-
-=======
->>>>>>> 2b2a4662
+          
             // tab panels
             var minePanel = $('<div class="kb-import-content kb-import-mine">'),
                 sharedPanel = $('<div class="kb-import-content kb-import-shared">'),
