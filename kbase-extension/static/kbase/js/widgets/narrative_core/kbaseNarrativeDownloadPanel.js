--- conflicted
+++ resolved
@@ -39,19 +39,7 @@
         init: function (options) {
             this._super(options);
             Object.assign(this, options);
-<<<<<<< HEAD
             this.renderStructure();
-=======
-            if (!this.objId) {
-                // we need the actual object id, so if we get an upa path (or just an upa),
-                // extract the object id from that.
-                // '1/2/3;4/5/6;7/8/9' would break down to:
-                // ['1/2/3', '4/5/6', '7/8/9']
-                // pop + trim -> '7/8/9'
-                // split on '/' and take the second element = the object id.
-                this.objId = this.ref.split(';').pop().trim().split('/')[1];
-            }
->>>>>>> 433f558c
             this.downloadSpecCache = options.downloadSpecCache;
             if (this.downloadSpecCache.lastUpdateTime) {
                 this.renderDownloadButtons();
