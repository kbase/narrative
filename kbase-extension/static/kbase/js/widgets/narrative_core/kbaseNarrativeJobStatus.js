--- conflicted
+++ resolved
@@ -13,6 +13,7 @@
     'handlebars',
     'kbaseAuthenticatedWidget',
     'kbaseTabs',
+    'kbaseViewLiveRunLog',
     'kbaseReportView',
     'common/runtime',
     'text!kbase/templates/job_status/status_table.html',
@@ -34,6 +35,7 @@
     Handlebars,
     KBaseAuthenticatedWidget,
     KBaseTabs,
+    KBaseViewLiveRunLog,
     KBaseReportView,
     Runtime,
     JobStatusTableTemplate,
@@ -117,10 +119,6 @@
                     type: 'job-status'
                 },
                 handle: function (message) {
-<<<<<<< HEAD
-                    // console.log('Have job status', message);
-=======
->>>>>>> f6e0688e
                     this.handleJobStatus(message);
                 }.bind(this)
             });
