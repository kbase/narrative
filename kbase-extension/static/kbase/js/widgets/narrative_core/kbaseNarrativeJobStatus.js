--- conflicted
+++ resolved
@@ -12,18 +12,12 @@
     'kbaseTabs',
     'kbaseViewLiveRunLog',
     'kbaseReportView',
-<<<<<<< HEAD
     'common/runtime',
-    'text!kbase/templates/job_status_table.html'
-=======
-    'nbextensions/methodCell/microBus',
-    'nbextensions/methodCell/runtime',
     'text!kbase/templates/job_status/status_table.html',
     'text!kbase/templates/job_status/header.html',
     'text!kbase/templates/job_status/log_panel.html',
     'text!kbase/templates/job_status/log_line.html',
     'css!kbase/css/kbaseJobLog.css'
->>>>>>> b552884d
 ], function (
     $,
     KBWidget,
@@ -90,23 +84,70 @@
                 // use this and not the state input.
                 this.state = cellState;
             }
-
-            this.runtime.bus().listen({
-                test: function(msg) {
-                    return (msg.data && msg.data.jobId === this.jobId);
-                }.bind(this),
-                handle: function(msg) {
-<<<<<<< HEAD
-                    // console.log('handling a message', msg);
-                    this.handleJobStatus(msg);
+            
+            
+            var bus = this.runtime.bus();
+            
+            bus.listen({
+                channel: {
+                    jobId: this.jobId
+                },
+                key: {
+                    type: 'job-status'
+                },
+                handle: function (message) {
+                    this.handleJobStatus(message);
                 }.bind(this)
             });
-            // console.log(this.runtime.bus());
-=======
-                    this.handleJobStatus(msg);
+            
+          
+            bus.listen({
+                channel: {
+                    jobId: this.jobId
+                },
+                key: {
+                    type: 'job-logs'
+                },
+                handle: function (message) {
+                    this.handleJobLogs(message);
                 }.bind(this)
             });
->>>>>>> b552884d
+            
+            bus.listen({
+                channel: {
+                    jobId: this.jobId
+                },
+                key: {
+                    type: 'job-log-deleted'
+                },
+                handle: function (message) {
+                    this.handleJobLogDeleted(message);
+                }.bind(this)
+            });
+            
+            
+            
+//            this.runtime.bus().on('job-status', function (message) {
+//                this.handleJobStatus(message);
+//            }.bind(this));
+//
+//            this.runtime.bus().on('job-logs', function (message) {
+//                this.handleJobLogs(message);
+//            }.bind(this));
+//
+//            this.runtime.bus().on('job-log-deleted', function (message) {
+//                this.handleJobLogDeleted(message);
+//            }.bind(this));
+
+//            this.runtime.bus().listen({
+//                test: function(msg) {
+//                    return (msg.data && msg.data.jobId === this.jobId);
+//                }.bind(this),
+//                handle: function(msg) {
+//                    this.handleJobStatus(msg);
+//                }.bind(this)
+//            });
+//            
             // render up the panel's view layer.
             this.initializeView();
             this.updateView();
@@ -182,26 +223,43 @@
             };
             this.cell.metadata = metadata;
         },
-
-        handleJobStatus: function(message) {
-            switch (message.type) {
-                case 'job-status':
-                    this.state = message.data.jobState.state;
-                    this.setCellState();
-                    this.updateView();
-                    break;
-                case 'job-logs':
-                    if (this.pendingLogRequest && (this.pendingLogLine === message.data.logs.first || this.pendingLogLine === 'latest' && message.data.logs.latest)) {
-                        this.updateLogs(message.data.logs);
-                    }
-                    break;
-                case 'job-log-deleted':
-                    window.alert('Job has been deleted. No log available.');
-                    break;
-                default:
-                    break;
-            }
-        },
+        
+        handleJobStatus: function (message) {
+            console.log('HANDLE JOB STATUS', message);
+            this.state = message.jobState.state;
+            this.setCellState();
+            this.updateView();
+        },
+        
+        handleJobLogs: function (message) {
+            if (this.pendingLogRequest && (this.pendingLogLine === message.logs.first || this.pendingLogLine === 'latest' && message.logs.latest)) {
+                this.updateLogs(message.logs);
+            }
+        },
+        
+        handleJobLogDeleted: function (message) {
+            window.alert('Job has been deleted. No log available.');
+        },
+
+//        handleJobStatus: function(message) {
+//            switch (message.type) {
+//                case 'job-status':
+//                    this.state = message.data.jobState.state;
+//                    this.setCellState();
+//                    this.updateView();
+//                    break;
+//                case 'job-logs':
+//                    if (this.pendingLogRequest && (this.pendingLogLine === message.data.logs.first || this.pendingLogLine === 'latest' && message.data.logs.latest)) {
+//                        this.updateLogs(message.data.logs);
+//                    }
+//                    break;
+//                case 'job-log-deleted':
+//                    window.alert('Job has been deleted. No log available.');
+//                    break;
+//                default:
+//                    break;
+//            }
+//        },
 
         showError: function(message) {
             this.$elem.append(message);
@@ -282,8 +340,7 @@
             this.pendingLogRequest = true;
             this.pendingLogLine = firstLine;
             if (typeof firstLine === 'string' && firstLine === 'latest') {
-                this.runtime.bus().send({
-                    type: 'request-latest-job-log',
+                this.runtime.bus().emit('request-latest-job-log', {
                     jobId: this.jobId,
                     options: {
                         num_lines: this.maxLineRequest
@@ -291,8 +348,7 @@
                 });
             }
             else {
-                this.runtime.bus().send({
-                    type: 'request-job-log',
+                this.runtime.bus().emit('request-job-log', {
                     jobId: this.jobId,
                     options: {
                         first_line: this.pendingLogLine,
