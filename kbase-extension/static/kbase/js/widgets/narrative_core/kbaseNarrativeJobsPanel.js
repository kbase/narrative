/*global define*/
/*jslint white: true*/
define([
    'kbwidget',
    'bootstrap',
    'jquery',
    'handlebars',
    'narrativeConfig',
    'kbasePrompt',
    'kbaseNarrativeControlPanel',
    'kbaseAccordion',
    'util/bootstrapDialog',
    'util/timeFormat',
    'util/string',
    'base/js/namespace',
    'common/runtime',
    'services/kernels/comm',
    'text!kbase/templates/job_panel/job_info.html',
    'text!kbase/templates/job_panel/job_error.html'
], function (
    KBWidget,
    bootstrap,
    $,
    Handlebars,
    Config,
    kbasePrompt,
    kbaseNarrativeControlPanel,
    kbaseAccordion,
    BootstrapDialog,
    TimeFormat,
    StringUtil,
    Jupyter,
    Runtime,
    JupyterComm,
    JobInfoTemplate,
    JobErrorTemplate
    ) {
    'use strict';
    return KBWidget({
        COMM_NAME: 'KBaseJobs',
        ALL_STATUS: 'all_status',
        JOB_STATUS: 'job_status',
        STOP_UPDATE_LOOP: 'stop_update_loop',
        START_UPDATE_LOOP: 'start_update_loop',
        STOP_JOB_UPDATE: 'stop_job_update',
        START_JOB_UPDATE: 'start_job_update',
        DELETE_JOB: 'delete_job',
        JOB_LOGS: 'job_logs',
        JOB_LOGS_LATEST: 'job_logs_latest',
        name: 'kbaseNarrativeJobsPanel',
        parent: kbaseNarrativeControlPanel,
        version: '0.0.1',
        options: {
            loadingImage: Config.get('loading_gif'),
            autopopulate: true,
            title: 'Jobs',
        },
        title: $('<span>Jobs </span>'),
        // these are the elements that contain running apps and methods
        $appsList: null,
        $methodsList: null,

        // has 'spec' and 'state' keys - populated from server.
        jobStates: {},
        comm: null,

        init: function (options) {
            this._super(options);
            this.$jobCountBadge = $('<span>').addClass('label label-danger'),
                this.title.append(this.$jobCountBadge);
            this.jobInfoTmpl = Handlebars.compile(JobInfoTemplate);
            this.jobErrorTmpl = Handlebars.compile(JobErrorTemplate);
            this.runtime = Runtime.make();
            var $refreshBtn = $('<button>')
                .addClass('btn btn-xs btn-default')
                .append($('<span>')
                    .addClass('glyphicon glyphicon-refresh'))
                .tooltip({
                    title: 'Refresh job status',
                    container: 'body',
                    delay: {
                        show: Config.get('tooltip').showDelay,
                        hide: Config.get('tooltip').hideDelay
                    }
                })
                .click(function (event) {
                    $refreshBtn.tooltip('hide');
                    this.sendCommMessage(this.ALL_STATUS);
                }.bind(this));

            this.$methodsList = $('<div>');
            this.$appsList = $('<div>');

            this.$jobsAccordion = $('<div>');
            // Make a function panel for everything to sit inside.
            this.$jobsPanel = $('<div>')
                .addClass('kb-function-body');
            this.$jobsList = $('<div>').addClass('kb-jobs-items');
            this.$jobsPanel.append(this.$jobsList);
            this.jobWidgets = {};

            // The 'loading' panel should just have a spinning gif in it.
            this.$loadingPanel = $('<div>')
                .addClass('kb-data-loading')
                .append('<img src="' + this.options.loadingImage + '">')
                .append($('<div>')
                    .attr('id', 'message'))
                .hide();

            // The error panel should be empty for now.
            this.$errorPanel = $('<div>')
                .addClass('kb-error')
                .hide();

            this.jobsModalTitle = 'Remove Job?';

            var modalButtons = [
                $('<a type="button" class="btn btn-default">')
                    .append('Cancel')
                    .click(function (event) {
                        this.jobsModal.hide();
                        this.removeId = null;
                    }.bind(this)),
                $('<a type="button" class="btn btn-danger">')
                    .append('Delete Job')
                    .click(function (event) {
                        if (this.removeId) {
                            this.deleteJob(this.removeId);
                        }
                        if (this.deleteCallback) {
                            this.deleteCallback(true);
                        }
                        this.deleteCallback = null;
                        this.jobsModal.hide();
                    }.bind(this))
            ];

            this.jobsModal = new BootstrapDialog({
                title: this.jobsModalTitle,
                body: $('<div>'),
                buttons: modalButtons
            });

            this.addButton($refreshBtn);

            this.body().append(this.$jobsPanel)
                .append(this.$loadingPanel)
                .append(this.$errorPanel);

            this.showMessage('Initializing...', true);
            this.handleBusMessages();

            return this;
        },
        sendJobMessage: function (msgType, jobId, message) {
            var jobChannelId = JSON.stringify({
                    jobId: jobId
                });
            this.runtime.bus().send(JSON.parse(JSON.stringify(message)), {
                channel: jobChannelId,
                key: {
                    type: msgType
                }
            });
        },
        /*
         * Messages sent directly to cells.
         */
        sendCellMessage: function (messageType, cellId, message) {
            // console.log('Sending cell message ', messageType, cellId);
            var channelId = JSON.stringify({
                    cell: cellId
                });
            this.runtime.bus().send(JSON.parse(JSON.stringify(message)), {
                channel: channelId,
                key: {
                    type: messageType
                }
            })
        },
        handleBusMessages: function (msg) {
            var bus = this.runtime.bus();

            bus.on('request-job-deletion', function (message) {
                this.deleteJob(message.jobId);
            }.bind(this));

            bus.on('request-job-removal', function (message) {
                this.removeJob(message.jobId);
            }.bind(this));

            bus.on('request-job-status', function (message) {
                this.sendCommMessage(this.JOB_STATUS, message.jobId);
            }.bind(this));

            bus.on('request-job-log', function (message) {
                this.sendCommMessage(this.JOB_LOGS, message.jobId, message.options);
            }.bind(this));

            bus.on('request-latest-job-log', function (message) {
                this.sendCommMessage(this.JOB_LOGS_LATEST, message.jobId, message.options);
            }.bind(this));
        },

        /**
         * Sends a comm message to the JobManager in the kernel.
         * If there's no comm channel ready, tries to set one up first.
         * @param msgType {string} - one of (prepend with this.)
         *   ALL_STATUS,
         *   STOP_UPDATE_LOOP,
         *   START_UPDATE_LOOP,
         *   STOP_JOB_UPDATE,
         *   START_JOB_UPDATE,
         *   DELETE_JOB,
         *   JOB_LOGS
         * @param jobId {string} - optional - a job id to send along with the
         * message, where appropriate.
         */
        sendCommMessage: function (msgType, jobId, options) {
            if (!this.comm) {
                this.initCommChannel(function () {
                    this.sendCommMessage(msgType, jobId, options);
                }.bind(this));
                return;
            }
            var msg = {
                target_name: this.COMM_NAME,
                request_type: msgType,
            };
            if (jobId) {
                msg.job_id = jobId;
            }
            if (options) {
                msg = $.extend({}, msg, options);
            }
            this.comm.send(msg);
        },
        handleCommMessages: function (msg) {
            var msgType = msg.content.data.msg_type,
                bus = this.runtime.bus();
            switch (msgType) {
                case 'new_job':
                    // this.registerKernelJob(msg.content.data.content);
                    Jupyter.notebook.save_checkpoint();
                    break;
                case 'job_status':
                    var status = {},
                        info = {},
                        content = msg.content.data.content;
                    for (var jobId in content) {
                        
                        this.jobStates[jobId] = content[jobId].state;
                        
                        // The job state includes both the job state info and the
                        // app spec. Not sure why...
                        this.sendJobMessage('job-status', jobId, {
                            jobId: jobId,
                            jobState: content[jobId].state
                        });
                    }
                    var jobsToDelete = [];
                    Object.keys(this.jobStates).forEach(function (jobId) {
                        var jobState = this.jobStates[jobId];
                        if (!content[jobState.job_id]) {
                            this.sendJobMessage('job-deleted', jobState.job_id, {
                                jobId: jobState.job_id
                            });
                            jobsToDelete.push(jobState.job_id);
                        }
                    }.bind(this));
                    jobsToDelete.forEach(function (jobId) {
                        delete this.jobStates[jobId];
                    }.bind(this));
                    this.populateJobsPanel(); //status, info, content);
                    break;
                case 'run_status':
                    // Send job status notifications on the default channel,
                    // with a key on the message type and the job id, sending
                    // a copy of the original message.
                    // This allows widgets which are interested in the job
                    // to subscribe to just that job, and nothing else.
                    // If there is a need for a generic broadcast message, we
                    // can either send a second message or implement key
                    // filtering.

                    // TODO: make sure we are catching these ... perhaps they need to be run-status...
                    // this.sendJobMessage('job-status', msg.content.data.content.job_id, msg.content.data.content);
                    // console.log('have run status', msg.content.data.content);
                    this.sendCellMessage('run-status', msg.content.data.content.cell_id, msg.content.data.content);
                    break;
                case 'job_err':

                    this.sendJobMessage('job-error', msg.content.job_id, {
                        jobId: msg.content.job_id,
                        message: msg.content.message
                    });

                    console.error('Job Error', msg);
                    break;
                case 'job_deleted':
                    var deletedId = msg.content.data.content.job_id;
                    this.sendJobMessage('job-deleted', deletedId, {jobId: deletedId});
                    console.info('Deleted job ' + deletedId);
                    this.removeDeletedJob(deletedId);
                    break;
                case 'job_logs':
                    // console.log('GOT JOB LOGS', msg);
                    var jobId = msg.content.data.content.job_id;

                    this.sendJobMessage('job-logs', jobId, {
                        jobId: jobId,
                        logs: msg.content.data.content,
                        latest: msg.content.data.content.latest
                    });
                    break;
                case 'job_comm_error':
                    var content = msg.content.data.content;
                    if (content) {
                        switch (content.request_type) {
                            case 'delete_job':
                                alert('Job already deleted!');
                                break;
                            case 'job_logs':
                                this.sendJobMessage('job-log-deleted', content.job_id, {jobId: content.job_id});
                                break;
                            case 'job_logs_latest':
                                this.sendJobMessage('job-log-deleted', content.job_id, {jobId: content.job_id});
                                break;
                            case 'job_status':
                                this.sendJobMessage('job-status-error', content.job_id, {
                                    jobId: content.job_id,
                                    message: content.message
                                });
                                break;
                            default:
                                this.sendJobMessage('job-error', content.job_id, {
                                    jobId: content.job_id,
                                    message: content.message,
                                    request: content.requestType
                                });
                                break;
                        }
                        if (content.request_type === 'delete_job') {
                            alert('Job already deleted!');
                        }
                    }
                    console.error('Error from job comm:', msg);
                    break;
                default:
                    console.warn("Unhandled KBaseJobs message from kernel (type='" + msgType + "'):");
                    console.warn(msg);
            }
        },
        /**
         * Initializes the comm channel to the back end.
         * Takes a callback to be executed once the channel's up, since the Jupyter
         * async kernel methods don't seem to play well with Promises.
         * (At least, I couldn't get them to work - Bill 5/27/2016)
         */
        initCommChannel: function (callback) {
            this.comm = null;
            // init the backend with existing jobs.
            // if (this.jobStates === null)
            //     this.initJobStates();

            console.info('Jobs Panel: looking up comm info');
            Jupyter.notebook.kernel.comm_info(this.COMM_NAME, function (msg) {
                console.info('Jobs Panel: got info');
                // console.info(msg);
                if (msg.content && msg.content.comms) {
                    // skim the reply for the right id
                    for (var id in msg.content.comms) {
                        if (msg.content.comms[id].target_name === this.COMM_NAME) {
                            console.info('Jobs Panel: Found an existing channel!');
                            console.info(msg);
                            this.comm = new JupyterComm.Comm(this.COMM_NAME, id);
                            Jupyter.notebook.kernel.comm_manager.register_comm(this.comm);
                            this.comm.on_msg(this.handleCommMessages.bind(this));
                        }
                    }
                }
                if (this.comm === null) {
                    console.info('Jobs Panel: setting up a new channel - ' + this.COMM_NAME);
                    Jupyter.notebook.kernel.comm_manager.register_target(this.COMM_NAME, function (comm, msg) {
                        console.info('Jobs Panel: new channel set up - ', comm);
                        this.comm = comm;
                        comm.on_msg(this.handleCommMessages.bind(this));
                    }.bind(this));
                }
                Jupyter.notebook.kernel.execute(this.getJobInitCode());
                if (callback) {
                    callback();
                }
            }.bind(this));
        },

        getJobInitCode: function () {
            return ["from biokbase.narrative.jobs import JobManager",
                    "JobManager().initialize_jobs2()"].join('\n');
        },

        setJobCounter: function (numJobs) {
            this.$jobCountBadge.html(numJobs > 0 ? numJobs : '');
        },

        /**
         * @method
         * Opens a delete prompt for this job, with a 'Delete' and 'Cancel' button.
         * If the user clicks 'Cancel', then it shouldn't do anything besides close.
         * If the user clicks 'Delete', then it tries to delete the job through the backend,
         * then clears the job info from the front end and refreshes.
         *
         * Under the covers, since we're using kbasePrompt and those buttons are a little
         * disconnected from everything else, this sets widget variables 'removeId' and 'deleteCallback'.
         * The 'removeId' is the id of the job to delete, and 'deleteCallback' is invoked
         * after the deletion is done.
         *
         * @param {object} jobId
         * @param {object} jobState
         */
        openJobDeletePrompt: function (jobId, jobState) {
            if (!jobId)
                return;

            var removeText = "Deleting this job will remove it from your Narrative. Any already generated data will be retained. Continue?";
            var warningText = "";

            if (jobState) {
                jobState = jobState.toLowerCase();
                if (jobState === 'queued' || jobState === 'running' || jobState === 'in-progress') {
                    warningText = "This job is currently running on KBase servers! Removing it will attempt to stop the running job.";
                } else if (jobState === 'completed') {
                    warningText = "This job has completed running. You may safely remove it without affecting your Narrative.";
                }
            }
            this.jobsModal.setBody($('<div>').append(warningText + '<br><br>' + removeText));
            this.jobsModal.setTitle('Remove Job?');
            this.removeId = jobId;

            this.jobsModal.show();
        },
        /**
         * Deletes a job with two steps.
         * 1. Sends a comm message to the job manager to delete the job.
         * 2. Removes the job info from the Narrative's metadata.
         * 3. Removes the little job widget from the job panel.
         * 4. Sends a bus message that the job's been deleted to whatever's listening.
         */
        deleteJob: function (jobId) {
            if (!jobId) {
                return;
            }
            // send the comm message.
            this.sendCommMessage(this.DELETE_JOB, jobId);
        },
        removeJob: function (jobId) {
            if (!jobId) {
                return;
            }
            // send the comm message.
            this.sendCommMessage(this.REMOVE_JOB, jobId);
            this.removeDeletedJob(jobId);
        },
        removeDeletedJob: function (jobId) {
            // remove the view widget
            if (this.jobWidgets[jobId]) {
                this.jobWidgets[jobId].remove();
            }

            // clean the metadata storage
            var methodIds = Jupyter.notebook.metadata.job_ids.methods;
            methodIds = methodIds.filter(function (val) {
                return val.id !== jobId;
            });
            Jupyter.notebook.metadata.job_ids.methods = methodIds;

            // clean this widget's internal state
            if (this.jobStates[jobId]) {
                // if it wasn't complete, we likely have an invalid number in the badge.
                if (this.jobIsIncomplete(this.jobStates[jobId].status)) {
                    this.setJobCounter(Number(this.$jobCountBadge.html()) - 1);
                }
                // delete this.source2Job[this.jobStates[jobId].source];
                delete this.jobStates[jobId];
            }
            this.removeId = null;

            // save the narrative.
            Jupyter.narrative.saveNarrative();
        },
        /**
         * Shows a loading spinner or message on top of the panel.
         * @private
         */
        showMessage: function (message, loading) {
            this.$loadingPanel.find('#message').empty();
            if (message)
                this.$loadingPanel.find('#message').html(message);
            if (loading)
                this.$loadingPanel.find('img').show();
            else
                this.$loadingPanel.find('img').hide();
            this.$jobsPanel.hide();
            this.$errorPanel.hide();
            this.$loadingPanel.show();
        },
        /**
         * Shows the main jobs panel, hiding all others.
         * @private
         */
        showJobsPanel: function () {
            this.$errorPanel.hide();
            this.$loadingPanel.hide();
            this.$jobsPanel.show();
        },

        /**
         * There are a few different status options that show a job is complete vs.
         * incomplete. We mark ones as "running" for our purpose if they do not
         * have any of these statuses.
         * @method
         * @private
         */
        jobIsIncomplete: function (status) {
            status = status.toLowerCase();
            return (status === 'in-progress' || status === 'queued');
        },
        /**
         * @method
         * Here we go, the first part of the rendering routine.
         * @param {object} fetchedJobStatus - the results of the jobs looked up through the kernel. This has the job status objects from NJS, etc.
         * @param {object} jobInfo - the specs (and status) of ALL jobs, not just those looked up through the kernel.
         * The specs and state are used to decorate both the job renderings and the cells with results, etc.
         *
         * Here's the flow:
         * 1. Get a sorted list of *all* jobs from the this.jobStates buffer
         * 2. All of those are getting rendered one way or another. Iterate on through.
         * 3. When we get to one that has an update from the server, then we need to update this.jobStates, render that job info, and update the cell
         * (possibly).
         * 4. That's it. All should be refreshed! Update the DOM node that holds all job info.
         *
         * XXX - it would probably be faster to re-render all jobs in place iff they need it (e.g., probably just the time since start field).
         * But it's Friday night at 8:30 before the big build meeting, so that might not happen yet. In all reality, I have a hard time seeing a
         * case where there's more than, say, 20 job elements at once in any given Narrative.
         * We should also expire jobs in a reasonable time, at least from the Narrative.
         */
        populateJobsPanel: function () {
            // 1. Check if we have any existing jobs, or drop a message.
<<<<<<< HEAD
            if (Object.keys(fetchedJobs).length + Object.keys(this.jobWidgets).length === 0) {
                // this.$jobsList.empty().append($('<div class="kb-data-loading">').append('No jobs exist for this Narrative!'));
=======
            if (Object.keys(this.jobStates).length + Object.keys(this.jobWidgets).length === 0) {
                this.$jobsList.empty().append($('<div class="kb-data-loading">').append('No jobs exist for this Narrative!'));
>>>>>>> 56007e82
            }
            // 2. Do update with given jobs.
            else {
                // If there are any jobs that aren't part of sortedJobs, add them in - means they're new.
                // This will also happen on initialization.
//                for (var jobId in fetchedJobs) {
//                    if (fetchedJobs.hasOwnProperty(jobId) && !this.jobStates[jobId]) {
//                        this.jobStates[jobId] = fetchedJobs[jobId];
//                    }
//                }
                var sortedJobIds = Object.keys(this.jobStates);
                sortedJobIds.sort(function (a, b) {
                    var aTime = this.jobStates[a].creation_time;
                    var bTime = this.jobStates[b].creation_time;
                    // if we have timestamps for both, compare them
                    return aTime - bTime;
                }.bind(this));
                var stillRunning = 0;
                for (var i = 0; i < sortedJobIds.length; i++) {
                    var jobId = sortedJobIds[i];

                    // if the id shows up in the "render me!" list:
                    // only those we fetched might still be running.
                    if (this.jobStates[jobId]) {
                        if (this.jobIsIncomplete(this.jobStates[jobId].job_state))
                            stillRunning++;

                          // this message is already sent in the core code which 
                          // catches the jupyter job message.
//                        this.sendJobMessage('job-status', jobId, {
//                            jobId: jobId,
//                            jobInfo: fetchedJobs[jobId].spec,      //jobInfo[jobId],        // the spec
//                            job: fetchedJobs[jobId],               // jo
//                            jobState: fetchedJobs[jobId].state     //this.jobStates[jobId] // just the state
//                        });

                        // updating the given state first allows us to just pass the id and the status set to
                        // the renderer. If the status set doesn't exist (e.g. we didn't look it up in the
                        // kernel), then that's just undefined and the renderer can deal.
                        if (this.jobWidgets[jobId]) {
                            this.jobWidgets[jobId].remove();
                        }
                        this.jobWidgets[jobId] = this.renderJob(jobId); //, jobInfo[jobId]);
                        this.$jobsList.prepend(this.jobWidgets[jobId]);
                    }
                }
                this.setJobCounter(stillRunning);
            }
            // hide any showing tooltips, otherwise they just sit there stagnant forever.
            this.$jobsPanel.find('span[data-toggle="tooltip"]').tooltip('hide');
            // this.$jobsPanel.empty().append($jobsList);
            this.showJobsPanel();
        },
        renderJob: function (jobId) { //, jobInfo) {
            // var jobState = this.jobStates[jobId];

            /* {
             *     spec: the method spec
             *     state: the current state
             * }
             */
            var job = this.jobStates[jobId];

            /* Cases:
             * 1. have job, have info
             *    a. job has 'error' property
             *        - render as an error'd job!
             *        - include delete btn
             *    b. job looks normal, not complete
             *        - show status as usual
             *    c. job is completed
             *        - show delete btn
             * 2. have job, no info
             *    - probably an error - missing app cell or something
             *        - show an error, option to delete.
             * 3. have no job
             *    - just return null. nothing invokes this like that, anyway
             */

            // get the job's name from its spec
            var jobName = "Unknown App";
            if (job.spec && job.spec.info && job.spec.info.name) {
            // if (jobInfo && jobInfo.spec && jobInfo.spec.methodSpec && jobInfo.spec.methodSpec.info) {
                jobName = job.spec.info.name;
            }

            var status = "Unknown";
            // if (jobState && jobState.status) {
            if (job.job_state) {
                status = job.job_state;
                status = status.charAt(0).toUpperCase() +
                         status.substring(1);
            }
            var started = "Unknown";
            var position = null;
            var task = null;

            /* (Update 5/24/2016)
             * Okay, new version of state from backend.
             * keys:
             * app_id, cell_id, id, inputs, state, status, tag, version
             * app_id/tag/version = all about that app.
             * cell_id = cell that inited it.
             * id = job id
             * inputs = the actual inputs to run_app
             * state = the state from njs.check_job - this is the important part.
             *   - creation_time, exec_start_time, finish_time = all in ms since epoch
             *   - error (if present)
             *       - code, message, name (message is the imp't part)
             *   - finished = 0 or 1
             *   - job_state = mirror of status
             *   - position = position in job queue (if present)
             */

            // Calculate run time if applicable
            var completedTime = null;
            var runTime = null;
            var startedTime = null;
            if (job.creation_time) {
                startedTime = TimeFormat.prettyTimestamp(job.creation_time);
            }
            if (job.finish_time) {
                completedTime = TimeFormat.prettyTimestamp(job.finish_time);
                if (job.creation_time) {
                    runTime = TimeFormat.calcTimeDifference(new Date(job.exec_start_time), new Date(job.finish_time));
                }
            }

            /* Lots of cases for status:
             * suspend, error, unknown, awe_error - do the usual blocked error thing.
             * deleted - treat job as deleted
             * not_found_error - job's not there, so say so.
             * unauthorized_error - not allowed to see it
             * network_error - a (hopefully transient) error response based on network issues. refreshing should fix it.
             * jobstate has step_errors - then at least one step has an error, so we should show them
             * otherwise, no errors, so render their status happily.
             */
            var errorType = null;
            var netError = false;
            switch (status) {
                case 'Suspend':
                    errorType = 'Error';
                    break;
                case 'Error':
                    errorType = 'Error';
                    break;
                case 'Unknown':
                    errorType = 'Error';
                    break;
                case 'Awe_error':
                    errorType = 'Error';
                    break;
                case 'Deleted':
                    errorType = 'Deleted';
                    break;
                case 'Not_found_error':
                    errorType = 'Job Not Found';
                    break;
                case 'Unauthorized_error':
                    errorType = 'Unauthorized';
                    break;
                case 'Network_error':
                    errorType = 'Network Error';
                    break;
                default:
                    break;
            }
            if (job.position !== undefined &&
                job.position !== null &&
                job.position > 0) {
                position = job.position;
            }

            var jobRenderObj = {
                name: jobName,
                hasCell: job.cell_id,
                jobId: jobId,
                status: new Handlebars.SafeString(status),
                runTime: runTime,
                position: position,
                startedTime: startedTime ? new Handlebars.SafeString(startedTime) : null,
                completedTime: completedTime ? new Handlebars.SafeString(completedTime) : null,
                error: errorType,
            };
            var $jobDiv = $(this.jobInfoTmpl(jobRenderObj));
            $jobDiv.find('[data-toggle="tooltip"]').tooltip({
                container: 'body',
                placement: 'right',
                delay: {
                    show: Config.get('tooltip').showDelay,
                    hide: Config.get('tooltip').hideDelay
                }
            });
            if (errorType) {
                $jobDiv.find('.kb-jobs-error-btn').click(function (e) {
                    this.triggerJobErrorButton(jobId, errorType);
                }.bind(this));
            }
            if (job.cell_id) {
                $jobDiv.find('span.fa-location-arrow').click(function (e) {
                    var cell = Jupyter.narrative.getCellByKbaseId(job.cell_id);
                    Jupyter.narrative.scrollToCell(cell, true);
                });
            }
            $jobDiv.find('span.fa-times').click(function (e) {
                this.openJobDeletePrompt(jobId, status);
            }.bind(this));
            return $jobDiv;
        },
        /**
         * @method
         * @private
         * Makes an error button for a job.
         * This invokes the JobPanel's popup error modal, so most of the logic here is figuring out what
         * should appear in that modal.
         * @param {string} jobId - the id of the job to be used to fetch its state and info
         * @param {string} errorType - the text of the button. If empty or null, the button just gets a /!\ icon.
         */
        triggerJobErrorButton: function (jobId, errorType) {
            var jobState = this.jobStates[jobId];
            var removeText = "Deleting this job will remove it from your Narrative. Any generated data will be retained. Continue?";
            var headText = "An error has been detected in this job!";
            var errorText = "The KBase servers are reporting an error for this job:";
            var errorType = "Unknown";

            this.removeId = jobId;
            if (errorType === 'Deleted') {
                errorText = "This job has already been deleted from KBase Servers.";
                errorType = "Invalid Job";
            } else if (errorType === 'Job Not Found') {
                errorText = "This job was not found to be running on KBase Servers. It may have been deleted, or may not be started yet.";
                errorType = "Invalid Job";
            } else if (errorType === 'Unauthorized') {
                errorText = "You do not have permission to view information about this job.";
            } else if (errorType === 'Network Error') {
                errorText = "An error occurred while looking up job information. Please refresh the jobs panel to try again.";
            } else if (jobState.error) {
                errorText = new Handlebars.SafeString('<div class="kb-jobs-error-modal">' + jobState.error.message + '</div>');
                errorType = jobState.name;
                // if (jobState.state.error === 'awe_error')
                //     errorType = 'AWE Error';
            }

            var $modalBody = $(this.jobErrorTmpl({
                jobId: jobId,
                errorType: errorType,
                errorText: errorText,
                hasTraceback: jobState.error.error ? true : false
            }));

            if (jobState.error.error) {
                new kbaseAccordion($modalBody.find('div#kb-job-err-trace'), {
                    elements: [{
                        title: 'Detailed Error Information',
                        body: $('<pre style="max-height:300px; overflow-y: auto">').append(jobState.error.error)
                    }]
                });
            }
            this.jobsModal.setBody($modalBody);
            this.jobsModal.show();
        }
    });
});<|MERGE_RESOLUTION|>--- conflicted
+++ resolved
@@ -546,13 +546,8 @@
          */
         populateJobsPanel: function () {
             // 1. Check if we have any existing jobs, or drop a message.
-<<<<<<< HEAD
             if (Object.keys(fetchedJobs).length + Object.keys(this.jobWidgets).length === 0) {
                 // this.$jobsList.empty().append($('<div class="kb-data-loading">').append('No jobs exist for this Narrative!'));
-=======
-            if (Object.keys(this.jobStates).length + Object.keys(this.jobWidgets).length === 0) {
-                this.$jobsList.empty().append($('<div class="kb-data-loading">').append('No jobs exist for this Narrative!'));
->>>>>>> 56007e82
             }
             // 2. Do update with given jobs.
             else {
