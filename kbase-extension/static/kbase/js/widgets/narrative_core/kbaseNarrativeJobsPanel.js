--- conflicted
+++ resolved
@@ -202,28 +202,6 @@
 
         handleCommMessages: function(msg) {
             var msgType = msg.content.data.msg_type;
-<<<<<<< HEAD
-            if (msgType === 'new_job') {
-                console.log("Adding new job info:");
-                this.registerKernelJob(msg.content.data.content);
-            }
-            else if (msgType === 'job_status') {
-                // console.log("updating job status with following info:");
-                // console.log(msg.content.data.content);
-                // kind silly, but yet again, it's late on Friday and I want to go home.
-                var status = {},
-                    info = {},
-                    content = msg.content.data.content;
-                for (var job_id in content) {
-                    status[job_id] = content[job_id].state;
-                    info[job_id] = {'spec':{'methodSpec': content[job_id]['spec']}};
-                }
-                this.populateJobsPanel(status, info);
-            }
-            else {
-                console.warn("Unhandled KBaseJobs message from kernel (type='" + msgType + "'):");
-                console.warn(msg);
-=======
             switch (msgType) {
                 case 'new_job':
                     console.log("Adding new job info:");
@@ -252,7 +230,6 @@
                 default:
                     console.warn("Unhandled KBaseJobs message from kernel (type='" + msgType + "'):");
                     console.warn(msg);
->>>>>>> 8b5d297c
             }
         },
 
