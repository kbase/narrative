--- conflicted
+++ resolved
@@ -3,13 +3,6 @@
  * @author Michael Sneddon <mwsneddon@lbl.gov>
  * @public
  */
-<<<<<<< HEAD
-define(['jquery',
-    'NarrativeManager',
-    'narrativeConfig',
-    'kbwidget',
-    'kbaseNarrativeControlPanel'], function ($, NarrativeManager) {
-=======
 define(['jquery', 
         'narrativeConfig',
         'NarrativeManager', 
@@ -20,7 +13,6 @@
          Config, 
          NarrativeManager) {
     'use strict',
->>>>>>> 4ad4adb6
     $.KBWidget({
         name: "kbaseNarrativeManagePanel",
         parent: "kbaseNarrativeControlPanel",
@@ -37,17 +29,10 @@
         loadedData: {},
         options: {
             title: 'Narratives',
-<<<<<<< HEAD
-            loadingImage: window.kbconfig.loading_gif,
-            ws_url: "https://kbase.us/services/ws",
-            nms_url: "https://kbase.us/services/narrative_method_store/rpc",
-            user_name_fetch_url: "https://kbase.us/services/genome_comparison/users?usernames=",
-=======
             loadingImage: Config.get('loading_gif'),
             ws_url: Config.url('workspace'),
             nms_url: Config.url('narrative_method_store'),
             user_name_fetch_url:"https://kbase.us/services/genome_comparison/users?usernames=",
->>>>>>> 4ad4adb6
             landing_page_url: "/functional-site/#/", // !! always include trailing slash
             ws_name: null,
             nar_name: null,
@@ -70,14 +55,6 @@
                 this.nar_name = options.nar_name;
             }
 
-<<<<<<< HEAD
-            if (window.kbconfig && window.kbconfig.urls) {
-                this.options.ws_url = window.kbconfig.urls.workspace;
-                this.options.nms_url = window.kbconfig.urls.narrative_method_store;
-            }
-
-=======
->>>>>>> 4ad4adb6
             this.$mainPanel = $('<div>')//.css({'height':'600px'});
             this.body().append(this.$mainPanel);
 
@@ -101,15 +78,8 @@
                 'notebook_saved.Notebook', $.proxy(function (e) {
                     this.refresh();
                 }, this)
-<<<<<<< HEAD
-                );
-
-            this.landingPageMap = window.kbconfig.landing_page_map;
-
-=======
             );
             
->>>>>>> 4ad4adb6
             if (this.ws_name && this.nar_name && this.ws) {
                 this.refresh();
             }
