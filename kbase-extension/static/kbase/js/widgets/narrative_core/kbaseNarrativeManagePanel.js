--- conflicted
+++ resolved
@@ -15,10 +15,6 @@
     'kbwidget',
     'kbaseNarrativeControlPanel',
     'kbaseNarrativeSharePanel',
-<<<<<<< HEAD
-    //'api/NewWorkspace',
-=======
->>>>>>> 32671989
     'kbase-client-api',
     'kbase-generic-client-api',
     'util/timeFormat'
@@ -32,10 +28,6 @@
     KBWidget,
     ControlPanel,
     kbaseNarrativeSharePanel,
-<<<<<<< HEAD
-    //NewWorkspace,
-=======
->>>>>>> 32671989
     KBaseClientAPI,
     GenericClient,
     TimeFormat
