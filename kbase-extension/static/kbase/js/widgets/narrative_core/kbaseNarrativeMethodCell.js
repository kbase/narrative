/**
 * @author Bill Riehl <wjriehl@lbl.gov>
 * @public
 * This is a generalized class for an input cell that sits in an Jupyter markdown cell.
 * It handles all of its rendering here (no longer in HTML in markdown), and invokes
 * an input widget passed to it.
 *
 * This expects a method object passed to it, and expects that object to have the new
 * format from the narrative_method_store service.
 */

define([
    'kbwidget',
    'bootstrap',
    'jquery',
    'narrativeConfig',
    'base/js/namespace',
    'util/string',
    'util/bootstrapDialog',
    'util/display',
    'kb_service/client/narrativeMethodStore',
    'handlebars',
    'kbaseAuthenticatedWidget',
    'kbaseNarrativeCellMenu',
    'kbaseTabs',
    'kbaseReportView',
], (
    KBWidget,
    bootstrap,
    $,
    Config,
    Jupyter,
    StringUtil,
    BootstrapDialog,
    Display,
    NarrativeMethodStore,
    Handlebars,
    kbaseAuthenticatedWidget,
    kbaseNarrativeCellMenu,
    kbaseTabs,
    kbaseReportView
) => {
    'use strict';
    return KBWidget({
        name: 'kbaseNarrativeMethodCell',
        parent: kbaseAuthenticatedWidget,
        version: '1.0.0',
        options: {
            method: null,
            cellId: null,
            methodHelpLink: '/#appcatalog/app/',
            methodStoreURL: Config.url('narrative_method_store'),
        },
        IGNORE_VERSION: true,
        defaultInputWidget: 'kbaseNarrativeMethodInput',
        allowOutput: true,
        runState: 'input',

        // elements and variables needed for job details and tracking
        jobDetails: null,
        $jobProcessTabs: null, // Use this tabs panel to add more tabs like Report widget
        $jobStatusDiv: null, // Panel showing status + error details if any

        hasLogsPanelLoaded: false,
        hasResultLoaded: false,
        isJobStatusLoadedFromState: false,
        completedStatus: [
            'completed',
            'done',
            'deleted',
            'suspend',
            'error',
            'not_found_error',
            'unauthorized_error',
            'awe_error',
        ],

        /**
         * @private
         * @method
         * Initialization is done by the KBase widget architecture itself.
         * This requires and assumes that a method and cellId are both present
         * as options
         * TODO: add checks and failures for this.
         */
        init: function (options) {
            this._super(options);

            this.options.method = this.options.method.replace(/\n/g, '');
            this.method = JSON.parse(this.options.method);
            this.cellId = this.options.cellId;

            this.$dynamicMethodSummary = $('<div>');

            this.errorDialog = new BootstrapDialog({
                title: 'Problems exist in your parameter settings.',
                buttons: [
                    $('<button type="button" data-dismiss="modal">')
                        .addClass('btn btn-default')
                        .append('Dismiss'),
                ],
                closeButton: true,
            });

            this.methClient = new NarrativeMethodStore(Config.url('narrative_method_store'));
<<<<<<< HEAD
            this.on('get_cell_subtitle.Narrative', (e, callback) => {
                callback(this.getSubtitle());
            });
=======
            this.on(
                'get_cell_subtitle.Narrative',
                (e, callback) => {
                    callback(this.getSubtitle());
                }
            );
>>>>>>> 25a65a5c
            this.render();

            if (Jupyter.narrative) Jupyter.narrative.registerWidget(this, this.cellId);

            return this;
        },

        /**
         * Renders this cell and its contained input widget.
         */
        render: function () {
<<<<<<< HEAD
            self = this;
=======
            const self = this;
>>>>>>> 25a65a5c
            this.$inputDiv = $('<div>');
            this.$submitted = $('<span>').addClass('kb-func-timestamp').hide();

            // These are the 'delete' and 'run' buttons for the cell
            this.$runButton = $('<button>')
                .attr('id', this.cellId + '-run')
                .attr('type', 'button')
                .attr('value', 'Run')
                .addClass('kb-method-run')
                .append('Run');
            this.$runButton.click(
<<<<<<< HEAD
                $.proxy(function (event) {
=======
                $.proxy(function () {
>>>>>>> 25a65a5c
                    console.log('** clicked' + new Date().getTime());

                    if (!this.checkMethodRun()) return;

                    this.submittedText = 'submitted on ' + this.readableTimestamp();
                    if (this.auth()) {
                        if (this.auth().user_id)
                            this.submittedText +=
                                ' by <a href="/#people/' +
                                this.auth().user_id +
                                '" target="_blank">' +
                                this.auth().user_id +
                                '</a>';
                    }
                    console.log('** submitted' + new Date().getTime());
                    this.changeState('submitted');
                    // this.minimizeView();
                    this.trigger('runCell.Narrative', {
                        cell: Jupyter.narrative.getCellByKbaseId(this.cellId),
                        method: this.method,
                        parameters: this.getParameters(),
                        widget: this,
                    });
                }, this)
            );

            this.$stopButton = $('<button>')
                .attr('type', 'button')
                .attr('value', 'Cancel')
                .addClass('kb-app-run kb-app-cancel')
                .append('Cancel')
                .css({ 'margin-right': '5px' })
                .click(
<<<<<<< HEAD
                    $.proxy(function (event) {
=======
                    $.proxy(function () {
>>>>>>> 25a65a5c
                        this.stopRunning();
                    }, this)
                )
                .hide();

            this.$resetButton = $('<button>')
                .attr('type', 'button')
                .attr('value', 'Cancel')
                .addClass('kb-app-run')
                .append('Edit and Re-Run')
                .css({ 'margin-right': '5px' })
                .click(
<<<<<<< HEAD
                    $.proxy(function (event) {
=======
                    $.proxy(function () {
>>>>>>> 25a65a5c
                        this.stopRunning();
                    }, this)
                )
                .hide();

            const $buttons = $('<div>')
                .addClass('buttons pull-left')
                .append(this.$runButton)
                .append(this.$stopButton)
                .append(this.$resetButton)
                .append(this.$submitted);

<<<<<<< HEAD
            const $progressBar = $('<div>')
                .attr('id', 'kb-func-progress')
                .addClass('pull-left')
                .css({ display: 'none' })
                .append(
                    $('<div>')
                        .addClass('progress progress-striped active kb-cell-progressbar')
                        .append(
                            $('<div>')
                                .addClass('progress-bar progress-bar-success')
                                .attr('role', 'progressbar')
                                .attr('aria-valuenow', '0')
                                .attr('aria-valuemin', '0')
                                .attr('aria-valuemax', '100')
                                .css({ width: '0%' })
                        )
                )
                .append($('<p>').addClass('text-success'));

            const methodId = 'method-details-' + StringUtil.uuid();
            const buttonLabel = 'details';
=======
            const methodId = 'method-details-' + StringUtil.uuid();
>>>>>>> 25a65a5c
            const methodDesc = this.method.info.tooltip;

            let link = this.options.methodHelpLink;
            if (this.method.info.module_name) {
                link = link + this.method.info.id; // TODO: add version here, but we don't have the info stored yet
            } else {
                link = link + 'l.m/' + this.method.info.id;
            }

            this.$header = $('<div>').css({ 'margin-top': '4px' }).addClass('kb-func-desc');
            this.$methodDesc = $('<div>')
                .attr('id', methodId)
                .addClass('kb-method-subtitle')
                .append(
                    methodDesc + ' &nbsp;&nbsp;<a href="' + link + '" target="_blank">more...</a>'
                );

            this.$header.append(this.$dynamicMethodSummary);

            // Controls (minimize)
            const $controlsSpan = $('<div>').addClass('pull-left');
<<<<<<< HEAD
            this.$minimizeControl = $("<span class='glyphicon glyphicon-chevron-down'>").css({
=======
            this.$minimizeControl = $('<span class=\'glyphicon glyphicon-chevron-down\'>').css({
>>>>>>> 25a65a5c
                color: '#888',
                fontSize: '14pt',
                cursor: 'pointer',
                paddingTop: '7px',
                margin: '5px',
            });
            $controlsSpan.append(this.$minimizeControl);
            this.panel_minimized = false;

            this.$cellPanel = $('<div>')
                .append(this.$methodDesc)
                .append(this.$inputDiv)
                .append(
                    $('<div>')
                        .addClass('kb-method-footer')
                        .css({ overflow: 'hidden' })
                        .append($buttons)
                );

            this.$elem.append(this.$cellPanel);

            // Add minimize/restore actions.
            // These mess with the CSS on the cells!
<<<<<<< HEAD
            var self = this;
=======
>>>>>>> 25a65a5c
            $controlsSpan.click(() => {
                if (self.panel_minimized) {
                    self.maximizeView();
                } else {
                    self.minimizeView();
                }
            });

            let inputWidgetName = this.method.widgets.input;
            if (!inputWidgetName || inputWidgetName === 'null')
                inputWidgetName = this.defaultInputWidget;

            this.$elem.closest('.cell').trigger('set-title.cell', [self.method.info.name]);

            const $logo = $('<div>');
            if (this.method.info.icon && this.method.info.icon.url) {
                const url = this.options.methodStoreURL.slice(0, -3) + this.method.info.icon.url;
                $logo.append(Display.getAppIcon({ url: url }));
            } else {
                $logo.append(Display.getAppIcon({}));
            }

            this.$elem.closest('.cell').trigger('set-icon.cell', [$logo.html()]);

            console.log('trying to load input widget ' + inputWidgetName);
            require([inputWidgetName], (W) => {
                console.log('loaded input widget ' + inputWidgetName);
                this.$inputWidget = new W(this.$inputDiv, { method: this.options.method });
<<<<<<< HEAD
            }, (error) => {
=======
            }, () => {
>>>>>>> 25a65a5c
                console.error('Error while trying to load widget "' + inputWidgetName + '"');
            });
        },

        /**
         * @method
         * Invoke this method- basically the API way to click on the run button.
         * @public
         */
        runMethod: function () {
            if (this.$runButton) {
                this.$runButton.click();
            } else {
                console.error(
                    'Attempting to run a method, but the method is not yet initialized/rendered.'
                );
            }
        },

        /**
         * @method
         * Returns parameters from the contained input widget
         * @public
         */
        getParameters: function () {
            if (this.$inputWidget) return this.$inputWidget.getParameters();
            return null;
        },

        /**
         * @method
         * Returns parameters from the contained input widget as a map designed for display
         * @public
         */
        getParameterMapForReplacementText: function () {
            if (this.$inputWidget) {
                const paramMap = {};
                const paramList = this.$inputWidget.getParameters();
                for (let k = 0; k < this.method.parameters.length; k++) {
                    if (k < paramList.length) {
                        paramMap[this.method.parameters[k].id] = paramList[k];

                        // detect if it is a workspace object - if so we make things bold and linkable
                        if (
                            typeof paramList[k] === 'string' &&
                            this.method.parameters[k].text_options
                        ) {
                            if (this.method.parameters[k].text_options.valid_ws_types) {
                                if (
                                    this.method.parameters[k].text_options.valid_ws_types.length > 0
                                ) {
                                    paramMap[this.method.parameters[k].id] =
                                        '<b><a style="cursor:default;">' +
                                        paramList[k] +
                                        '</a></b>';
                                }
                            }
                        }
                    }
                }
                return paramMap;
            }
            return null;
        },

        /**
         * @method
         * Returns the state as reported by the contained input widget.
         * @public
         */
        getState: function () {
            return {
                runningState: {
                    runState: this.runState,
                    submittedText: this.submittedText,
                    outputState: this.allowOutput,
                },
                // hack for now to ignore state. this now gets managed outside the widget.
                // minimized : this.panel_minimized,
                params: this.$inputWidget.getState(),
                jobDetails: this.jobDetails,
            };
        },

        /**
         * @method
         * Passes along the state to its contained input widget.
         * @public
         */
        loadState: function (state) {
            //console.log(state);
            // cases (for older ones)
            // 1. state looks like:
            // { params: {},
            //   runningState: {runState,
            //                  submittedText,
            //                  outputState}
            // }
            // That's new!
            // old one just has the state that should be passed to the input widget.
            // that'll be deprecated soonish.
            if (state.hasOwnProperty('params') && state.hasOwnProperty('runningState')) {
                this.allowOutput = state.runningState.outputState;
                this.$inputWidget.loadState(state.params);
                this.submittedText = state.runningState.submittedText;
                if (state.hasOwnProperty('jobDetails')) {
                    this.jobDetails = state.jobDetails;
                    if (this.jobDetails['job_id']) this.isJobStatusLoadedFromState = true;
                }
                this.changeState(state.runningState.runState);
                // if(state.minimized) {
                //     this.minimizeView(true); // true so that we don't show slide animation
                // }
            } else this.$inputWidget.loadState(state);
            this.$elem
                .closest('.cell')
                .find('.button_container')
                .kbaseNarrativeCellMenu('setSubtitle', this.getSubtitle());
        },

        /* Show/hide running icon */
        displayRunning: function (is_running, had_error) {
            const $cellMenu = this.$elem.closest('.cell').find('.button_container');
            if (is_running) {
                $cellMenu.trigger('runningIndicator.toolbar', { enabled: true });
                $cellMenu.trigger('errorIndicator.toolbar', { enabled: false });
            } else {
                $cellMenu.trigger('runningIndicator.toolbar', { enabled: false });
                if (had_error) {
                    $cellMenu.trigger('errorIndicator.toolbar', { enabled: true });
                } else {
                    $cellMenu.trigger('errorIndicator.toolbar', { enabled: false });
                }
            }
        },

        /**
         * @method
         * This sends a trigger to the jobs panel to stop any running jobs. If the callback is
         * truthy, this resets the cell to an input state.
         */
        stopRunning: function () {
            this.trigger('cancelJobCell.Narrative', [
                this.cellId,
                true,
                $.proxy(function (isCanceled) {
                    if (isCanceled) {
                        if (this.$jobProcessTabs) {
                            this.$jobProcessTabs.remove();
                            this.$jobProcessTabs = null;
                            this.$jobStatusDiv = null;
                            this.hasLogsPanelLoaded = false;
                            this.hasResultLoaded = false;
                        }
                        if (this.jobDetails) this.jobDetails = null;
                        this.changeState('input');
                    }
                }, this),
            ]);
        },
        /**
         * @method
         * Shows an associated error with a cell (if available)
         */
        showError: function () {
            this.trigger('showJobError.Narrative', [
                this.cellId,
                true,
                $.proxy(function (isCanceled) {
                    if (isCanceled) {
                        this.changeState('input');
                    }
                }, this),
            ]);
        },

        /**
         * @method
         * Updates the method cell's state.
         * Currently supports "input", "submitted", "running", or "complete".
         */
        changeState: function (runState, jobDetails, result) {
            if (!this.$cellPanel) return;

            const $toolbar = this.$elem.find('.button_container');
            $toolbar.trigger('run-state.toolbar', {
                status: this.runState.toLowerCase(),
            });

            if (this.runState !== runState) {
                this.runState = runState.toLowerCase();
                switch (this.runState) {
                    case 'submitted':
                        this.$cellPanel.removeClass('kb-app-step-running');
                        this.$elem.find('.kb-app-panel').removeClass('kb-app-error');
                        this.$submitted.html(this.submittedText).show();
                        this.$runButton.hide();
                        this.$stopButton.hide();
                        this.$resetButton.hide();
                        this.$inputWidget.lockInputs();
                        this.displayRunning(true);
                        this.allowOutput = true;
                        break;
                    case 'complete':
                        this.$cellPanel.removeClass('kb-app-step-running');
                        this.$elem.find('.kb-app-panel').removeClass('kb-app-error');
                        this.$submitted.html(this.submittedText).show();
                        this.$runButton.hide();
                        this.$stopButton.hide();
                        this.$resetButton.show();
                        this.$inputWidget.lockInputs();
                        this.displayRunning(false);
                        // maybe unlock? show a 'last run' box?
                        break;
                    case 'running':
                    case 'queued':
                        this.$submitted.html(this.submittedText).show();
                        this.$elem.find('.kb-app-panel').removeClass('kb-app-error');
                        this.$cellPanel.addClass('kb-app-step-running');
                        this.$runButton.hide();
                        this.$stopButton.show();
                        this.$resetButton.hide();
                        this.$inputWidget.lockInputs();
                        this.displayRunning(true);
                        break;
                    case 'error':
                        this.$submitted.html(this.submittedText).show();
                        this.$cellPanel.addClass('kb-app-step-error');
                        this.$runButton.hide();
                        this.$stopButton.show();
                        this.$resetButton.hide();
                        this.$inputWidget.lockInputs();
                        this.$elem.find('.kb-app-panel').addClass('kb-app-error');
                        this.displayRunning(false, true);
                        break;
                    default:
                        this.$cellPanel.removeClass('kb-app-step-running');
                        this.$elem.find('.kb-app-panel').removeClass('kb-app-error');
                        this.$cellPanel.removeClass('kb-app-step-error');
                        this.$submitted.hide();
                        this.$runButton.show();
                        this.$stopButton.hide();
                        this.$resetButton.hide();
                        this.$inputWidget.unlockInputs();
                        this.displayRunning(false);
                        break;
                }
            }

            if (jobDetails) {
                // Put this data into widget (with results) for next saveState operation
                if (result) {
                    jobDetails['result'] = result;
                }
                this.jobDetails = jobDetails;
            } else {
                if (result) {
                    this.jobDetails['result'] = result;
                }
                jobDetails = this.jobDetails; // Get data from previously saved widget state (this is
                // necessary because job panel doesn't call this method for
                // finished jobs (it's called from init without UJS info)
            }

            if (jobDetails && jobDetails['job_id']) {
                const jobState = jobDetails['job_state'];
                const jobInfo = jobDetails['job_info'];
                let status = jobDetails['status'];
                if (!status) status = jobState.status;
                if (!this.$jobProcessTabs) {
                    this.$jobProcessTabs = $('<div>')
                        .addClass('panel-body')
                        .addClass('kb-cell-output');
                    let targetPanel = this.$elem;
                    // console.log(this.isJobStatusLoadedFromState, status, jobState, jobInfo);
                    if (this.isJobStatusLoadedFromState && status) {
                        if ($.inArray(status.toLowerCase(), this.completedStatus) >= 0) {
                            // We move job status panel into cell panel rather than outside because when
                            // job is done (or finished with error) we want to be able to collapse this
                            // panel as part of cell panel collapse.
                            targetPanel = this.$cellPanel;
                        }
                    }
                    targetPanel.append(this.$jobProcessTabs);
                    new kbaseTabs(this.$jobProcessTabs, { canDelete: false, tabs: [] });
                    this.$jobStatusDiv = $('<div>');
                    this.$jobProcessTabs.kbaseTabs('addTab', {
                        tab: 'Status',
                        content: this.$jobStatusDiv,
                        canDelete: false,
                        show: true,
                    });
                }
                let jobId = jobDetails['job_id'];
                const fullJobId = jobId;
                if (jobId.indexOf(':') > 0) jobId = jobId.split(':')[1];
                status = status.replace(/(?:^|\s)\S/g, (a) => {
                    return a.toUpperCase();
                });
                if (
                    status === 'Suspend' ||
                    status === 'Error' ||
                    status === 'Unknown' ||
                    status === 'Awe_error'
                ) {
                    status = this.makeJobErrorPanel(fullJobId, jobState, jobInfo, 'Error');
                } else if (status === 'Deleted') {
                    status = this.makeJobErrorPanel(fullJobId, jobState, jobInfo, 'Deleted');
                } else if (status === 'Not_found_error') {
                    status = this.makeJobErrorPanel(fullJobId, jobState, jobInfo, 'Job Not Found');
                } else if (status === 'Unauthorized_error') {
                    status = this.makeJobErrorPanel(fullJobId, jobState, jobInfo, 'Unauthorized');
                } else if (status === 'Network_error') {
                    status = this.makeJobErrorPanel(fullJobId, jobState, jobInfo, 'Network Error');
                } else {
                    status = this.makeJobStatusPanel(fullJobId, jobState, jobInfo, status);
                }
                this.$jobStatusDiv.empty();
                this.$jobStatusDiv.append(status);
                if (!this.hasLogsPanelLoaded) {
                    this.hasLogsPanelLoaded = true;
                    this.$jobProcessTabs.kbaseTabs('addTab', {
                        tab: 'Console Log',
                        showContentCallback: function () {
                            const $jobLogsPanel = $(
                                '<div>ERROR: this component is not supported anymore.</div>'
                            );
                            return $jobLogsPanel;
                        },
                        canDelete: false,
                        show: false,
                    });
                }
                if (jobDetails['result']) {
                    if (!this.hasResultLoaded) {
                        this.hasResultLoaded = true; // make sure we only display once
                        // Check if the job details gives a report, if so, then we can add two more tabs
                        if (
                            jobDetails['result']['workspace_name'] &&
                            jobDetails['result']['report_name']
                        ) {
                            this.$jobProcessTabs.kbaseTabs('addTab', {
                                tab: 'Report',
                                showContentCallback: function () {
                                    const $reportPanel = $('<div>');
<<<<<<< HEAD
                                    const result = jobDetails.result;
                                    result['showReportText'] = true;
                                    result['showCreatedObjects'] = false;
                                    $reportPanel.kbaseReportView(result);
=======
                                    const jobDetailsResult = jobDetails.result;
                                    jobDetailsResult['showReportText'] = true;
                                    jobDetailsResult['showCreatedObjects'] = false;
                                    $reportPanel.kbaseReportView(jobDetailsResult);
>>>>>>> 25a65a5c
                                    return $reportPanel;
                                },
                                canDelete: false,
                                show: true,
                            });

                            this.$jobProcessTabs.kbaseTabs('addTab', {
                                tab: 'New Data Objects',
                                showContentCallback: function () {
                                    const $reportPanel = $('<div>');
<<<<<<< HEAD
                                    const result = jobDetails.result;
                                    result['showReportText'] = false;
                                    result['showCreatedObjects'] = true;
                                    $reportPanel.kbaseReportView(result);
=======
                                    const jobDetailsResult = jobDetails.result;
                                    jobDetailsResult['showReportText'] = false;
                                    jobDetailsResult['showCreatedObjects'] = true;
                                    $reportPanel.kbaseReportView(jobDetailsResult);
>>>>>>> 25a65a5c
                                    return $reportPanel;
                                },
                                canDelete: false,
                                show: false,
                            });
                        }
                    }
                }
            }
        },

        makeJobStatusPanel: function (jobId, jobState, jobInfo, statusText) {
            function makeInfoRow(heading, info) {
                return $('<tr>')
                    .append($('<th>').append(heading + ':'))
                    .append($('<td>').append(info));
            }

            const $infoTable = $('<table class="table table-bordered">')
                .append(makeInfoRow('Job Id', jobId))
                .append(makeInfoRow('Status', statusText));
            if (jobState && jobState.state) {
<<<<<<< HEAD
                const state = jobState.state;
=======
                const {state} = jobState;
>>>>>>> 25a65a5c
                let creationTime = state.start_timestamp;
                let execStartTime = null;
                let finishTime = null;
                let posInQueue = null;
                // console.log(state.step_stats);
                if (state.step_stats) {
                    for (const key in state.step_stats) {
                        if (state.step_stats.hasOwnProperty(key)) {
                            const stats = state.step_stats[key];
                            // console.log(key, stats);
                            if (stats['creation_time']) creationTime = stats['creation_time'];
                            execStartTime = stats['exec_start_time'];
                            finishTime = stats['finish_time'];
                            posInQueue = stats['pos_in_queue'];
                        }
                    }
                }
                if (creationTime)
                    $infoTable.append(
                        makeInfoRow('Submitted', this.readableTimestamp(creationTime))
                    );
                if (creationTime && execStartTime)
                    $infoTable.append(
                        makeInfoRow(
                            'Time in queue',
                            (execStartTime - creationTime) / 1000.0 + ' sec.'
                        )
                    );
                if (posInQueue) $infoTable.append(makeInfoRow('Position in queue', posInQueue));
                if (execStartTime)
                    $infoTable.append(
                        makeInfoRow('Execution Started', this.readableTimestamp(execStartTime))
                    );
                if (finishTime)
                    $infoTable.append(
                        makeInfoRow('Execution Finished', this.readableTimestamp(finishTime))
                    );
                if (execStartTime && finishTime)
                    $infoTable.append(
                        makeInfoRow(
                            'Execution Time',
                            (finishTime - execStartTime) / 1000.0 + ' sec.'
                        )
                    );
            }

            return $infoTable;
        },

        makeJobErrorPanel: function (jobId, jobState, jobInfo, btnText) {
            const $errBtn = $('<div>')
                .addClass('btn btn-danger btn-xs kb-jobs-error-btn')
                .css('background-color', '#F44336')
                .append('<span class="fa fa-warning" style="color:white"></span>');
            if (btnText) $errBtn.append(' ' + btnText);
            const headText = $errBtn; //"An error has been detected in this job!";
            let errorText = 'The KBase servers are reporting an error for this job:';
            let errorType = 'Unknown';

            /* 1. jobState.source doesn't exist = not pointed at a cell
             * 2. $('#jobState.source') doesn't exist = cell is missing
             * 3. jobstate.state.error is a string.
             * 4. jobstate.state is missing.
             */
            if (!jobState || !jobState.source) {
                errorText = 'This job is not associated with a Running Cell.';
                errorType = 'Unknown Cell';
            } else if ($('#' + jobState.source).length === 0) {
                errorText =
                    'The App Cell associated with this job can no longer be found in your Narrative.';
                errorType = 'Missing Cell';
            } else if (btnText === 'Deleted') {
                errorText = 'This job has already been deleted from KBase Servers.';
                errorType = 'Invalid Job';
            } else if (btnText === 'Job Not Found') {
                errorText =
                    'This job was not found to be running on KBase Servers. It may have been deleted, or may not be started yet.';
                errorType = 'Invalid Job';
            } else if (btnText === 'Unauthorized') {
                errorText = 'You do not have permission to view information about this job.';
                errorType = 'Unauthorized';
            } else if (btnText === 'Network Error') {
                errorText =
                    'An error occurred while looking up job information. Please refresh the jobs panel to try again.';
                errorType = 'Network';
            } else if (jobState.state.error) {
                errorText = $('<div class="kb-jobs-error-modal">').append(jobState.state.error);
                errorType = 'Runtime';
                if (jobState.state.error === 'awe_error') errorType = 'AWE Error';
            } else if (Object.keys(jobState.state.step_errors).length !== 0) {
                /* error types:
                 * 1. jobState.state.error is a real string. Just cough it up.
                 * 2. jobState.state is missing
                 * 3. jobInfo is partly missing (e.g., lost the cell that it should point to)
                 * 4. jobInfo is still partly missing (e.g., dont' know what cell it should point to)
                 */
                errorType = 'Runtime';
                errorText = $('<div>'); // class="kb-jobs-error-modal">');
                for (const stepId in jobState.state.step_errors) {
                    if (jobState.state.step_errors.hasOwnProperty(stepId)) {
                        // contort that into the method name
                        // gotta search for it in the spec for the method id, first.
                        let methodName = 'Unknown method: ' + stepId;
                        if (jobId.indexOf('njs:') == 0) {
                            let methodId = null;
                            for (let i = 0; i < jobInfo.spec.appSpec.steps.length; i++) {
                                if (stepId === jobInfo.spec.appSpec.steps[i].step_id) {
                                    methodId = jobInfo.spec.appSpec.steps[i].method_id;
                                    break;
                                }
                            }
                            if (methodId) methodName = jobInfo.spec.methodSpecs[methodId].info.name;
                        } else {
                            methodName = jobInfo.spec.methodSpec.info.name;
                        }
                        errorText
                            .append($('<b>').append('In ' + methodName + ':<br>'))
                            .append(
                                $('<pre style="max-height:250px; overflow-y: auto">').append(
                                    jobState.state.step_errors[stepId]
                                )
                            )
                            .append('<br><br>');
                    }
                }
            }

            function makeInfoRow(heading, info) {
                return $('<tr>')
                    .append($('<th>').append(heading + ':'))
                    .append($('<td>').append(info));
            }

            const $errorTable = $('<table class="table table-bordered">')
                .append(makeInfoRow('Job Id', jobId))
                .append(makeInfoRow('Type', errorType))
                .append(makeInfoRow('Error', errorText));

            const $modalBody = $('<div>').append(headText).append($errorTable);
            if (jobState && jobState.state && jobState.state.traceback) {
                const $tb = $('<div>');
                new kbaseAccordion($tb, {
                    elements: [
                        {
                            title: 'Detailed Error Information',
                            body: $('<pre style="max-height:300px; overflow-y: auto">').append(
                                jobState.state.traceback
                            ),
                        },
                    ],
                });
                $modalBody.append($tb);
            }

            return $modalBody;
        },

        isAwaitingInput: function () {
            if (this.runState) {
                if (this.runState === 'input') {
                    return true;
                }
                return false;
            }
            return true;
        },

        getRunningState: function () {
            return this.runState;
        },

        /*
         * This function is invoked every time we run app. This is the difference between it
         * and getAllParameterValues/getParameterValue which could be invoked many times before running
         * (e.g. when widget is rendered).
         */
        prepareDataBeforeRun: function () {
            if (this.inputSteps) {
                for (let i = 0; i < this.inputSteps.length; i++)
<<<<<<< HEAD
                    var v = this.inputSteps[i].widget.prepareDataBeforeRun();
=======
                    this.inputSteps[i].widget.prepareDataBeforeRun();
>>>>>>> 25a65a5c
            }
        },

        /* locks inputs and updates display properties to reflect the running state
            returns true if everything is valid and we can start, false if there were errors
        */
        checkMethodRun: function () {
            const v = this.$inputWidget.isValid();
            if (!v.isValid) {
                const $error = $('<div>');
                for (let i = 0; i < v.errormssgs.length; i++) {
                    $error.append(
                        $('<div>')
                            .addClass('kb-app-step-error-mssg')
                            .append('[' + (i + 1) + ']: ' + v.errormssgs[i])
                    );
                }
                this.errorDialog.setBody($error);
                this.errorDialog.show();
                return false;
            }

            return true;
        },

        /**
         * Refreshes the input widget according to its own method.
         */
        refresh: function () {
            if (this.$inputWidget) this.$inputWidget.refresh();
        },

        /* temp hack to deal with current state of NJS */
        getSpecAndParameterInfo: function () {
            return {
                methodSpec: this.method,
                parameterValues: this.getParameters(),
            };
        },

        setOutput: function (data) {
            if (data.cellId && this.allowOutput) {
                this.allowOutput = false;
                // Show the 'next-steps' to take, if there are any
<<<<<<< HEAD
                this.getNextSteps((next_steps) => {
                    data.next_steps = next_steps;
                    this.trigger('createOutputCell.Narrative', data);
                });
=======
                this.getNextSteps(
                    (next_steps) => {
                        data.next_steps = next_steps;
                        this.trigger('createOutputCell.Narrative', data);
                    }
                );
>>>>>>> 25a65a5c
            }
            this.changeState('complete', null, data.result);
        },

        getSubtitle: function () {
            if (this.submittedText && !this.isAwaitingInput()) {
                return this.submittedText;
            }
            return 'Not yet submitted.';
        },

        updateDynamicMethodSummaryHeader: function () {
            const self = this;
            self.$dynamicMethodSummary.empty();

            // First set the main text
            if (self.method.replacement_text && self.submittedText && !self.isAwaitingInput()) {
                // If replacement text exists, and the method was submitted, use it
                console.log('h3', self.method.replacement_text, Handlebars);
                const template = Handlebars.compile(self.method.replacement_text);
                self.$dynamicMethodSummary.append(
                    $('<h1>').html(template(self.getParameterMapForReplacementText()))
                );
                self.$dynamicMethodSummary.append($('<h2>').append(self.submittedText));
            } else {
                self.$dynamicMethodSummary.append($('<h1>').append(self.method.info.name));
                if (self.submittedText && !self.isAwaitingInput()) {
                    self.$dynamicMethodSummary.append($('<h2>').append(self.submittedText));
                } else {
                    self.$dynamicMethodSummary.append($('<h2>').append('Not yet submitted.'));
                }
            }
        },

        minimizeView: function (noAnimation) {
            const self = this;
            const $mintarget = self.$cellPanel;

            // create the dynamic summary based on the run state
            self.updateDynamicMethodSummaryHeader();
            self.$dynamicMethodSummary.show();
            if (noAnimation) {
                $mintarget.find('.panel-footer').hide();
                $mintarget.find('.panel-body').hide();
            } else {
                $mintarget.find('.panel-footer').slideUp();
                $mintarget.find('.panel-body').slideUp();
            }
            self.$minimizeControl
                .removeClass('glyphicon-chevron-down')
                .addClass('glyphicon-chevron-right');
            self.panel_minimized = true;
        },

        maximizeView: function () {
            const self = this;
            const $mintarget = self.$cellPanel;
            $mintarget.find('.panel-body').slideDown();
            $mintarget.find('.panel-footer').slideDown();
            self.$minimizeControl
                .removeClass('glyphicon-chevron-right')
                .addClass('glyphicon-chevron-down');

            self.$dynamicMethodSummary.hide();
            self.panel_minimized = false;
        },

        /**
         * Get next steps, and invoke render_cb() with
         * the specs returned by the trigger:getFunctionSpecs.Narrative for
         * each of the possible apps/methods.
         */
        getNextSteps: function (render_cb) {
            // fetch full info, which contains suggested next steps
            const params = { ids: [this.method.info.id] };
<<<<<<< HEAD
            const result = {};
=======
>>>>>>> 25a65a5c
            const self = this;
            this.methClient.get_method_full_info(
                params,
                $.proxy(function (info_list) {
                    const sugg = info_list[0].suggestions;
<<<<<<< HEAD
                    const params = { apps: sugg.next_apps, methods: sugg.next_methods };
                    this.trigger('getFunctionSpecs.Narrative', [
                        params,
=======
                    const _params = { apps: sugg.next_apps, methods: sugg.next_methods };
                    this.trigger('getFunctionSpecs.Narrative', [
                        _params,
>>>>>>> 25a65a5c
                        function (specs) {
                            render_cb(specs);
                        },
                    ]);
                }, this),
                (error) => {
                    console.error(error, 'method=', self.method);
                    KBError(
                        'kbaseNarrativeMethodCell.getNextSteps',
                        'Could not get full info for method: ' + self.method.info.id
                    );
                    render_cb();
                }
            );
        },

        /**
         * Converts a timestamp to a simple string.
         * Do this American style - HH:MM:SS MM/DD/YYYY
         *
         * @param {string} timestamp - a timestamp in number of milliseconds since the epoch.
         * @return {string} a human readable timestamp
         */
        readableTimestamp: function (timestamp) {
            const format = function (x) {
                if (x < 10) x = '0' + x;
                return x;
            };

            let d = null;
            if (timestamp) d = new Date(timestamp);
            else d = new Date();
            const hours = format(d.getHours());
            const minutes = format(d.getMinutes());
            const seconds = format(d.getSeconds());
            const month = d.getMonth() + 1;
            const day = format(d.getDate());
            const year = d.getFullYear();

            return hours + ':' + minutes + ':' + seconds + ', ' + month + '/' + day + '/' + year;
        },
    });
});
// })( jQuery );<|MERGE_RESOLUTION|>--- conflicted
+++ resolved
@@ -103,18 +103,12 @@
             });
 
             this.methClient = new NarrativeMethodStore(Config.url('narrative_method_store'));
-<<<<<<< HEAD
-            this.on('get_cell_subtitle.Narrative', (e, callback) => {
-                callback(this.getSubtitle());
-            });
-=======
             this.on(
                 'get_cell_subtitle.Narrative',
                 (e, callback) => {
                     callback(this.getSubtitle());
                 }
             );
->>>>>>> 25a65a5c
             this.render();
 
             if (Jupyter.narrative) Jupyter.narrative.registerWidget(this, this.cellId);
@@ -126,11 +120,7 @@
          * Renders this cell and its contained input widget.
          */
         render: function () {
-<<<<<<< HEAD
-            self = this;
-=======
             const self = this;
->>>>>>> 25a65a5c
             this.$inputDiv = $('<div>');
             this.$submitted = $('<span>').addClass('kb-func-timestamp').hide();
 
@@ -142,11 +132,7 @@
                 .addClass('kb-method-run')
                 .append('Run');
             this.$runButton.click(
-<<<<<<< HEAD
-                $.proxy(function (event) {
-=======
                 $.proxy(function () {
->>>>>>> 25a65a5c
                     console.log('** clicked' + new Date().getTime());
 
                     if (!this.checkMethodRun()) return;
@@ -180,11 +166,7 @@
                 .append('Cancel')
                 .css({ 'margin-right': '5px' })
                 .click(
-<<<<<<< HEAD
-                    $.proxy(function (event) {
-=======
                     $.proxy(function () {
->>>>>>> 25a65a5c
                         this.stopRunning();
                     }, this)
                 )
@@ -197,11 +179,7 @@
                 .append('Edit and Re-Run')
                 .css({ 'margin-right': '5px' })
                 .click(
-<<<<<<< HEAD
-                    $.proxy(function (event) {
-=======
                     $.proxy(function () {
->>>>>>> 25a65a5c
                         this.stopRunning();
                     }, this)
                 )
@@ -214,31 +192,7 @@
                 .append(this.$resetButton)
                 .append(this.$submitted);
 
-<<<<<<< HEAD
-            const $progressBar = $('<div>')
-                .attr('id', 'kb-func-progress')
-                .addClass('pull-left')
-                .css({ display: 'none' })
-                .append(
-                    $('<div>')
-                        .addClass('progress progress-striped active kb-cell-progressbar')
-                        .append(
-                            $('<div>')
-                                .addClass('progress-bar progress-bar-success')
-                                .attr('role', 'progressbar')
-                                .attr('aria-valuenow', '0')
-                                .attr('aria-valuemin', '0')
-                                .attr('aria-valuemax', '100')
-                                .css({ width: '0%' })
-                        )
-                )
-                .append($('<p>').addClass('text-success'));
-
             const methodId = 'method-details-' + StringUtil.uuid();
-            const buttonLabel = 'details';
-=======
-            const methodId = 'method-details-' + StringUtil.uuid();
->>>>>>> 25a65a5c
             const methodDesc = this.method.info.tooltip;
 
             let link = this.options.methodHelpLink;
@@ -260,11 +214,7 @@
 
             // Controls (minimize)
             const $controlsSpan = $('<div>').addClass('pull-left');
-<<<<<<< HEAD
-            this.$minimizeControl = $("<span class='glyphicon glyphicon-chevron-down'>").css({
-=======
             this.$minimizeControl = $('<span class=\'glyphicon glyphicon-chevron-down\'>').css({
->>>>>>> 25a65a5c
                 color: '#888',
                 fontSize: '14pt',
                 cursor: 'pointer',
@@ -288,10 +238,6 @@
 
             // Add minimize/restore actions.
             // These mess with the CSS on the cells!
-<<<<<<< HEAD
-            var self = this;
-=======
->>>>>>> 25a65a5c
             $controlsSpan.click(() => {
                 if (self.panel_minimized) {
                     self.maximizeView();
@@ -320,11 +266,7 @@
             require([inputWidgetName], (W) => {
                 console.log('loaded input widget ' + inputWidgetName);
                 this.$inputWidget = new W(this.$inputDiv, { method: this.options.method });
-<<<<<<< HEAD
-            }, (error) => {
-=======
             }, () => {
->>>>>>> 25a65a5c
                 console.error('Error while trying to load widget "' + inputWidgetName + '"');
             });
         },
@@ -670,17 +612,10 @@
                                 tab: 'Report',
                                 showContentCallback: function () {
                                     const $reportPanel = $('<div>');
-<<<<<<< HEAD
-                                    const result = jobDetails.result;
-                                    result['showReportText'] = true;
-                                    result['showCreatedObjects'] = false;
-                                    $reportPanel.kbaseReportView(result);
-=======
                                     const jobDetailsResult = jobDetails.result;
                                     jobDetailsResult['showReportText'] = true;
                                     jobDetailsResult['showCreatedObjects'] = false;
                                     $reportPanel.kbaseReportView(jobDetailsResult);
->>>>>>> 25a65a5c
                                     return $reportPanel;
                                 },
                                 canDelete: false,
@@ -691,17 +626,10 @@
                                 tab: 'New Data Objects',
                                 showContentCallback: function () {
                                     const $reportPanel = $('<div>');
-<<<<<<< HEAD
-                                    const result = jobDetails.result;
-                                    result['showReportText'] = false;
-                                    result['showCreatedObjects'] = true;
-                                    $reportPanel.kbaseReportView(result);
-=======
                                     const jobDetailsResult = jobDetails.result;
                                     jobDetailsResult['showReportText'] = false;
                                     jobDetailsResult['showCreatedObjects'] = true;
                                     $reportPanel.kbaseReportView(jobDetailsResult);
->>>>>>> 25a65a5c
                                     return $reportPanel;
                                 },
                                 canDelete: false,
@@ -724,11 +652,7 @@
                 .append(makeInfoRow('Job Id', jobId))
                 .append(makeInfoRow('Status', statusText));
             if (jobState && jobState.state) {
-<<<<<<< HEAD
-                const state = jobState.state;
-=======
                 const {state} = jobState;
->>>>>>> 25a65a5c
                 let creationTime = state.start_timestamp;
                 let execStartTime = null;
                 let finishTime = null;
@@ -908,11 +832,7 @@
         prepareDataBeforeRun: function () {
             if (this.inputSteps) {
                 for (let i = 0; i < this.inputSteps.length; i++)
-<<<<<<< HEAD
-                    var v = this.inputSteps[i].widget.prepareDataBeforeRun();
-=======
                     this.inputSteps[i].widget.prepareDataBeforeRun();
->>>>>>> 25a65a5c
             }
         },
 
@@ -957,19 +877,12 @@
             if (data.cellId && this.allowOutput) {
                 this.allowOutput = false;
                 // Show the 'next-steps' to take, if there are any
-<<<<<<< HEAD
-                this.getNextSteps((next_steps) => {
-                    data.next_steps = next_steps;
-                    this.trigger('createOutputCell.Narrative', data);
-                });
-=======
                 this.getNextSteps(
                     (next_steps) => {
                         data.next_steps = next_steps;
                         this.trigger('createOutputCell.Narrative', data);
                     }
                 );
->>>>>>> 25a65a5c
             }
             this.changeState('complete', null, data.result);
         },
@@ -1045,24 +958,14 @@
         getNextSteps: function (render_cb) {
             // fetch full info, which contains suggested next steps
             const params = { ids: [this.method.info.id] };
-<<<<<<< HEAD
-            const result = {};
-=======
->>>>>>> 25a65a5c
             const self = this;
             this.methClient.get_method_full_info(
                 params,
                 $.proxy(function (info_list) {
                     const sugg = info_list[0].suggestions;
-<<<<<<< HEAD
-                    const params = { apps: sugg.next_apps, methods: sugg.next_methods };
-                    this.trigger('getFunctionSpecs.Narrative', [
-                        params,
-=======
                     const _params = { apps: sugg.next_apps, methods: sugg.next_methods };
                     this.trigger('getFunctionSpecs.Narrative', [
                         _params,
->>>>>>> 25a65a5c
                         function (specs) {
                             render_cb(specs);
                         },
