--- conflicted
+++ resolved
@@ -376,17 +376,10 @@
                         this.appCatalog = new KBaseCatalogBrowser(
                             this.$appCatalogBody,
                             {
-<<<<<<< HEAD
-                                ignoreCategories:this.ignoreCategories,
-                                tag: this.currentTag
-                            }
-                        );
-=======
                                 ignoreCategories: this.ignoreCategories,
                                 tag: this.currentTag
                             }
                         )
->>>>>>> f6e0688e
                     }
 
                     this.$slideoutBtn.tooltip('hide');
