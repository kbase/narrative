/*global define*/
/*jslint white:true,browser:true*/
define([
    'jquery',
    'kbwidget',
    'base/js/namespace'
], function (
    $,
    KBWidget,
    Jupyter
    ) {
    "use strict";
    return KBWidget({
        name: 'kbaseNarrativeOutputCell',
        version: '1.0.0',
        options: {
            widget: 'kbaseDefaultNarrativeOutput',
            data: '{}',
            cellId: null,
            type: 'error',
            title: 'Output',
            time: '',
            showMenu: true
        },
        OUTPUT_ERROR_WIDGET: 'kbaseNarrativeError',
        init: function (options) {
            this._super(options);

            this.data = this.options.data;
            this.options.type = this.options.type.toLowerCase();
            this.cell = Jupyter.narrative.getCellByKbaseId(this.$elem.attr('id'));
            if (this.options.widget.toLowerCase() === "null")
                this.options.widget = 'kbaseDefaultNarrativeOutput';

            this.render();

<<<<<<< HEAD
            if (Jupyter.narrative)
                Jupyter.narrative.registerWidget(this, this.options.cellId);

            // this.hideInputArea();

=======
            this.hideInputArea();
>>>>>>> 25be5657
            return this;
        },
        hideInputArea: function () {
            if (!this.options.cellId)
                return;
            $('#' + this.options.cellId).closest('.cell').find('.inner_cell .input_area').hide();
        },
        render: function () {
            var icon;
            switch (this.options.type) {
                case 'method':
                    this.renderMethodOutputCell();
                    break;
                case 'app':
                    this.renderAppOutputCell();
                    break;
                case 'error':
                    this.renderErrorOutputCell();
                    break;
                case 'viewer':
                    this.renderViewerCell();
                    break;
                default:
                    this.renderErrorOutputCell();
                    break;
            }

        },
        renderViewerCell: function () {
            require(['kbaseNarrativeDataCell'], $.proxy(function () {
                var $label = $('<span>').addClass('label label-info').append('Viewer');
                this.renderCell('kb-cell-output', 'panel-default', 'kb-out-desc', $label, 'data viewer');
                var $cell = this.$elem.closest('.cell');
                $cell.trigger('set-icon.cell', ['<i class="fa fa-2x fa-table data-viewer-icon"></i>']);
            }, this));
        },
        renderMethodOutputCell: function () {
            var $label = $('<span>').addClass('label label-info').append('Output');
            this.renderCell('kb-cell-output', 'panel-default', 'kb-out-desc', $label, 'method output');
            var $cell = this.$elem.closest('.cell');
            $cell.trigger('set-icon.cell', ['<i class="fa fa-2x fa-file-o method-output-icon"></i>']);
        },
        // same as method for now
        renderAppOutputCell: function () {
            var $label = $('<span>').addClass('label label-info').append('Output');
            this.renderCell('kb-cell-output', 'panel-default', 'kb-out-desc', $label, 'app output');
            var $cell = this.$elem.closest('.cell');
            $cell.trigger('set-icon.cell', ['<i class="fa fa-2x fa-file-o app-output-icon"></i>']);
        },
        renderErrorOutputCell: function () {
            require(['kbaseNarrativeError'], $.proxy(function () {
                if (!this.options.title)
                    this.options.title = 'Narrative Error';
                var $label = $('<span>').addClass('label label-danger').append('Error');
                this.renderCell('kb-cell-error', 'panel-danger', 'kb-err-desc', $label);
                var $cell = this.$elem.closest('.cell');
                $cell.trigger('set-icon.cell', ['<i class="fa fa-2x fa-exclamation-triangle error-icon"></i>']);
                $cell.addClass('kb-error');
            }, this));
        },
        renderCell: function (baseClass, panelClass, headerClass, $label, titleSuffix) {
            // set up the widget line
            var widget = this.options.widget;
            var methodName = this.options.title ? this.options.title : 'Unknown method';
            var title = methodName;
            if (titleSuffix) {
                title += ' (' + titleSuffix + ')';
            }

// TODO: a label which can appear above or instaead of the icon in the prmopt area.
//            this.$elem
//                .closest('.cell')
//                .trigger('set-label', [$label.html()]);

            // this.$elem
            //     .closest('.cell')
            //     .trigger('set-title', [title]);

            if (!(this.cell.metadata.kbase)) {
                this.cell.metadata.kbase = {
                    'attributes': {
                    },
                    'type': 'output'
                };
            }
            var meta = this.cell.metadata;
            if (meta.kbase.type && meta.kbase.type === 'output') {
                meta.kbase.attributes.title = title;
            }

            this.cell.metadata = meta;


            var widgetData = this.options.data;
            if (widget === 'kbaseDefaultNarrativeOutput')
                widgetData = {data: this.options.data};

            this.$timestamp = $('<span>')
                .addClass('pull-right kb-func-timestamp');

            if (this.options.time) {
                this.$timestamp.append($('<span>')
                    .append(this.readableTimestamp(this.options.time)));
                this.$elem.closest('.cell').find('.button_container').trigger('set-timestamp.toolbar', this.options.time);
            }

            var $headerLabel = $('<span>')
                .addClass('label label-info')
                .append('Output');

            var $headerInfo = $('<span>')
                .addClass(headerClass)
                .append($('<b>').append(methodName))
                .append(this.$timestamp);

            var $body = $('<div class="kb-cell-output-content">');

            try {
                require([widget],
                    function (W) {
                        // If we successfully Require the widget code, render it:
                        this.$outWidget = new W($body, widgetData);
                        // this.$outWidget = $body.find('.panel-body > div')[widget](widgetData);
                        this.$elem.append($body);
                    }.bind(this),
                    function (err) {
                        // If we fail, render the error widget and log the error.
                        KBError("Output::" + this.options.title, "failed to render output widget: '" + widget);
                        this.options.title = 'App Error';
                        this.options.data = {
                            error: {
                                msg: 'An error occurred while showing your output:',
                                method_name: 'kbaseNarrativeOutputCell.renderCell',
                                type: 'Output',
                                severity: '',
                                traceback: 'Failed while trying to show a "' + widget + '"\n' +
                                    'With inputs ' + JSON.stringify(widgetData) + '\n\n' +
                                    err.message
                            }
                        };
                        this.options.widget = this.OUTPUT_ERROR_WIDGET;
                        this.renderErrorOutputCell();
                    }.bind(this));
            } catch (err) {
                KBError("Output::" + this.options.title, "failed to render output widget: '" + widget);
                this.options.title = 'App Error';
                this.options.data = {
                    error: {
                        msg: 'An error occurred while showing your output:',
                        method_name: 'kbaseNarrativeOutputCell.renderCell',
                        type: 'Output',
                        severity: '',
                        traceback: 'Failed while trying to show a "' + widget + '"\n' +
                            'With inputs ' + JSON.stringify(widgetData) + '\n\n' +
                            err.message
                    }
                };
                this.options.widget = this.OUTPUT_ERROR_WIDGET;
                this.renderErrorOutputCell();

                // this.$outWidget = $body.find('.panel-body > div')[this.OUTPUT_ERROR_WIDGET]({'error': {
                //     'msg': 'An error occurred while showing your output:',
                //     'method_name': 'kbaseNarrativeOutputCell.renderCell',
                //     'type': 'Output',
                //     'severity': '',
                //     'traceback': 'Failed while trying to show a "' + widget + '"\n' +
                //                  'With inputs ' + JSON.stringify(widgetData) + '\n\n' +
                //                  err.message
                // }});
            }

        },
        getState: function () {
            var state = null;
            if (this.$outWidget && this.$outWidget.getState) {
                state = this.$outWidget.getState();
            }
            return state;
        },
        loadState: function (state) {
            if (state) {
                if (state.time) {
                    this.$timestamp.html(readableTimestamp(state.time));
                }
                if (this.$outWidget && this.$outWidget.loadState) {
                    this.$outWidget.loadState(state);
                }
            }
        },
        /**
         * Returns a timestamp in milliseconds since the epoch.
         * (This is a one-liner, but kept as a separate function in case our needs change.
         * Maybe we'll want to use UTC or whatever...)
         * @public
         */
        getTimestamp: function () {
            return new Date().getTime();
        },
        /**
         * Converts a timestamp to a simple string.
         * Do this American style - HH:MM:SS MM/DD/YYYY
         *
         * @param {string} timestamp - a timestamp in number of milliseconds since the epoch.
         * @return {string} a human readable timestamp
         */
        readableTimestamp: function (timestamp) {
            var format = function (x) {
                if (x < 10)
                    x = '0' + x;
                return x;
            };

            var d = new Date(timestamp);
            var hours = format(d.getHours());
            var minutes = format(d.getMinutes());
            var seconds = format(d.getSeconds());
            var month = d.getMonth() + 1;
            var day = format(d.getDate());
            var year = d.getFullYear();

            return hours + ":" + minutes + ":" + seconds + ", " + month + "/" + day + "/" + year;
        }

    });
});<|MERGE_RESOLUTION|>--- conflicted
+++ resolved
@@ -34,15 +34,7 @@
 
             this.render();
 
-<<<<<<< HEAD
-            if (Jupyter.narrative)
-                Jupyter.narrative.registerWidget(this, this.options.cellId);
-
             // this.hideInputArea();
-
-=======
-            this.hideInputArea();
->>>>>>> 25be5657
             return this;
         },
         hideInputArea: function () {
@@ -121,19 +113,21 @@
             //     .closest('.cell')
             //     .trigger('set-title', [title]);
 
-            if (!(this.cell.metadata.kbase)) {
-                this.cell.metadata.kbase = {
-                    'attributes': {
-                    },
-                    'type': 'output'
-                };
-            }
-            var meta = this.cell.metadata;
-            if (meta.kbase.type && meta.kbase.type === 'output') {
-                meta.kbase.attributes.title = title;
-            }
-
-            this.cell.metadata = meta;
+            // TODO: omit this? v
+//            if (!(this.cell.metadata.kbase)) {
+//                this.cell.metadata.kbase = {
+//                    'attributes': {
+//                    },
+//                    'type': 'output'
+//                };
+//            }
+//            var meta = this.cell.metadata;
+//            if (meta.kbase.type && meta.kbase.type === 'output') {
+//                meta.kbase.attributes.title = title;
+//            }
+//
+//            this.cell.metadata = meta;
+            // TODO: omit? ^
 
 
             var widgetData = this.options.data;
