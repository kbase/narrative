/**
 * "Public Data" tab on data side panel.
 * @author Roman Sutormin <rsutormin@lbl.gov>
 * @public
 */
define([
    'kbwidget',
    'jquery',
    'numeral',
    'narrativeConfig',
    'kbaseAuthenticatedWidget',
    'base/js/namespace',
    'kb_common/jsonRpc/dynamicServiceClient',
    'kb_common/jsonRpc/genericClient',
    'kb_common/html',
    'util/icon',
    'widgets/narrative_core/publicDataSources/workspaceDataSource',
    'widgets/narrative_core/publicDataSources/search2DataSource',
    'yaml!kbase/config/publicDataSources.yaml',

<<<<<<< HEAD
    'bootstrap'
=======
    'bootstrap',
>>>>>>> 8f5ebce3
], (
    KBWidget,
    $,
    numeral,
    Config,
    kbaseAuthenticatedWidget,
    Jupyter,
    DynamicServiceClient,
    ServiceClient,
    html,
    Icon,
    WorkspaceDataSource,
    SearchDataSource,
    DataSourceConfig
) => {
    'use strict';

    function formatValue(value) {
        if (typeof value === 'undefined' || (typeof value === 'string' && value.length === 0)) {
            return '<span style="color: #AAA; font-weight: normal; font-style: italic">n/a</span>';
        } else {
            return String(value);
        }
    }
    function formatItem(item) {
        return `
            <span role="row" data-test-id="${item.id}">
            <span style="color: #AAA; font-weight: normal; font-style: italic" data-test-id="label" role="cell">${
                item.label
            }</span>: 
            &nbsp;
            <span data-test-id="value" role="cell">${formatValue(item.value)}</span>
            </span>
        `;
    }

    // metadata is represented as an array of simple objects with
    // props label, value -or-
    // an array of the same.
    //
    function metadataToTable(metadata) {
<<<<<<< HEAD
        const $table = $('<table role="table">')
            .css('font-size', '80%');

        metadata.forEach((field) => {
            let value;
            if (field.value instanceof Array) {
                value = field.value.map((item) => {
                    return formatItem(item);
                }).join('&nbsp;&nbsp;&nbsp;');
=======
        const $table = $('<table role="table">').css('font-size', '80%');

        metadata.forEach((item) => {
            let $row;
            let value;
            if (item.value instanceof Array) {
                value = item.value
                    .map((item) => {
                        return formatItem(item);
                    })
                    .join('&nbsp;&nbsp;&nbsp;');
>>>>>>> 8f5ebce3
            } else {
                value = formatValue(field.value);
            }

            const $row = $(`<tr role="row" data-test-id="${field.id || field.label}">`)
                .css('margin-bottom', '2px')
<<<<<<< HEAD
                .append($('<td role="cell" data-test-id="label">')
                    .css('width', '7em')
                    .css('font-weight', 'normal')
                    .css('font-style', 'italic')
                    .css('padding-right', '4px')
                    .css('color', '#AAA')
                    .css('vertical-align', 'top')
                    .css('padding-bottom', '2px')
                    .text(field.label))
                .append($('<td role="cell" data-test-id="value">')
                    // .css('font-weight', 'bold')
                    .css('vertical-align', 'top')
                    .css('padding-bottom', '2px')
                    .html(value));
=======
                .append(
                    $('<td role="cell" data-test-id="label">')
                        .css('width', '7em')
                        .css('font-weight', 'normal')
                        .css('font-style', 'italic')
                        .css('padding-right', '4px')
                        .css('color', '#AAA')
                        .css('vertical-align', 'top')
                        .css('padding-bottom', '2px')
                        .text(item.label)
                )
                .append(
                    $('<td role="cell" data-test-id="value">')
                        // .css('font-weight', 'bold')
                        .css('vertical-align', 'top')
                        .css('padding-bottom', '2px')
                        .html(value)
                );
>>>>>>> 8f5ebce3

            $table.append($row);
        });
        return $table;
    }

    function renderTotals(found, total) {
        const $totals = $('<span>').addClass('kb-data-list-type');
        if (total === 0) {
            $totals.append($('<span>None available</span>'));
        } else if (found === 0) {
            $totals
                .append(
                    $('<span data-test-id="found-count">').css('font-weight', 'bold').text('None')
                )
                .append($('<span>').text(' found out of '))
                .append($('<span>').css('font-weight', 'bold').text(numeral(total).format('0,0')))
                .append($('<span>').text(' available'));
        } else if (total > found) {
            $totals
                .append(
                    $('<span data-test-id="found-count">')
                        .css('font-weight', 'bold')
                        .text(numeral(found).format('0,0'))
                )
                .append($('<span>').text(' found out of '))
                .append($('<span>').css('font-weight', 'bold').text(numeral(total).format('0,0')))
                .append($('<span>').text(' available'));
        } else {
            $totals
                .append($('<span>').text(numeral(total).format('0,0')))
                .append($('<span>').text(' available'));
        }
        return $totals;
    }

    /*
    getNextAutoSuffix
    For a given object target name, and a set of objects, and a suffix generated
    by a previous failed attempt to save the object, return either:
    - null if the target name is not found in the object set
    - 1 if the target name was found, but no target names with a suffix
    - the greatest of the failed suffix passed in or the greatest suffix in the data 
      set, incremented by one.
    */
    function getNextAutoSuffix(targetName, narrativeObjects, nextSuffix) {
        const targetNameRe = new RegExp('^' + targetName + '$');
        const correctedTargetNameRe = new RegExp('^' + targetName + '_([\\d]+)$');
        let foundRoot;
        let maxSuffix;
        narrativeObjects.forEach((object) => {
            const name = object[1];
            let m = targetNameRe.exec(name);
            if (m) {
                foundRoot = true;
                return;
            }
            m = correctedTargetNameRe.exec(name);
            if (m) {
                maxSuffix = Math.max(maxSuffix || 0, parseInt(m[1], 10));
            }
        });

        // The suffix logic is carefully crafted to accommodate retry (via nextSuffix)
        // and automatic next suffix via the max suffix determined above.
        if (maxSuffix) {
            if (nextSuffix) {
                // a previous attempt to copy failed due to the object already existing.
                // We honor the maxSuffix found if greater, otherwise use this one.
                if (maxSuffix > nextSuffix) {
                    return maxSuffix + 1;
                }
                return nextSuffix;
            }
            return maxSuffix + 1;
        } else if (foundRoot) {
            if (nextSuffix) {
                return nextSuffix;
            }
            return 1;
        }
        return null;
    }
    const dataSourceTypes = {
        search: {
            serviceDependencies: {
                searchapi2: 'searchapi2',
            },
            baseObject: SearchDataSource,
        },
        workspace: {
            serviceDependencies: {
                ServiceWizard: 'service_wizard',
            },
            baseObject: WorkspaceDataSource,
        },
    };

    return KBWidget({
        name: 'kbaseNarrativeSidePublicTab',
        parent: kbaseAuthenticatedWidget,
        version: '1.0.0',
        options: {
            $importStatus: $('<div>'),
            addToNarrativeButton: null,
            selectedItems: null,
            landingPageURL: Config.url('landing_pages'),
            provenanceViewerBaseURL: Config.url('provenance_view'),
            ws_name: null,
        },
        token: null,
        wsName: null,
        searchUrlPrefix: Config.url('search'),
        loadingImage: Config.get('loading_gif'),
        workspaceUrl: Config.url('workspace'),
        workspace: null,
        narrativeService: null,
        mainListPanelHeight: '535px',
        maxNameLength: 60,
        totalPanel: null,
        resultPanel: null,
        objectList: null,
        currentCategory: null,
        currentQuery: null,
        currentPage: null,
        totalAvailable: null,
        currentFilteredlResults: null,
        itemsPerPage: 20,
        narrativeObjects: {},
        narrativeObjectsClean: null,

        init: function (options) {
            this._super(options);

            this.data_icons = Config.get('icons').data;
            this.icon_colors = Config.get('icons').colors;
            this.wsName = Jupyter.narrative.getWorkspaceName();

            this.dataSourceConfigs = DataSourceConfig.sources;
<<<<<<< HEAD
            
            this.loaded = false; 
            
=======

            this.loaded = false;

>>>>>>> 8f5ebce3
            return this;
        },

        loadObjects: function () {
            this.narrativeObjectsClean = false;
            $(document).trigger('dataLoadedQuery.Narrative', [
                null,
                this.IGNORE_VERSION,
                function (objects) {
                    this.narrativeObjects = objects;
                    this.narrativeObjectsClean = true;
                }.bind(this),
            ]);
        },

        render: function () {
            if (!this.token || !this.wsName) {
                return;
            }

            // load data the first render.
            if (!this.loaded) {
                this.loadObjects();
                this.loaded = true;
                $(document).on('dataUpdated.Narrative', () => {
<<<<<<< HEAD
                    $(document).trigger('dataLoadedQuery.Narrative', [null, this.IGNORE_VERSION, function(objects) {
                        this.narrativeObjects = objects;
                        this.narrativeObjectsClean = true;
                    }.bind(this)]);
=======
                    $(document).trigger('dataLoadedQuery.Narrative', [
                        null,
                        this.IGNORE_VERSION,
                        function (objects) {
                            this.narrativeObjects = objects;
                            this.narrativeObjectsClean = true;
                        }.bind(this),
                    ]);
>>>>>>> 8f5ebce3
                });
            }

            this.infoPanel = $('<div>');
            this.dataPolicyPanel = $('<div>');
            this.$elem.empty().append(this.infoPanel).append(this.dataPolicyPanel);

            this.narrativeService = new DynamicServiceClient({
                module: 'NarrativeService',
                url: Config.url('service_wizard'),
                token: this.token,
            });
            this.workspace = new ServiceClient({
                module: 'Workspace',
                url: Config.url('workspace'),
                token: this.token,
            });

<<<<<<< HEAD
            const margin = {margin: '10px 0px 10px 0px'};
            const $typeInput = $('<select class="form-control">')
                .css(margin);

            this.dataSourceConfigs.forEach((config, index) => {
                $typeInput.append('<option value="' + String(index) + '">' + config.name + '</option>');
            });

=======
            const margin = { margin: '10px 0px 10px 0px' };
            const $typeInput = $('<select class="form-control">').css(margin);

            this.dataSourceConfigs.forEach((config, index) => {
                $typeInput.append(
                    '<option value="' + String(index) + '">' + config.name + '</option>'
                );
            });

            // for (var catPos in this.categories) {
            //     var cat = this.categories[catPos];
            //     var catName = this.dataSourceConfigs[cat].name;
            //     $typeInput.append('<option value="'+cat+'">'+catName+'</option>');
            // }

>>>>>>> 8f5ebce3
            const $dataSourceLogo = $('<span>')
                .addClass('input-group-addon')
                .css('width', '40px')
                .css('border', 'none')
                .css('padding', '0 4px')
                .css('border', 'none')
                .css('border-radius', '0')
                .css('background-color', 'transparent');
            this.$dataSourceLogo = $dataSourceLogo;

<<<<<<< HEAD
            const $inputGroup = $('<div>')
                .addClass('input-group')
                .css('width', '100%');

            const typeFilter = $('<div class="col-sm-4">')
                .append($inputGroup
                    .append($typeInput)
                    .append($dataSourceLogo));

            const $filterInput = $('<input type="text" class="form-control" placeholder="Filter data..." data-test-id="search-input">');
            const $filterInputField = $('<div class="input-group">')
                .css(margin)
                .append($filterInput)
                .append($('<div class="input-group-addon btn btn-default">')
                    .append($('<span class="fa fa-search">'))
                    .css('padding', '4px 8px')
                    .click(() => {
                        $filterInput.change();
                    }))
                .append($('<div class="input-group-addon btn btn-default">')
                    .append($('<span class="fa fa-times">'))
                    .css('padding', '4px 8px')
                    .click(() => {
                        $filterInput.val('');
                        inputFieldLastValue = '';
                        $filterInput.change();
                    }));
=======
            const $inputGroup = $('<div>').addClass('input-group').css('width', '100%');

            const typeFilter = $('<div class="col-sm-4">').append(
                $inputGroup.append($typeInput).append($dataSourceLogo)
            );

            const $filterInput = $(
                '<input type="text" class="form-control" placeholder="Filter data..." data-test-id="search-input">'
            );
            const $filterInputField = $('<div class="input-group">')
                .css(margin)
                .append($filterInput)
                .append(
                    $('<div class="input-group-addon btn btn-default">')
                        .append($('<span class="fa fa-search">'))
                        .css('padding', '4px 8px')
                        .click(() => {
                            $filterInput.change();
                        })
                )
                .append(
                    $('<div class="input-group-addon btn btn-default">')
                        .append($('<span class="fa fa-times">'))
                        .css('padding', '4px 8px')
                        .click(() => {
                            $filterInput.val('');
                            inputFieldLastValue = '';
                            $filterInput.change();
                        })
                );
>>>>>>> 8f5ebce3

            /*
                search and render when the type dropdown changes.
            */
            $typeInput.change(() => {
                const newDataSourceID = parseInt($typeInput.val());
                const dataSource = this.dataSourceConfigs[newDataSourceID];
                this.$dataSourceLogo.empty();
                if (dataSource) {
                    if (dataSource.logoUrl) {
                        this.$dataSourceLogo.append($('<img>').attr('src', dataSource.logoUrl));
                    }
                }
                this.searchAndRender(newDataSourceID, $filterInput.val());
            });

            /*
                search and render only when input change is detected.
            */
<<<<<<< HEAD
            let inputFieldLastValue = null;
            $filterInput.change(() => {
                inputFieldLastValue = $filterInput.val();
                renderInputFieldState();
                this.searchAndRender(parseInt($typeInput.val()), $filterInput.val());
=======
            var inputFieldLastValue = null;
            $filterInput.change(() => {
                inputFieldLastValue = $filterInput.val();
                renderInputFieldState();
                const dataSourceID = parseInt($typeInput.val());
                this.searchAndRender(dataSourceID, $filterInput.val());
>>>>>>> 8f5ebce3
            });

            function renderInputFieldState() {
                if ($filterInput.val() === '') {
                    $filterInput.css('background-color', 'transparent');
                    return;
                }
                if (inputFieldLastValue !== $filterInput.val()) {
                    $filterInput.css('background-color', 'rgba(255, 245, 158, 1)');
                } else {
                    $filterInput.css('background-color', 'rgba(209, 226, 255, 1)');
                }
            }

<<<<<<< HEAD
=======
            // function inputFieldDirty() {
            //     if (inputFieldLastValue !== $filterInput.val()) {
            //         return true;
            //     }
            //     return false;
            // }

>>>>>>> 8f5ebce3
            $filterInput.keyup(() => {
                renderInputFieldState();
            });

            const searchFilter = $('<div class="col-sm-8">').append($filterInputField);

<<<<<<< HEAD
            const header = $('<div class="row">').css({'margin': '0px 10px 0px 10px'})
=======
            const searchFilter = $('<div class="col-sm-8">').append($filterInputField);

            const header = $('<div class="row">')
                .css({ margin: '0px 10px 0px 10px' })
>>>>>>> 8f5ebce3
                .append(typeFilter)
                .append(searchFilter);
            this.$elem.append(header);
            this.totalPanel = $('<div>').css({ margin: '0px 0px 0px 10px' });
            this.$elem.append(this.totalPanel);

            this.resultPanel = $('<div role="table" data-test-id="result">');

            this.resultsFooterMessage = $('<div>')
                .css('display', 'flex')
                .css('flex-direction', 'row')
                .css('align-items', 'center')
                .css('justify-content', 'center');

            this.resultFooter = $('<div>')
                .css('background-color', 'rgba(200,200,200,0.5')
                .css('padding', '6px')
                .css('font-style', 'italic')
                .css('text-align', 'center')
                .append(this.resultsFooterMessage);

            this.resultArea = $('<div>')
                .css('overflow-x', 'hidden')
                .css('overflow-y', 'auto')
                .css('height', this.mainListPanelHeight)
                .on('scroll', (e) => {
                    if (e.target.scrollTop + e.target.clientHeight >= e.target.scrollHeight) {
                        this.renderMore();
                    }
                })
                .append(this.resultPanel)
                .append(this.resultFooter);

            this.$elem.append(this.resultArea);
<<<<<<< HEAD
            this.searchAndRender(parseInt($typeInput.val(), 10), $filterInput.val());
=======
            const dataSourceID = parseInt($typeInput.val(), 10);
            this.searchAndRender(dataSourceID, $filterInput.val());
>>>>>>> 8f5ebce3
            return this;
        },

        hideResultFooter: function () {
            this.resultFooter.addClass('hide');
        },

        showResultFooter: function () {
            this.resultFooter.removeClass('hide');
        },

        searchAndRender: function (category, query) {
            if (query) {
                query = query.trim();
                if (query.length == 0) {
                    query = '*';
                } else if (query.indexOf('"') < 0) {
                    const parts = query.split(/\s+/);
                    for (const i in parts) {
                        if (parts[i].indexOf('*', parts[i].length - 1) < 0) {
                            parts[i] = parts[i] + '*';
                        }
                    }
                    query = parts.join(' ');
                }
            } else {
                query = '*';
            }

            // Duplicate queries are suppressed.
            if (
                this.currentQuery &&
                this.currentQuery === query &&
                category === this.currentCategory
            ) {
                return;
            }

            // Reset the query data structures.
            this.objectList = [];
            this.currentCategory = category;
            this.currentQuery = query;
            this.currentPage = 0;
            this.totalAvailable = null;
            this.currentFilteredResults = null;

            return this.renderInitial();
        },

        renderTotalsPanel: function () {
<<<<<<< HEAD
            const $totals = renderTotals(this.currentFilteredResults, this.totalAvailable);                    
=======
            const $totals = renderTotals(this.currentFilteredResults, this.totalAvailable);
>>>>>>> 8f5ebce3
            this.totalPanel.html($totals);
        },

        renderInitial: function () {
            // Get and render the first batch of data.
            // Note that the loading ui is only displayed on the initial load.
            // Reset the ui.
            this.totalPanel.empty();
            this.resultPanel.empty();
            this.resultsFooterMessage.empty();
            this.totalPanel.append(
                $('<span>')
                    .addClass('kb-data-list-type')
                    .append('<img src="' + this.loadingImage + '"/> searching...')
            );

            this.hideError();
            this.showResultFooter();
            this.currentPage = 1;

            return this.renderFromDataSource(this.currentCategory, true);
        },

        renderError: function () {
            this.totalPanel.empty();
            this.hideResultFooter();
            this.resultsFooterMessage.empty();
            this.totalPanel.html(
                '<div class="alert alert-danger">An error occurred executing this search!</div>'
            );
        },

        renderMore: function () {
            this.hideError();

            // suss out whether we really need more...
            if (this.currentPage !== null && this.currentFilteredResults !== null) {
                const maxPage = Math.ceil(this.currentFilteredResults / this.itemsPerPage);
<<<<<<< HEAD
                if (this.currentPage >= maxPage) {                    
=======
                if (this.currentPage >= maxPage) {
>>>>>>> 8f5ebce3
                    return;
                }
            }

            // We use a flag here as a lock on rendering more, so that a renderMore
            // request will complete before advancing the page and firing off another
            // data fetch and render request.
            if (this.renderingMore) {
                return;
            }
            this.renderingMore = true;

            this.currentPage += 1;

            return this.renderFromDataSource(this.currentCategory, false)
                .finally(() => {
                    this.renderingMore = false;
                });
        },

<<<<<<< HEAD
        fetchFromDataSource: function(dataSource) {
            const query = {
                input: this.currentQuery,
                page: this.currentPage,
=======
        fetchFromDataSource: function (dataSource) {
            const _this = this;

            const query = {
                input: _this.currentQuery,
                page: _this.currentPage,
>>>>>>> 8f5ebce3
            };

            return dataSource.search(query);
        },

        getDataSource: function (dataSourceID) {
            let dataSource;
            const dataSourceConfig = this.dataSourceConfigs[dataSourceID];
            if (this.currentDataSource && this.currentDataSource.config === dataSourceConfig) {
                dataSource = this.currentDataSource;
            } else {
                const dataSourceType = dataSourceTypes[dataSourceConfig.sourceType];
<<<<<<< HEAD
               
                const urls = Object.keys(dataSourceType.serviceDependencies)
                    .reduce((accumUrls, key) => {
=======

                const urls = Object.keys(dataSourceType.serviceDependencies).reduce(
                    (accumUrls, key) => {
>>>>>>> 8f5ebce3
                        const configKey = dataSourceType.serviceDependencies[key];
                        accumUrls[key] = Config.url(configKey);
                        return accumUrls;
                    },
                    {}
                );
                dataSource = Object.create(dataSourceType.baseObject).init({
                    config: dataSourceConfig,
                    urls,
                    token: this.token,
                    pageSize: this.itemsPerPage,
                });
                this.currentDataSource = dataSource;
            }
            return dataSource;
        },

<<<<<<< HEAD
        renderFromDataSource: function(dataSourceID, initial) {
            const dataSource = this.getDataSource(dataSourceID);
            this.resultsFooterMessage.html(`
                <span>fetching another ${this.itemsPerPage} items</span> 
                <span class="fa fa-spinner fa-spin" style="margin-left: 1ex"/>
            `);
            
            return this.fetchFromDataSource(dataSource, initial)
=======
        renderFromDataSource: function (dataSourceID, initial) {
            const _this = this;
            const dataSource = this.getDataSource(dataSourceID);
            this.resultsFooterMessage.html(html.loading('fetching another ' + this.itemsPerPage));
            this.fetchFromDataSource(dataSource, initial)
>>>>>>> 8f5ebce3
                .then((result) => {
                    // a null result means that the search was not run for some
                    // reason -- most likely it was canceled due to overlapping
                    // queries.
                    if (result) {
                        if (initial) {
<<<<<<< HEAD
                            this.totalPanel.empty();
                            this.resultPanel.empty();
                            this.resultsFooterMessage.empty();                
                        }
                        result.forEach((item, index) => {
                            this.addRow(dataSource, item, index);
=======
                            _this.totalPanel.empty();
                            _this.resultPanel.empty();
                            _this.resultsFooterMessage.empty();
                        }
                        result.forEach((item, index) => {
                            _this.addRow(dataSource, item, index);
>>>>>>> 8f5ebce3
                        });

                        this.totalAvailable = dataSource.availableDataCount;
                        this.currentFilteredResults = dataSource.filteredDataCount;

                        let message;
                        if (dataSource.filteredDataCount) {
                            if (dataSource.fetchedDataCount === dataSource.filteredDataCount) {
                                message = 'all ' + this.currentFilteredResults + ' fetched';
                            } else {
<<<<<<< HEAD
                                message = 'fetched ' + dataSource.fetchedDataCount + ' of ' + this.currentFilteredResults;
=======
                                message =
                                    'fetched ' +
                                    result.length +
                                    ' of ' +
                                    _this.currentFilteredResults;
>>>>>>> 8f5ebce3
                            }
                            this.showResultFooter();
                        } else {
                            message = '';
                            this.hideResultFooter();
                        }
                        this.resultsFooterMessage.text(message);

                        this.renderTotalsPanel();
                    }

                    this.currentDataSource = dataSource;
                })
                .catch((err) => {
                    console.error('Error rendering from data source', dataSource, err);
                    this.showError(err);
                    this.renderError();
                });
        },

        clearRows: function () {
            this.resultPanel.empty();
        },

<<<<<<< HEAD
        addRow: function(dataSource, row) {
=======
        addRow: function (dataSource, row) {
>>>>>>> 8f5ebce3
            const $row = this.renderObjectRow(dataSource, row);
            this.resultPanel.append($row);
        },

        escapeSearchQuery: function (str) {
            return str.replace(/[%]/g, '').replace(/[:"\\]/g, '\\$&');
        },

        /*
        renderObjectRow
        */
<<<<<<< HEAD
        renderObjectRow: function(dataSource, object) {
=======
        renderObjectRow: function (dataSource, object) {
>>>>>>> 8f5ebce3
            const self = this;
            const type = object.type.split('.')[1].split('-')[0];
            const copyText = ' Add';

            let shortName = object.name;
<<<<<<< HEAD
            let isShortened=false;
            if (shortName.length>this.maxNameLength) {
                shortName = shortName.substring(0,this.maxNameLength-3)+'…';
                isShortened=true;
=======
            let isShortened = false;
            if (shortName.length > this.maxNameLength) {
                shortName = shortName.substring(0, this.maxNameLength - 3) + '…';
                isShortened = true;
>>>>>>> 8f5ebce3
            }

            // TODO: more failsafe method for building these urls.
            // e.g. not clear what the form of the config url is:
            // path or url?
            // terminal / or not?
            // absolute or relative (initial /)
            const objectRef = object.workspaceReference.ref;
            const landingPageLink = this.options.landingPageURL + objectRef;
            const provenanceLink = [this.options.provenanceViewerBaseURL, objectRef].join('/');

            const $name = $('<span>')
                .addClass('kb-data-list-name')
                .attr('role', 'cell')
                .attr('data-test-id', 'name')
                .append('<a href="' + landingPageLink + '" target="_blank">' + shortName + '</a>');
            if (isShortened) {
                $name.tooltip({ title: object.name, placement: 'bottom' });
            }

            // Mouseover toolbar
            const $btnToolbar = $('<span>')
                .addClass('btn-toolbar')
                .css('position', 'absolute')
                .css('right', '6px')
                .css('top', '0')
                .attr('role', 'toolbar')
                .hide();
            const btnClasses = 'btn btn-xs btn-default';
<<<<<<< HEAD
            const css = {'color':'#888'};
=======
            const css = { color: '#888' };
>>>>>>> 8f5ebce3
            const $openLandingPage = $('<span>')
                // tooltips showing behind pullout, need to fix!
                //.tooltip({title:'Explore data', 'container':'#'+this.mainListId})
                .addClass(btnClasses)
                .append($('<span>').addClass('fa fa-binoculars').css(css))
                .click((e) => {
                    e.stopPropagation();
                    window.open(landingPageLink);
                });

            const $openProvenance = $('<span>')
<<<<<<< HEAD
                .addClass(btnClasses).css(css)
=======
                .addClass(btnClasses)
                .css(css)
>>>>>>> 8f5ebce3
                //.tooltip({title:'View data provenance and relationships', 'container':'body'})
                .append($('<span>').addClass('fa fa-sitemap fa-rotate-90').css(css))
                .click((e) => {
                    e.stopPropagation();
                    window.open(provenanceLink);
                });
            $btnToolbar.append($openLandingPage).append($openProvenance);

            // Action Column

<<<<<<< HEAD
            const $addDiv =
                $('<div>').append(
                    $('<button>')
                        .addClass('kb-primary-btn')
                        .css({'white-space':'nowrap', padding: '10px 15px'})
                        .append($('<span>')
                            .addClass('fa fa-chevron-circle-left'))
                        .append(copyText)
                        .on('click',function() { // probably should move action outside of render func, but oh well
                            $(this).attr('disabled', 'disabled');
                            $(this).html('<img src="'+self.loadingImage+'">');

                            let targetName = object.name;

                            // object name cannot start with digits.
                            if (/^[\d]/.test(targetName)) {
                                targetName = targetName.replace(/^[\d]+/,'_');
                            }
=======
            const $addDiv = $('<div>').append(
                $('<button>')
                    .addClass('kb-primary-btn')
                    .css({ 'white-space': 'nowrap', padding: '10px 15px' })
                    .append($('<span>').addClass('fa fa-chevron-circle-left'))
                    .append(copyText)
                    .on('click', function () {
                        // probably should move action outside of render func, but oh well
                        $(this).attr('disabled', 'disabled');
                        $(this).html('<img src="' + self.loadingImage + '">');

                        let targetName = object.name;

                        // object name cannot start with digits.
                        if (/^[\d]/.test(targetName)) {
                            targetName = targetName.replace(/^[\d]+/, '_');
                        }
>>>>>>> 8f5ebce3

                        // to avoid weird object names, replace entities with underscores.
                        targetName = targetName.replace(/&[^;]*;/g, '_');

                        // replace characters which are invalid for a workspace object name with underscores.
                        targetName = targetName.replace(/[^a-zA-Z0-9.\-_]/g, '_');

                        self.copy(object, targetName, this);
                    })
            );

            const $actionColumn = $('<div>')
                .css('flex', '0 0 90px')
                .css('display', 'flex')
                .css('align-items', 'center')
                .css('vertical-align', 'middle')
                .append($addDiv.hide());

            // Icon Column
            const $logo = $('<span>');

            Icon.buildDataIcon($logo, type);

            const $iconColumn = $('<div>')
                .css('flex', '0 0 50px')
                .css('display', 'flex')
                .css('align-items', 'center')
                .css('border-right', '1px rgba(200,200,200,0.6) solid')
                .css('vertical-align', 'middle')
                .append($logo);

            // Main Column
            const $titleElement = $('<div>')
                .css('position', 'relative')
                .append($btnToolbar.hide())
                .append($name);

            let $bodyElement;
            if (object.metadata && object.metadata.length) {
                $bodyElement = metadataToTable(object.metadata);
            } else {
                $bodyElement = null;
            }

            const $resultColumn = $('<div role="cell">')
                .css('flex', '1 1 0px')
                .css('padding-left', '4px')
                .css('padding-right', '15px')
                .append($titleElement)
                .append($bodyElement);

            const $row = $('<div role="row">')
                .css('margin', '2px')
                .css('padding', '4px')
                .css('display', 'flex')
                .css('flex-direction', 'row')

                // show/hide ellipses on hover, show extra info on click
<<<<<<< HEAD
                .mouseenter(()=> {
                    $addDiv.show();
                    $btnToolbar.show();
                })
                .mouseleave(()=> {
=======
                .mouseenter(() => {
                    $addDiv.show();
                    $btnToolbar.show();
                })
                .mouseleave(() => {
>>>>>>> 8f5ebce3
                    $addDiv.hide();
                    $btnToolbar.hide();
                })
                .append($actionColumn)
                .append($iconColumn)
                .append($resultColumn);

<<<<<<< HEAD
            const $divider = $('<hr>')
                .addClass('kb-data-list-row-hr')
                .css('width', '100%');

           
            const $rowContainer = $('<div>')
                .append($divider)
                .append($row);
=======
            const $divider = $('<hr>').addClass('kb-data-list-row-hr').css('width', '100%');
            const $rowContainer = $('<div>').append($divider).append($row);
>>>>>>> 8f5ebce3

            if ('rowNumber' in object) {
                $rowContainer.attr('data-row-number', String(object.rowNumber));
            }

            return $rowContainer;
        },

        /*
            TODO: rethink the logic here.

            copy should only be applicable if the workspace is writable. This check should either
            be here or should be a precondition (just let if fail otherwise.)

            the check for existence fo the object should not throw an error; the null value
            means the object could not be read, and since we have read access to this narrative, 
            that is the only possible error.
        */

        copy: function (object, targetName, thisBtn, nextSuffix, tries) {
            if (tries > 10) {
                throw new Error('Too many rename tries (10)');
            }

            const type = 'KBaseGenomes.Genome';

            // Determine whether the targetName already exists, or if
            // copies exist and if so the maximum suffix.
            // This relies upon the narrativeObjects being updated from the data list.

            // If there are other objects in this narrative, we need to first attempt to
            // see if other objects with this name exist, and if so, obtain a suffix which
            // may ensure this is a unique object name.
            let suffix;
            if (this.narrativeObjects[type]) {
                suffix = getNextAutoSuffix(targetName, this.narrativeObjects[type], nextSuffix);
            }

            // If we have determined a suffix (to try), append it to the base object name
            // like _<suffix>
            const correctedTargetName = suffix ? targetName + '_' + suffix : targetName;

            // Attempt to get object info for the target object name. If it exists,
            // we try again with a hopefully unique filename.
            // If it fails with a specific error message indicating that the object could
            // not be found, hoorah, we can at least try (still may fail if can't write.)
            // Otherwise if some other error occured, provide a prompt and the user may
            // try manually again. (Not sure about that ??)
            // TODO: request ws api changes to support this. It is bad that we force a 500
            // error for the failure case (which is actually success!)
            // There really should be an "stat_object" call which provides object info
<<<<<<< HEAD
            return this.workspace.callFunc('get_object_info_new', [{
                objects: [{
                    ref: this.wsName + '/' + correctedTargetName,
                }],
                ignoreErrors: 1
            }])
=======
            return this.workspace
                .callFunc('get_object_info_new', [
                    {
                        objects: [
                            {
                                ref: this.wsName + '/' + correctedTargetName,
                            },
                        ],
                        ignoreErrors: 1,
                    },
                ])
>>>>>>> 8f5ebce3
                .spread((infos) => {
                    // If an object already exists with this name, the attempt again,
                    // incrementing the suffix by 1. NB this will loop until a unique
                    // filename is found.
                    if (infos[0] !== null) {
                        return this.copy(
                            object,
                            targetName,
                            thisBtn,
                            suffix ? suffix + 1 : 1,
                            tries ? tries + 1 : 1
                        );
                    }
                    return this.copyFinal(object, correctedTargetName, thisBtn);
                })
                .catch((error) => {
                    console.error('Error getting object info for copy', error);
                    this.showError(error);
                });
        },

<<<<<<< HEAD
        copyFinal: function(object, targetName, thisBtn) {
            return this.narrativeService.callFunc('copy_object', [{
                ref: object.workspaceReference.ref,
                target_ws_name: this.wsName,
                target_name: targetName
            }])
=======
        copyFinal: function (object, targetName, thisBtn) {
            return this.narrativeService
                .callFunc('copy_object', [
                    {
                        ref: object.workspaceReference.ref,
                        target_ws_name: this.wsName,
                        target_name: targetName,
                    },
                ])
>>>>>>> 8f5ebce3
                .spread(() => {
                    $(thisBtn).prop('disabled', false);
                    $(thisBtn).html('<span class="fa fa-chevron-circle-left"/> Add');
                    this.trigger('updateDataList.Narrative');
                })
                .catch((error) => {
                    $(thisBtn).html('Error');
                    if (error.error && error.error.message) {
                        if (error.error.message.indexOf('may not write to workspace') >= 0) {
                            this.options.$importStatus.html(
                                $('<div>')
                                    .css({ color: '#F44336', width: '500px' })
                                    .append(
                                        'Error: you do not have permission to add data to this Narrative.'
                                    )
                            );
                        } else {
                            this.options.$importStatus.html(
                                $('<div>')
                                    .css({ color: '#F44336', width: '500px' })
                                    .append('Error: ' + error.error.message)
                            );
                        }
                    } else {
                        this.options.$importStatus.html(
                            $('<div>')
                                .css({ color: '#F44336', width: '500px' })
                                .append('Unknown error!')
                        );
                    }
                    console.error(error);
                    this.showError(error);
                });
        },

<<<<<<< HEAD
        showError: function(error) {
=======
        showError: function (error) {
>>>>>>> 8f5ebce3
            let errorMsg;
            if (error.error && error.error.message) {
                // handle errors thrown by kbase service clients
                errorMsg = error.error.message;
            } else if (error.message) {
                // standard error objects
                errorMsg = error.message;
            } else {
                errorMsg = error;
            }

            this.infoPanel.empty();
            this.infoPanel.append('<div class="alert alert-danger">Error: ' + errorMsg + '</span>');
        },

        hideError: function () {
            this.infoPanel.empty();
        },

        loggedInCallback: function (event, auth) {
            this.token = auth.token;
            return this;
        },

        loggedOutCallback: function () {
            this.token = null;
            return this;
        },
    });
});<|MERGE_RESOLUTION|>--- conflicted
+++ resolved
@@ -18,11 +18,7 @@
     'widgets/narrative_core/publicDataSources/search2DataSource',
     'yaml!kbase/config/publicDataSources.yaml',
 
-<<<<<<< HEAD
-    'bootstrap'
-=======
     'bootstrap',
->>>>>>> 8f5ebce3
 ], (
     KBWidget,
     $,
@@ -52,7 +48,7 @@
             <span role="row" data-test-id="${item.id}">
             <span style="color: #AAA; font-weight: normal; font-style: italic" data-test-id="label" role="cell">${
                 item.label
-            }</span>: 
+            }</span>:
             &nbsp;
             <span data-test-id="value" role="cell">${formatValue(item.value)}</span>
             </span>
@@ -64,7 +60,6 @@
     // an array of the same.
     //
     function metadataToTable(metadata) {
-<<<<<<< HEAD
         const $table = $('<table role="table">')
             .css('font-size', '80%');
 
@@ -74,26 +69,12 @@
                 value = field.value.map((item) => {
                     return formatItem(item);
                 }).join('&nbsp;&nbsp;&nbsp;');
-=======
-        const $table = $('<table role="table">').css('font-size', '80%');
-
-        metadata.forEach((item) => {
-            let $row;
-            let value;
-            if (item.value instanceof Array) {
-                value = item.value
-                    .map((item) => {
-                        return formatItem(item);
-                    })
-                    .join('&nbsp;&nbsp;&nbsp;');
->>>>>>> 8f5ebce3
             } else {
                 value = formatValue(field.value);
             }
 
             const $row = $(`<tr role="row" data-test-id="${field.id || field.label}">`)
                 .css('margin-bottom', '2px')
-<<<<<<< HEAD
                 .append($('<td role="cell" data-test-id="label">')
                     .css('width', '7em')
                     .css('font-weight', 'normal')
@@ -108,26 +89,6 @@
                     .css('vertical-align', 'top')
                     .css('padding-bottom', '2px')
                     .html(value));
-=======
-                .append(
-                    $('<td role="cell" data-test-id="label">')
-                        .css('width', '7em')
-                        .css('font-weight', 'normal')
-                        .css('font-style', 'italic')
-                        .css('padding-right', '4px')
-                        .css('color', '#AAA')
-                        .css('vertical-align', 'top')
-                        .css('padding-bottom', '2px')
-                        .text(item.label)
-                )
-                .append(
-                    $('<td role="cell" data-test-id="value">')
-                        // .css('font-weight', 'bold')
-                        .css('vertical-align', 'top')
-                        .css('padding-bottom', '2px')
-                        .html(value)
-                );
->>>>>>> 8f5ebce3
 
             $table.append($row);
         });
@@ -170,7 +131,7 @@
     by a previous failed attempt to save the object, return either:
     - null if the target name is not found in the object set
     - 1 if the target name was found, but no target names with a suffix
-    - the greatest of the failed suffix passed in or the greatest suffix in the data 
+    - the greatest of the failed suffix passed in or the greatest suffix in the data
       set, incremented by one.
     */
     function getNextAutoSuffix(targetName, narrativeObjects, nextSuffix) {
@@ -267,15 +228,9 @@
             this.wsName = Jupyter.narrative.getWorkspaceName();
 
             this.dataSourceConfigs = DataSourceConfig.sources;
-<<<<<<< HEAD
-            
-            this.loaded = false; 
-            
-=======
 
             this.loaded = false;
 
->>>>>>> 8f5ebce3
             return this;
         },
 
@@ -301,21 +256,10 @@
                 this.loadObjects();
                 this.loaded = true;
                 $(document).on('dataUpdated.Narrative', () => {
-<<<<<<< HEAD
                     $(document).trigger('dataLoadedQuery.Narrative', [null, this.IGNORE_VERSION, function(objects) {
                         this.narrativeObjects = objects;
                         this.narrativeObjectsClean = true;
                     }.bind(this)]);
-=======
-                    $(document).trigger('dataLoadedQuery.Narrative', [
-                        null,
-                        this.IGNORE_VERSION,
-                        function (objects) {
-                            this.narrativeObjects = objects;
-                            this.narrativeObjectsClean = true;
-                        }.bind(this),
-                    ]);
->>>>>>> 8f5ebce3
                 });
             }
 
@@ -334,7 +278,6 @@
                 token: this.token,
             });
 
-<<<<<<< HEAD
             const margin = {margin: '10px 0px 10px 0px'};
             const $typeInput = $('<select class="form-control">')
                 .css(margin);
@@ -343,23 +286,6 @@
                 $typeInput.append('<option value="' + String(index) + '">' + config.name + '</option>');
             });
 
-=======
-            const margin = { margin: '10px 0px 10px 0px' };
-            const $typeInput = $('<select class="form-control">').css(margin);
-
-            this.dataSourceConfigs.forEach((config, index) => {
-                $typeInput.append(
-                    '<option value="' + String(index) + '">' + config.name + '</option>'
-                );
-            });
-
-            // for (var catPos in this.categories) {
-            //     var cat = this.categories[catPos];
-            //     var catName = this.dataSourceConfigs[cat].name;
-            //     $typeInput.append('<option value="'+cat+'">'+catName+'</option>');
-            // }
-
->>>>>>> 8f5ebce3
             const $dataSourceLogo = $('<span>')
                 .addClass('input-group-addon')
                 .css('width', '40px')
@@ -370,7 +296,6 @@
                 .css('background-color', 'transparent');
             this.$dataSourceLogo = $dataSourceLogo;
 
-<<<<<<< HEAD
             const $inputGroup = $('<div>')
                 .addClass('input-group')
                 .css('width', '100%');
@@ -398,38 +323,6 @@
                         inputFieldLastValue = '';
                         $filterInput.change();
                     }));
-=======
-            const $inputGroup = $('<div>').addClass('input-group').css('width', '100%');
-
-            const typeFilter = $('<div class="col-sm-4">').append(
-                $inputGroup.append($typeInput).append($dataSourceLogo)
-            );
-
-            const $filterInput = $(
-                '<input type="text" class="form-control" placeholder="Filter data..." data-test-id="search-input">'
-            );
-            const $filterInputField = $('<div class="input-group">')
-                .css(margin)
-                .append($filterInput)
-                .append(
-                    $('<div class="input-group-addon btn btn-default">')
-                        .append($('<span class="fa fa-search">'))
-                        .css('padding', '4px 8px')
-                        .click(() => {
-                            $filterInput.change();
-                        })
-                )
-                .append(
-                    $('<div class="input-group-addon btn btn-default">')
-                        .append($('<span class="fa fa-times">'))
-                        .css('padding', '4px 8px')
-                        .click(() => {
-                            $filterInput.val('');
-                            inputFieldLastValue = '';
-                            $filterInput.change();
-                        })
-                );
->>>>>>> 8f5ebce3
 
             /*
                 search and render when the type dropdown changes.
@@ -449,20 +342,11 @@
             /*
                 search and render only when input change is detected.
             */
-<<<<<<< HEAD
             let inputFieldLastValue = null;
             $filterInput.change(() => {
                 inputFieldLastValue = $filterInput.val();
                 renderInputFieldState();
                 this.searchAndRender(parseInt($typeInput.val()), $filterInput.val());
-=======
-            var inputFieldLastValue = null;
-            $filterInput.change(() => {
-                inputFieldLastValue = $filterInput.val();
-                renderInputFieldState();
-                const dataSourceID = parseInt($typeInput.val());
-                this.searchAndRender(dataSourceID, $filterInput.val());
->>>>>>> 8f5ebce3
             });
 
             function renderInputFieldState() {
@@ -477,30 +361,13 @@
                 }
             }
 
-<<<<<<< HEAD
-=======
-            // function inputFieldDirty() {
-            //     if (inputFieldLastValue !== $filterInput.val()) {
-            //         return true;
-            //     }
-            //     return false;
-            // }
-
->>>>>>> 8f5ebce3
             $filterInput.keyup(() => {
                 renderInputFieldState();
             });
 
             const searchFilter = $('<div class="col-sm-8">').append($filterInputField);
 
-<<<<<<< HEAD
             const header = $('<div class="row">').css({'margin': '0px 10px 0px 10px'})
-=======
-            const searchFilter = $('<div class="col-sm-8">').append($filterInputField);
-
-            const header = $('<div class="row">')
-                .css({ margin: '0px 10px 0px 10px' })
->>>>>>> 8f5ebce3
                 .append(typeFilter)
                 .append(searchFilter);
             this.$elem.append(header);
@@ -535,12 +402,7 @@
                 .append(this.resultFooter);
 
             this.$elem.append(this.resultArea);
-<<<<<<< HEAD
             this.searchAndRender(parseInt($typeInput.val(), 10), $filterInput.val());
-=======
-            const dataSourceID = parseInt($typeInput.val(), 10);
-            this.searchAndRender(dataSourceID, $filterInput.val());
->>>>>>> 8f5ebce3
             return this;
         },
 
@@ -591,11 +453,7 @@
         },
 
         renderTotalsPanel: function () {
-<<<<<<< HEAD
-            const $totals = renderTotals(this.currentFilteredResults, this.totalAvailable);                    
-=======
             const $totals = renderTotals(this.currentFilteredResults, this.totalAvailable);
->>>>>>> 8f5ebce3
             this.totalPanel.html($totals);
         },
 
@@ -634,11 +492,7 @@
             // suss out whether we really need more...
             if (this.currentPage !== null && this.currentFilteredResults !== null) {
                 const maxPage = Math.ceil(this.currentFilteredResults / this.itemsPerPage);
-<<<<<<< HEAD
-                if (this.currentPage >= maxPage) {                    
-=======
                 if (this.currentPage >= maxPage) {
->>>>>>> 8f5ebce3
                     return;
                 }
             }
@@ -659,19 +513,10 @@
                 });
         },
 
-<<<<<<< HEAD
         fetchFromDataSource: function(dataSource) {
             const query = {
                 input: this.currentQuery,
                 page: this.currentPage,
-=======
-        fetchFromDataSource: function (dataSource) {
-            const _this = this;
-
-            const query = {
-                input: _this.currentQuery,
-                page: _this.currentPage,
->>>>>>> 8f5ebce3
             };
 
             return dataSource.search(query);
@@ -684,15 +529,9 @@
                 dataSource = this.currentDataSource;
             } else {
                 const dataSourceType = dataSourceTypes[dataSourceConfig.sourceType];
-<<<<<<< HEAD
-               
+
                 const urls = Object.keys(dataSourceType.serviceDependencies)
                     .reduce((accumUrls, key) => {
-=======
-
-                const urls = Object.keys(dataSourceType.serviceDependencies).reduce(
-                    (accumUrls, key) => {
->>>>>>> 8f5ebce3
                         const configKey = dataSourceType.serviceDependencies[key];
                         accumUrls[key] = Config.url(configKey);
                         return accumUrls;
@@ -710,43 +549,26 @@
             return dataSource;
         },
 
-<<<<<<< HEAD
         renderFromDataSource: function(dataSourceID, initial) {
             const dataSource = this.getDataSource(dataSourceID);
             this.resultsFooterMessage.html(`
-                <span>fetching another ${this.itemsPerPage} items</span> 
+                <span>fetching another ${this.itemsPerPage} items</span>
                 <span class="fa fa-spinner fa-spin" style="margin-left: 1ex"/>
             `);
-            
+
             return this.fetchFromDataSource(dataSource, initial)
-=======
-        renderFromDataSource: function (dataSourceID, initial) {
-            const _this = this;
-            const dataSource = this.getDataSource(dataSourceID);
-            this.resultsFooterMessage.html(html.loading('fetching another ' + this.itemsPerPage));
-            this.fetchFromDataSource(dataSource, initial)
->>>>>>> 8f5ebce3
                 .then((result) => {
                     // a null result means that the search was not run for some
                     // reason -- most likely it was canceled due to overlapping
                     // queries.
                     if (result) {
                         if (initial) {
-<<<<<<< HEAD
                             this.totalPanel.empty();
                             this.resultPanel.empty();
-                            this.resultsFooterMessage.empty();                
+                            this.resultsFooterMessage.empty();
                         }
                         result.forEach((item, index) => {
                             this.addRow(dataSource, item, index);
-=======
-                            _this.totalPanel.empty();
-                            _this.resultPanel.empty();
-                            _this.resultsFooterMessage.empty();
-                        }
-                        result.forEach((item, index) => {
-                            _this.addRow(dataSource, item, index);
->>>>>>> 8f5ebce3
                         });
 
                         this.totalAvailable = dataSource.availableDataCount;
@@ -757,15 +579,7 @@
                             if (dataSource.fetchedDataCount === dataSource.filteredDataCount) {
                                 message = 'all ' + this.currentFilteredResults + ' fetched';
                             } else {
-<<<<<<< HEAD
                                 message = 'fetched ' + dataSource.fetchedDataCount + ' of ' + this.currentFilteredResults;
-=======
-                                message =
-                                    'fetched ' +
-                                    result.length +
-                                    ' of ' +
-                                    _this.currentFilteredResults;
->>>>>>> 8f5ebce3
                             }
                             this.showResultFooter();
                         } else {
@@ -790,11 +604,7 @@
             this.resultPanel.empty();
         },
 
-<<<<<<< HEAD
         addRow: function(dataSource, row) {
-=======
-        addRow: function (dataSource, row) {
->>>>>>> 8f5ebce3
             const $row = this.renderObjectRow(dataSource, row);
             this.resultPanel.append($row);
         },
@@ -806,27 +616,16 @@
         /*
         renderObjectRow
         */
-<<<<<<< HEAD
         renderObjectRow: function(dataSource, object) {
-=======
-        renderObjectRow: function (dataSource, object) {
->>>>>>> 8f5ebce3
             const self = this;
             const type = object.type.split('.')[1].split('-')[0];
             const copyText = ' Add';
 
             let shortName = object.name;
-<<<<<<< HEAD
             let isShortened=false;
             if (shortName.length>this.maxNameLength) {
                 shortName = shortName.substring(0,this.maxNameLength-3)+'…';
                 isShortened=true;
-=======
-            let isShortened = false;
-            if (shortName.length > this.maxNameLength) {
-                shortName = shortName.substring(0, this.maxNameLength - 3) + '…';
-                isShortened = true;
->>>>>>> 8f5ebce3
             }
 
             // TODO: more failsafe method for building these urls.
@@ -856,11 +655,7 @@
                 .attr('role', 'toolbar')
                 .hide();
             const btnClasses = 'btn btn-xs btn-default';
-<<<<<<< HEAD
             const css = {'color':'#888'};
-=======
-            const css = { color: '#888' };
->>>>>>> 8f5ebce3
             const $openLandingPage = $('<span>')
                 // tooltips showing behind pullout, need to fix!
                 //.tooltip({title:'Explore data', 'container':'#'+this.mainListId})
@@ -872,12 +667,7 @@
                 });
 
             const $openProvenance = $('<span>')
-<<<<<<< HEAD
                 .addClass(btnClasses).css(css)
-=======
-                .addClass(btnClasses)
-                .css(css)
->>>>>>> 8f5ebce3
                 //.tooltip({title:'View data provenance and relationships', 'container':'body'})
                 .append($('<span>').addClass('fa fa-sitemap fa-rotate-90').css(css))
                 .click((e) => {
@@ -888,7 +678,6 @@
 
             // Action Column
 
-<<<<<<< HEAD
             const $addDiv =
                 $('<div>').append(
                     $('<button>')
@@ -907,25 +696,6 @@
                             if (/^[\d]/.test(targetName)) {
                                 targetName = targetName.replace(/^[\d]+/,'_');
                             }
-=======
-            const $addDiv = $('<div>').append(
-                $('<button>')
-                    .addClass('kb-primary-btn')
-                    .css({ 'white-space': 'nowrap', padding: '10px 15px' })
-                    .append($('<span>').addClass('fa fa-chevron-circle-left'))
-                    .append(copyText)
-                    .on('click', function () {
-                        // probably should move action outside of render func, but oh well
-                        $(this).attr('disabled', 'disabled');
-                        $(this).html('<img src="' + self.loadingImage + '">');
-
-                        let targetName = object.name;
-
-                        // object name cannot start with digits.
-                        if (/^[\d]/.test(targetName)) {
-                            targetName = targetName.replace(/^[\d]+/, '_');
-                        }
->>>>>>> 8f5ebce3
 
                         // to avoid weird object names, replace entities with underscores.
                         targetName = targetName.replace(/&[^;]*;/g, '_');
@@ -984,19 +754,11 @@
                 .css('flex-direction', 'row')
 
                 // show/hide ellipses on hover, show extra info on click
-<<<<<<< HEAD
                 .mouseenter(()=> {
                     $addDiv.show();
                     $btnToolbar.show();
                 })
                 .mouseleave(()=> {
-=======
-                .mouseenter(() => {
-                    $addDiv.show();
-                    $btnToolbar.show();
-                })
-                .mouseleave(() => {
->>>>>>> 8f5ebce3
                     $addDiv.hide();
                     $btnToolbar.hide();
                 })
@@ -1004,19 +766,14 @@
                 .append($iconColumn)
                 .append($resultColumn);
 
-<<<<<<< HEAD
             const $divider = $('<hr>')
                 .addClass('kb-data-list-row-hr')
                 .css('width', '100%');
 
-           
+
             const $rowContainer = $('<div>')
                 .append($divider)
                 .append($row);
-=======
-            const $divider = $('<hr>').addClass('kb-data-list-row-hr').css('width', '100%');
-            const $rowContainer = $('<div>').append($divider).append($row);
->>>>>>> 8f5ebce3
 
             if ('rowNumber' in object) {
                 $rowContainer.attr('data-row-number', String(object.rowNumber));
@@ -1032,7 +789,7 @@
             be here or should be a precondition (just let if fail otherwise.)
 
             the check for existence fo the object should not throw an error; the null value
-            means the object could not be read, and since we have read access to this narrative, 
+            means the object could not be read, and since we have read access to this narrative,
             that is the only possible error.
         */
 
@@ -1068,26 +825,12 @@
             // TODO: request ws api changes to support this. It is bad that we force a 500
             // error for the failure case (which is actually success!)
             // There really should be an "stat_object" call which provides object info
-<<<<<<< HEAD
             return this.workspace.callFunc('get_object_info_new', [{
                 objects: [{
                     ref: this.wsName + '/' + correctedTargetName,
                 }],
                 ignoreErrors: 1
             }])
-=======
-            return this.workspace
-                .callFunc('get_object_info_new', [
-                    {
-                        objects: [
-                            {
-                                ref: this.wsName + '/' + correctedTargetName,
-                            },
-                        ],
-                        ignoreErrors: 1,
-                    },
-                ])
->>>>>>> 8f5ebce3
                 .spread((infos) => {
                     // If an object already exists with this name, the attempt again,
                     // incrementing the suffix by 1. NB this will loop until a unique
@@ -1109,24 +852,12 @@
                 });
         },
 
-<<<<<<< HEAD
         copyFinal: function(object, targetName, thisBtn) {
             return this.narrativeService.callFunc('copy_object', [{
                 ref: object.workspaceReference.ref,
                 target_ws_name: this.wsName,
                 target_name: targetName
             }])
-=======
-        copyFinal: function (object, targetName, thisBtn) {
-            return this.narrativeService
-                .callFunc('copy_object', [
-                    {
-                        ref: object.workspaceReference.ref,
-                        target_ws_name: this.wsName,
-                        target_name: targetName,
-                    },
-                ])
->>>>>>> 8f5ebce3
                 .spread(() => {
                     $(thisBtn).prop('disabled', false);
                     $(thisBtn).html('<span class="fa fa-chevron-circle-left"/> Add');
@@ -1162,11 +893,7 @@
                 });
         },
 
-<<<<<<< HEAD
         showError: function(error) {
-=======
-        showError: function (error) {
->>>>>>> 8f5ebce3
             let errorMsg;
             if (error.error && error.error.message) {
                 // handle errors thrown by kbase service clients
