/**
 * "Public Data" tab on data side panel.
 * @author Roman Sutormin <rsutormin@lbl.gov>
 * @public
 */
define([
    'kbwidget',
    'jquery',
    'numeral',
    'narrativeConfig',
    'kbaseAuthenticatedWidget',
    'base/js/namespace',
    'kb_common/jsonRpc/dynamicServiceClient',
    'kb_common/jsonRpc/genericClient',
    'kb_common/html',
    'util/icon',
    'widgets/narrative_core/publicDataSources/workspaceDataSource',
    'widgets/narrative_core/publicDataSources/search2DataSource',
    'yaml!kbase/config/publicDataSources.yaml',

    'bootstrap',
], (
    KBWidget,
    $,
    numeral,
    Config,
    kbaseAuthenticatedWidget,
    Jupyter,
    DynamicServiceClient,
    ServiceClient,
    html,
    Icon,
    WorkspaceDataSource,
    SearchDataSource,
    DataSourceConfig
) => {
    'use strict';

    function formatValue(value) {
        if (typeof value === 'undefined' || (typeof value === 'string' && value.length === 0)) {
            return '<span style="color: #AAA; font-weight: normal; font-style: italic">n/a</span>';
        } else {
            return String(value);
        }
    }

    function formatItem(item) {
        return `
            <span role='row' data-test-id='${item.id}'>
            <span style='color: #AAA; font-weight: normal; font-style: italic' data-test-id='label' role='cell'>${
                item.label
            }</span>:
            &nbsp;
            <span data-test-id='value' role='cell'>${formatValue(item.value)}</span>
            </span>
        `;
    }

    // metadata is represented as an array of simple objects with
    // props label, value -or-
    // an array of the same.
    //
    function metadataToTable(metadata) {
        const $table = $('<table role="table">').css('font-size', '80%');

        metadata.forEach((item) => {
            let value;
            if (item.value instanceof Array) {
                value = item.value
<<<<<<< HEAD
                    .map((_item) => {
                        return formatItem(_item);
=======
                    .map((value) => {
                        return formatItem(value);
>>>>>>> a011a0ea
                    })
                    .join('&nbsp;&nbsp;&nbsp;');
            } else {
                value = formatValue(item.value);
            }

<<<<<<< HEAD
            const $row = $(`<tr role="row" data-test-id="${item.id || item.label}">`)
=======
            const $row = $(`<tr role='row' data-test-id='${item.id || item.label}'>`)
>>>>>>> a011a0ea
                .css('margin-bottom', '2px')
                .append(
                    $('<td role="cell" data-test-id="label">')
                        .css('width', '7em')
                        .css('font-weight', 'normal')
                        .css('font-style', 'italic')
                        .css('padding-right', '4px')
                        .css('color', '#AAA')
                        .css('vertical-align', 'top')
                        .css('padding-bottom', '2px')
                        .text(item.label)
                )
                .append(
                    $('<td role="cell" data-test-id="value">')
                        // .css('font-weight', 'bold')
                        .css('vertical-align', 'top')
                        .css('padding-bottom', '2px')
                        .html(value)
                );

            $table.append($row);
        });
        return $table;
    }

    function renderTotals(found, total) {
        const $totals = $('<span>').addClass('kb-data-list-type');
        if (total === 0) {
            $totals.append($('<span>None available</span>'));
        } else if (found === 0) {
            $totals
                .append(
                    $('<span data-test-id="found-count">').css('font-weight', 'bold').text('None')
                )
                .append($('<span>').text(' found out of '))
                .append(
                    $('<span data-test-id="total-count">')
                        .css('font-weight', 'bold')
                        .text(numeral(total).format('0,0'))
                )
                .append($('<span>').text(' available'));
        } else if (total > found) {
            $totals
                .append(
                    $('<span data-test-id="found-count">')
                        .css('font-weight', 'bold')
                        .text(numeral(found).format('0,0'))
                )
                .append($('<span>').text(' found out of '))
                .append(
                    $('<span data-test-id="total-count">')
                        .css('font-weight', 'bold')
                        .text(numeral(total).format('0,0'))
                )
                .append($('<span>').text(' available'));
        } else {
            $totals
                .append($('<span>').text(numeral(total).format('0,0')))
                .append($('<span>').text(' available'));
        }
        return $totals;
    }

    /*
    getNextAutoSuffix
    For a given object target name, and a set of objects, and a suffix generated
    by a previous failed attempt to save the object, return either:
    - null if the target name is not found in the object set
    - 1 if the target name was found, but no target names with a suffix
    - the greatest of the failed suffix passed in or the greatest suffix in the data
      set, incremented by one.
    */
    function getNextAutoSuffix(targetName, narrativeObjects, nextSuffix) {
        const targetNameRe = new RegExp('^' + targetName + '$');
        const correctedTargetNameRe = new RegExp('^' + targetName + '_([\\d]+)$');
        let foundRoot;
        let maxSuffix;
        narrativeObjects.forEach((object) => {
            const name = object[1];
            let m = targetNameRe.exec(name);
            if (m) {
                foundRoot = true;
                return;
            }
            m = correctedTargetNameRe.exec(name);
            if (m) {
                maxSuffix = Math.max(maxSuffix || 0, parseInt(m[1], 10));
                return;
            }
        });

        // The suffix logic is carefully crafted to accommodate retry (via nextSuffix)
        // and automatic next suffix via the max suffix determined above.
        if (maxSuffix) {
            if (nextSuffix) {
                // a previous attempt to copy failed due to the object already existing.
                // We honor the maxSuffix found if greater, otherwise use this one.
                if (maxSuffix > nextSuffix) {
                    return maxSuffix + 1;
                }
                return nextSuffix;
            }
            return maxSuffix + 1;
        } else if (foundRoot) {
            if (nextSuffix) {
                return nextSuffix;
            }
            return 1;
        }
        return null;
    }

    const dataSourceTypes = {
        search: {
            serviceDependencies: {
                searchapi2: 'searchapi2',
            },
            baseObject: SearchDataSource,
        },
        workspace: {
            serviceDependencies: {
                ServiceWizard: 'service_wizard',
            },
            baseObject: WorkspaceDataSource,
        },
    };

    return KBWidget({
        name: 'kbaseNarrativeSidePublicTab',
        parent: kbaseAuthenticatedWidget,
        version: '1.0.0',
        options: {
            $importStatus: $('<div>'),
            addToNarrativeButton: null,
            selectedItems: null,
            landingPageURL: Config.url('landing_pages'),
            provenanceViewerBaseURL: Config.url('provenance_view'),
            ws_name: null,
        },
        token: null,
        wsName: null,
        searchUrlPrefix: Config.url('search'),
        loadingImage: Config.get('loading_gif'),
        workspaceUrl: Config.url('workspace'),
        workspace: null,
        narrativeService: null,
        mainListPanelHeight: '535px',
        maxNameLength: 60,
        totalPanel: null,
        resultPanel: null,
        objectList: null,
        currentCategory: null,
        currentQuery: null,
        currentPage: null,
        totalAvailable: null,
        currentFilteredlResults: null,
        itemsPerPage: 20,
        narrativeObjects: {},
        narrativeObjectsClean: null,

        init: function (options) {
            this._super(options);

            this.data_icons = Config.get('icons').data;
            this.icon_colors = Config.get('icons').colors;
            this.wsName = Jupyter.narrative.getWorkspaceName();

            this.dataSourceConfigs = DataSourceConfig.sources;

            this.loaded = false;

            return this;
        },

        loadObjects: function () {
            this.narrativeObjectsClean = false;
            $(document).trigger('dataLoadedQuery.Narrative', [
                null,
                this.IGNORE_VERSION,
                function (objects) {
                    this.narrativeObjects = objects;
                    this.narrativeObjectsClean = true;
                }.bind(this),
            ]);
        },

        render: function () {
            if (!this.token || !this.wsName) {
                return;
            }

            // load data the first render.
            if (!this.loaded) {
                this.loadObjects();
                this.loaded = true;
                $(document).on('dataUpdated.Narrative', () => {
                    $(document).trigger('dataLoadedQuery.Narrative', [
                        null,
                        this.IGNORE_VERSION,
                        function (objects) {
                            this.narrativeObjects = objects;
                            this.narrativeObjectsClean = true;
                        }.bind(this),
                    ]);
                });
            }

            this.infoPanel = $('<div>');
            this.dataPolicyPanel = $('<div>');
            this.$elem.empty().append(this.infoPanel).append(this.dataPolicyPanel);

            this.narrativeService = new DynamicServiceClient({
                module: 'NarrativeService',
                url: Config.url('service_wizard'),
                token: this.token,
            });
            this.workspace = new ServiceClient({
                module: 'Workspace',
                url: Config.url('workspace'),
                token: this.token,
            });

            const margin = { margin: '10px 0' };
            const $typeInput = $('<select class="form-control">').css(margin);

            this.dataSourceConfigs.forEach((config, index) => {
                $typeInput.append(
                    '<option value="' + String(index) + '">' + config.name + '</option>'
                );
            });

            const $dataSourceLogo = $('<span>')
                .addClass('input-group-addon')
                .css('width', '40px')
                .css('border', 'none')
                .css('padding', '0 4px')
                .css('border', 'none')
                .css('border-radius', '0')
                .css('background-color', 'transparent');
            this.$dataSourceLogo = $dataSourceLogo;

            const $inputGroup = $('<div>').addClass('input-group').css('width', '100%');

            const typeFilter = $('<div class="col-sm-4">').append(
                $inputGroup.append($typeInput).append($dataSourceLogo)
            );

            const $filterInput = $(
                '<input type="text" class="form-control" placeholder="Filter data..." data-test-id="search-input">'
            );
            const $filterInputField = $('<div class="input-group">')
                .css(margin)
                .append($filterInput)
                .append(
                    $('<div class="input-group-addon btn btn-default">')
                        .append($('<span class="fa fa-search">'))
                        .css('padding', '4px 8px')
                        .click(() => {
                            $filterInput.change();
                        })
                )
                .append(
                    $('<div class="input-group-addon btn btn-default">')
                        .append($('<span class="fa fa-times">'))
                        .css('padding', '4px 8px')
                        .click(() => {
                            $filterInput.val('');
                            inputFieldLastValue = '';
                            $filterInput.change();
                            $filterInput.focus();
                        })
                );

            /*
                search and render when the type dropdown changes.
            */
            $typeInput.change(() => {
                const newDataSourceID = parseInt($typeInput.val());
                const dataSource = this.dataSourceConfigs[newDataSourceID];
                this.$dataSourceLogo.empty();
                if (dataSource) {
                    if (dataSource.logoUrl) {
                        this.$dataSourceLogo.append($('<img>').attr('src', dataSource.logoUrl));
                    }
                    this.searchAndRender(newDataSourceID, $filterInput.val());
                }
<<<<<<< HEAD
=======
                $filterInput.focus();
                this.searchAndRender(newDataSourceID, $filterInput.val());
>>>>>>> a011a0ea
            });

            /*
                search and render only when input change is detected.
            */
            let inputFieldLastValue = null;
            $filterInput.change(() => {
                inputFieldLastValue = $filterInput.val();
                renderInputFieldState();
                const _dataSourceID = parseInt($typeInput.val());
                this.searchAndRender(_dataSourceID, $filterInput.val());
            });

            function renderInputFieldState() {
                if ($filterInput.val() === '') {
                    $filterInput.css('background-color', 'transparent');
                    return;
                }
                if (inputFieldLastValue !== $filterInput.val()) {
                    $filterInput.css('background-color', 'rgba(255, 245, 158, 1)');
                } else {
                    $filterInput.css('background-color', 'rgba(209, 226, 255, 1)');
                }
            }

            $filterInput.keyup(() => {
                renderInputFieldState();
            });

            const searchFilter = $('<div class="col-sm-8">').append($filterInputField);

            const header = $('<div class="row">')
                .css({ margin: '0 10px' })
                .append(typeFilter)
                .append(searchFilter);
            this.$elem.append(header);
            this.totalPanel = $('<div>').css({ margin: '0 0 0 10px' });
            this.$elem.append(this.totalPanel);

            this.resultPanel = $('<div role="table" data-test-id="result">');

            this.resultsFooterMessage = $('<div>')
                .css('display', 'flex')
                .css('flex-direction', 'row')
                .css('align-items', 'center')
                .css('justify-content', 'center');

            this.resultFooter = $('<div>')
                .css('background-color', 'rgba(200,200,200,0.5')
                .css('padding', '6px')
                .css('font-style', 'italic')
                .css('text-align', 'center')
                .append(this.resultsFooterMessage);

            this.resultArea = $('<div>')
                .css('overflow-x', 'hidden')
                .css('overflow-y', 'auto')
                .css('height', this.mainListPanelHeight)
                .on('scroll', (e) => {
                    if (e.target.scrollTop + e.target.clientHeight >= e.target.scrollHeight) {
                        this.renderMore();
                    }
                })
                .append(this.resultPanel)
                .append(this.resultFooter);

            this.$elem.append(this.resultArea);
            const dataSourceID = parseInt($typeInput.val(), 10);
            this.searchAndRender(dataSourceID, $filterInput.val());
            // Invocation of focus must be delayed until the next timer loop,
            // probably because the element is not yet visible. Perhaps the
            // tab content has an overlay.
            window.setTimeout(() => {
                $filterInput.focus();
            }, 0);
            return this;
        },

        hideResultFooter: function () {
            this.resultFooter.addClass('hide');
        },

        showResultFooter: function () {
            this.resultFooter.removeClass('hide');
        },

        searchAndRender: function (category, query) {
            if (query) {
                query = query.trim();
                if (query.length == 0) {
                    query = '*';
                } else if (query.indexOf('"') < 0) {
                    const parts = query.split(/\s+/);
                    for (const i in parts) {
                        if (parts[i].indexOf('*', parts[i].length - 1) < 0) {
                            parts[i] = parts[i] + '*';
                        }
                    }
                    query = parts.join(' ');
                }
            } else {
                query = '*';
            }

            // Duplicate queries are suppressed.
            if (
                this.currentQuery &&
                this.currentQuery === query &&
                category === this.currentCategory
            ) {
                return;
            }

            // Reset the query data structures.
            this.objectList = [];
            this.currentCategory = category;
            this.currentQuery = query;
            this.currentPage = null;
            this.totalAvailable = null;
            this.currentFilteredResults = null;

            return this.renderInitial();
        },

        renderTotalsPanel: function () {
            const $totals = renderTotals(this.currentFilteredResults, this.totalAvailable);
            this.totalPanel.html($totals);
        },

        renderInitial: function () {
            // Get and render the first batch of data.
            // Note that the loading ui is only displayed on the initial load.
            // Reset the ui.
            this.totalPanel.empty();
            this.resultPanel.empty();
            this.resultsFooterMessage.empty();
            this.totalPanel.append(
                $('<span>')
                    .addClass('kb-data-list-type')
                    .append('<img src="' + this.loadingImage + '"/> searching...')
            );

            this.hideError();
            this.showResultFooter();
            this.currentPage = 1;

            return this.renderFromDataSource(this.currentCategory, true);
        },

        renderError: function () {
            this.totalPanel.empty();
            this.hideResultFooter();
            this.resultsFooterMessage.empty();
            this.totalPanel.html(
                '<div class="alert alert-danger">An error occurred executing this search!</div>'
            );
        },

        renderMore: function () {
            this.hideError();

            // suss out whether we really need more...
            if (this.currentPage !== null && this.currentFilteredResults !== null) {
                const maxPage = Math.ceil(this.currentFilteredResults / this.itemsPerPage);
                if (this.currentPage >= maxPage) {
                    return;
                }
            }

            // We use a flag here as a lock on rendering more, so that a renderMore
            // request will complete before advancing the page and firing off another
            // data fetch and render request.
            if (this.renderingMore) {
                return;
            }
            this.renderingMore = true;

            this.currentPage += 1;

            return this.renderFromDataSource(this.currentCategory, false).finally(() => {
                this.renderingMore = false;
            });
        },

        fetchFromDataSource: function (dataSource) {
            const query = {
                input: this.currentQuery,
                page: this.currentPage,
            };

            return dataSource.search(query);
        },

        getDataSource: function (dataSourceID) {
            let dataSource;
            const dataSourceConfig = this.dataSourceConfigs[dataSourceID];
            if (this.currentDataSource && this.currentDataSource.config === dataSourceConfig) {
                dataSource = this.currentDataSource;
            } else {
                const dataSourceType = dataSourceTypes[dataSourceConfig.sourceType];

                const urls = Object.keys(dataSourceType.serviceDependencies).reduce(
                    (accumUrls, key) => {
                        const configKey = dataSourceType.serviceDependencies[key];
                        accumUrls[key] = Config.url(configKey);
                        return accumUrls;
                    },
                    {}
                );
                dataSource = Object.create(dataSourceType.baseObject).init({
                    config: dataSourceConfig,
                    urls,
                    token: this.token,
                    pageSize: this.itemsPerPage,
                });
                this.currentDataSource = dataSource;
            }
            return dataSource;
        },

        renderFromDataSource: function (dataSourceID, initial) {
            const dataSource = this.getDataSource(dataSourceID);
            this.resultsFooterMessage.html(`
                <span>fetching another ${this.itemsPerPage} items</span> 
                <span class='fa fa-spinner fa-spin' style='margin-left: 1ex'/>
            `);

            return this.fetchFromDataSource(dataSource, initial)
                .then((result) => {
                    // a null result means that the search was not run for some
                    // reason -- most likely it was canceled due to overlapping
                    // queries.
                    if (result) {
                        if (initial) {
                            this.totalPanel.empty();
                            this.resultPanel.empty();
                            this.resultsFooterMessage.empty();
                        }
                        result.forEach((item, index) => {
                            this.addRow(dataSource, item, index);
                        });

                        this.totalAvailable = dataSource.availableDataCount;
                        this.currentFilteredResults = dataSource.filteredDataCount;

                        let message;
                        if (dataSource.filteredDataCount) {
                            if (dataSource.fetchedDataCount === dataSource.filteredDataCount) {
                                message = 'all ' + this.currentFilteredResults + ' fetched';
                            } else {
                                message =
                                    'fetched ' +
                                    dataSource.fetchedDataCount +
                                    ' of ' +
                                    this.currentFilteredResults;
                            }
                            this.showResultFooter();
                        } else {
                            message = '';
                            this.hideResultFooter();
                        }
                        this.resultsFooterMessage.text(message);

                        this.renderTotalsPanel();
                    }

                    this.currentDataSource = dataSource;
                })
                .catch((err) => {
                    console.error('Error rendering from data source', dataSource, err);
                    this.showError(err);
                    this.renderError();
                });
        },

        clearRows: function () {
            this.resultPanel.empty();
        },

        addRow: function (dataSource, row) {
            const $row = this.renderObjectRow(dataSource, row);
            this.resultPanel.append($row);
        },

        escapeSearchQuery: function (str) {
            return str.replace(/[%]/g, '').replace(/[:"\\]/g, '\\$&');
        },

        /*
        renderObjectRow
        */
        renderObjectRow: function (dataSource, object) {
            const self = this;
            const type = object.type.split('.')[1].split('-')[0];
            const copyText = ' Add';

            let shortName = object.name;
            let isShortened = false;
            if (shortName.length > this.maxNameLength) {
                shortName = shortName.substring(0, this.maxNameLength - 3) + '…';
                isShortened = true;
            }

            // TODO: more failsafe method for building these urls.
            // e.g. not clear wht the form of the config url is:
            // path or url?
            // terminal / or not?
            // absolute or relative (initial /)
            const objectRef = object.workspaceReference.ref;
            const landingPageLink = this.options.landingPageURL + objectRef;
            const provenanceLink = [this.options.provenanceViewerBaseURL, objectRef].join('/');

            const $name = $('<span>')
                .addClass('kb-data-list-name')
                .attr('role', 'cell')
                .attr('data-test-id', 'name')
                .append('<a href="' + landingPageLink + '" target="_blank">' + shortName + '</a>');
            if (isShortened) {
                $name.tooltip({ title: object.name, placement: 'bottom' });
            }

            // Mouseover toolbar
            const $btnToolbar = $('<span>')
                .addClass('btn-toolbar')
                .css('position', 'absolute')
                .css('right', '6px')
                .css('top', '0')
                .attr('role', 'toolbar')
                .hide();
            const btnClasses = 'btn btn-xs btn-default';
            const css = { color: '#888' };
            const $openLandingPage = $('<span>')
                // tooltips showing behind pullout, need to fix!
                //.tooltip({title:'Explore data', 'container':'#'+this.mainListId})
                .addClass(btnClasses)
                .append($('<span>').addClass('fa fa-binoculars').css(css))
                .click((e) => {
                    e.stopPropagation();
                    window.open(landingPageLink);
                });

            const $openProvenance = $('<span>')
                .addClass(btnClasses)
                .css(css)
                //.tooltip({title:'View data provenance and relationships', 'container':'body'})
                .append($('<span>').addClass('fa fa-sitemap fa-rotate-90').css(css))
                .click((e) => {
                    e.stopPropagation();
                    window.open(provenanceLink);
                });
            $btnToolbar.append($openLandingPage).append($openProvenance);

            // Action Column

            const $addDiv = $('<div>').append(
                $('<button>')
                    .addClass('kb-primary-btn')
                    .css({ 'white-space': 'nowrap', padding: '10px 15px' })
                    .append($('<span>').addClass('fa fa-chevron-circle-left'))
                    .append(copyText)
                    .on('click', function () {
                        // probably should move action outside of render func, but oh well
                        $(this).attr('disabled', 'disabled');
                        $(this).html('<img src="' + self.loadingImage + '">');

                        let targetName = object.name;

                        // object name cannot start with digits.
                        if (/^[\d]/.test(targetName)) {
                            targetName = targetName.replace(/^[\d]+/, '_');
                        }

                        // to avoid weird object names, replace entities with underscores.
                        targetName = targetName.replace(/&[^;]*;/g, '_');

                        // replace characters which are invalid for a workspace object name with underscores.
                        targetName = targetName.replace(/[^a-zA-Z0-9.\-_]/g, '_');

                        self.copy(object, targetName, this);
                    })
            );

            const $actionColumn = $('<div>')
                .css('flex', '0 0 90px')
                .css('display', 'flex')
                .css('align-items', 'center')
                .css('vertical-align', 'middle')
                .append($addDiv.hide());

            // Icon Column
            const $logo = $('<span>');

            Icon.buildDataIcon($logo, type);

            const $iconColumn = $('<div>')
                .css('flex', '0 0 50px')
                .css('display', 'flex')
                .css('align-items', 'center')
                .css('border-right', '1px rgba(200,200,200,0.6) solid')
                .css('vertical-align', 'middle')
                .append($logo);

            // Main Column
            const $titleElement = $('<div>')
                .css('position', 'relative')
                .append($btnToolbar.hide())
                .append($name);

            let $bodyElement;
            if (object.metadata && object.metadata.length) {
                $bodyElement = metadataToTable(object.metadata);
            } else {
                $bodyElement = null;
            }

            const $resultColumn = $('<div role="cell">')
                .css('flex', '1 1 0px')
                .css('padding-left', '4px')
                .css('padding-right', '15px')
                .append($titleElement)
                .append($bodyElement);

            const $row = $('<div role="row">')
                .css('margin', '2px')
                .css('padding', '4px')
                .css('display', 'flex')
                .css('flex-direction', 'row')

                // show/hide ellipses on hover, show extra info on click
                .mouseenter(() => {
                    $addDiv.show();
                    $btnToolbar.show();
                })
                .mouseleave(() => {
                    $addDiv.hide();
                    $btnToolbar.hide();
                })
                .append($actionColumn)
                .append($iconColumn)
                .append($resultColumn);

            const $divider = $('<hr>').addClass('kb-data-list-row-hr').css('width', '100%');

            const $rowContainer = $('<div>').append($divider).append($row);

            if ('rowNumber' in object) {
                $rowContainer.attr('data-row-number', String(object.rowNumber));
            }

            return $rowContainer;
        },

        /*
            TODO: rethink the logic here.

            copy should only be applicable if the workspace is writable. This check should either
            be here or should be a precondition (just let if fail otherwise.)

            the check for existence fo the object should not throw an error; the null value
            means the object could not be read, and since we have read access to this narrative,
            that is the only possible error.
        */

        copy: function (object, targetName, thisBtn, nextSuffix, tries) {
            if (tries > 10) {
                throw new Error('Too many rename tries (10)');
            }

            const type = 'KBaseGenomes.Genome';

            // Determine whether the targetName already exists, or if
            // copies exist and if so the maximum suffix.
            // This relies upon the narrativeObjects being updated from the data list.

            // If there are other objects in this narrative, we need to first attempt to
            // see if other objects with this name exist, and if so, obtain a suffix which
            // may ensure this is a unique object name.
            let suffix;
            if (this.narrativeObjects[type]) {
                suffix = getNextAutoSuffix(targetName, this.narrativeObjects[type], nextSuffix);
            }

            // If we have determined a suffix (to try), append it to the base object name
            // like _<suffix>
            const correctedTargetName = suffix ? targetName + '_' + suffix : targetName;

            // Attempt to get object info for the target object name. If it exists,
            // we try again with a hopefully unique filename.
            // If it fails with a specific error message indicating that the object could
            // not be found, hoorah, we can at least try (still may fail if can't write.)
            // Otherwise if some other error occured, provide a prompt and the user may
            // try manually again. (Not sure about that ??)
            // TODO: request ws api changes to support this. It is bad that we force a 500
            // error for the failure case (which is actually success!)
            // There really should be an "stat_object" call which provides object info
            return this.workspace
                .callFunc('get_object_info_new', [
                    {
                        objects: [
                            {
                                ref: this.wsName + '/' + correctedTargetName,
                            },
                        ],
                        ignoreErrors: 1,
                    },
                ])
                .spread((infos) => {
                    // If an object already exists with this name, the attempt again,
                    // incrementing the suffix by 1. NB this will loop until a unique
                    // filename is found.
                    if (infos[0] !== null) {
                        return this.copy(
                            object,
                            targetName,
                            thisBtn,
                            suffix ? suffix + 1 : 1,
                            tries ? tries + 1 : 1
                        );
                    }
                    return this.copyFinal(object, correctedTargetName, thisBtn);
                })
                .catch((error) => {
                    console.error('Error getting object info for copy', error);
                    this.showError(error);
                });
        },

        copyFinal: function (object, targetName, thisBtn) {
            return this.narrativeService
                .callFunc('copy_object', [
                    {
                        ref: object.workspaceReference.ref,
                        target_ws_name: this.wsName,
                        target_name: targetName,
                    },
                ])
                .spread(() => {
                    $(thisBtn).prop('disabled', false);
                    $(thisBtn).html('<span class="fa fa-chevron-circle-left"/> Add');
                    this.trigger('updateDataList.Narrative');
                })
                .catch((error) => {
                    $(thisBtn).html('Error');
                    if (error.error && error.error.message) {
                        if (error.error.message.indexOf('may not write to workspace') >= 0) {
                            this.options.$importStatus.html(
                                $('<div>')
                                    .css({
                                        color: '#F44336',
                                        width: '500px',
                                    })
                                    .append(
                                        'Error: you do not have permission to add data to this Narrative.'
                                    )
                            );
                        } else {
                            this.options.$importStatus.html(
                                $('<div>')
                                    .css({
                                        color: '#F44336',
                                        width: '500px',
                                    })
                                    .append('Error: ' + error.error.message)
                            );
                        }
                    } else {
                        this.options.$importStatus.html(
                            $('<div>')
                                .css({
                                    color: '#F44336',
                                    width: '500px',
                                })
                                .append('Unknown error!')
                        );
                    }
                    console.error(error);
                    this.showError(error);
                });
        },

        showError: function (error) {
            let errorMsg;
            if (error.error && error.error.message) {
                // handle errors thrown by kbase service clients
                errorMsg = error.error.message;
            } else if (error.message) {
                // standard error objects
                errorMsg = error.message;
            } else {
                errorMsg = error;
            }

            this.infoPanel.empty();
            this.infoPanel.append('<div class="alert alert-danger">Error: ' + errorMsg + '</span>');
        },

        hideError: function () {
            this.infoPanel.empty();
        },

        loggedInCallback: function (event, auth) {
            this.token = auth.token;
            return this;
        },

        loggedOutCallback: function () {
            this.token = null;
            return this;
        },
    });
});<|MERGE_RESOLUTION|>--- conflicted
+++ resolved
@@ -67,24 +67,15 @@
             let value;
             if (item.value instanceof Array) {
                 value = item.value
-<<<<<<< HEAD
                     .map((_item) => {
                         return formatItem(_item);
-=======
-                    .map((value) => {
-                        return formatItem(value);
->>>>>>> a011a0ea
                     })
                     .join('&nbsp;&nbsp;&nbsp;');
             } else {
                 value = formatValue(item.value);
             }
 
-<<<<<<< HEAD
-            const $row = $(`<tr role="row" data-test-id="${item.id || item.label}">`)
-=======
             const $row = $(`<tr role='row' data-test-id='${item.id || item.label}'>`)
->>>>>>> a011a0ea
                 .css('margin-bottom', '2px')
                 .append(
                     $('<td role="cell" data-test-id="label">')
@@ -371,11 +362,8 @@
                     }
                     this.searchAndRender(newDataSourceID, $filterInput.val());
                 }
-<<<<<<< HEAD
-=======
                 $filterInput.focus();
                 this.searchAndRender(newDataSourceID, $filterInput.val());
->>>>>>> a011a0ea
             });
 
             /*
