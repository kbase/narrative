/**
 * "Public Data" tab on data side panel.
 * @author Roman Sutormin <rsutormin@lbl.gov>
 * @public
 */
define([
    'kbwidget',
    'jquery',
    'numeral',
    'narrativeConfig',
    'kbaseAuthenticatedWidget',
    'base/js/namespace',
    'kb_common/jsonRpc/dynamicServiceClient',
    'kb_common/jsonRpc/genericClient',
    'kb_common/html',
    'util/icon',
    'widgets/narrative_core/publicDataSources/workspaceDataSource',
    'widgets/narrative_core/publicDataSources/search2DataSource',
    'yaml!kbase/config/publicDataSources.yaml',

    'bootstrap',
], (
    KBWidget,
    $,
    numeral,
    Config,
    kbaseAuthenticatedWidget,
    Jupyter,
    DynamicServiceClient,
    ServiceClient,
    html,
    Icon,
    WorkspaceDataSource,
    SearchDataSource,
    DataSourceConfig
) => {
    'use strict';

    function formatValue(value) {
        if (typeof value === 'undefined' || (typeof value === 'string' && value.length === 0)) {
            return '<span style="color: #AAA; font-weight: normal; font-style: italic">n/a</span>';
        } else {
            return String(value);
        }
    }

    function formatItem(item) {
        return `
            <span role='row' data-test-id='${item.id}'>
            <span style='color: #AAA; font-weight: normal; font-style: italic' data-test-id='label' role='cell'>${
                item.label
            }</span>: 
            &nbsp;
            <span data-test-id='value' role='cell'>${formatValue(item.value)}</span>
            </span>
        `;
    }

    // metadata is represented as an array of simple objects with
    // props label, value -or-
    // an array of the same.
    //
    function metadataToTable(metadata) {
        const $table = $('<table role="table">').css('font-size', '80%');

        metadata.forEach((item) => {
            let value;
            if (item.value instanceof Array) {
                value = item.value
<<<<<<< HEAD
                    .map((item) => {
                        return formatItem(item);
=======
                    .map((value) => {
                        return formatItem(value);
>>>>>>> e38ffd58
                    })
                    .join('&nbsp;&nbsp;&nbsp;');
            } else {
                value = formatValue(item.value);
            }

            const $row = $(`<tr role='row' data-test-id='${item.id || item.label}'>`)
                .css('margin-bottom', '2px')
                .append(
                    $('<td role="cell" data-test-id="label">')
                        .css('width', '7em')
                        .css('font-weight', 'normal')
                        .css('font-style', 'italic')
                        .css('padding-right', '4px')
                        .css('color', '#AAA')
                        .css('vertical-align', 'top')
                        .css('padding-bottom', '2px')
                        .text(item.label)
                )
                .append(
                    $('<td role="cell" data-test-id="value">')
                        // .css('font-weight', 'bold')
                        .css('vertical-align', 'top')
                        .css('padding-bottom', '2px')
                        .html(value)
                );

            $table.append($row);
        });
        return $table;
    }

    function renderTotals(found, total) {
        const $totals = $('<span>').addClass('kb-data-list-type');
        if (total === 0) {
            $totals.append($('<span>None available</span>'));
        } else if (found === 0) {
            $totals
                .append(
                    $('<span data-test-id="found-count">').css('font-weight', 'bold').text('None')
                )
                .append($('<span>').text(' found out of '))
                .append(
                    $('<span data-test-id="total-count">')
                        .css('font-weight', 'bold')
                        .text(numeral(total).format('0,0'))
                )
                .append($('<span>').text(' available'));
        } else if (total > found) {
            $totals
                .append(
                    $('<span data-test-id="found-count">')
                        .css('font-weight', 'bold')
                        .text(numeral(found).format('0,0'))
                )
                .append($('<span>').text(' found out of '))
                .append(
                    $('<span data-test-id="total-count">')
                        .css('font-weight', 'bold')
                        .text(numeral(total).format('0,0'))
                )
                .append($('<span>').text(' available'));
        } else {
            $totals
                .append($('<span>').text(numeral(total).format('0,0')))
                .append($('<span>').text(' available'));
        }
        return $totals;
    }

    /*
    getNextAutoSuffix
    For a given object target name, and a set of objects, and a suffix generated
    by a previous failed attempt to save the object, return either:
    - null if the target name is not found in the object set
    - 1 if the target name was found, but no target names with a suffix
    - the greatest of the failed suffix passed in or the greatest suffix in the data
      set, incremented by one.
    */
    function getNextAutoSuffix(targetName, narrativeObjects, nextSuffix) {
        const targetNameRe = new RegExp('^' + targetName + '$');
        const correctedTargetNameRe = new RegExp('^' + targetName + '_([\\d]+)$');
        let foundRoot;
        let maxSuffix;
        narrativeObjects.forEach((object) => {
            const name = object[1];
            let m = targetNameRe.exec(name);
            if (m) {
                foundRoot = true;
                return;
            }
            m = correctedTargetNameRe.exec(name);
            if (m) {
                maxSuffix = Math.max(maxSuffix || 0, parseInt(m[1], 10));
                return;
            }
        });

        // The suffix logic is carefully crafted to accommodate retry (via nextSuffix)
        // and automatic next suffix via the max suffix determined above.
        if (maxSuffix) {
            if (nextSuffix) {
                // a previous attempt to copy failed due to the object already existing.
                // We honor the maxSuffix found if greater, otherwise use this one.
                if (maxSuffix > nextSuffix) {
                    return maxSuffix + 1;
                }
                return nextSuffix;
            }
            return maxSuffix + 1;
        } else if (foundRoot) {
            if (nextSuffix) {
                return nextSuffix;
            }
            return 1;
        }
        return null;
    }

    const dataSourceTypes = {
        search: {
            serviceDependencies: {
                searchapi2: 'searchapi2',
            },
            baseObject: SearchDataSource,
        },
        workspace: {
            serviceDependencies: {
                ServiceWizard: 'service_wizard',
            },
            baseObject: WorkspaceDataSource,
        },
    };

    return KBWidget({
        name: 'kbaseNarrativeSidePublicTab',
        parent: kbaseAuthenticatedWidget,
        version: '1.0.0',
        options: {
            $importStatus: $('<div>'),
            addToNarrativeButton: null,
            selectedItems: null,
            landingPageURL: Config.url('landing_pages'),
            provenanceViewerBaseURL: Config.url('provenance_view'),
            ws_name: null,
        },
        token: null,
        wsName: null,
        searchUrlPrefix: Config.url('search'),
        loadingImage: Config.get('loading_gif'),
        workspaceUrl: Config.url('workspace'),
        workspace: null,
        narrativeService: null,
        mainListPanelHeight: '535px',
        maxNameLength: 60,
        totalPanel: null,
        resultPanel: null,
        objectList: null,
        currentCategory: null,
        currentQuery: null,
        currentPage: null,
        totalAvailable: null,
        currentFilteredlResults: null,
        itemsPerPage: 20,
        narrativeObjects: {},
        narrativeObjectsClean: null,

        init: function (options) {
            this._super(options);

            this.data_icons = Config.get('icons').data;
            this.icon_colors = Config.get('icons').colors;
            this.wsName = Jupyter.narrative.getWorkspaceName();

            this.dataSourceConfigs = DataSourceConfig.sources;

            this.loaded = false;

            return this;
        },

        loadObjects: function () {
            this.narrativeObjectsClean = false;
            $(document).trigger('dataLoadedQuery.Narrative', [
                null,
                this.IGNORE_VERSION,
                function (objects) {
                    this.narrativeObjects = objects;
                    this.narrativeObjectsClean = true;
                }.bind(this),
            ]);
        },

        render: function () {
            if (!this.token || !this.wsName) {
                return;
            }

            // load data the first render.
            if (!this.loaded) {
                this.loadObjects();
                this.loaded = true;
                $(document).on('dataUpdated.Narrative', () => {
                    $(document).trigger('dataLoadedQuery.Narrative', [
                        null,
                        this.IGNORE_VERSION,
                        function (objects) {
                            this.narrativeObjects = objects;
                            this.narrativeObjectsClean = true;
                        }.bind(this),
                    ]);
                });
            }

            this.infoPanel = $('<div>');
            this.dataPolicyPanel = $('<div>');
            this.$elem.empty().append(this.infoPanel).append(this.dataPolicyPanel);

            this.narrativeService = new DynamicServiceClient({
                module: 'NarrativeService',
                url: Config.url('service_wizard'),
                token: this.token,
            });
            this.workspace = new ServiceClient({
                module: 'Workspace',
                url: Config.url('workspace'),
                token: this.token,
            });

            const margin = { margin: '10px 0px 10px 0px' };
            const $typeInput = $('<select class="form-control">').css(margin);

            this.dataSourceConfigs.forEach((config, index) => {
                $typeInput.append(
                    '<option value="' + String(index) + '">' + config.name + '</option>'
                );
            });

            const $dataSourceLogo = $('<span>')
                .addClass('input-group-addon')
                .css('width', '40px')
                .css('border', 'none')
                .css('padding', '0 4px')
                .css('border', 'none')
                .css('border-radius', '0')
                .css('background-color', 'transparent');
            this.$dataSourceLogo = $dataSourceLogo;

            const $inputGroup = $('<div>').addClass('input-group').css('width', '100%');

            const typeFilter = $('<div class="col-sm-4">').append(
                $inputGroup.append($typeInput).append($dataSourceLogo)
            );

            const $filterInput = $(
                '<input type="text" class="form-control" placeholder="Filter data..." data-test-id="search-input">'
            );
            const $filterInputField = $('<div class="input-group">')
                .css(margin)
                .append($filterInput)
                .append(
                    $('<div class="input-group-addon btn btn-default">')
                        .append($('<span class="fa fa-search">'))
                        .css('padding', '4px 8px')
                        .click(() => {
                            $filterInput.change();
                        })
                )
                .append(
                    $('<div class="input-group-addon btn btn-default">')
                        .append($('<span class="fa fa-times">'))
                        .css('padding', '4px 8px')
                        .click(() => {
                            $filterInput.val('');
                            inputFieldLastValue = '';
                            $filterInput.change();
<<<<<<< HEAD
=======
                            $filterInput.focus();
>>>>>>> e38ffd58
                        })
                );

            /*
                search and render when the type dropdown changes.
            */
            $typeInput.change(() => {
                const newDataSourceID = parseInt($typeInput.val());
                const dataSource = this.dataSourceConfigs[newDataSourceID];
                this.$dataSourceLogo.empty();
                if (dataSource) {
                    if (dataSource.logoUrl) {
                        this.$dataSourceLogo.append($('<img>').attr('src', dataSource.logoUrl));
                    }
                }
                $filterInput.focus();
                this.searchAndRender(newDataSourceID, $filterInput.val());
            });

            /*
                search and render only when input change is detected.
            */
            let inputFieldLastValue = null;
            $filterInput.change(() => {
                inputFieldLastValue = $filterInput.val();
                renderInputFieldState();
                const dataSourceID = parseInt($typeInput.val());
                this.searchAndRender(dataSourceID, $filterInput.val());
            });

            function renderInputFieldState() {
                if ($filterInput.val() === '') {
                    $filterInput.css('background-color', 'transparent');
                    return;
                }
                if (inputFieldLastValue !== $filterInput.val()) {
                    $filterInput.css('background-color', 'rgba(255, 245, 158, 1)');
                } else {
                    $filterInput.css('background-color', 'rgba(209, 226, 255, 1)');
                }
            }

            $filterInput.keyup(() => {
                renderInputFieldState();
            });

            const searchFilter = $('<div class="col-sm-8">').append($filterInputField);

            const header = $('<div class="row">')
                .css({ margin: '0px 10px 0px 10px' })
                .append(typeFilter)
                .append(searchFilter);
            this.$elem.append(header);
            this.totalPanel = $('<div>').css({ margin: '0px 0px 0px 10px' });
            this.$elem.append(this.totalPanel);

            this.resultPanel = $('<div role="table" data-test-id="result">');

            this.resultsFooterMessage = $('<div>')
                .css('display', 'flex')
                .css('flex-direction', 'row')
                .css('align-items', 'center')
                .css('justify-content', 'center');

            this.resultFooter = $('<div>')
                .css('background-color', 'rgba(200,200,200,0.5')
                .css('padding', '6px')
                .css('font-style', 'italic')
                .css('text-align', 'center')
                .append(this.resultsFooterMessage);

            this.resultArea = $('<div>')
                .css('overflow-x', 'hidden')
                .css('overflow-y', 'auto')
                .css('height', this.mainListPanelHeight)
                .on('scroll', (e) => {
                    if (e.target.scrollTop + e.target.clientHeight >= e.target.scrollHeight) {
                        this.renderMore();
                    }
                })
                .append(this.resultPanel)
                .append(this.resultFooter);

            this.$elem.append(this.resultArea);
            const dataSourceID = parseInt($typeInput.val(), 10);
            this.searchAndRender(dataSourceID, $filterInput.val());
            // Invocation of focus must be delayed until the next timer loop,
            // probably because the element is not yet visible. Perhaps the
            // tab content has an overlay.
            window.setTimeout(() => {
                $filterInput.focus();
            }, 0);
            return this;
        },

        hideResultFooter: function () {
            this.resultFooter.addClass('hide');
        },

        showResultFooter: function () {
            this.resultFooter.removeClass('hide');
        },

        searchAndRender: function (category, query) {
            if (query) {
                query = query.trim();
                if (query.length == 0) {
                    query = '*';
                } else if (query.indexOf('"') < 0) {
                    const parts = query.split(/\s+/);
                    for (const i in parts) {
                        if (parts[i].indexOf('*', parts[i].length - 1) < 0) {
                            parts[i] = parts[i] + '*';
                        }
                    }
                    query = parts.join(' ');
                }
            } else {
                query = '*';
            }

            // Duplicate queries are suppressed.
            if (
                this.currentQuery &&
                this.currentQuery === query &&
                category === this.currentCategory
            ) {
                return;
            }

            // Reset the query data structures.
            this.objectList = [];
            this.currentCategory = category;
            this.currentQuery = query;
            this.currentPage = null;
            this.totalAvailable = null;
            this.currentFilteredResults = null;

            return this.renderInitial();
        },

        renderTotalsPanel: function () {
            const $totals = renderTotals(this.currentFilteredResults, this.totalAvailable);
            this.totalPanel.html($totals);
        },

        renderInitial: function () {
            // Get and render the first batch of data.
            // Note that the loading ui is only displayed on the initial load.
            // Reset the ui.
            this.totalPanel.empty();
            this.resultPanel.empty();
            this.resultsFooterMessage.empty();
            this.totalPanel.append(
                $('<span>')
                    .addClass('kb-data-list-type')
                    .append('<img src="' + this.loadingImage + '"/> searching...')
            );

            this.hideError();
            this.showResultFooter();
            this.currentPage = 1;

            return this.renderFromDataSource(this.currentCategory, true);
        },

        renderError: function () {
            this.totalPanel.empty();
            this.hideResultFooter();
            this.resultsFooterMessage.empty();
            this.totalPanel.html(
                '<div class="alert alert-danger">An error occurred executing this search!</div>'
            );
        },

        renderMore: function () {
            this.hideError();

            // suss out whether we really need more...
            if (this.currentPage !== null && this.currentFilteredResults !== null) {
                const maxPage = Math.ceil(this.currentFilteredResults / this.itemsPerPage);
                if (this.currentPage >= maxPage) {
                    return;
                }
            }

            // We use a flag here as a lock on rendering more, so that a renderMore
            // request will complete before advancing the page and firing off another
            // data fetch and render request.
            if (this.renderingMore) {
                return;
            }
            this.renderingMore = true;

            this.currentPage += 1;

            return this.renderFromDataSource(this.currentCategory, false).finally(() => {
                this.renderingMore = false;
            });
        },

        fetchFromDataSource: function (dataSource) {
            const query = {
                input: this.currentQuery,
                page: this.currentPage,
            };

            return dataSource.search(query);
        },

        getDataSource: function (dataSourceID) {
            let dataSource;
            const dataSourceConfig = this.dataSourceConfigs[dataSourceID];
            if (this.currentDataSource && this.currentDataSource.config === dataSourceConfig) {
                dataSource = this.currentDataSource;
            } else {
                const dataSourceType = dataSourceTypes[dataSourceConfig.sourceType];

                const urls = Object.keys(dataSourceType.serviceDependencies).reduce(
                    (accumUrls, key) => {
                        const configKey = dataSourceType.serviceDependencies[key];
                        accumUrls[key] = Config.url(configKey);
                        return accumUrls;
                    },
                    {}
                );
                dataSource = Object.create(dataSourceType.baseObject).init({
                    config: dataSourceConfig,
                    urls,
                    token: this.token,
                    pageSize: this.itemsPerPage,
                });
                this.currentDataSource = dataSource;
            }
            return dataSource;
        },

        renderFromDataSource: function (dataSourceID, initial) {
            const dataSource = this.getDataSource(dataSourceID);
            this.resultsFooterMessage.html(`
                <span>fetching another ${this.itemsPerPage} items</span> 
                <span class='fa fa-spinner fa-spin' style='margin-left: 1ex'/>
            `);

            return this.fetchFromDataSource(dataSource, initial)
                .then((result) => {
                    // a null result means that the search was not run for some
                    // reason -- most likely it was canceled due to overlapping
                    // queries.
                    if (result) {
                        if (initial) {
                            this.totalPanel.empty();
                            this.resultPanel.empty();
                            this.resultsFooterMessage.empty();
                        }
                        result.forEach((item, index) => {
                            this.addRow(dataSource, item, index);
                        });

                        this.totalAvailable = dataSource.availableDataCount;
                        this.currentFilteredResults = dataSource.filteredDataCount;

                        let message;
                        if (dataSource.filteredDataCount) {
                            if (dataSource.fetchedDataCount === dataSource.filteredDataCount) {
                                message = 'all ' + this.currentFilteredResults + ' fetched';
                            } else {
                                message =
                                    'fetched ' +
                                    dataSource.fetchedDataCount +
                                    ' of ' +
                                    this.currentFilteredResults;
                            }
                            this.showResultFooter();
                        } else {
                            message = '';
                            this.hideResultFooter();
                        }
                        this.resultsFooterMessage.text(message);

                        this.renderTotalsPanel();
                    }

                    this.currentDataSource = dataSource;
                })
                .catch((err) => {
                    console.error('Error rendering from data source', dataSource, err);
                    this.showError(err);
                    this.renderError();
                });
        },

        clearRows: function () {
            this.resultPanel.empty();
        },

        addRow: function (dataSource, row) {
            const $row = this.renderObjectRow(dataSource, row);
            this.resultPanel.append($row);
        },

        escapeSearchQuery: function (str) {
            return str.replace(/[%]/g, '').replace(/[:"\\]/g, '\\$&');
        },

        /*
        renderObjectRow
        */
        renderObjectRow: function (dataSource, object) {
            const self = this;
            const type = object.type.split('.')[1].split('-')[0];
            const copyText = ' Add';

            let shortName = object.name;
            let isShortened = false;
            if (shortName.length > this.maxNameLength) {
                shortName = shortName.substring(0, this.maxNameLength - 3) + '…';
                isShortened = true;
            }

            // TODO: more failsafe method for building these urls.
            // e.g. not clear wht the form of the config url is:
            // path or url?
            // terminal / or not?
            // absolute or relative (initial /)
            const objectRef = object.workspaceReference.ref;
            const landingPageLink = this.options.landingPageURL + objectRef;
            const provenanceLink = [this.options.provenanceViewerBaseURL, objectRef].join('/');

            const $name = $('<span>')
                .addClass('kb-data-list-name')
                .attr('role', 'cell')
                .attr('data-test-id', 'name')
                .append('<a href="' + landingPageLink + '" target="_blank">' + shortName + '</a>');
            if (isShortened) {
                $name.tooltip({ title: object.name, placement: 'bottom' });
            }

            // Mouseover toolbar
            const $btnToolbar = $('<span>')
                .addClass('btn-toolbar')
                .css('position', 'absolute')
                .css('right', '6px')
                .css('top', '0')
                .attr('role', 'toolbar')
                .hide();
            const btnClasses = 'btn btn-xs btn-default';
            const css = { color: '#888' };
            const $openLandingPage = $('<span>')
                // tooltips showing behind pullout, need to fix!
                //.tooltip({title:'Explore data', 'container':'#'+this.mainListId})
                .addClass(btnClasses)
                .append($('<span>').addClass('fa fa-binoculars').css(css))
                .click((e) => {
                    e.stopPropagation();
                    window.open(landingPageLink);
                });

            const $openProvenance = $('<span>')
                .addClass(btnClasses)
                .css(css)
                //.tooltip({title:'View data provenance and relationships', 'container':'body'})
                .append($('<span>').addClass('fa fa-sitemap fa-rotate-90').css(css))
                .click((e) => {
                    e.stopPropagation();
                    window.open(provenanceLink);
                });
            $btnToolbar.append($openLandingPage).append($openProvenance);

            // Action Column

            const $addDiv = $('<div>').append(
                $('<button>')
                    .addClass('kb-primary-btn')
                    .css({ 'white-space': 'nowrap', padding: '10px 15px' })
                    .append($('<span>').addClass('fa fa-chevron-circle-left'))
                    .append(copyText)
                    .on('click', function () {
                        // probably should move action outside of render func, but oh well
                        $(this).attr('disabled', 'disabled');
                        $(this).html('<img src="' + self.loadingImage + '">');

                        let targetName = object.name;

                        // object name cannot start with digits.
                        if (/^[\d]/.test(targetName)) {
                            targetName = targetName.replace(/^[\d]+/, '_');
                        }

                        // to avoid weird object names, replace entities with underscores.
                        targetName = targetName.replace(/&[^;]*;/g, '_');

                        // replace characters which are invalid for a workspace object name with underscores.
                        targetName = targetName.replace(/[^a-zA-Z0-9.\-_]/g, '_');

                        self.copy(object, targetName, this);
                    })
            );

            const $actionColumn = $('<div>')
                .css('flex', '0 0 90px')
                .css('display', 'flex')
                .css('align-items', 'center')
                .css('vertical-align', 'middle')
                .append($addDiv.hide());

            // Icon Column
            const $logo = $('<span>');

            Icon.buildDataIcon($logo, type);

            const $iconColumn = $('<div>')
                .css('flex', '0 0 50px')
                .css('display', 'flex')
                .css('align-items', 'center')
                .css('border-right', '1px rgba(200,200,200,0.6) solid')
                .css('vertical-align', 'middle')
                .append($logo);

            // Main Column
            const $titleElement = $('<div>')
                .css('position', 'relative')
                .append($btnToolbar.hide())
                .append($name);

            let $bodyElement;
            if (object.metadata && object.metadata.length) {
                $bodyElement = metadataToTable(object.metadata);
            } else {
                $bodyElement = null;
            }

            const $resultColumn = $('<div role="cell">')
                .css('flex', '1 1 0px')
                .css('padding-left', '4px')
                .css('padding-right', '15px')
                .append($titleElement)
                .append($bodyElement);

            const $row = $('<div role="row">')
                .css('margin', '2px')
                .css('padding', '4px')
                .css('display', 'flex')
                .css('flex-direction', 'row')

                // show/hide ellipses on hover, show extra info on click
                .mouseenter(() => {
                    $addDiv.show();
                    $btnToolbar.show();
                })
                .mouseleave(() => {
                    $addDiv.hide();
                    $btnToolbar.hide();
                })
                .append($actionColumn)
                .append($iconColumn)
                .append($resultColumn);

            const $divider = $('<hr>').addClass('kb-data-list-row-hr').css('width', '100%');

            const $rowContainer = $('<div>').append($divider).append($row);

            if ('rowNumber' in object) {
                $rowContainer.attr('data-row-number', String(object.rowNumber));
            }

            return $rowContainer;
        },

        /*
            TODO: rethink the logic here.

            copy should only be applicable if the workspace is writable. This check should either
            be here or should be a precondition (just let if fail otherwise.)

            the check for existence fo the object should not throw an error; the null value
            means the object could not be read, and since we have read access to this narrative,
            that is the only possible error.
        */

        copy: function (object, targetName, thisBtn, nextSuffix, tries) {
            if (tries > 10) {
                throw new Error('Too many rename tries (10)');
            }

            const type = 'KBaseGenomes.Genome';

            // Determine whether the targetName already exists, or if
            // copies exist and if so the maximum suffix.
            // This relies upon the narrativeObjects being updated from the data list.

            // If there are other objects in this narrative, we need to first attempt to
            // see if other objects with this name exist, and if so, obtain a suffix which
            // may ensure this is a unique object name.
            let suffix;
            if (this.narrativeObjects[type]) {
                suffix = getNextAutoSuffix(targetName, this.narrativeObjects[type], nextSuffix);
            }

            // If we have determined a suffix (to try), append it to the base object name
            // like _<suffix>
            const correctedTargetName = suffix ? targetName + '_' + suffix : targetName;

            // Attempt to get object info for the target object name. If it exists,
            // we try again with a hopefully unique filename.
            // If it fails with a specific error message indicating that the object could
            // not be found, hoorah, we can at least try (still may fail if can't write.)
            // Otherwise if some other error occured, provide a prompt and the user may
            // try manually again. (Not sure about that ??)
            // TODO: request ws api changes to support this. It is bad that we force a 500
            // error for the failure case (which is actually success!)
            // There really should be an "stat_object" call which provides object info
            return this.workspace
                .callFunc('get_object_info_new', [
                    {
                        objects: [
                            {
                                ref: this.wsName + '/' + correctedTargetName,
                            },
                        ],
                        ignoreErrors: 1,
                    },
                ])
                .spread((infos) => {
                    // If an object already exists with this name, the attempt again,
                    // incrementing the suffix by 1. NB this will loop until a unique
                    // filename is found.
                    if (infos[0] !== null) {
                        return this.copy(
                            object,
                            targetName,
                            thisBtn,
                            suffix ? suffix + 1 : 1,
                            tries ? tries + 1 : 1
                        );
                    }
                    return this.copyFinal(object, correctedTargetName, thisBtn);
                })
                .catch((error) => {
                    console.error('Error getting object info for copy', error);
                    this.showError(error);
                });
        },

        copyFinal: function (object, targetName, thisBtn) {
            return this.narrativeService
                .callFunc('copy_object', [
                    {
                        ref: object.workspaceReference.ref,
                        target_ws_name: this.wsName,
                        target_name: targetName,
                    },
                ])
                .spread(() => {
                    $(thisBtn).prop('disabled', false);
                    $(thisBtn).html('<span class="fa fa-chevron-circle-left"/> Add');
                    this.trigger('updateDataList.Narrative');
                })
                .catch((error) => {
                    $(thisBtn).html('Error');
                    if (error.error && error.error.message) {
                        if (error.error.message.indexOf('may not write to workspace') >= 0) {
                            this.options.$importStatus.html(
                                $('<div>')
                                    .css({
                                        color: '#F44336',
                                        width: '500px',
                                    })
                                    .append(
                                        'Error: you do not have permission to add data to this Narrative.'
                                    )
                            );
                        } else {
                            this.options.$importStatus.html(
                                $('<div>')
                                    .css({
                                        color: '#F44336',
                                        width: '500px',
                                    })
                                    .append('Error: ' + error.error.message)
                            );
                        }
                    } else {
                        this.options.$importStatus.html(
                            $('<div>')
                                .css({
                                    color: '#F44336',
                                    width: '500px',
                                })
                                .append('Unknown error!')
                        );
                    }
                    console.error(error);
                    this.showError(error);
                });
        },

        showError: function (error) {
            let errorMsg;
            if (error.error && error.error.message) {
                // handle errors thrown by kbase service clients
                errorMsg = error.error.message;
            } else if (error.message) {
                // standard error objects
                errorMsg = error.message;
            } else {
                errorMsg = error;
            }

            this.infoPanel.empty();
            this.infoPanel.append('<div class="alert alert-danger">Error: ' + errorMsg + '</span>');
        },

        hideError: function () {
            this.infoPanel.empty();
        },

        loggedInCallback: function (event, auth) {
            this.token = auth.token;
            return this;
        },

        loggedOutCallback: function () {
            this.token = null;
            return this;
        },
    });
});<|MERGE_RESOLUTION|>--- conflicted
+++ resolved
@@ -67,13 +67,8 @@
             let value;
             if (item.value instanceof Array) {
                 value = item.value
-<<<<<<< HEAD
-                    .map((item) => {
-                        return formatItem(item);
-=======
                     .map((value) => {
                         return formatItem(value);
->>>>>>> e38ffd58
                     })
                     .join('&nbsp;&nbsp;&nbsp;');
             } else {
@@ -350,10 +345,7 @@
                             $filterInput.val('');
                             inputFieldLastValue = '';
                             $filterInput.change();
-<<<<<<< HEAD
-=======
                             $filterInput.focus();
->>>>>>> e38ffd58
                         })
                 );
 
