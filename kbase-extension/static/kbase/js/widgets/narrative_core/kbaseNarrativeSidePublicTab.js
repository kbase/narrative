--- conflicted
+++ resolved
@@ -63,20 +63,12 @@
         const $table = $('<table role="table">').css('font-size', '80%');
 
         metadata.forEach((item) => {
-<<<<<<< HEAD
             let $row;
-            let value;
-            if (item.value instanceof Array) {
-                value = item.value
-                    .map((item) => {
-                        return formatItem(item);
-=======
             let value;
             if (item.value instanceof Array) {
                 value = item.value
                     .map((_item) => {
                         return formatItem(_item);
->>>>>>> 25a65a5c
                     })
                     .join('&nbsp;&nbsp;&nbsp;');
             } else {
@@ -270,7 +262,6 @@
             if (!this.loaded) {
                 this.loadObjects();
                 this.loaded = true;
-<<<<<<< HEAD
                 $(document).on('dataUpdated.Narrative', () => {
                     $(document).trigger('dataLoadedQuery.Narrative', [
                         null,
@@ -281,21 +272,6 @@
                         }.bind(this),
                     ]);
                 });
-=======
-                $(document).on(
-                    'dataUpdated.Narrative',
-                    () => {
-                        $(document).trigger('dataLoadedQuery.Narrative', [
-                            null,
-                            this.IGNORE_VERSION,
-                            function (objects) {
-                                this.narrativeObjects = objects;
-                                this.narrativeObjectsClean = true;
-                            }.bind(this),
-                        ]);
-                    }
-                );
->>>>>>> 25a65a5c
             }
 
             this.infoPanel = $('<div>');
@@ -313,11 +289,7 @@
                 token: this.token,
             });
 
-<<<<<<< HEAD
-            const margin = { margin: '10px 0px 10px 0px' };
-=======
             const margin = { margin: '10px 0' };
->>>>>>> 25a65a5c
             const $typeInput = $('<select class="form-control">').css(margin);
 
             this.dataSourceConfigs.forEach((config, index) => {
@@ -358,17 +330,9 @@
                     $('<div class="input-group-addon btn btn-default">')
                         .append($('<span class="fa fa-search">'))
                         .css('padding', '4px 8px')
-<<<<<<< HEAD
                         .click(() => {
                             $filterInput.change();
                         })
-=======
-                        .click(
-                            () => {
-                                $filterInput.change();
-                            }
-                        )
->>>>>>> 25a65a5c
                 )
                 .append(
                     $('<div class="input-group-addon btn btn-default">')
@@ -384,7 +348,6 @@
             /*
                 search and render when the type dropdown changes.
             */
-<<<<<<< HEAD
             $typeInput.change(() => {
                 const newDataSourceID = parseInt($typeInput.val());
                 const dataSource = this.dataSourceConfigs[newDataSourceID];
@@ -392,39 +355,14 @@
                 if (dataSource) {
                     if (dataSource.logoUrl) {
                         this.$dataSourceLogo.append($('<img>').attr('src', dataSource.logoUrl));
-=======
-            $typeInput.change(
-                () => {
-                    const newDataSourceID = parseInt($typeInput.val());
-                    const dataSource = this.dataSourceConfigs[newDataSourceID];
-                    this.$dataSourceLogo.empty();
-                    if (dataSource) {
-                        if (dataSource.logoUrl) {
-                            this.$dataSourceLogo.append($('<img>').attr('src', dataSource.logoUrl));
-                        }
->>>>>>> 25a65a5c
                     }
                     this.searchAndRender(newDataSourceID, $filterInput.val());
                 }
-<<<<<<< HEAD
-                this.searchAndRender(newDataSourceID, $filterInput.val());
-            });
-=======
             );
->>>>>>> 25a65a5c
 
             /*
                 search and render only when input change is detected.
             */
-<<<<<<< HEAD
-            var inputFieldLastValue = null;
-            $filterInput.change(() => {
-                inputFieldLastValue = $filterInput.val();
-                renderInputFieldState();
-                const dataSourceID = parseInt($typeInput.val());
-                this.searchAndRender(dataSourceID, $filterInput.val());
-            });
-=======
             let inputFieldLastValue = null;
             $filterInput.change(
                 () => {
@@ -434,7 +372,6 @@
                     this.searchAndRender(_dataSourceID, $filterInput.val());
                 }
             );
->>>>>>> 25a65a5c
 
             function renderInputFieldState() {
                 if ($filterInput.val() === '') {
@@ -469,19 +406,11 @@
             const searchFilter = $('<div class="col-sm-8">').append($filterInputField);
 
             const header = $('<div class="row">')
-<<<<<<< HEAD
-                .css({ margin: '0px 10px 0px 10px' })
-                .append(typeFilter)
-                .append(searchFilter);
-            this.$elem.append(header);
-            this.totalPanel = $('<div>').css({ margin: '0px 0px 0px 10px' });
-=======
                 .css({ margin: '0 10px' })
                 .append(typeFilter)
                 .append(searchFilter);
             this.$elem.append(header);
             this.totalPanel = $('<div>').css({ margin: '0 0 0 10px' });
->>>>>>> 25a65a5c
             this.$elem.append(this.totalPanel);
 
             this.resultPanel = $('<div role="table" data-test-id="result">');
@@ -499,13 +428,6 @@
                 .css('overflow-x', 'hidden')
                 .css('overflow-y', 'auto')
                 .css('height', this.mainListPanelHeight)
-<<<<<<< HEAD
-                .on('scroll', (e) => {
-                    if (e.target.scrollTop + e.target.clientHeight >= e.target.scrollHeight) {
-                        this.renderMore();
-                    }
-                })
-=======
                 .on(
                     'scroll',
                     (e) => {
@@ -514,7 +436,6 @@
                         }
                     }
                 )
->>>>>>> 25a65a5c
                 .append(this.resultPanel)
                 .append(this.resultFooter);
 
@@ -830,11 +751,7 @@
             const $logo = $('<span>');
 
             Icon.buildDataIcon($logo, type);
-<<<<<<< HEAD
-
-=======
-            // }
->>>>>>> 25a65a5c
+
             const $iconColumn = $('<div>')
                 .css('flex', '0 0 50px')
                 .css('display', 'flex')
@@ -942,7 +859,6 @@
                         ignoreErrors: 1,
                     },
                 ])
-<<<<<<< HEAD
                 .spread((infos) => {
                     // If an object already exists with this name, the attempt again,
                     // incrementing the suffix by 1. NB this will loop until a unique
@@ -962,31 +878,6 @@
                     console.error('Error getting object info for copy', error);
                     this.showError(error);
                 });
-=======
-                .spread(
-                    (infos) => {
-                        // If an object already exists with this name, the attempt again,
-                        // incrementing the suffix by 1. NB this will loop until a unique
-                        // filename is found.
-                        if (infos[0] !== null) {
-                            return this.copy(
-                                object,
-                                targetName,
-                                thisBtn,
-                                suffix ? suffix + 1 : 1,
-                                tries ? tries + 1 : 1
-                            );
-                        }
-                        return this.copyFinal(object, correctedTargetName, thisBtn);
-                    }
-                )
-                .catch(
-                    (error) => {
-                        console.error('Error getting object info for copy', error);
-                        this.showError(error);
-                    }
-                );
->>>>>>> 25a65a5c
         },
 
         copyFinal: function (object, targetName, thisBtn) {
@@ -998,7 +889,6 @@
                         target_name: targetName,
                     },
                 ])
-<<<<<<< HEAD
                 .spread(() => {
                     $(thisBtn).prop('disabled', false);
                     $(thisBtn).html('<span class="fa fa-chevron-circle-left"/> Add');
@@ -1015,39 +905,10 @@
                                         'Error: you do not have permission to add data to this Narrative.'
                                     )
                             );
-=======
-                .spread(
-                    () => {
-                        $(thisBtn).prop('disabled', false);
-                        $(thisBtn).html('<span class="fa fa-chevron-circle-left"/> Add');
-                        this.trigger('updateDataList.Narrative');
-                    }
-                )
-                .catch(
-                    (error) => {
-                        $(thisBtn).html('Error');
-                        if (error.error && error.error.message) {
-                            if (error.error.message.indexOf('may not write to workspace') >= 0) {
-                                this.options.$importStatus.html(
-                                    $('<div>')
-                                        .css({ color: '#F44336', width: '500px' })
-                                        .append(
-                                            'Error: you do not have permission to add data to this Narrative.'
-                                        )
-                                );
-                            } else {
-                                this.options.$importStatus.html(
-                                    $('<div>')
-                                        .css({ color: '#F44336', width: '500px' })
-                                        .append('Error: ' + error.error.message)
-                                );
-                            }
->>>>>>> 25a65a5c
                         } else {
                             this.options.$importStatus.html(
                                 $('<div>')
                                     .css({ color: '#F44336', width: '500px' })
-<<<<<<< HEAD
                                     .append('Error: ' + error.error.message)
                             );
                         }
@@ -1061,15 +922,6 @@
                     console.error(error);
                     this.showError(error);
                 });
-=======
-                                    .append('Unknown error!')
-                            );
-                        }
-                        console.error(error);
-                        this.showError(error);
-                    }
-                );
->>>>>>> 25a65a5c
         },
 
         showError: function (error) {
