/*global define, document*/
/*jslint white:true,browser:true,devel:true*/
/*eslint-env browser*/

/**
 * Top-level 'widget' for the workspace interaction with the KBase narrative.
 *
 * The widget lists the objects in the workspace and include a search field
 * to filter the list, as well as a button to 'Add' new items from sources
 * like the CDS and local files.
 *
 * Options:
 *    loadingImage - an image to show in the middle of the widget while loading data
 *    tableElem - HTML element container for the data table
 *    controlsElem - HTML element container for the controls (search/add)
 *
 * Triggers events:
 * updateData.Narrative - when any externally represented data should be updated.
 *
 * @author Bill Riehl <wjriehl@lbl.gov>
 * @author Dan Gunter <dkgunter@lbl.gov>
 * @public
 */

define([
    'base/js/namespace',
    'common/runtime',
    'common/ui',
    'common/html',
    'kbwidget',
    'jquery',
    'underscore',
    'bluebird',
    'narrativeConfig',
    'util/bootstrapDialog',
    'util/string',
    'kbaseDefaultNarrativeOutput',
    'kbaseDefaultNarrativeInput',
    'kbaseNarrativeAppCell',
    'kbaseNarrativeMethodCell',
    'kbaseNarrativeSidePanel',
    'kbaseNarrativeDataPanel',
    'kbaseNarrativeOutputCell',
    'kbaseTabs',
    'common/props',
    'kb_service/client/narrativeMethodStore',
    'bootstrap'
], function(
    Jupyter,
    Runtime,
    UI,
    html,
    KBWidget,
    $,
    _,
    Promise,
    Config,
    BootstrapDialog,
    StringUtil,
    kbaseDefaultNarrativeOutput,
    kbaseDefaultNarrativeInput,
    kbaseNarrativeAppCell,
    kbaseNarrativeMethodCell,
    kbaseNarrativeSidePanel,
    kbaseNarrativeDataPanel,
    kbaseNarrativeOutputCell,
    kbaseTabs,
    Props,
    NarrativeMethodStore
) {
    'use strict';
    return KBWidget({
        name: 'kbaseNarrativeWorkspace',
        version: '1.0.0',
        options: {
            loadingImage: Config.get('loading_gif'),
            tableElem: null,
            controlsElem: null,
            ws_id: null,
            methodStoreURL: Config.url('narrative_method_store')
        },
        ws_client: null,
        ws_id: null,
        defaultOutputWidget: "kbaseDefaultNarrativeOutput",
        defaultInputWidget: "kbaseDefaultNarrativeInput",
        errorWidget: "kbaseNarrativeError",
        connectable: {},

        inputsRendered: false,
        maxSavedStates: 1, // limit the states saved to 1 for now.
        nextOutputCellId: '',

        // constant strings.
        KB_CELL: 'kb-cell',
        KB_TYPE: 'type',
        KB_APP_CELL: 'kb_app',
        KB_FUNCTION_CELL: 'function_input',
        KB_OUTPUT_CELL: 'function_output',
        KB_ERROR_CELL: 'kb_error',
        KB_CODE_CELL: 'kb_code',
        KB_STATE: 'widget_state',

        curCell: null,

        // set up as a hash for quickie lookup time!
        ignoredDataTypes: {
            string: 1,
            unicode: 1,
            numeric: 1,
            integer: 1,
            list: 1,
            'a number': 1
        },

        init: function(options) {
            this._super(options);
            this.ws_id = this.options.ws_id;
            this.runtime = Runtime.make();

            this.narrativeIsReadOnly = !Jupyter.notebook.writable;
            Jupyter.narrative.readonly = this.narrativeIsReadOnly;
            this.inReadOnlyMode = false;

            this.first_readonly = true; // still trying for first check?
            this.last_readonly_check = null; // avoid frequent checks
            // this.inReadOnlyMode = false; // user-defined override
            this.readonly_buttons = []; // list of buttons toggled
            this.readonly_params = []; // list of params toggled
            this.first_show_controls = true; // 1st panel show

            var icons = Config.get('icons');
            this.data_icons = icons.data;
            this.meth_icons = icons.methods;
            this.icon_colors = icons.colors;
            this.icon_color_mapping = icons.color_mapping;

            this.methClient = new NarrativeMethodStore(this.options.methodStoreURL);

            // Whenever the notebook gets loaded, it should rebind things.
            // This *should* only happen once, but I'm putting it here anyway.
            $([Jupyter.events]).on('notebook_loaded.Notebook',
                function() {
                    this.rebindActionButtons();
                    this.hideGeneratedCodeCells();
                }.bind(this)
            );

            $(document).on('dataUpdated.Narrative',
                function() {
                    if (Jupyter && Jupyter.notebook) {
                        // XXX: This is a hell of a hack. I hate
                        // using the 'first time' bit like this,
                        // but without some heavy rewiring, it's difficult
                        // to track when some event occurred.
                        // So, dirty bit it is.
                        try {
                            this.refreshFunctionInputs(!this.inputsRendered);
                            if (!this.inputsRendered) {
                                this.loadAllRecentCellStates();
                                this.trigger('refreshJobs.Narrative');
                            }
                        } catch (ex) {
                            console.error('Error handling dataUpdated', ex);
                        }

                        this.inputsRendered = true;
                    }
                }.bind(this)
            );

            // When a user clicks on a function, this event gets fired with
            // method information. This builds a function cell out of that method
            // and inserts it in the right place.
            /** DEPRECATED **
             * use methodClicked.Narrative or appClicked.Narrative instead *
             */
            // $(document).on('function_clicked.Narrative',
            //     $.proxy(function(event, method) {
            //         this.buildFunctionCell(method);
            //     },
            //     this)
            // );

            $(document).on('methodClicked.Narrative',
                function(event, method, tag) {
                    this.buildAppCodeCell(method, tag);
                }.bind(this)
            );

            // $(document).on('appClicked.Narrative',
            //     function(event, appInfo) {
            //         this.buildAppCell(appInfo);
            //     }.bind(this)
            // );

            $(document).on('deleteCell.Narrative',
                function(event, index) {
                    this.deleteCell(index);
                }.bind(this)
            );

            // $(document).on('runCell.Narrative',
            //     function(event, data) {
            //         this.runMethodCell(data);
            //     }.bind(this)
            // );

            // $(document).on('runApp.Narrative',
            //     function(event, data) {
            //         this.runAppCell(data);
            //     }.bind(this)
            // );

            $(document).on('createOutputCell.Narrative',
                function(event, data) {
                    var cell = Jupyter.narrative.getCellByKbaseId(data.cellId);
                    var params = {
                        embed: true,
                        data: StringUtil.safeJSONStringify(data.result)
                    };
                    if (data.next_steps) {
                        // console.debug("adding next steps in create");
                        params.next_steps = data.next_steps;
                    }
                    this.createOutputCell(cell, params);
                }.bind(this)
            );

            $(document).on('showNextSteps.Narrative',
                function(event, obj) {
                    this.showNextSteps(obj);
                }.bind(this)
            );

            $(document).on('createViewerCell.Narrative',
                function(event, data) {
                    this.createViewerCell(data.nearCellIdx, data, data.widget);
                }.bind(this)
            );

            // Global functions for setting icons
            $(document).on('setDataIcon.Narrative',
                function(e, param) {
                    this.setDataIcon(param.elt, param.type, param.stacked, param.indent);
                }.bind(this)
            );

            // Refresh the read-only or View-only mode
            $(document).on('updateReadOnlyMode.Narrative',
                function(e, ws, name, callback) {
                    this.runtime.bus().emit('read-only-changed');
                    this.updateReadOnlyMode(ws, name, callback);
                }.bind(this)
            );
            // related: click on edit-mode toggles state


            this.initReadOnlyElements();

            if (this.narrativeIsReadOnly) {
                this.readOnlyMode(false);
            }

            this.initDeleteCellModal();
            return this;
        },

        initReadOnlyElements: function() {
            $('#kb-view-mode').click(function() {
                    this.toggleReadOnlyMode();
                }.bind(this))
                .tooltip({
                    title: 'Toggle view-only mode',
                    container: 'body',
                    delay: {
                        show: Config.get('tooltip').showDelay,
                        hide: Config.get('tooltip').hideDelay
                    },
                    placement: 'bottom'
                });

            /* This is the input box for the new narrative name.
             * Gets pre-populated with the current narrative name + "- copy"
             * When empty, prompts to enter a name with a tooltip, and disables the copy btn.
             */
            var $newNameInput = $('<input type="text">')
                .addClass('form-control')
                .tooltip({
                    title: 'Please enter a name.',
                    container: 'body',
                    placement: 'right',
                    trigger: 'manual'
                })
                .on('focus', function() {
                    Jupyter.narrative.disableKeyboardManager();
                })
                .on('blur', function() {
                    Jupyter.narrative.enableKeyboardManager();
                })
                .on('input', function() {
                    var v = $newNameInput.val();
                    if (!v) {
                        $newNameInput.tooltip('show');
                        $doCopyBtn.prop('disabled', true);
                    } else {
                        $newNameInput.tooltip('hide');
                        $doCopyBtn.prop('disabled', false);
                    }
                });

            var $errorMessage = $('<div>').css({
                'color': '#F44336',
                'padding-top': '5px'
            });

            /*
             * Does the actual copy and displays the error if that happens.
             */
            var $doCopyBtn = $('<button>')
                .addClass('kb-primary-btn')
                .append('Copy')
                .click(function(e) {
                    $errorMessage.empty();
                    $doCopyBtn.prop('disabled', true);
                    $cancelBtn.prop('disabled', true);
                    Jupyter.narrative.sidePanel.$narrativesWidget.copyThisNarrative($newNameInput.val())
                        .then(function(result) {
                            Jupyter.narrative.sidePanel.$narrativesWidget.refresh();
                            console.log(result);
                            // show go-to button
                            $cancelBtn.html('Close');
                            $jumpButton.click(function() {
                                window.location.href = result.url;
                            });
                            $jumpButton.show();
                            $doCopyBtn.prop('disabled', false);
                            $cancelBtn.prop('disabled', false);
                        }.bind(this))
                        .catch(function(error) {
                            if (error && error.error && error.error.message) {
                                $errorMessage.append(error.error.message);
                            } else if (typeof error === 'string') {
                                $errorMessage.append(error);
                            } else {
                                $errorMessage.append('Sorry, an error occurred while copying. Please try again.');
                            }
                            $doCopyBtn.prop('disabled', false);
                            $cancelBtn.prop('disabled', false);
                        });
                }.bind(this));

            var $cancelBtn = $('<button>')
                .addClass('kb-default-btn')
                .append('Cancel')
                .click(function() {
                    $newNameInput.tooltip('hide');
                    this.copyModal.hide();
                }.bind(this));


            var $jumpButton = $('<button>')
                .addClass('btn btn-info')
                .text('Open the new Narrative');

            var $copyModalBody = $('<div>')
                .append($('<div>').append("Enter a name for the new Narrative"))
                .append($('<div>').append($newNameInput))
                .append($errorMessage)
                .append($jumpButton);

            this.copyModal = new BootstrapDialog({
                title: 'Copy a narrative',
                body: $copyModalBody,
                closeButton: true,
                buttons: [
                    $doCopyBtn,
                    $cancelBtn
                ]
            });

            $('#kb-view-only-copy').click(function() {
                $jumpButton.hide();
                $doCopyBtn.prop('disabled', false);
                $cancelBtn.prop('disabled', false);
                $cancelBtn.html('Cancel');
                $newNameInput.val(Jupyter.notebook.get_notebook_name() + ' - Copy');
                this.copyModal.show();
            }.bind(this));

        },

        initDeleteCellModal: function() {
            this.$deleteCellModalBody = $('<div>');

            var buttonList = [
                $('<button>')
                .addClass('btn btn-default')
                .attr('data-dismiss', 'modal')
                .append('Cancel'),

                $('<button>')
                .addClass('btn btn-danger')
                .attr('data-dismiss', 'modal')
                .append('Delete')
                .click(function(e) {
                    if (this.cellToDelete !== undefined && this.cellToDelete !== null) {
                        var cell = Jupyter.notebook.get_cell(this.cellToDelete);
                        var removeId = $(cell.element).find('[id^=kb-cell-]').attr('id');
                        this.trigger('cancelJobCell.Narrative', removeId, false);
                        Jupyter.notebook.delete_cell(this.cellToDelete);
                        this.cellToDelete = null;
                    }
                }.bind(this))
            ];
            this.$deleteCellModal = new BootstrapDialog({
                title: 'Delete Cell and Job?',
                body: this.$deleteCellModalBody,
                closeButton: false,
                buttons: buttonList,
                enterToTrigger: true
            });
        },

        showDeleteCellModal: function(index, cell, message) {
            if (cell && cell.metadata[this.KB_CELL]) {
                this.cellToDelete = index;
                if (message) {
                    this.$deleteCellModalBody.empty().html(message);
                }
                this.$deleteCellModal.show();
            }
        },

        buildAppCodeCell: function(spec, tag) {
            var methodName = "Unknown method";
            if (!spec || !spec.info) {
                console.error('ERROR build method code cell: ', spec, tag);
                alert('Sorry, could not find this method');
                return;
            }

            // For now, dispatch on the type of method cell here. This is really
            // just a handler for the event emitted when a user clicks on
            // a method in the side panel, so there is no processing of anything
            // yet, really.
            // An alternative is that the event emitted could be specialized based on the
            // type of method.

            // To boot, there does not appear to be a spec property dedicated to
            // defining the "type" of method.
            // So, for kicks, we are using the presence of the word "view" in the
            // spec name, as well as the absence of any output paramters.

            // console.log('SPEC', spec);
            var cellType = this.determineMethodCellType(spec);
            //if (cellType === 'view') {
            //    alert('Sorry, view cells are not yet supported');
            // }

            // This will also trigger the create.Cell event, which is not very
            // useful for us really since we haven't been able to set the
            // metadata yet. Don't worry, I checked, the Jupyter api does not
            // provide a way to set the cell metadata as it is being created.
            var cell = Jupyter.narrative.insertAndSelectCellBelow('code');

            // Now we need to invent a way of triggering the cell to set itself up.
            $([Jupyter.events]).trigger('inserted.Cell', {
                cell: cell,
                kbase: {
                    type: cellType,
                    appTag: tag,
                    appSpec: spec
                }
            });
        },


        /*
        For now we need to keep the "spec grokking" in place.
        A little bit like duck typing, we inspect the properties of the app 
        spec to determine if it is an app, editor, or viewer.
        */
        determineMethodCellType: function(spec) {
            
<<<<<<< HEAD
            switch (spec.info.id) {
                case 'eapearson_GroupedParametersTest/validate_contact':
                case 'eapearson_GroupedParametersTest/validate_bug':
                    return 'app2';
            }

            // Should be working after this PR will be deployed:
            // https://github.com/kbase/narrative_method_store/pull/36
            switch (spec.info.app_type) {
                case 'app':
                    return 'app';
                    break;
                case 'viewer':
                    return 'view';
                    break;
                case 'editor':
                    return 'editor';
                    break;
                //case 'widget':
                //    return 'widget';
                //    break;
            }
            // spec.info.app_type should be "app" by default, but we still
            // use logic from below until we switch all viewers to app_type.


=======
>>>>>>> 9696a6cd
            // An app will execute via the method described in the behavior. If
            // such a method is not described, it is by definition not an
            // executing app.
            if (spec.behavior.kb_service_name && spec.behavior.kb_service_method) {
                switch (spec.info.app_type) {
                    case 'app':
                        return 'app';
                    case 'editor':
                        return 'editor';
                    default:
                        throw new Error('This app does not specify spec.info.app_type');
                }
            }

            return 'view';
        },


        /**
         * @method buildAppCell
         * @param {Object} method -
         * @public
         */
        buildAppCell: function(method) {
            var cell = Jupyter.narrative.insertAndSelectCellBelow('markdown');
            // cell.celltoolbar.hide();

            // make this a function input cell, as opposed to an output cell
            this.setMethodCell(cell, method);

            // THIS IS WRONG! FIX THIS LATER!
            // But it should work for now... nothing broke up to this point, right?
            // basically, we need a count of which cell id this should be.
            // but since we're using uuids, it should be safe.
            var cellIndex = Jupyter.notebook.ncells() - 1;
            var cellId = 'kb-cell-' + cellIndex + '-' + StringUtil.uuid();

            // The various components are HTML STRINGS, not jQuery objects.
            // This is because the cell expects a text input, not a jQuery input.
            // Yeah, I know it's ugly, but that's how it goes.
            var cellContent = "<div id='" + cellId + "'></div>" +
                "\n<script>" +
                "require(['kbaseNarrativeMethodCell'], function(kbaseNarrativeMethodCell) {" +
                "var w = new kbaseNarrativeMethodCell($('#" + cellId + "'), {'method' : '" + StringUtil.safeJSONStringify(method) + "', 'cellId' : '" + cellId + "'});" +
                "});" +
                "</script>";

            cell.set_text(cellContent);
            cell.rendered = false;
            cell.render();

            // restore the input widget's state.
            this.removeCellEditFunction(cell);
        },

        // runMethodCell: function(data) {
        //     if (!data || !data.cell || !data.method || !data.parameters) {
        //         // do some erroring later.
        //         return;
        //     }
        //     this.saveCellState(data.cell);
        //     var self = this;
        //     var code = '';
        //     var showOutput = true;

        //     // Three cases to NOT show immediately:
        //     // 1. method.job_id_output_field is not null    -- long running (via UJS)
        //     // 2. method.behavior.kb_service_method is not null && method.behavior.kb_service_url IS null    -- long running service call (via NJS)
        //     // 3. method.behavior.script_module is not null -- AWE script backend (via NJS)

        //     // if there's a job_id_output_field in the method, then it's long-running, and we shouldn't show an output cell right away.
        //     // ...or maybe show a temporary one?
        //     if ((data.method.job_id_output_field && data.method.job_id_output_field != null) ||
        //         (data.method.behavior.kb_service_method && (!data.method.behavior.kb_service_url || data.method.behavior.kb_service_url.length === 0)) ||
        //         (data.method.behavior.script_module)) {
        //         showOutput = false;
        //     }
        //     // old, pre-njs style where the methods were all living in Jupyter-land
        //     if (data.method.behavior.python_class && data.method.behavior.python_function) {
        //         code = this.buildRunCommand(data.method.behavior.python_class, data.method.behavior.python_function, data.parameters);
        //     }
        //     // newer, njs/njs-mock style where methods get farmed out
        //     else if ((data.method.behavior.kb_service_method && data.method.behavior.kb_service_name) ||
        //              (data.method.behavior.script_module && data.method.behavior.script_name)) {
        //         code = this.buildGenericRunCommand(data);
        //     }
        //     else {
        //         // something else!
        //         // do the standard for now.
        //         code = this.buildGenericRunCommand(data);
        //     }
        //     // var callbacks = {
        //     //     'execute_reply' : function(content) { self.handleExecuteReply(data.cell, content); },
        //     //     'output' : function(msgType, content) { self.handleOutput(data.cell, msgType, content, showOutput); },
        //     //     'clear_output' : function(content) { self.handleClearOutput(data.cell, content); },
        //     //     'set_next_input' : function(text) { self.handleSetNextInput(data.cell, content); },
        //     //     'input_request' : function(content) { self.handleInputRequest(data.cell, content); }
        //     // };

        //     var handleError = function() {
        //         if(data.widget) {
        //             if(data.widget.changeState)
        //                 data.widget.changeState('error');
        //         }
        //     };

        //     var callbacks = {
        //         shell: {
        //             reply: function(content) { self.handleExecuteReply(data.cell, content); },
        //             payload: {
        //                 set_next_input: function(content) { self.handleSetNextInput(data.cell, content); },
        //             },
        //         },
        //         iopub: {
        //             output: function(content) { self.handleOutput(data.cell, content, showOutput, handleError, data.widget); },
        //             clear_output: function(content) { self.handleClearOutput(data.cell, content); },
        //         },
        //         input: function(content) { self.handleInputRequest(data.cell, content); }
        //     };

        //     var executeOptions = {
        //         silent: true,
        //         user_expressions: {},
        //         allow_stdin: false,
        //         store_history: false
        //     };

        //     $(data.cell.element).find('#kb-func-progress').css({'display': 'block'});
        //     Jupyter.notebook.kernel.execute(code, callbacks, executeOptions);
        // },

        // buildAppCell: function(appSpec) {
        //     var cell = Jupyter.narrative.insertAndSelectCellBelow('markdown');
        //     // cell.celltoolbar.hide();
        //     this.removeCellEditFunction(cell);

        //     var tempContent = '<img src="' + this.options.loadingImage + '">';
        //     cell.set_text(tempContent);
        //     cell.rendered = false;
        //     cell.render();

        //     this.setAppCell(cell, appSpec);
        //     var cellIndex = Jupyter.notebook.ncells() - 1;
        //     var cellId = 'kb-cell-' + cellIndex + '-' + StringUtil.uuid();

        //     // The various components are HTML STRINGS, not jQuery objects.
        //     // This is because the cell expects a text input, not a jQuery input.
        //     // Yeah, I know it's ugly, but that's how it goes.
        //     var cellContent = "<div id='" + cellId + "'></div>" +
        //                       "\n<script>" +
        //                        "new kbaseNarrativeAppCell($('#" + cellId + "'), {'appSpec' : '" + StringUtil.safeJSONStringify(appSpec) + "', 'cellId' : '" + cellId + "'});" +
        //                       "</script>";
        //     cell.set_text(cellContent);
        //     cell.rendered = false;
        //     cell.render();
        // },

        // runAppCell: function(data) {
        //     if (!data || !data.cell || !data.appSpec || !data.methodSpecs || !data.parameters) {
        //         // error out.
        //         return;
        //     }
        //     this.saveCellState(data.cell);
        //     var self = this;
        //     var callbacks = {
        //         shell: {
        //             reply: function(content) { self.handleExecuteReply(data.cell, content); },
        //             payload: {
        //                 set_next_input: function(content) { self.handleSetNextInput(data.cell, content); },
        //             },
        //         },
        //         iopub: {
        //             output: function(content) { self.handleOutput(data.cell, content, "app"); },
        //             clear_output: function(content) { self.handleClearOutput(data.cell, content); },
        //         },
        //         input: function(content) { self.handleInputRequest(data.cell, content); }
        //     };

        //     var executeOptions = {
        //         silent: true,
        //         user_expressions: {},
        //         allow_stdin: false,
        //         store_history: false
        //     };

        //     // var callbacks = {
        //     //     'execute_reply' : function(content) { self.handleExecuteReply(data.cell, content); },
        //     //     'output' : function(msgType, content) { self.handleOutput(data.cell, msgType, content, "app"); },
        //     //     'clear_output' : function(content) { self.handleClearOutput(data.cell, content); },
        //     //     'set_next_input' : function(text) { self.handleSetNextInput(data.cell, content); },
        //     //     'input_request' : function(content) { self.handleInputRequest(data.cell, content); }
        //     // };

        //     var code = this.buildAppCommand(data.appSpec, data.methodSpecs, data.parameters);
        //     Jupyter.notebook.kernel.execute(code, callbacks, executeOptions);
        // },

        // buildAppCommand: function(appSpec, methodSpecs, parameters) {
        //     // console.log([appSpec, methodSpecs, parameters]);
        //     var appSpecJSON = StringUtil.safeJSONStringify(appSpec);
        //     var methodSpecJSON = StringUtil.safeJSONStringify(methodSpecs);
        //     var paramsJSON = StringUtil.safeJSONStringify(parameters);

        //     return "import biokbase.narrative.common.service as Service\n" +
        //            "method = Service.get_service('app_service').get_method('app_call')\n" +
        //            "method('" + appSpecJSON + "', '" + methodSpecJSON + "', '" + paramsJSON + "')";
        // },

        /**
         * A TEMPORARY FUNCTION that should refresh and update the given cell's metadata to the new(er) version,
         * if it needs to happen.
         * should be the structure:
         * {
         *     'kb-cell': {
         *         'type' : 'function_input' | 'function_output',
         *         'method' : object (if input cell),
         *         'widget' : <widget name>
         *         'widget_state' : [array of states]
         *     }
         * }
         */
        checkCellMetadata: function(cell) {
            if (cell.metadata[this.KB_CELL]) {
                // if that top-level one is a string, it'll probably be an output cell, so make it one.
                if (typeof cell.metadata[this.KB_CELL] === "string") {
                    var newMeta = {};
                    newMeta[this.KB_TYPE] = this.KB_OUTPUT_CELL;
                    newMeta['widget'] = undefined;
                    newMeta[this.KB_STATE] = [];
                    cell.metadata[this.KB_CELL] = newMeta;
                } else if (typeof cell.metadata[this.KB_CELL] === "object") {
                    // The "old" version (i.e. at the beginning of the workshop starting 1/6/2013)
                    // just needs to make sure the input cells have the widget state as an array.
                    // AND it should store the widget name, as found in the method, as a separate field.

                    if (cell.metadata[this.KB_CELL][this.KB_TYPE] === this.KB_FUNCTION_CELL) {
                        if (!cell.metadata[this.KB_CELL]['widget']) {
                            cell.metadata[this.KB_CELL]['widget'] = cell.metadata[this.KB_CELL]['method'].properties.widgets.input || this.defaultInputWidget;
                        }
                        if (!cell.metadata[this.KB_CELL][this.KB_STATE]) {
                            cell.metadata[this.KB_CELL][this.KB_STATE] = [];
                            if (cell.metadata[this.KB_CELL]['input_state']) {
                                cell.metadata[this.KB_CELL][this.KB_STATE].unshift({
                                    'time': 0,
                                    'state': cell.metadata[this.KB_CELL]['input_state']
                                });
                            }
                        } else if (Object.prototype.toString.call(cell.metadata[this.KB_CELL][this.KB_STATE]) !== '[object Array]') {
                            cell.metadata[this.KB_CELL][this.KB_STATE] = [{
                                'time': 0,
                                'state': cell.metadata[this.KB_CELL][this.KB_STATE]
                            }];
                        }
                    }
                }
            }
        },

        /**
         * Refreshes any function inputs to sync with workspace data.
         * Since this re-renders the cell, it must rebind all buttons, too.
         * Kind of annoying, but it should run quickly enough.
         *
         * Also checks to see if that cell has any parameter state associated
         * with it, and if so, sends that to the widget.
         * @private
         */
        refreshFunctionInputs: function(fullRender) {
            if (Jupyter && Jupyter.notebook) {
                var cells = Jupyter.notebook.get_cells();
                for (var i = 0; i < cells.length; i++) {
                    var cell = cells[i];
                    if (this.isFunctionCell(cell)) {
                        var method = cell.metadata[this.KB_CELL].method;
                        // legacy cells.
                        if (method.properties) {
                            var inputWidget = method.properties.widgets.input || this.defaultInputWidget;

                            if (fullRender) {
                                cell.rendered = false;
                                cell.render();

                                this.loadRecentCellState(cell);
                                this.bindActionButtons(cell);
                            } else {
                                $(cell.element).find("#inputs")[inputWidget]('refresh');
                            }
                        } else {
                            $(cell.element).find("div[id^=kb-cell-]").kbaseNarrativeMethodCell('refresh');
                        }
                    } else if (this.isAppCell(cell)) {
                        $(cell.element).find("div[id^=kb-cell-]").kbaseNarrativeAppCell('refresh');
                    }
                }
            }
        },

        /**
         * Checks if the given method object has a minimally valid structure.
         * Each method needs the following properties:
         * title - string, the title of the method (required non-empty)
         * service - string, the service where the method came from (required non-empty)
         * description - string, the description of the method
         * properties - object, contains parameters for the method
         * properties.parameters - object, essentially a list of parameters for the method
         *
         * @param {object} method - the method to validate
         * @private
         */
        validateMethod: function(method) {
            // if no title, return false
            if (!method.hasOwnProperty('title') || method.title.length == 0)
                return false;

            // if no service, return false
            if (!method.hasOwnProperty('service') || method.service.length == 0)
                return false;

            // if no properties, or it's not an object, return false
            if (!method.hasOwnProperty('properties') || typeof method.properties !== 'object')
                return false;

            if (!method.properties.hasOwnProperty('parameters') || typeof method.properties.parameters !== 'object')
                return false;

            return true;
        },

        /**
         * @method removeCellEditFunction
         * Removes the ability to edit a markdown cell by double-clicking or pressing Enter.
         * Handy for dealing with KBase function or output cells.
         * @param cell - the cell to modify.
         * @private
         */
        removeCellEditFunction: function(cell) {
            return;
            // remove its double-click and return functions. sneaky!
            $(cell.element).off('dblclick');
            $(cell.element).off('keydown');
            $(cell.element).on('click', function() {
                Jupyter.narrative.disableKeyboardManager();
            });
        },

        /**
         * @method bindActionButtons
         * Binds the action (delete and run) buttons of a function cell.
         * This requires the cell to have {'kb-cell' : 'function'} in its metadata, otherwise it's ignored.
         * @param cell - the Jupyter Notebook cell with buttons to be bound.
         * @private
         */
        bindActionButtons: function(cell) {
            // get the cell.
            // look for the two buttons.
            // bind them to the right actions.
            if (this.isFunctionCell(cell)) {
                $(cell.element).find(".buttons [id*=delete]").off('click');
                $(cell.element).find(".buttons [id*=delete]").click(this.bindDeleteButton());
                $(cell.element).find(".buttons [id*=run]").off('click');
                $(cell.element).find(".buttons [id*=run]").click(this.bindRunButton());
            }
        },

        toggleReadOnlyMode: function() {
            if (!this.inReadOnlyMode) {
                this.readOnlyMode(500);
            } else {
                this.readWriteMode(500);
            }
            if (!this.narrativeIsReadOnly) {
                var icon = $('#kb-view-mode span');
                icon.toggleClass('fa-eye', this.inReadOnlyMode);
                icon.toggleClass('fa-pencil', !this.inReadOnlyMode);
            }
            this.runtime.bus().emit('read-only-changed', {
                readOnly: this.inReadOnlyMode
            });
        },

        /**
         * If read-only status has changed (or this is the
         * first time checking it) then update the read-only
         * state of the narrative.
         *
         * @param ws Workspace client
         * @param name Workspace name
         *
         * Side-effects: modifies this.narrativeIsReadOnly to reflect current value.
         */
        updateReadOnlyMode: function(ws, name, callback) {
            this.checkReadOnly(ws, name, $.proxy(function(readonly) {
                if (readonly != null) {
                    if (this.narrativeIsReadOnly != readonly) {
                        if (this.narrativeIsReadOnly == null && readonly == false) {
                            // pass: first time, and it is the default read/write
                        } else if (readonly == true) {
                            this.readOnlyMode();
                            $('#kb-view-mode').css({
                                display: 'none'
                            });
                        } else {
                            this.readWriteMode();
                            $('#kb-view-mode').css({
                                display: 'inline-block'
                            });
                        }
                        this.narrativeIsReadOnly = readonly;
                    }
                    // if this is the first time we got a yes/no answer
                    // from the workspace, make the narrative visible!
                    if (this.first_readonly) {
                        // show narrative by removing overlay
                        this.first_readonly = false;
                    }
                }
                if (callback)
                    callback(this.narrativeIsReadOnly);
            }, this));
            return this.narrativeIsReadOnly;
        },

        /** Check if narrative is read-only.
         *
         * @param ws Workspace client
         * @param name Workspace name
         * @param callback Call this with one argument, whose value is
         *          true if it is readonly
         *          false if it is read/write
         *          null if workspace service error or null, or if this
         *               check is too soon after the last one
         */
        checkReadOnly: function(ws, name, callback) {
            // console.debug("check_readonly_mode.begin");
            // stop if no workspace client
            if (ws == null) {
                // console.debug("set_readonly_mode.end: WS client not initialized");
                return callback(null);
            }
            // stop if this is too-soon after last check
            var sec = new Date() / 1000; // will use this either way
            if (this.last_readonly_check != null) {
                var delta = sec - this.last_readonly_check;
                if (delta < 60) {
                    // console.debug("check_readonly_mode.end: skip, too soon delta=" + delta);
                    return callback(null);
                }
            }
            // update the last check time
            this.last_readonly_check = sec;
            // check the workspace, and invoke callback with result
            ws.get_workspace_info({
                    workspace: name
                },
                function(info) {
                    var is_ro = true;
                    if (info[5] == 'w' || info[5] == 'a') {
                        is_ro = false;
                    }
                    Jupyter.narrative.readonly = is_ro; // set globally
                    // console.debug("set_readonly_mode.end: callback_value=" + is_ro);
                    return callback(is_ro);
                },
                function(error) {
                    KBError("kbaseNarrativeWorkspace.checkReadOnly",
                        "get_workspace_info had an error for ID=" + name +
                        ": " + error);
                    return callback(null);
                });
        },

        /**
         * List of selectors to toggle for read-only mode.
         *
         * @returns {string[]}
         */
        getReadOnlySelectors: function() {
            return ['.kb-app-next', // next steps
                '#kb-add-code-cell', '#kb-add-md-cell', // edit btns
                '#kb-share-btn', '#kb-save-btn', // action btns
                '#kb-ipy-menu', // kernel
                '.kb-app-panel .pull-right', // app icons
                '.kb-func-panel .pull-right', // method icons
                '.kb-cell-toolbar .buttons.pull-right', // Jupyter icons
                '.kb-title .btn-toolbar .btn .fa-arrow-right', // data panel slideout
            ];
        },

        /**
         * Toggle the run/cancel/reset buttons on and off,
         * saving them in this.readonly_buttons when they are turned off.
         *
         * @param on If true, turn them on; else turn them off
         */
        toggleRunButtons: function(on) {
            var classes = ['.kb-app-run', '.kb-method-run',
                'span.pull-right.kb-func-timestamp span>span'
            ];
            if (on) {
                _.map(this.readonly_buttons, function(b) {
                    b.show();
                });
                this.readonly_buttons = []; // don't do it twice
            } else {
                var ro = [];
                _.map(classes, function(c) {
                    _.map($(c), function(b) {
                        var $btn = $(b);
                        if ($btn.css('display') != "none") {
                            // it is visible, so hide it and remember it
                            ro.push($btn);
                            $btn.hide();
                        }
                    });
                });
                this.readonly_buttons = ro;
            }
        },

        /**
         * Toggle the parameter select boxes on and off,
         * saving them in this.readonly_buttons when they are turned off.
         *
         * @param on {bool} If true, turn them on; else turn them off
         */
        toggleSelectBoxes: function(on) {
            var disabled = 'select2-container-disabled';
            if (on) {
                _.map(this.readonly_params, function($c) {
                    $c.removeClass(disabled);
                });
            } else {
                var params = [];
                _.map($('.select2-container'), function(c) {
                    if (!$(c).hasClass(disabled)) {
                        params.push($(c));
                        $(c).addClass(disabled)
                    }
                });
                this.readonly_params = params;
            }
        },

        toggleCellEditing: function(on) {
            Jupyter.notebook.get_cells().forEach(function(cell) {
                if (cell.code_mirror) {
                    cell.code_mirror.setOption('readOnly', !on);
                }
                cell.celltoolbar.rebuild();
            });
        },

        /**
         * Set narrative into read-only mode.
         */
        readOnlyMode: function(delay) {
            // Hide side-panel
            Jupyter.narrative.toggleSidePanel(true);

            // Hide things
            _.map(this.getReadOnlySelectors(), function(id) {
                $(id).hide()
            });
            this.toggleRunButtons(false);
            this.toggleSelectBoxes(false);
            this.toggleCellEditing(false);

            Jupyter.narrative.sidePanel.setReadOnlyMode(true);

            if (this.narrativeIsReadOnly) {
                $('#kb-view-only-msg').popover({
                    html: false,
                    placement: 'bottom',
                    trigger: 'hover',
                    content: 'You do not have permissions to modify ' +
                        'this narrative. If you want to make your own ' +
                        'copy that can be modified, use the ' +
                        '"Copy" button.'
                });
                $('#kb-view-only-copy').removeClass('hidden');
                $('#kb-view-mode').hide();

                // Disable clicking on name of narrative
                $('#name').unbind();
                // Hide save status
                $('#autosave_status').hide();
            } else {
                $('#kb-view-only-msg').popover({
                    html: false,
                    placement: 'bottom',
                    trigger: 'hover',
                    content: 'This is narrative in temporary view-only mode. ' +
                        'This mode shows what any user without write privileges will see.'
                });
            }
            $('#kb-view-only-msg').removeClass('hidden');
            this.inReadOnlyMode = true;
            // console.debug('set_readonly_mode.end');
            return;
        },

        /**
         * Set narrative from read-only mode to read-write mode
         *
         */
        readWriteMode: function(delay) {
            // Remove the view-only buttons (first 1 or 2 children)
            if (!delay)
                delay = 0;

            if (this.narrativeIsReadOnly) {
                Jupyter.narrative.sidePanel.setReadOnlyMode(true, this.hideControlPanels);
            } else {
                Jupyter.narrative.sidePanel.setReadOnlyMode(false);
                $('#kb-view-only-msg').addClass('hidden');
                $('#kb-view-only-copy').addClass('hidden');

                // re-enable clicking on narrative name
                $('#name').click(function(e) {
                    if (Jupyter && Jupyter.save_widget) {
                        Jupyter.save_widget.rename_notebook("Rename your Narrative.", true);
                    }
                });
                this.toggleRunButtons(true);
                this.toggleSelectBoxes(true);

                // re-enable auto-save status
                $('#autosave_status').show();
                _.map(this.getReadOnlySelectors(), function(id) {
                    $(id).show();
                });
            }
            // Restore side-panel
            // Restore margin for content
            Jupyter.narrative.toggleSidePanel(false);
            this.inReadOnlyMode = false;
        },


        /**
         * Connect two elements with a 'line'.
         *
         * Args:
         *   p - Top element
         *   q - Bottom element
         *   g - Left gutter width, in pixels
         *   w - Line width, in pixels
         *   container - Containing element for line
         *   line_class - CSS class for line elements (for coloring)
         */
        connect: function(p, q, g, w, container, line_class) {
            var pc = $(p).position();
            var qc = $(q).position();
            // console.debug("connect ", pc, " to ", qc);
            var py = pc.top + (p.height() - w) / 2.0;
            var qy = qc.top + (q.height() - w) / 2.0;
            var coords = [{
                left: g,
                top: py,
                width: (pc.left - g),
                height: w
            }, {
                left: g,
                top: py + w,
                width: w,
                height: qy - py
            }, {
                left: g,
                top: qy,
                width: qc.left - g,
                height: w
            }];
            for (var i = 0; i < 3; i += 1) {
                var $elt = $('<div>').addClass(line_class).attr('id', 'kb-line' + i);
                $elt.css(coords[i]);
                container.append($elt);
            }
        },

        /**
         * Activate "normal" R/W mode
         */
        activateReadwriteMode: function() {
            // console.debug("activate read-write mode");
        },


        /**
         * Object identifier of current narrative, extracted from page URL.
         */
        getNarrId: function() {
            return window.location.pathname.split('/').pop();
        },

        /**
         * Once the notebook is loaded, all code cells with generated code
         * (e.g. the placeholder, provenance cells) should be hidden.
         * At least for now.
         * So this function does that.
         * @private
         */
        hideGeneratedCodeCells: function() {
            var cells = Jupyter.notebook.get_cells();
            for (var i = 0; i < cells.length; i++) {
                var cell = cells[i];
                if (this.isFunctionCodeCell(cell))
                    cell.element.css('display', 'none');
            }
        },

        // Function input cell type.
        isFunctionCell: function(cell) {
            return this.checkCellType(cell, this.KB_FUNCTION_CELL);
        },

        isAppCell: function(cell) {
            return this.checkCellType(cell, this.KB_APP_CELL);
        },

        setFunctionCell: function(cell, method) {
            var cellInfo = {};
            cellInfo[this.KB_TYPE] = this.KB_FUNCTION_CELL;
            cellInfo['method'] = method;
            cellInfo[this.KB_STATE] = [];
            cellInfo['widget'] = method.properties.widgets.input || this.defaultInputWidget;

            cell.metadata[this.KB_CELL] = cellInfo;
        },

        setMethodCell: function(cell, method) {
            var cellInfo = {};
            cellInfo[this.KB_TYPE] = this.KB_FUNCTION_CELL;
            cellInfo['method'] = method;
            cellInfo[this.KB_STATE] = [];
            cellInfo['widget'] = method.widgets.input || this.defaultInputWidget;

            cell.metadata[this.KB_CELL] = cellInfo;
        },

        setAppCell: function(cell, appInfo) {
            var cellInfo = {};
            cellInfo[this.KB_TYPE] = this.KB_APP_CELL;
            cellInfo['app'] = appInfo;
            cellInfo[this.KB_STATE] = [];

            cell.metadata[this.KB_CELL] = cellInfo;
        },

        // Function output cell type.
        isOutputCell: function(cell) {
            return this.checkCellType(cell, this.KB_OUTPUT_CELL);
        },

        setOutputCell: function(cell, widget) {
            var cellInfo = {};
            cellInfo[this.KB_TYPE] = this.KB_OUTPUT_CELL;
            cellInfo[this.KB_STATE] = [];
            cellInfo['widget'] = widget;

            cell.metadata[this.KB_CELL] = cellInfo;
        },

        setErrorCell: function(cell) {
            var cellInfo = {};
            cellInfo[this.KB_TYPE] = this.KB_ERROR_CELL;
            cell.metadata[this.KB_CELL] = cellInfo;
        },

        // Backup function code cell type (usually hidden through css... I still think this is superfluous)
        isFunctionCodeCell: function(cell) {
            return this.checkCellType(cell, this.KB_CODE_CELL);
        },

        setCodeCell: function(cell) {
            var cellInfo = {};
            cellInfo[this.KB_TYPE] = this.KB_CODE_CELL;
            cell.metadata[this.KB_CELL] = cellInfo;
        },

        checkCellType: function(cell, type) {
            return cell.metadata &&
                cell.metadata[this.KB_CELL] &&
                cell.metadata[this.KB_CELL][this.KB_TYPE] === type;
        },


        /**
         * Saves a cell's state into its metadata.
         * This includes marking that state with a timestamp.
         * We might need to add more stuff as well, but this is a start.
         * Mostly, it gathers the state from the cell's widget (if it has one) and puts it together
         * with the timestamp.
         * {
         *    state: <cell state>,
         *    time: <timestamp in ms since the epoch>,
         * }
         * This is prepended to the front - so the most recent state is the first element of the array.
         */
        saveCellState: function(cell) {
            // ignore it if it isn't a KBase cell with a widget state to save.
            if (!this.isFunctionCell(cell) && !this.isOutputCell(cell) && !this.isAppCell(cell))
                return;

            var target = 'div[id^=kb-cell-]';
            var widget;

            if (this.isFunctionCell(cell)) {
                var method = cell.metadata[this.KB_CELL].method;
                // older way
                if (method.properties) {
                    widget = cell.metadata[this.KB_CELL].method.properties.widgets.input || this.defaultInputWidget;
                    target = '#inputs';
                } else {
                    widget = 'kbaseNarrativeMethodCell';
                }
            } else if (this.isOutputCell(cell)) {
                // do output widget stuff.

                widget = 'kbaseNarrativeOutputCell';
            } else if (this.isAppCell(cell)) {
                widget = 'kbaseNarrativeAppCell';
            }

            try {
                var state;
                /** wjriehl - 6:20pm,Fri,15apr2016
                 * SAVE STATE DISABLED
                 * changes to the kbwidget API have caused this to embed the actual cell object into the
                 * state, making it all circular when it tries to serialize.
                 * so, disabled for now.
                 */
                // if (widget && $(cell.element).find(target)[widget](['prototype'])['getState']) {
                //     // if that widget can save state, do it!
                //     state = $(cell.element).find(target)[widget]('getState');
                // }

                // var timestamp = this.getTimestamp();
                // cell.metadata[this.KB_CELL][this.KB_STATE].unshift({ 'time' : timestamp, 'state' : state });
                // while (this.maxSavedStates && cell.metadata[this.KB_CELL][this.KB_STATE].length > this.maxSavedStates) {
                //     cell.metadata[this.KB_CELL][this.KB_STATE].pop();
                // }
            } catch (error) {
                this.dbg('Unable to save state for cell:');
                this.dbg(cell);
            }
        },

        /**
         * Loads the most recent cell state (i.e. the top of the stack) of the given cell.
         * If that state is undefined (or if the state array is undefined or not an array), nothing is done.
         * @param {Object} cell - the cell to fetch the most recent cell state from
         * @returns the most recent cell state, in whatever form that state takes (scalar, array, object, etc.)
         * @private
         */
        loadRecentCellState: function(cell) {

            var state = this.getRecentState(cell);
            if (state) {
                var target = 'div[id^=kb-cell-]';
                var widget;

                // if it's labeled as a function cell do that.
                if (this.isFunctionCell(cell)) {
                    var method = cell.metadata[this.KB_CELL].method;
                    // older way
                    if (method.properties) {
                        widget = cell.metadata[this.KB_CELL].method.properties.widgets.input || this.defaultInputWidget;
                        target = '#inputs';
                    } else {
                        widget = 'kbaseNarrativeMethodCell';
                    }
                }
                // if it's labeled as an output cell do that.
                else if (this.isOutputCell(cell)) {
                    // get the output cell's target and widget.
                    // eventually, we should probably just update the cells to the new version
                    // but this should sort out any backward compatibility issues for now.

                    var cellText = cell.get_text();
                    var capture = cellText.match(/<script>\$\([\"\'](.+)[\"\']\)\.(\w+)\(.+\);<\/script>/);
                    if (capture) {
                        target = capture[1];
                        widget = capture[2];
                    }

                    // // do output widget stuff.
                    // widget = 'kbaseNarrativeOutputCell';

                    // // if it's an older Narrative, then it might have metadata invoking a different widget.
                    // var metadata = cell.metadata[this.KB_CELL];
                    // if (metadata.widget)
                    //     widget = metadata.widget;
                } else if (this.isAppCell(cell)) {
                    widget = 'kbaseNarrativeAppCell';
                }
                // it might not be either! if we don't have both a target and widget, don't do anything!
                if (target && widget) {
                    try {
                        var widget_mapping = {
                            'kbaseNarrativeOutputCell': kbaseNarrativeOutputCell,
                            'kbaseTabs': kbaseTabs
                        };

                        var $widget = new widget_mapping[widget]($(cell.element).find(target));
                        if ($widget.prototype.loadState) {
                            $widget.loadState(state.state);
                            // later, do something with the timestamp.
                        }
                    } catch (err) {
                        // just ignore it and move on.
                        // this.dbg('Unable to load cell state! Ignoring the following cell:')
                        // this.dbg(cell);
                        // this.dbg(err);
                    }
                }
            }
        },

        /**
         * Returns the entire state array from the given cell.
         * If there is not an array present, or if the state object is not an array, then an empty list is returned.
         * @param {Object} cell - the cell to fetch the state array from
         * @returns {Array} an array of states for that cell
         * @private
         */
        getCellStateArray: function(cell) {
            if (this.isFunctionCell(cell) || this.isOutputCell(cell)) {
                var stateArr = cell.metadata[this.KB_CELL][this.KB_STATE];
                // if it's an array, return it.
                if (Object.prototype.toString.call(stateArr) === "[object Array]")
                    return stateArr;
            }
            // if the cell doesn't have a state array, or if it's NOT an array, return the empty array.
            return [];
        },

        /**
         * Saves the state of all cells into their respective arrays.
         * @public
         */
        saveAllCellStates: function() {
            var cells = Jupyter.notebook.get_cells();
            $.each(cells, $.proxy(function(idx, cell) {
                this.saveCellState(cell);
            }, this));
        },

        /**
         * Loads the most recently saved state into all cells.
         * @public
         */
        loadAllRecentCellStates: function() {
            var cells = Jupyter.notebook.get_cells();
            $.each(cells, function(idx, cell) {
                this.loadRecentCellState(cell);
            }.bind(this));
        },

        /**
         * Fetches the most recent cell state. If the cell state is an array, it gets the first element,
         * if it's NOT an array, it just returns that state.
         * This *should* make things still functional for the older (non-array-based) stateful cells.
         * XXX: eventually update this to just array, once we're out of dev-panic-mode and closer to production.
         */
        getRecentState: function(cell) {
            var state;
            if (this.isFunctionCell(cell) || this.isOutputCell(cell) || this.isAppCell(cell)) {
                var stateList = cell.metadata[this.KB_CELL][this.KB_STATE];
                if (Object.prototype.toString.call(stateList) === "[object Array]")
                    state = stateList[0];
                else
                    state = stateList;
            }
            return state;
        },

        /**
         * @method bindRunButton
         * @private
         */
        bindRunButton: function() {
            var self = this;
            return (
                function(event) {
                    event.preventDefault();
                    // get the cell
                    var cell = Jupyter.notebook.get_selected_cell();

                    // get a 'handle' (really just the invocable name) of the input widget
                    var inputWidget = cell.metadata[self.KB_CELL].method.properties.widgets.input || self.defaultInputWidget;

                    // get the list of parameters and save the state in the cell's metadata
                    var paramList = $(cell.element).find("#inputs")[inputWidget]('getParameters');
                    self.saveCellState(cell);

                    // var state = $(cell.element).find("#inputs")[inputWidget]('getState');
                    // cell.metadata[self.KB_CELL][self.KB_STATE] = state;

                    // Run the method.
                    var method = cell.metadata[self.KB_CELL].method;
                    self.runCell()(cell, method.service, method.title, paramList);
                    $(cell.element).find("#last-run").html("Last run: " + self.readableTimestamp(self.getTimestamp()));
                }
            );
        },

        /**
         * @method deleteCell
         * @private
         */

        /*
         * The new delete cell
         * Delete cell needs to honor the new cells, but since we are using the
         * new nb extension mechanism, and may have arbitrary cell types, we
         * just look to see if it is indeed a kbase cell, and if so we punt
         * to it.
         */
        deleteCell: function (index) {
            if (index === undefined || index === null) {
                return;
            }
            var cell = Jupyter.notebook.get_cell(index);
            if (!cell) {
                return;
            }
            var kbaseCellType = Props.getDataItem(cell.metadata, 'kbase.type');
            var cellId = Props.getDataItem(cell.metadata, 'kbase.attributes.id');
            var p = html.tag('p');

            if (!kbaseCellType || !cellId) {
                UI.make({node: this.$elem[0]}).showConfirmDialog({
                    title: 'Confirm Cell Deletion',
                    body: [
                        p('Cell deletion is permanent. There is no "undo" feature to recover this cell once it is deleted.'),
                        p('Are you sure you want to delete this cell?')
                    ]
                })
                .then(function (confirmed) {
                    if (confirmed) {
                        if (kbaseCellType && !cellId) {
                            console.warn('KBase cell without cell id, DELETING ANYWAY!', cell.metadata);
                        }
                        Jupyter.notebook.delete_cell(index);
                    }
                });
                return;
            }

            this.runtime.bus().send({}, {
               channel: {
                   cell: cellId
               },
               key: {
                   type: 'delete-cell'
               }
            });
        },

        xdeleteCell: function(index) {
            if (index !== undefined && index !== null) {
                var cell = Jupyter.notebook.get_cell(index);
                if (cell) {
                    // if it's a kbase method or app cell, trigger a popup
                    if (cell.metadata[this.KB_CELL]) {
                        widget = null; // default is app cell
                        var state = 'input'; // default is input... also doubles as a proxy for output cells
                        if (this.isFunctionCell(cell)) {
                            widget = 'kbaseNarrativeMethodCell';
                        } else if (this.isAppCell(cell)) {
                            widget = 'kbaseNarrativeAppCell';
                        }
                        if (widget) {
                            state = $(cell.element).find('div[id^=kb-cell-]')[widget]('getRunningState');
                        }

                        if (state === 'input') {
                            Jupyter.notebook.delete_cell(index);
                            return;
                        } else {
                            // if it's running, say so, and say it'll stop and delete the job
                            // if it's done, say it'll clear the associated job, but won't delete data
                            // if it's error, say it'll delete the assoc'd job

                            var stateWarning = 'Deleting this cell will also delete any associated job. ' +
                                'Any generated data will be retained. Continue?';

                            this.showDeleteCellModal(index, cell, stateWarning);
                            // switch(state) {
                            //     case 'running':
                            //         // set some text
                            //         stateWarning = 'This cell appears to have a running job associated with it. ' +
                            //                        'Deleting this cell will also stop and delete the running job. ' +
                            //                        'Any generated data will not be deleted. Continue?';
                            //         break;
                            //     case 'error':
                            //         // set some text
                            //         stateWarning = 'This cell appears to have produced an error while running. ' +
                            //                        'Deleting this cell will also stop and delete the associated job. ' +
                            //                        'Any generated data will be maintained. Continue?';
                            //         break;
                            //     case 'done':
                            //         // set some text
                            //         stateWarning = 'This cell has finished running but may have a job still associated with it. ' +
                            //                        'Deleting this cell will also delete that job, but not any generated data. ' +
                            //                        'Continue?';
                            //         break;
                            //     default:
                            //         // set no text
                            //         stateWarning = 'Deleting this cell will also delete any associated job. Any generated data will be retained. Continue?';
                            //         break;
                            // }
                        }
                    } else {
                        Jupyter.notebook.delete_cell(index);
                    }
                }
            }
        },

        /**
         * @method bindDeleteButton
         * @private
         */
        bindDeleteButton: function() {
            var self = this;
            return (
                function(event) {
                    event.preventDefault();
                    var idx = Jupyter.notebook.get_selected_index();
                    Jupyter.notebook.delete_cell(idx);
                }
            );
        },

        /**
         * @method rebindActionButtons
         * Rebinds all the run buttons to their original function.
         * This iterates over all cells, looking for a 'kb-cell' field in its metadata.
         * If it finds it, it removes the double-click and keyboard-enter abilities from the cell.
         * If that 'kb-cell' field === 'function', it rebinds the delete and run buttons as well.
         *
         * @public
         */
        rebindActionButtons: function() {
            if (!(Jupyter && Jupyter.notebook))
                return;

            // Rewrite the following to iterate using the Jupyter cell
            // based methods instead of DOM objects

            var cells = Jupyter.notebook.get_cells();

            // not using $.each because its namespacing kinda screws things up.
            for (var i = 0; i < cells.length; i++) {
                var cell = cells[i];
                var cellType = cell.metadata[this.KB_CELL];
                if (cellType) {
                    this.removeCellEditFunction(cell);
                    if (this.isFunctionCell(cell)) {
                        // added to only update the built-in non-widgetized function cells
                        if (cell.metadata[this.KB_CELL].method.properties) { // cheat to see if it's an old one!
                            this.bindActionButtons(cell);
                        }
                    }
                }
            }
        },

        /**
         * Run a function cell
         * The cell should contain all the information it needs to run.
         *
         * @param {Object} cell - the cell that needs to be run
         * @param {}
         * @private
         */
        runCell: function() {
            var self = this;
            return function(cell, service, method, params) {
                var nb = Jupyter.notebook;
                var currentIndex = nb.get_selected_index();

                // var callbacks = {
                //     'execute_reply' : function(content) { self.handleExecuteReply(cell, content); },
                //     'output' : function(msgType, content) { self.handleOutput(cell, msgType, content); },
                //     'clear_output' : function(content) { self.handleClearOutput(cell, content); },
                //     'set_next_input' : function(text) { self.handleSetNextInput(cell, content); },
                //     'input_request' : function(content) { self.handleInputRequest(cell, content); }
                // };

                var callbacks = {
                    shell: {
                        reply: function(content) {
                            self.handleExecuteReply(cell, content);
                        },
                        payload: {
                            set_next_input: function(content) {
                                self.handleSetNextInput(cell, content);
                            },
                        },
                    },
                    iopub: {
                        output: function(content) {
                            self.handleOutput(cell, content);
                        },
                        clear_output: function(content) {
                            self.handleClearOutput(cell, content);
                        },
                    },
                    input: function(content) {
                        self.handleInputRequest(cell, content);
                    }
                };

                var executeOptions = {
                    silent: true,
                    user_expressions: {},
                    allow_stdin: false,
                    store_history: false
                };

                // ignore making code cells for now.
                // var codeCell = nb.insert_cell_below('code', currentIndex);
                // self.setCodeCell(codeCell);
                // codeCell.element.css('display', 'none');

                var code = self.buildRunCommand(service, method, params);
                // codeCell.set_text(code);
                // codeCell.output_area.clear_output(true, true, true);
                // codeCell.set_input_prompt('*');

                $(cell.element).find('#kb-func-progress').css({
                    'display': 'block'
                });
                nb.kernel.execute(code, callbacks, executeOptions);
            };
        },

        buildGenericRunCommand: function(data) {
            var methodJSON = StringUtil.safeJSONStringify(data.method);
            var paramsJSON = StringUtil.safeJSONStringify(data.parameters);

            return "import biokbase.narrative.common.service as Service\n" +
                "method = Service.get_service('generic_service').get_method('method_call')\n" +
                "method('" + methodJSON + "', '" + paramsJSON + "')";
        },

        /**
         * Stitches together the command needed to run a method in the Jupyter kernel.
         * It is assumed that params is a list, with all values in the right order.
         * @param {String} service - the registered service name
         * @param {String} method - the registered method name
         * @param {Array} params - a list of parameter values
         * @returns {String} the constructed Jupyter kernel command
         * @private
         */
        buildRunCommand: function(service, method, params) {
            // very nice quote-escaper found here:
            // http://stackoverflow.com/questions/770523/escaping-strings-in-javascript
            // and
            // http://phpjs.org/functions/addslashes/
            var addSlashes = function(str) {
                return (str + '').replace(/[\\"']/g, '\\$&').replace(/\u0000/g, '\\0');
            };

            var escService = addSlashes(service);
            var escMethod = addSlashes(method);
            var cmd = "import biokbase.narrative.common.service as Service\n" +
                "method = Service.get_service('" + escService + "').get_method('" + escMethod + "')\n";

            var paramList = params.map(
                function(p) {
                    return "'" + addSlashes(p) + "'";
                }
            );
            cmd += "method(" + paramList + ")";

            return cmd;
        },

        /**
         * Make JS dict into Python dict (string)
         */
        _pythonDict: function(data) {
            var dict = "{";
            $.each(data, function(key, value) {
                dict += "'" + key + "': ";
                // XXX: assume either more maps or simple type
                var vtype = typeof value;
                switch (vtype) {
                    case "boolean":
                        if (value)
                            dict += "True";
                        else
                            dict += "False";
                        break;
                    case "number":
                        dict += value;
                        break;
                    case "string":
                        dict += "'" + value + "'";
                        break;
                    case "undefined":
                        dict += "None";
                        break;
                    case "object":
                        dict += this._pythonDict(value);
                        break;
                    default:
                        console.error("Cannot convert to Python:", vtype);
                }
                dict += ", "
            });
            return dict + "}";
        },

        /* ------------------------------------------------------
         * Functions to handle running code.
         */
        /**
         * @method _handle_execute_reply
         * @private
         */
        handleExecuteReply: function(cell, content) {
            this.dbg('[handleExecuteReply]');
            this.dbg(content);

            // this.dbg(cell);
            /* This catches and displays any errors that don't get piped through
             * the back-end service.py mechanism.
             * Any code that makes it that far gets reported through the output
             * mechanism and ends here with an 'ok' message.
             */
            if (content.content.status === 'error') {
                var errorBlob = {
                    msg: content.content.evalue,
                    type: content.content.ename
                };

                if (cell && cell.metadata && cell.metadata['kb-cell'] &&
                    cell.metadata['kb-cell'].method)
                    errorBlob.method_name = cell.metadata['kb-cell'].method.title;

                var removeVt = function(line) {
                    return line.replace(/\[\d+(;\d+)?m/g, '');
                };

                var errTb = content.content.traceback.map(function(line) {
                    return {
                        filename: null,
                        function: null,
                        line: null,
                        text: removeVt(line)
                    };
                });

                errorBlob.traceback = errTb;
                this.createOutputCell(cell, '{"error" :' + JSON.stringify(errorBlob) + '}', true);

            }
            this.showCellProgress(cell, "DONE", 0, 0);
            //this.set_input_prompt(content.execution_count);
            $([Jupyter.events]).trigger('set_dirty.Notebook', {
                value: true
            });
        },
        /**
         * @method _handle_set_next_input
         * @private
         */
        handleSetNextInput: function(cell, text) {
            var data = {
                'cell': this,
                'text': text
            }
            $([Jupyter.events]).trigger('set_next_input.Notebook', data);
        },
        /**
         * @method _handle_input_request
         * @private
         */
        handleInputRequest: function(cell, content) {
            this.dbg("handle input request called");
            return;
            //this.output_area.append_raw_input(content);
        },
        /**
         * @method _handle_clear_output
         * @private
         */
        handleClearOutput: function(cell, content) {
            this.dbg("handle clear output called");
            return;
            //this.clear_output(content.stdout, content.stderr, content.other);
        },

        /**
         * @method _handle_output
         */
        handleOutput: function(cell, content, showOutput, callingWidget) {
            this.dbg('[handle output]');
            this.dbg(content);
            this.dbg(showOutput);

            var msgType = content.msg_type;
            var buffer = "";
            if (msgType === "stream") {
                buffer += content.content.text;
                var lines = buffer.split("\n");
                var offs = 0,
                    done = false,
                    self = this,
                    result = "";

                $.each(lines, function(index, line) {
                    if (!done) {
                        if (line.length == 0) {
                            offs += 1; // blank line, move offset
                        } else {
                            // look for @@S, @@P, @@D, @@G, @@J, @@E, or @@A
                            var matches = line.match(/^@@([ADEGJSP])(.*)/);
                            if (matches) { // if we got one
                                switch (matches[1]) {
                                    case 'S': // Start running
                                        // if we're starting, init the progress bar.
                                        break;

                                    case 'D': // Done running
                                        // were done, so hide the progress bar (wait like a second or two?)
                                        self.resetProgress(cell);
                                        break;

                                    case 'P': // Progress step
                                        var progressInfo = matches[2].split(',');
                                        if (progressInfo.length == 3) {
                                            self.showCellProgress(cell, progressInfo[0], progressInfo[1], progressInfo[2]);
                                            offs += line.length;
                                            if (index < lines.length - 1)
                                                offs += 1;
                                        } else
                                            done = true;
                                        break;

                                    case 'E': // Error while running
                                        var errorJson = matches[2];
                                        errorJson = errorJson.replace(/</g, "&lt;").replace(/>/g, "&gt;").replace(/\$/g, "&#36;");
                                        self.createOutputCell(cell, '{"error" :' + errorJson + '}', true);
                                        break;

                                    case 'G': // debuG message
                                        var debug = matches[2];
                                        self.dbg("[KERNEL] " + debug);
                                        break;

                                    case 'J': // Job id register
                                        var jobId = matches[2];
                                        self.dbg("[JOB ID] " + jobId);
                                        self.registerJobId(jobId, cell);
                                        break;

                                    case 'A': // App id register
                                        var appId = matches[2];
                                        self.dbg("[APP ID] " + appId);
                                        self.registerJobId(appId, cell);
                                        break;

                                    default:
                                        // by default just dump it to the console
                                        self.dbg("[UNKNOWN TAG] " + line);
                                        break;
                                }
                                return;
                            }
                            // No progress marker on non-empty line => treat as final output of program.
                            else {
                                result += line;
                                // all but the last line should have \n appended
                                if (index < lines.length - 1) {
                                    result += "\n";
                                }
                            }
                        }
                    }
                });
                if (offs > 0) {
                    // if we found progress markers, trim processed prefix from buffer
                    buffer = buffer.substr(offs, buffer.length - offs);
                }
                if (result.length > 0) {
                    if (showOutput === "app") {
                        if (!cell.metadata[this.KB_CELL].stackTrace)
                            cell.metadata[this.KB_CELL].stackTrace = [];
                        // try to parse the result as JSON - if so, then it's a final result and we just
                        // need the 'data' field
                        try {
                            var data = JSON.parse(result);
                            if (data && typeof data === 'object')
                                cell.metadata[this.KB_CELL].stackTrace.push(data.data);
                        } catch (err) {
                            // it's NOT JSON, and we should just append it.
                            cell.metadata[this.KB_CELL].stackTrace.push(result);
                        }
                    } else if (showOutput) {
                        this.createOutputCell(cell, result);
                        // if we create an output cell, and the callingWidget is defined, then make sure we say it
                        // is complete (this is not updated for widgets with 'none' behavior otherwise)
                        if (callingWidget) {
                            if (callingWidget.changeState)
                                callingWidget.changeState('complete');
                        }
                    }
                }
            }
        },

        /**
         * @method
         * Registers the given job id with the Narrative.
         * This stores the job id in the Narrative's metadata.
         * XXX: Should this trigger a save?
         */
        registerJobId: function(jobId, sourceCell) {
            // This is possibly the ugliest hack here. In the future, all cells should actually know their
            // fancy UUIDs. But that *might* be backwards incompatible with existing narratives that we want
            // to show off.
            //
            // Really, all cells should be "NarrativeInput" or "NarrativeOutput" widgets that wrap their actual
            // contents, and we can poke those widgets for their IDs. But that's later.
            var txt = sourceCell.get_text();
            var cellId = 'unknown';

            if (txt)
                cellId = $('<div>').append(txt).find('div[id^=kb-cell-]').attr('id');

            var jobInfo = {
                id: jobId,
                source: cellId,
                target: '',
                timestamp: new Date().toISOString()
            };

            if (this.isAppCell(sourceCell))
                this.trigger('registerApp.Narrative', jobInfo);
            else
                this.trigger('registerMethod.Narrative', jobInfo);
        },


        createViewerCell: function(cellIndex, data, widget) {
            var placement = data.placement || 'below';
            var cell;
            if (placement === 'above') {
                cell = Jupyter.notebook.insert_cell_above('code', cellIndex);
            } else {
                cell = Jupyter.notebook.insert_cell_below('code', cellIndex);
            }
            var title = (data.info && data.info.name) ? data.info.name : 'Data Viewer';
            var type = 'viewer';
            // $(cell.element).trigger('toggleCodeArea.cell');


            // var meta = {
            //     'kbase': {
            //         'attributes': {
            //             'status': 'new',
            //             'title': title
            //         },
            //         'type': 'output',
            // 				'subtype': 'data'
            //     }
            // };
            // cell.metadata = meta;
            // cell.execute();
            $([Jupyter.events]).trigger('inserted.Cell', {
                cell: cell,
                kbase: {
                    type: 'data'
                },
                objectInfo: data.info
            });

        },

        /**
         * Result is an object with this structure:
         * cell = the invoking function cell.
         * result = the result data object from the Python call.
         * widget - the widget to use (if null, then use kbaseDefaultNarrativeOutput)
         * data - the object to be passed in to the widget
         * embed - if true, then embed the widget and render it.
         * Returns unique id (string) of output cell <div>
         *
         * Also triggers a save.
         */
        createOutputCell: function(cell, result, isError, widget) {
            if (typeof result === 'string' && !isError) {
                // try to parse it as JSON.
                // if we fail, then it's not something we can deal with and shouldn't
                // make an output cell from it.
                try {
                    result = JSON.parse(result);
                    if (!result || typeof result !== 'object' || result === null)
                        return;
                } catch (err) {
                    return;
                }
            }

            // If result.embed is false,
            // or if the result doesn't have any data to put into a widget,
            // don't make a widget! Assume that this will have thrown an error somewhere
            // along the way.
            //
            // Note that an empty object is not null! So if result.data = {}, it'll still do something.
            if (!isError && (!result.embed || result.data === null || result.data === undefined)) {
                //do something.
                console.error('Unable to create output cell from supplied data object');
                console.error(result);
                return;
            }

            var widget = this.defaultOutputWidget;
            var outputTitle = '';
            var outputType = 'method';
            var data = isError ? result : result.data;

            if (this.isFunctionCell(cell)) {
                /**
                 * 2 cases here:
                 * cell.metadata['kb-cell'].method exists:
                 * it either has widgets.output (new cell)
                 * or it doesn't, and that comes from result.widget (old cell)
                 *
                 * cell.metadata[kb-cell].app exists:
                 * use default output for now
                 */
                var method = cell.metadata[this.KB_CELL].method;
                widget = result.widget;
                if (!widget) {
                    if (method.widgets && method.widgets.output) {
                        widget = method.widgets.output;
                        // if the widget is set to 'no-display', then exit without showing anything
                        if (widget === 'no-display') {
                            return;
                        }
                    } else {
                        widget = this.defaultOutputWidget;
                    }
                }
                outputTitle = method.title;
                if (!outputTitle && method.info && method.info.name)
                    outputTitle = method.info.name;
            } else if (this.isAppCell(cell)) {
                var app = cell.metadata[this.KB_CELL].app;
                outputTitle = app.info.name || 'KBase App';
                outputType = 'app';
            }
            if (isError) {
                widget = this.errorWidget;
                outputType = 'error';
            }

            var outputCell = isError ? this.addErrorCell(Jupyter.notebook.find_cell_index(cell), widget) :
                this.addOutputCell(Jupyter.notebook.find_cell_index(cell), widget);

            var uuid = StringUtil.uuid();
            var outCellId = 'kb-cell-out-' + uuid;
            var outputData = '{"data":' + data + ', ' +
                '"type":"' + outputType + '", ' +
                '"widget":"' + widget + '", ' +
                '"cellId":"' + outCellId + '", ' +
                '"title":"' + outputTitle + '", ' +
                '"time":' + this.getTimestamp() + '}';

            cellText = '<div id="' + outCellId + '"></div>\n' +
                '<script>' +
                'require(["kbaseNarrativeOutputCell"], function(kbaseNarrativeOutputCell) {' +
                'new kbaseNarrativeOutputCell($("#' + outCellId + '"), ' + outputData + '); });' +
                '</script>';
            outputCell.set_text(cellText);
            outputCell.rendered = false; // force a render
            outputCell.render();
            // If present, add list of "next steps"
            if (result.next_steps) {
                if (result.next_steps.apps || result.next_steps.methods) {
                    var $body = $('#' + outCellId).find('.panel-body');
                    this.showNextSteps({
                        elt: $body,
                        next_steps: result.next_steps
                    });
                }
            }
            this.resetProgress(cell);
            if (Jupyter && Jupyter.narrative)
                Jupyter.narrative.saveNarrative();
            this.trigger('updateData.Narrative');
            return outCellId;
        },

        /**
         * Show a list of suggested 'next steps' after we have finished the run.
         * The input is an object of the form:
         *   { next_steps: value is exactly the same type of object,
         *                 returned by the `getfunctionSpecs.Narrative`
         *                 trigger in `kbaseNarrativeMethodPanel`.
         *     elt: Created <div> is added with .append()
         *   }
         * Returns the <div> that was populated.
         */
        showNextSteps: function(obj) {
            var $elt = obj.elt,
                next_steps = obj.next_steps;

            // if the element already has a 'kb-app-next' div, don't add another one.
            if ($elt.has('.kb-app-next').length)
                return;

            var $tgt = $('<div>').addClass('kb-app-next');
            var $title = $('<h3>').text('Suggested next steps:');
            $tgt.append($title);
            // init hide/unhide behavior
            $hide_btn = $('<span>').addClass('kb-app-next-hide').text('hide');
            $unhide_btn = $('<span>').addClass('kb-app-next-unhide')
                .text('next steps').hide();
            $hide_btn.click(function() { // hide
                $title.hide();
                $tgt.find('a').hide();
                $hide_btn.hide();
                $unhide_btn.show();
            });
            $unhide_btn.click(function() { // unhide
                $title.show();
                $tgt.find('a').show();
                $unhide_btn.hide();
                $hide_btn.show();
            });
            $tgt.append($hide_btn).append($unhide_btn);
            // add all the links to the next-step apps/methods
            var $apps = $('<div>'),
                comma = {
                    v: ''
                },
                self = this;
            // iterate over apps and methods in the result
            var has_both = next_steps.apps && next_steps.methods;
            _.each(['apps', 'methods'], function(mtype) {
                if (has_both) { /* XXX: prefix with (App) or something? */ }
                var specs = next_steps[mtype];
                // Iterate over all specs in app/method section
                _.each(_.values(specs), function(s) {
                    var name = s.info.name; // readable name, displayed to user
                    var href = $('<a>').attr({
                            'href': 'javascript:;'
                        })
                        .text(comma.v + name);
                    // insert app/method on click
                    href.click(function() {
                        self.trigger(mtype.slice(0, -1) + "Clicked.Narrative", s);
                    });
                    $apps.append(href);
                    comma.v = ', ';
                });
            });
            $tgt.append($apps);
            $elt.append($tgt);
            return $tgt;
        },

        /**
         * @method resetProgress
         * @private
         * Resets the progress bar in the given cell to not show any progress or progress message.
         * @param cell - the Jupyter notebook cell to reset.
         */
        resetProgress: function(cell) {
            $(cell.element).find('#kb-func-progress .kb-cell-progressbar .progress-bar')
                .css('width', '0%');
            $(cell.element).find('#kb-func-progress .text-success')
                .text('');
        },

        /**
         * @method showCellProgress
         *
         * Shows current progress in a running Jupyter function.
         * @param cell - the cell being run
         * @param name - the text of the progress to set
         * @param done - the number of steps finished.
         * @param total - the total number of steps to go through.
         *
         * @private
         */
        showCellProgress: function(cell, name, done, total) {
            var percentDone = 0;

            var $progressBar = $(cell.element).find("#kb-func-progress .kb-cell-progressbar .progress-bar");
            var $progressMsg = $(cell.element).find("#kb-func-progress .text-success");
            if (name === 'DONE') {
                $progressMsg.text("Completed");
                percentDone = 100;
                $progressBar.css('width', '100%');
                $(cell.element).find("#kb-func-progress").fadeOut(1000, $.proxy(function() {
                    this.resetProgress(cell);
                }, this));
            } else {
                $progressMsg.text("Step " + done + " / " + total + ": " + name);
                percentDone = (100 * done - 100) / total;
                $progressBar.css('width', percentDone + '%');
            }
        },

        /**
         * Add a new cell for output of the script.
         *
         * The cell is added below the cell in currentIndex. This position
         * should be set by the calling function to represent the position of
         * the calling function cell.
         *
         * @method _addOutputCell
         * @private
         * @return id of <div> inside cell where content can be placed
         */
        addOutputCell: function(currentIndex, widget, placement) {
            var cell;
            switch (placement) {
                case 'above':
                    cell = Jupyter.notebook.insert_cell_above('markdown', currentIndex);
                    break;
                case 'below':
                default:
                    var cell = Jupyter.notebook.insert_cell_below('markdown', currentIndex);
            }
            // cell.celltoolbar.hide();
            this.setOutputCell(cell, widget);
            this.removeCellEditFunction(cell);

            return cell;
        },

        addErrorCell: function(currentIndex) {
            var cell = Jupyter.notebook.insert_cell_below('markdown', currentIndex);
            // cell.celltoolbar.hide();
            this.setErrorCell(cell);
            this.removeCellEditFunction(cell);
            return cell;
        },

        /** Not really used right now. */
        convert_mime_types: function(json, data) {
            if (data === undefined) {
                return json;
            }
            if (data['text/plain'] !== undefined) {
                json.text = data['text/plain'];
            }
            if (data['text/html'] !== undefined) {
                json.html = data['text/html'];
            }
            if (data['image/svg+xml'] !== undefined) {
                json.svg = data['image/svg+xml'];
            }
            if (data['image/png'] !== undefined) {
                json.png = data['image/png'];
            }
            if (data['image/jpeg'] !== undefined) {
                json.jpeg = data['image/jpeg'];
            }
            if (data['text/latex'] !== undefined) {
                json.latex = data['text/latex'];
            }
            if (data['application/json'] !== undefined) {
                json.json = data['application/json'];
            }
            if (data['application/javascript'] !== undefined) {
                json.javascript = data['application/javascript'];
            }
            return json;
        },

        /* ------------------------------------------------------ */
        /* Accessors */

        workspace: function(key, value) {
            return this._accessor('_workspace', key, value);
        },

        _accessor: function(name, key, value) {
            if (this.data(name) == undefined) {
                this.data(name, {});
            }

            var obj = this.data(name);

            if (arguments.length == 2) {
                obj[key] = value;
            }

            if (arguments.length > 0) {
                return obj[key];
            } else {
                return obj;
            }
        },

        /* ------------------------------------------------------ */

        /**
         * Render the widgets.
         *
         * @returns this
         */
        render: function() {
            return Promise.try(function() {
                this.rebindActionButtons();
                this.hideGeneratedCodeCells();
                var cells = Jupyter.notebook.get_cells();
                for (var i = 0; i < cells.length; i++) {
                    this.checkCellMetadata(cells[i]);
                }
                this.loadAllRecentCellStates();
            }.bind(this));
        },


        /**
         * Show input/output cell connections.
         */
        show_connections: function() {
            var self = this;
            // console.debug("show_connections.start");
            _.each(_.pairs(this.connectable), function(pair) {
                var e1 = $('#kb-input-' + pair[0]);
                var e2 = $('#kb-output-' + pair[1]);
                self.connect(e1, e2, 20, 2,
                    $('#notebook-container'), 'kb-line');
            });
            // console.debug("show_connections.end");
        },

        /**
         * Log out from all the widgets.
         *
         * @param token
         * @returns this
         */
        loggedOut: function(token) {
            if (this.dataTableWidget)
                this.dataTableWidget.loggedOut(token);
            this.ws_client = null, this.ws_auth = null;
        },

        /**
         * Initialize the logger
         */
        initLogging: function(level) {
            Logger.useDefaults();
            Logger.setLevel(level);
        },

        /**
         * Returns a timestamp in milliseconds since the epoch.
         * (This is a one-liner, but kept as a separate function in case our needs change.
         * Maybe we'll want to use UTC or whatever...)
         * @public
         */
        getTimestamp: function() {
            return new Date().getTime();
        },

        /**
         * Converts a timestamp to a simple string.
         * Do this American style - HH:MM:SS MM/DD/YYYY
         *
         * @param {string} timestamp - a timestamp in number of milliseconds since the epoch.
         * @return {string} a human readable timestamp
         */
        readableTimestamp: function(timestamp) {
            var format = function(x) {
                if (x < 10)
                    x = '0' + x;
                return x;
            };

            var d = new Date(timestamp);
            var hours = format(d.getHours());
            var minutes = format(d.getMinutes());
            var seconds = format(d.getSeconds());
            var month = d.getMonth() + 1;
            var day = format(d.getDate());
            var year = d.getFullYear();

            return hours + ":" + minutes + ":" + seconds + ", " + month + "/" + day + "/" + year;
        },

        /**
         * @method
         * Scans through all cells and performs a version updating, if necessary.
         * Updates performed:
         * 1. kbaseNarrativeCell -> kbaseNarrativeMethodCell
         * 2. More to come!
         */
        scanAndUpdateCells: function() {
            var cells = Jupyter.notebook.get_cells();
            for (var i = 0; i < cells.length; i++) {
                var cell = cells[i];
                if (this.isFunctionCell(cell)) {
                    var cellText = cell.get_text();
                    var matchArr = cellText.match(/(<script>\s*\$\(['"]\#(.+)['"]\)\.)kbaseNarrativeCell/);
                    if (matchArr && matchArr.length >= 2) {
                        cellText = cellText.replace(matchArr[0], matchArr[1] + 'kbaseNarrativeMethodCell');
                    }
                    cell.set_text(cellText);
                    cell.rendered = false;
                    cell.render();
                }
            }
        },

        /**
         * Set the visual icon for a data object shown in a
         * list or panel of the narrative.
         *
         * @param $logo - Target element
         * @param type - Name of data type
         * @param stacked - If true, show "stacked" version of the icon
         *                indicating, e.g., that this is a container for
         *                multiple items. Undefined is false.
         * @param indent - Indent level (default is none)
         */
        setDataIcon: function($logo, type, stacked, indent) {
            if (indent === undefined || indent === null) {
                indent = 0;
            }

            var icons = this.data_icons;
            var icon = _.has(icons, type) ? icons[type] : icons.DEFAULT;
            // background circle
            $logo.addClass("fa-stack fa-2x").css({
                    'cursor': 'pointer'
                });
            // For 'stacked' (set) icons, add a shifted-over
            // circle first, as the bottom layer, then also add a border
            // to the top one.
            var circle_classes = 'fa fa-circle fa-stack-2x';
            var circle_color = this.logoColorLookup(type);
            var cmax = function(x) { return x > 255 ? 255 : x; };
            if (stacked) {
                var parsed_color, r, g, b;
                var cstep = 20; // color-step for overlapped circles
                var num_stacked_circles = 1; // up to 2
                // XXX: Assume color is in form '#RRGGBB'
                if (circle_color[0] == '#') {
                    parsed_color = circle_color.match(/#(..)(..)(..)/);
                    r = parseInt(parsed_color[1], 16);
                    g = parseInt(parsed_color[2], 16);
                    b = parseInt(parsed_color[3], 16);
                }
                // XXX: Assume color is in form "rgb(#,#,#)"
                else {
                    parsed_color = circle_color.match(/rgb\s*\(\s*(\d+)\s*,\s*(\d+)\s*,\s*(\d+)\s*\)/);
                    r = parsed_color[1];
                    g = parsed_color[2];;
                    b = parsed_color[3];
                }
                // Add circles with lighter colors
                for (var i=num_stacked_circles; i > 0; i--) {
                    var stacked_color = 'rgb(' + cmax(r + i * cstep)  + ',' +
                        cmax(g + i * cstep) + ',' + cmax(b + i * cstep) + ')';
                    $logo.append($('<i>')
                        .addClass(circle_classes + ' kb-data-list-logo-shiftedx' + i)
                        .css({'color': stacked_color}));
                    $logo.append($('<i>')
                        .addClass(circle_classes + ' kb-data-list-logo-shifted' + i)
                        .css({'color': 'white'}));
                }
            }
            // Assume there are CSS rules for levels of indent we care about..
            if (indent > 0) {
                $logo.addClass('kb-data-list-level1');
            }
            else if ($logo.hasClass('kb-data-list-level1')) {
                $logo.removeClass('kb-data-list-level1');
            }

            $logo.append($('<i>')
                    .addClass(circle_classes)
                    .css({'color': circle_color}));
            // to avoid repetition, define the func. here that will
            // add one set of icons
            var add_logo_func = function(fa_icon, $logo, cls) {
                $logo.append($('<i>')
                    .addClass(fa_icon + ' fa-inverse fa-stack-1x ' + cls));
            };
            if (this.isCustomIcon(icon)) {
                // add custom icons (more than 1 will look weird, though)
                _.each(icon, function(cls) { add_logo_func('icon', $logo, cls); });
            } else {
                // add stack of font-awesome icons
                _.each(icon, function(cls) { add_logo_func('fa', $logo, cls); });
            }
    },

        /**
         * Whether the stack of icons is using font-awesome
         * or our own custom set.
         *
         * @param icon_list {list of str} Icon classes, from icons.json
         * @returns {boolean}
         */
        isCustomIcon: function(icon_list) {
            return (icon_list.length > 0 && icon_list[0].length > 4 &&
                icon_list[0].substring(0, 4) == 'icon');
        },

        /**
         * Get color for data or method icon.
         * @param type
         * @returns {string} Color code
         */
        logoColorLookup: function (type) {
            var color = this.icon_color_mapping[type];
            if ( color === undefined) {
                // fall back to primitive hack that just guesses
                var code = 0;
                for (var i = 0; i < type.length; code += type.charCodeAt(i++));
                color = this.icon_colors[code % this.icon_colors.length];
            }
            return color;
        }
    });
});<|MERGE_RESOLUTION|>--- conflicted
+++ resolved
@@ -482,35 +482,12 @@
         */
         determineMethodCellType: function(spec) {
             
-<<<<<<< HEAD
-            switch (spec.info.id) {
-                case 'eapearson_GroupedParametersTest/validate_contact':
-                case 'eapearson_GroupedParametersTest/validate_bug':
-                    return 'app2';
-            }
-
-            // Should be working after this PR will be deployed:
-            // https://github.com/kbase/narrative_method_store/pull/36
-            switch (spec.info.app_type) {
-                case 'app':
-                    return 'app';
-                    break;
-                case 'viewer':
-                    return 'view';
-                    break;
-                case 'editor':
-                    return 'editor';
-                    break;
-                //case 'widget':
-                //    return 'widget';
-                //    break;
-            }
-            // spec.info.app_type should be "app" by default, but we still
-            // use logic from below until we switch all viewers to app_type.
-
-
-=======
->>>>>>> 9696a6cd
+            // TODO: remove this switch when merging in grouped paramters and 
+            // legacy parameters.
+            if (spec.parameter_groups && spec.parameter_groups.length > 0) {
+                return 'app2';
+            }
+
             // An app will execute via the method described in the behavior. If
             // such a method is not described, it is by definition not an
             // executing app.
