--- conflicted
+++ resolved
@@ -2,7 +2,7 @@
 search2DataSource
 
 The search data source performs a fresh search with every new query.
-Whereas the workspace data source fetches the data once, and then performs 
+Whereas the workspace data source fetches the data once, and then performs
 a search against these cached results
 */
 define(['bluebird', 'handlebars', 'common/searchAPI2', './common'], function (
@@ -32,19 +32,11 @@
                             },
                             {
                                 term: {
-<<<<<<< HEAD
                                     source
                                 }
                             }
                         ]
                     }
-=======
-                                    source: source,
-                                },
-                            },
-                        ],
-                    },
->>>>>>> 8f5ebce3
                 },
                 only_public: true,
                 indexes: ['genome'],
@@ -71,19 +63,11 @@
                             },
                             {
                                 term: {
-<<<<<<< HEAD
                                     source
                                 }
                             }
                         ]
                     }
-=======
-                                    source: source,
-                                },
-                            },
-                        ],
-                    },
->>>>>>> 8f5ebce3
                 },
                 sort: [
                     { 'scientific_name.raw': { order: 'asc' } },
@@ -97,30 +81,18 @@
             };
             if (query !== null) {
                 params.query.bool.must.push({
-<<<<<<< HEAD
                     'match': {
                         'scientific_name': {
                             'query': query,
                             'operator': 'AND'
                         }
                     }
-=======
-                    match: {
-                        scientific_name: {
-                            query: query,
-                        },
-                    },
->>>>>>> 8f5ebce3
                 });
             }
             return this.searchAPI2.search_objects({ params, timeout: this.timeout });
         }
 
-<<<<<<< HEAD
-        referenceGenomeSearch({source, query, page, pageSize}) {
-=======
         referenceGenomeSearch({ source, query, page, pageSize }) {
->>>>>>> 8f5ebce3
             const offset = page * pageSize;
             const limit = pageSize;
             return Promise.all([
@@ -151,7 +123,6 @@
         };
     }
 
-<<<<<<< HEAD
     return Object.create({}, {
         init: {
             value: function (arg) {
@@ -181,7 +152,7 @@
                     lastQuery: null,
                     currentQueryState: null
                 };
-                this.titleTemplate = Handlebars.compile(this.config.templates.title);             
+                this.titleTemplate = Handlebars.compile(this.config.templates.title);
                 this.metadataTemplates = common.compileTemplates(this.config.templates.metadata);
                 return this;
             }
@@ -211,7 +182,7 @@
                         newQuery = null;
                     } else {
                         // strip off "*" suffix from any terms in this search; it does not
-                        // act as a wildcard for search2, and would be interpreted as a 
+                        // act as a wildcard for search2, and would be interpreted as a
                         // literal part of the search string.
                         // The "*" will have been added by the generic search ui code handling
                         // itself, not the user.
@@ -255,183 +226,9 @@
                                 // This call gives us a normalized genome result object.
                                 // In porting this over, we are preserving the field names.
                                 const genomeRecord = parseGenomeSearchResultItem(item);
-    
+
                                 const name = this.titleTemplate(genomeRecord);
                                 const metadata = common.applyMetadataTemplates(this.metadataTemplates, genomeRecord);
-=======
-    return Object.create(
-        {},
-        {
-            init: {
-                value: function (arg) {
-                    common.requireArg(arg, 'config');
-                    common.requireArg(arg, 'token');
-                    common.requireArg(arg, 'urls.searchapi2');
-                    common.requireArg(arg, 'pageSize');
-
-                    this.pageSize = arg.pageSize;
-
-                    this.currentPage = null;
-                    this.page = null;
-                    this.config = arg.config;
-                    this.queryExpression = null;
-                    this.availableData = null;
-                    this.fetchedDataCount = null;
-                    this.filteredData = null;
-                    this.searchApi = new RefDataSearch({
-                        url: arg.urls.searchapi2,
-                        token: arg.token,
-                        timeout: arg.config.timeout,
-                    });
-                    this.searchState = {
-                        lastSearchAt: null,
-                        inProgress: false,
-                        lastQuery: null,
-                        currentQueryState: null,
-                    };
-                    this.titleTemplate = Handlebars.compile(this.config.templates.title);
-                    this.metadataTemplates = common.compileTemplates(
-                        this.config.templates.metadata
-                    );
-                    return this;
-                },
-            },
-            search: {
-                value: function (query) {
-                    return Promise.try(() => {
-                        if (this.searchState.currentQueryState) {
-                            return null;
-                        }
-
-                        // Prepare page number
-                        let page;
-                        if (query.page) {
-                            page = query.page - 1;
-                        } else {
-                            page = 0;
-                        }
-                        this.page = page;
-
-                        // Prepare search input
-                        const queryInput = query.input;
-                        let newQuery;
-                        if (!queryInput) {
-                            newQuery = null;
-                        } else if (queryInput === '*') {
-                            newQuery = null;
-                        } else {
-                            // strip off "*" suffix if it was added by the code which
-                            // calls this method.
-                            newQuery = queryInput
-                                .split(/[ ]+/)
-                                .map((term) => {
-                                    if (term.charAt(term.length - 1) === '*') {
-                                        return term.slice(0, -1);
-                                    } else {
-                                        return term;
-                                    }
-                                })
-                                .join(' ');
-                        }
-                        this.queryExpression = newQuery;
-
-                        // Create state for this specific search
-                        const now = new Date().getTime();
-
-                        const queryState = {
-                            query: query,
-                            page: page,
-                            started: now,
-                            promise: null,
-                            canceled: false,
-                        };
-
-                        // And update the uber-search-state.
-                        this.searchState.currentQueryState = queryState;
-                        this.searchState.lastSearchAt = now;
-                        this.searchState.lastQuery = newQuery;
-
-                        // this.setQuery(query);
-                        queryState.promise = this.searchApi
-                            .referenceGenomeSearch({
-                                source: this.config.source,
-                                pageSize: this.pageSize,
-                                query: this.queryExpression,
-                                page: this.page,
-                            })
-                            .then((result) => {
-                                this.availableDataCount = result.totalAvailable;
-                                this.filteredDataCount = result.result.count;
-                                this.availableData = result.result.hits.map((item) => {
-                                    // This call gives us a normalized genome result object.
-                                    // In porting this over, we are preserving the field names.
-                                    const genomeRecord = parseGenomeSearchResultItem(item);
-
-                                    const name = this.titleTemplate(genomeRecord);
-                                    const metadata = common.applyMetadataTemplates(
-                                        this.metadataTemplates,
-                                        genomeRecord
-                                    );
-                                    return {
-                                        info: null,
-                                        id: genomeRecord.genome_id,
-                                        objectId: null,
-                                        name,
-                                        objectName: genomeRecord.object_name,
-                                        metadata,
-                                        ws: this.config.workspaceName,
-                                        type: this.config.type,
-                                        attached: false,
-                                        workspaceReference: { ref: genomeRecord.ws_ref },
-                                    };
-                                });
-                                // for now assume that all items before the page have been fetched
-                                this.fetchedDataCount =
-                                    (this.page + 1) * this.pageSize + this.availableData.length;
-                                return this.availableData;
-                            })
-                            .catch((error) => {
-                                if (error instanceof DOMException && error.name === 'AbortError') {
-                                    const errorMsg = `Request canceled - perhaps timed out after ${this.config.timeout}ms`;
-                                    throw new Error(errorMsg);
-                                }
-                                throw error;
-                            });
-
-                        return queryState.promise;
-                    }).finally(() => {
-                        this.searchState.currentQueryState = null;
-                    });
-                },
-            },
-            setQuery: {
-                value: function (query) {
-                    this.queryExpression = query.replace(/[*]/g, ' ').trim().toLowerCase();
-                },
-            },
-            applyQuery: {
-                value: () => {
-                    return this.searchApi
-                        .referenceGenomeSearch({
-                            source: this.config.source,
-                            pageSize: this.itemsPerPage,
-                            query: this.queryExpression,
-                            page: this.page,
-                        })
-                        .then((result) => {
-                            this.availableDataCount = result.totalAvailable;
-                            this.filteredDataCount = result.result.count;
-                            this.availableData = result.result.objects.map(function (item) {
-                                // This call gives us a normalized genome result object.
-                                // In porting this over, we are preserving the field names.
-                                const genomeRecord = parseGenomeSearchResultItem(item);
-
-                                const name = this.titleTemplate(genomeRecord);
-                                const metadata = common.applyMetadataTemplates(
-                                    this.metadataTemplates,
-                                    genomeRecord
-                                );
->>>>>>> 8f5ebce3
                                 return {
                                     rowNumber: index + (this.page -1) * this.pageSize + 1,
                                     info: null,
@@ -445,19 +242,15 @@
                                     attached: false,
                                 };
                             });
-<<<<<<< HEAD
                             // assume that all items before the page have been fetched
                             this.fetchedDataCount = (this.page - 1) * this.pageSize + this.availableData.length;
-=======
->>>>>>> 8f5ebce3
                             return this.availableData;
                         });
-<<<<<<< HEAD
 
                     return queryState.promise;
                 })
                     .finally(() => {
-                        this.searchState.currentQueryState = null;      
+                        this.searchState.currentQueryState = null;
                     });
             }
         },
@@ -495,24 +288,9 @@
                                 type: this.config.type,
                                 attached: false
                             };
-=======
-                },
-            },
-            load: {
-                value: function () {
-                    return common
-                        .listObjectsWithSets(
-                            this.narrativeService,
-                            this.config.workspaceName,
-                            this.config.type
-                        )
-                        .then((data) => {
-                            this.availableData = data;
-                            this.availableDataCount = this.availableData.length;
->>>>>>> 8f5ebce3
                         });
                 },
             },
         }
-    );
+    });
 });