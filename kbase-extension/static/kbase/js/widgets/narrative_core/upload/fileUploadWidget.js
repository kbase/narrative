--- conflicted
+++ resolved
@@ -81,11 +81,7 @@
                     });
                 })
                 .on('addedfile', (file) => {
-<<<<<<< HEAD
-                    $dropzoneElem.find('#global-info').css({ display: 'inline' });
-=======
                     $dropzoneElem.find('#global-info').removeClass('hide');
->>>>>>> 25a65a5c
                     $dropzoneElem.find('#upload-message').text(this.makeUploadMessage());
 
                     // If there is a button already in the area, it has to be removed,
@@ -111,11 +107,7 @@
                     });
                 })
                 .on('sending', (file, xhr, data) => {
-<<<<<<< HEAD
-                    $dropzoneElem.find('#global-info').css({ display: 'inline' });
-=======
                     $dropzoneElem.find('#global-info').removeClass('hide');
->>>>>>> 25a65a5c
                     //okay, if we've been given a full path, then we pull out the pieces (ignoring the filename at the end) and then
                     //tack it onto our set path, then set that as the destPath form param.
                     if (file.fullPath) {
@@ -135,13 +127,8 @@
                 .on('reset', () => {
                     $('#clear-all-btn-container').remove();
                     $('#clear-all-btn').remove();
-<<<<<<< HEAD
-                    $dropzoneElem.find('#global-info').css({ display: 'none' });
-                    $($dropzoneElem.find('#total-progress .progress-bar')).css({ width: '0' });
-=======
                     $dropzoneElem.find('#global-info').addClass('hide');
                     $($dropzoneElem.find('#total-progress .progress-bar')).css({'width': '0'});
->>>>>>> 25a65a5c
                 })
                 .on('canceled', (file) => {
                     let path = file.fullPath ? file.fullPath : file.name;
@@ -192,21 +179,6 @@
             e.stopPropagation();
             e.preventDefault();
 
-<<<<<<< HEAD
-            if (e.target.href === globusUrlLinked) {
-                const stagingServiceClient = new StagingServiceClient({
-                    root: this.stagingUrl,
-                    token: Runtime.make().authToken(),
-                });
-                const globusWindow = window.open('', 'dz-globus');
-                globusWindow.document.write(
-                    '<html><body><h2 style="text-align:center; font-family:\'Oxygen\', arial, sans-serif;">Loading Globus...</h2></body></html>'
-                );
-                stagingServiceClient.addAcl().done(() => {
-                    window.open($(e.target).attr('href'), 'dz-globus');
-                    return true;
-                });
-=======
             if(e.target.href === globusUrlLinked) {
                 var globusWindow = window.open('', 'dz-globus');
                 globusWindow.document.write('<html><body><h2 style="text-align:center; font-family:\'Oxygen\', arial, sans-serif;">Loading Globus...</h2></body></html>');
@@ -215,7 +187,6 @@
                         window.open($(e.target).attr('href'), 'dz-globus');
                         return true;
                     });
->>>>>>> 25a65a5c
             } else {
                 window.open(e.target.href, '_blank');
             }
