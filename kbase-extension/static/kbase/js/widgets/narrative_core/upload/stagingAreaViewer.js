--- conflicted
+++ resolved
@@ -355,24 +355,15 @@
                         $(e.currentTarget).off('click');
                         this.updatePathFn(this.path += '/' + $(e.currentTarget).data().name);
                     });
-<<<<<<< HEAD
+
                     $('td:eq(5)', nRow).find('select').select2({
-                        placeholder: 'Select a type'
-=======
-
-                    $('td:eq(4)', nRow).find('select').select2({
                         placeholder: 'Select a type',
                         containerCssClass: 'kb-data-staging-import-dropdown'
->>>>>>> 54fcb054
                     }).on('select2:select', function(e) {
                         $('td:eq(5)', nRow).find('.select2-selection').addClass('type-selected');
                     });
-<<<<<<< HEAD
+
                     $('td:eq(5)', nRow).find('button[data-import]').off('click').on('click', e => {
-=======
-
-                    $('td:eq(4)', nRow).find('button[data-import]').off('click').on('click', e => {
->>>>>>> 54fcb054
                         var importType = $(e.currentTarget).prevAll('select').val();
                         var importFile = getFileFromName($(e.currentTarget).data().import);
                         this.initImportApp(importType, importFile);
