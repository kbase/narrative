define([
    'jquery',
    'kbaseTabs',
    'StagingServiceClient',
    'bluebird',
    'kbwidget',
    'narrativeConfig',
    'common/runtime',
    'base/js/namespace',
    'handlebars',
    'util/string',
    'util/timeFormat',
    './uploadTour',
    'util/kbaseApiUtil',
    'text!kbase/templates/data_staging/ftp_file_table.html',
    'text!kbase/templates/data_staging/ftp_file_header.html',
    'text!kbase/templates/data_staging/file_path.html',
    'kb_service/client/workspace',
    'uuid',
    'jquery-dataTables',
    'select2'
], function (
    $,
    KBaseTabs,
    StagingServiceClient,
    Promise,
    KBWidget,
    Config,
    Runtime,
    Jupyter,
    Handlebars,
    StringUtil,
    TimeFormat,
    UploadTour,
    APIUtil,
    FtpFileTableHtml,
    FtpFileHeaderHtml,
    FilePathHtml,
    Workspace,
    UUID
) {
    'use strict';
    return new KBWidget({
        name: 'StagingAreaViewer',

        options: {
            refreshIntervalDuration: 30000,
            path: '/'
        },

        init: function (options) {
            this._super(options);
            this.bulkImportTypes = ['fastq_reads', 'sra_reads'];
            var runtime = Runtime.make();

            this.workspaceClient = new Workspace(Config.url('workspace'), {
                token: runtime.authToken(),
            });

            this.stagingServiceClient = new StagingServiceClient({
                root: Config.url('staging_api_url'),
                token: runtime.authToken()
            });

            this.ftpFileTableTmpl = Handlebars.compile(FtpFileTableHtml);
            this.ftpFileHeaderTmpl = Handlebars.compile(FtpFileHeaderHtml);
            this.filePathTmpl = Handlebars.compile(FilePathHtml);
            this.updatePathFn = options.updatePathFn || this.setPath;
            this.uploaders = Config.get('uploaders');
            this.userInfo = options.userInfo;

            // Get this party started.
            //setting first load so setPath doesn't call updateView() as that will happen via narrativeStagingDataTab
            this.firstLoad = true;
            this.setPath(options.path);
            this.openFileInfo = {};
            this.selectedFileTypes = {};

            return this;
        },

        activate: function () {
            this.render();
            if (!this.refreshInterval) {
                this.refreshInterval = setInterval(() => {
                    this.render();
                }, this.options.refreshIntervalDuration);
            }
        },

        deactivate: function () {
            if (this.refreshInterval) {
                clearInterval(this.refreshInterval);
                this.refreshInterval = undefined;
            }
        },

        /**
         * Returns a Promise that resolves once the rendering is done.
         */
        render: function () {
            return this.updateView();
        },

        updateView: function () {
            return Promise.resolve(this.stagingServiceClient.list({
                path: this.subpath
            }))
                .then(data => {
                    //list is recursive, so it'd show all files in all subdirectories. This filters 'em out.
                    let files = JSON.parse(data).filter(f => {
                        // this is less complicated than you think. The path is the username,
                        // subpath, and name concatenated. The subpath may be empty so we
                        // filter it out and only join defined things. If that's the same as
                        // the file's path, we're at the right level. If not, we're not.
                        return [this.userInfo.user, this.subpath, f.name]
                            .filter(p => p.length > 0)
                            .join('/') === f.path;
                    });
                    files.forEach(f => {
                        if (!f.isFolder) {
                            f.imported = {};
                        }
                    });
                    return this.identifyImporterMappings(files);
                }).then(files => {
                    var scrollTop = this.$elem.parent().scrollTop();
                    $('.staging-area-file-metadata').detach();
                    this.$elem.empty();
                    this.renderFileHeader();
                    this.renderFiles(files);

                    setTimeout(() => {
                        this.$elem.parent().scrollTop(scrollTop);
                    }, 0);
                }
                )
                .catch(xhr => {
                    console.error('Staging area failure:', xhr);
                    this.$elem.empty();
                    this.renderFileHeader();
                    this.renderError(xhr.responseText ? xhr.responseText : 'Unknown error - directory was not found, or may have been deleted');
                })
                .finally(() => {
                    this.renderPath();
                    this.renderImportButton();
                });
        },

        /**
         * Expect that 'path' is only any subdirectories. The root directory is still the
         * user id.
         */
        setPath: function (path) {
            this.path = path;
            // factor out the current subdirectory path into its own variable
            var subpath = path.split('/');
            var subpathTokens = subpath.length - 1;
            if (this.path.startsWith('/')) {
                subpathTokens--;
            }
            this.subpath = subpath.slice(subpath.length - subpathTokens).join('/');

            //we don't need to call to update the view if it's the first time as narrative staging data tab will do the rendering for us
            if (this.firstLoad) {
                this.firstLoad = false;
            } else {
                return this.updateView();
            }
        },

        renderFileHeader: function () {
            const uploadConfig = Config.get('upload');
            this.$elem.append(this.ftpFileHeaderTmpl({
                globusUrl: uploadConfig.globus_upload_url + '&destination_path=' + this.userInfo.user,
                userInfo: this.userInfo
            }));


            // Set up the link to the web upload app.
            this.$elem.find('.web_upload_div').click(() => {
                this.initImportApp('web_upload');
            });

            // Add ACL before going to the staging area
            // If it fails, it'll just do so silently.
            var $globusLink = this.$elem.find('.globus_acl_link');
            $globusLink.click((e) => {
                var globusWindow = window.open('', 'globus');
                globusWindow.document.write('<html><body><h2 style="text-align:center; font-family:\'Oxygen\', arial, sans-serif;">Loading Globus...</h2></body></html>');
                this.stagingServiceClient.addAcl()
                    .done(
                        () => {
                            window.open($globusLink.attr('href'), 'globus');
                            return true;
                        }
                    );
            });

            // Bind the help button to start the tour.
            this.$elem.find('button#help').click(() => {
                this.startTour();
            });
        },

        renderPath: function () {
            var splitPath = this.path;
            if (splitPath.startsWith('/')) {
                splitPath = splitPath.substring(1);
            }
            // the staging service doesn't want the username as part of the path, but we still want to display it to the user for navigation purposes
            splitPath = splitPath.split('/').filter(p => p.length);
            splitPath.unshift(this.userInfo.user);
            var pathTerms = [];
            for (var i = 0; i < splitPath.length; i++) {
                var prevPath = '';
                if (i > 0) {
                    prevPath = pathTerms[i - 1].subpath;
                }
                pathTerms[i] = {
                    term: splitPath[i],
                    subpath: prevPath + '/' + splitPath[i]
                };
            }
            pathTerms[0].subpath = '/';

            this.$elem.find('div.file-path').append(this.filePathTmpl({
                path: pathTerms
            }));
            this.$elem.find('div.file-path a').click(e => {
                this.updatePathFn($(e.currentTarget).data().element);
            });
            this.$elem.find('button#refresh').click(() => {
                this.updateView();
            });
        },

        downloadFile: function (url) {
            const hiddenIFrameID = 'hiddenDownloader';
            let iframe = document.getElementById(hiddenIFrameID);
            if (iframe === null) {
                iframe = document.createElement('iframe');
                iframe.id = hiddenIFrameID;
                iframe.style.display = 'none';
                document.body.appendChild(iframe);
            }
            iframe.src = url;
        },

        renderError: function (error) {
            const errorElem = `
                <div class="file-path pull-left"></div>
                <div style="margin-top:2em" class="alert alert-danger">
                    <b>An error occurred while fetching your files:</b> ${error}
                </div>
            `;
            this.$elem.append(errorElem);
        },


        identifyImporterMappings: function (stagingFiles) {
            /*
                Add a list of top matches for each file, sorted by weight
            */
            const fileNames = stagingFiles.map(f => f['path']);
            const fileList = $.param({ 'file_list': fileNames }, true);
            var mappings = [];
            return Promise.resolve(
                this.stagingServiceClient.importer_mappings(
                    {
                        file_list: fileList
                    }
                )
            ).then(function (data) {
                //Extract mappings, sort by weight, assign mappings to staging files
                mappings = JSON.parse(data)['mappings'];
                mappings.forEach(function (mapping) {
                    if (mapping) {
                        mapping.sort((a, b) => (a.app_weight < b.app_weight));
                    }
                });
                stagingFiles.map(function (element, index) {
                    element['mappings'] = mappings[index] || null;
                });
                return stagingFiles;
            }).catch(function (err) {
                console.error('Error', err);
            });
        },

        /**
         * This renders the files datatable. If there's no data, it gives a message
         * about no files being present. If there's an error, that gets put in the table instead.
         * @param {object} data
         * keys: files (list of file info) and error (optional error)
         */
        renderFiles: function (files) {
            let stagingAreaViewer = this;
            files = files || [];
            const emptyMsg = 'No files found.';

            const $fileTable = $(stagingAreaViewer.ftpFileTableTmpl({
                files: files,
                uploaders: stagingAreaViewer.uploaders.dropdown_order
            }));

            stagingAreaViewer.$elem.append($fileTable);

            const fullDataTable = stagingAreaViewer.$elem.find('table').dataTable({
                language: {
                    emptyTable: emptyMsg
                },
                dom: '<"file-path pull-left">frtip',
                autoWidth: false,
                order: [[4, 'desc']],
                headerCallback: function (thead) {
                    $(thead).find('th').eq(0)
                        .on('click keyPress', (e) => {
                            selectAllOrNone(e);
                        });
                },
                columnDefs: [{
                    targets: 0,
                    orderable: false,
                    searchable: false,
                    render: function (data) {
                        const fileId = new UUID(4).format();
                        //render checkboxes disabled until the user selects a type
                        return ('<input class="kb-staging-table-body__checkbox-input"' +
                                'type="checkbox" role="checkbox" disabled=true ' +
                                'aria-checked="false" tabindex="0"' +
                                'aria-label="Select to import file checkbox: disabled until at least one data type is selected"' +
                                'data-file-name="' + data + '"' +
                                'id="' + fileId + '">');
                    }
                }, {
                    targets: 1,
                    render: function (data, type, full) {
                        if (type === 'display') {
                            var isFolder = data === 'true' ? true : false;
                            var icon = isFolder ? 'folder' : 'file-o';
                            var disp = '<span><i class="fa fa-' + icon + '"></i></span>';
                            if (isFolder) {
                                disp = '<button data-name="' + full[0] + '" class="btn btn-xs btn-default">' + disp + '</button>';
                            } else {
                                disp = '<i class="fa fa-caret-right kb-pointer" data-caret="' + full[0] + '"></i> ' + disp;
                            }
                            return disp;
                        } else {
                            return data;
                        }
                    }
                }, {
                    targets: 2,
                    render: function (data, type, full) {
                        if (type === 'display') {
                            let decompressButton = '';

                            if (data.match(/\.(zip|tar\.gz|tgz|tar\.bz|tar\.bz2|tar|gz|bz2)$/)) {
                                decompressButton = '<button class="btn btn-default btn-xs kb-staging-table-body__decompress" data-decompress="' + data + '"><i class="fa fa-expand"></i></button>';
                            }

                            if (full[1] === 'true') {
                                data = '<span class="kb-staging-table-body__folder" data-name="' + data + '">' + data + '</span>';
                            }

                            return '<div class="kb-staging-table-body__name">' + decompressButton +
                                    data +
                                    '</div>';
                        }
                        return data;
                    }
                }, {
                    targets: 3,
                    type: 'num',
                    render: function (data, type) {
                        if (type === 'display') {
                            return StringUtil.readableBytes(Number(data));
                        } else {
                            return Number(data);
                        }
                    }
                }, {
                    targets: 4,
                    type: 'num',
                    render: function (data, type) {
                        if (type === 'display') {
                            return TimeFormat.getShortTimeStampStr(Number(data));
                        } else {
                            return data;
                        }
                    }
                }],
                rowCallback: function (row, data) {
                    const getFileFromName = function (fileData) {
                        return files.filter(function (file) {
                            return file.name === fileData;
                        })[0];
                    };

                    //get the file (or folder) name for this row
                    const rowFileName = data[2];
                    //use the name to look up all the data we have
                    let rowFileData = getFileFromName(rowFileName);

                    //find the initial singly mapped datatype from the staging service
                    let suggestedTypes = $(data[5]).find('optgroup[label="Suggested Types"]');
                    let suggestedType = null;
                    if (suggestedTypes.children().length == 1) {
                        const option = suggestedTypes.find('option');
                        suggestedType = { 'id': option.val(), 'title': option.html() };
                    }

                    //Get selected
                    function changeImportButton(event) {
                        const checked = event.currentTarget.checked;
                        if (checked) {
                            stagingAreaViewer.enableImportButton();
                        } else {
                            /*
                            check state of all checkboxes
                            if any are checked we leave import button enabled
                            */
                            let anyCheckedBoxes = $('input.kb-staging-table-body__checkbox-input:checked');

                            if (!anyCheckedBoxes.length) {
                                stagingAreaViewer.disableImportButton();
                            }
                        }
                    }

                    $('td:eq(0)', row).find('input.kb-staging-table-body__checkbox-input')
                        .off('click')
                        .on('click keyPress', (e) => {
                            changeImportButton(e);
                        });

                    $('td:eq(1)', row).find('button[data-name]')
                        .off('click')
                        .on('click', e => {
                            $(e.currentTarget).off('click');
                            stagingAreaViewer.updatePathFn(this.path += '/' + rowFileName);
                        });

                    //First, we find the expansion caret in the first cell.
                    let $caret = $('td:eq(1)', row).find('i[data-caret]');

                    $caret.off('click');

                    //now, if there's openFileInfo on it, that means that the user had the detailed view open during a refresh.
                    if ($caret.length && stagingAreaViewer.openFileInfo[rowFileName]) {
                        //so we note that we've already loaded the info.
                        rowFileData.loaded = stagingAreaViewer.openFileInfo[rowFileName].loaded;
                        //toggle the caret
                        $caret.toggleClass('fa-caret-down fa-caret-right');
                        //and append the detailed view, which we do in a timeout in the next pass through to ensure that everything is properly here.
                        setTimeout(() => {
                            $caret.parent().parent().after(
                                stagingAreaViewer.renderMoreFileInfo(rowFileData)
                            );
                        }, 0);
                    }

                    $caret.on('click', e => {
                        let fileExpander = $(e.currentTarget);
                        fileExpander.toggleClass('fa-caret-down fa-caret-right');
                        let $tr = fileExpander.parent().parent();

                        if (fileExpander.hasClass('fa-caret-down')) {
                            $('.kb-dropzone').css('min-height', '75px');
                            stagingAreaViewer.openFileInfo[rowFileName] = rowFileData;
                            $tr.after(
                                this.renderMoreFileInfo(rowFileData)
                            );
                        } else {
                            $('.kb-dropzone').css('min-height', '200px');
                            $tr.next().detach();
                            delete stagingAreaViewer.openFileInfo[rowFileName];
                        }
                    });

                    $('td:eq(2)', row).find('.kb-staging-table-body__name')
                        .tooltip({
                            title: rowFileName,
                            placement: 'top',
                            delay: {
                                show: Config.get('tooltip').showDelay,
                                hide: Config.get('tooltip').hideDelay
                            }
                        });

                    $('td:eq(2)', row).find('span.kb-staging-table-body__folder')
                        .off('click')
                        .on('click', e => {
                            $(e.currentTarget).off('click');
                            this.updatePathFn(this.path += '/' + rowFileName);
                        });

                    $('td:eq(2)', row).find('button[data-decompress]')
                        .off('click')
                        .on('click', e => {
                            const decompressButton = $(e.currentTarget);
                            decompressButton.replaceWith($.jqElem('i').addClass('fa fa-spinner fa-spin'));

                            stagingAreaViewer.stagingServiceClient
                                .decompress({
                                    path: rowFileName
                                })
                                .then(() => stagingAreaViewer.updateView())
                                .fail(xhr => {
                                    console.error('FAILED', xhr);
                                    alert('Error ' + xhr.status + '\r' + xhr.responseText);
                                });

                        });

                    //find the element
                    let importDropdown = $('td:eq(5)', row).find('select');

                    /*
                            when a user selects a data type from the import as dropdown
                            enable the checkbox for that row (so user can import)
                            make sure the "select all" checkbox is also enabled

                            accepts dataType: string (the identifier of what the data type is e.g. sra_reads)
                        */
                    function enableCheckboxes(dataType) {
                        $('td:eq(5)', row)
                            .find('.select2-selection')
                            .addClass('kb-staging-table-body__import-type-selected');

                        //make checkbox for that row enabled
                        //also set the data type so that we have the reference later when importing
                        $('td:eq(0)', row)
                            .find('.kb-staging-table-body__checkbox-input')
                            .prop('disabled', false)
                            .attr('aria-label', 'Select to import file checkbox')
                            .attr('data-type', dataType);

                        //make sure select all checkbox is enabled
                        $('#staging_table_select_all')
                            .prop('disabled', false)
                            .attr('aria-label', 'Select to import all files checkbox');

                    }

                    const storedFileData = stagingAreaViewer.selectedFileTypes[rowFileName];
                    //where we have data type set, render those dropdowns correctly
                    if (storedFileData) {
                        //tell select2 which option to set
                        importDropdown
                            .select2({
                                containerCssClass: 'kb-staging-table-body__import-dropdown'
                            })
                            .val(storedFileData.dataType)
                            .trigger('change');
                        //enable the checkboxes
                        enableCheckboxes(storedFileData.dataType);
                    }

                    //otherwise we set the dropdowns with a placeholder
                    else {
                        // And if we have a suggested type, select it and enable the checkboxes
                        if (suggestedType) {
                            importDropdown
                                .select2({
                                    containerCssClass: 'kb-staging-table-body__import-dropdown kb-staging-table-body__import-type-selected',
                                    placeholder: 'make the empty option disappear',
                                })
                                .val(suggestedType.id)
                                .trigger('change')
                                .trigger({
                                    type: 'select2:select',
                                });
                            enableCheckboxes(suggestedType.id);
                        }
                        else {
                            importDropdown
                                .select2({
                                    placeholder: 'Select a type',
                                    containerCssClass: 'kb-staging-table-body__import-dropdown'
                                });
                        }

                    }
<<<<<<< HEAD



=======
>>>>>>> bb66a4f8

                    //set the behavior on the import dropdown when a user selects a type
                    importDropdown
                        .on('select2:select', function (e) {
                            const dataType = e.currentTarget.value;

                            //store the type we selected along with file data so we can persist on a view update
                            rowFileData.dataType = dataType;
                            stagingAreaViewer.selectedFileTypes[rowFileName] = rowFileData;

                            enableCheckboxes(dataType);
                        });

                    $('td:eq(5)', row).find('button[data-import]')
                        .off('click')
                        .on('click', e => {
                            const dataImportButton = $(e.currentTarget);
                            const importType = dataImportButton.prevAll('select').val();
                            stagingAreaViewer.initImportApp(importType, rowFileName);
                            stagingAreaViewer.updateView();
                        });

                    $('td:eq(5)', row).find('button[data-download]')
                        .off('click')
                        .on('click', () => {
                            let filePath = rowFileName;

                            if (stagingAreaViewer.subpath) {
                                filePath = stagingAreaViewer.subpath + '/' + rowFileName;
                            }

                            const url = Config.url('staging_api_url') + '/download/' + filePath;
                            stagingAreaViewer.downloadFile(url);
                        });

                    $('td:eq(5)', row).find('button[data-delete]')
                        .off('click')
                        .on('click', () => {
                            if (window.confirm('Really delete ' + rowFileName + '?')) {
                                stagingAreaViewer.stagingServiceClient.delete({
                                    path: stagingAreaViewer.subpath + '/' + rowFileName
                                }).then(() => {
                                    stagingAreaViewer.updateView();
                                }).fail(xhr => {
                                    alert('Error ' + xhr.status + '\r' + xhr.responseText);
                                });
                            }
                        });

                }.bind(stagingAreaViewer)
            });

            /*
                Used to manage the select all checkbox in the header
                has to be outside of the main DataTable call
                so that we can get entire table data
                not just what is drawn in the current dom
                aka dealing with pagination
            */
            function selectAllOrNone(event) {
                const selectAllChecked = event.target.checked;

                //get all of the rows in the data table
                const nodes = fullDataTable.fnGetNodes();

                $('input.kb-staging-table-body__checkbox-input:enabled', nodes)
                    .prop('checked', selectAllChecked)
                    .attr('aria-checked', selectAllChecked);

                //enable or disable import appropriately
                if (selectAllChecked) {
                    stagingAreaViewer.enableImportButton();
                } else {
                    stagingAreaViewer.disableImportButton();
                }
            }

        },

        renderMoreFileInfo: function (fileData) {
            var self = this;

            if (fileData.loaded) {
                return fileData.loaded;
            }

            var $tabsDiv = $.jqElem('div')
                .append('<i class="fa fa-spinner fa-spin"></i> Loading file info...please wait');

            var filePath = this.subpath;
            if (filePath.length) {
                filePath += '/';
            }

            filePath += fileData.name;

            // define our tabs externally. This is so we can do our metadata call and our jgi_metadata call (in serial) and then update
            // the UI after they're completed. It's a smidgen slower this way (maybe 0.25 seconds) - we could load the metadata and display
            // it to the user immediately, then add the JGI tab if it exists. But that causes a brief blink where the JGI tab isn't there and
            // pops into being later. This way, it all shows up fully built. It seemed like the lesser of the evils.
            var $tabs;

            this.stagingServiceClient.metadata({
                path: filePath
            })
                .then(function (dataString, status, xhr) {
                    var $tabsContainer = $.jqElem('div');
                    var data = JSON.parse(dataString);

                    var $upaField = $.jqElem('span')
                        .append('<i class="fa fa-spinner fa-spin">');

                    var $upa = data.UPA ?
                        $.jqElem('li').append($.jqElem('span').addClass('kb-data-staging-metadata-list').append('Imported as')).append($upaField) :
                        '';

                    self.workspaceClient.get_object_info_new({
                        objects: [{
                            ref: data.UPA
                        }]
                    })
                        .then(function (name) {
                            $upaField.empty();
                            $upaField.append(
                                $.jqElem('a')
                                    .attr('href', '/#dataview/' + data.UPA)
                                    .attr('target', '_blank')
                                    .append(name[0][1])
                            );
                        })
                        .catch(function (xhr) {
                            $upaField.empty();
                            $upaField.addClass('alert alert-danger');
                            $upaField.css({
                                padding: '0px',
                                margin: '0px'
                            });
                            $upaField.append(xhr.error.message);
                        });

                    var lineCount = parseInt(data.lineCount, 10);
                    if (!Number.isNaN(lineCount)) {
                        lineCount = lineCount.toLocaleString();
                    } else {
                        lineCount = 'Not provided';
                    }

                    $tabs = new KBaseTabs($tabsContainer, {
                        tabs: [{
                            tab: 'Info',
                            content: $.jqElem('ul')
                                .css('list-style', 'none')
                                .append($.jqElem('li').append($.jqElem('span').addClass('kb-data-staging-metadata-list').append('Name')).append(data.name))
                                .append($.jqElem('li').append($.jqElem('span').addClass('kb-data-staging-metadata-list').append('Created')).append(TimeFormat.reformatDate(new Date(data.mtime))))
                                .append($.jqElem('li').append($.jqElem('span').addClass('kb-data-staging-metadata-list').append('Size')).append(StringUtil.readableBytes(Number(data.size))))
                                .append($.jqElem('li').append($.jqElem('span').addClass('kb-data-staging-metadata-list').append('Line Count')).append(lineCount))
                                .append($.jqElem('li').append($.jqElem('span').addClass('kb-data-staging-metadata-list').append('MD5')).append(data.md5 || 'Not provided'))
                                .append($upa)
                        },
                        {
                            tab: 'First 1024 chars',
                            content: $.jqElem('div')
                                .addClass('kb-data-staging-metadata-file-lines')
                                .append(data.head)
                        },
                        {
                            tab: 'Last 1024 chars',
                            content: $.jqElem('div')
                                .addClass('kb-data-staging-metadata-file-lines')
                                .append(data.tail)
                        }]
                    });

                    // attempt to load up a jgi metadata file, via the jgi-metadata endpoint. It'll only succeed if a jgi metadata file exists
                    // We can't do it in parallel, since if the metadata file doesn't exist the promise wouldn't properly complete.

                    self.stagingServiceClient.jgi_metadata({
                        path: filePath
                    })
                        .then(function (dataString, status, xhr) {
                            // XXX - while doing this, I ran into a NaN issue in the file, specifically on the key illumina_read_insert_size_avg_insert.
                            //       So we nuke any NaN fields to make it valid again.
                            var metadataJSON = JSON.parse(dataString.replace(/NaN/g, '\"\"'));
                            var metadataContents = JSON.stringify(metadataJSON, null, 2);

                            $tabs.addTab({
                                tab: 'JGI Metadata',
                                content: $.jqElem('div')
                                    .addClass('kb-data-staging-metadata-file-lines')
                                    .append(metadataContents)
                            });
                        })
                        // there's nothing to catch here - if the jgi_metadata method errors, we just assume the file doesn't have any.
                        .always(function () {
                            // finally, empty and append the tabs container. no matter what
                            $tabsDiv.empty();
                            $tabsDiv.append($tabsContainer);
                        });

                })
                .fail(function (xhr) {
                    $tabsDiv.empty();
                    $tabsDiv.append(
                        $.jqElem('div')
                            .addClass('alert alert-danger')
                            .append('Error ' + xhr.status + '<br/>' + xhr.responseText)
                    );
                });

            return fileData.loaded = $.jqElem('tr')
                .addClass('staging-area-file-metadata')
                .append(
                    $.jqElem('td')
                        .attr('colspan', 5)
                        .css('vertical-align', 'top')
                        .append($tabsDiv)
                );
        },

        renderImportButton: function () {

            let importButton = $('<button></button>')
                .addClass('kb-staging-table-import__button btn btn-xs btn-primary')
                .text('Import Selected');

            this.$elem.find('div.kb-staging-table-import').append(importButton);

            /*
                By default import button is disabled until the user selects a data type
            */
            this.disableImportButton();
        },

        disableImportButton: function () {

            this.$elem.find('button.kb-staging-table-import__button')
                .addClass('kb-staging-table-import__button__disabled')
                .tooltip({
                    title: 'Select a file/s to continue.',
                    delay: {
                        show: Config.get('tooltip').showDelay,
                        hide: Config.get('tooltip').hideDelay
                    },
                    template: '<div class="kb-staging-table-import__tooltip tooltip" role="tooltip"><div class="tooltip-inner"></div></div>'
                })
                .off('click');
        },

        enableImportButton: function () {
            let stagingAreaViewer = this;

            this.$elem.find('button.kb-staging-table-import__button')
                .removeClass('kb-staging-table-import__button__disabled')
                .tooltip('disable')
                .off('click')
                .on('click keyPress', function () {
                    stagingAreaViewer.initBulkImport();
                });
        },

        /**
         * Initializes the bulk import process. This takes the bulk-importer-supported types and
         * builds a Bulk Import cell to address them. Other types have one import app cell
         * generated for each.
         *
         * For example, if FASTQ files are supported by the bulk import cell, and you have
         * 10 of those selected, and 2 genomes, then a single Bulk import cell will be created for
         * the 10 FASTQ files, and 2 more cells are generated for each genome.
         *
         * If no files are selected by their checkbox, then no new cells will be created.
         *
         * Creating a new bulk import cell returns a Promise, so this returns a Promise.
         */
        initBulkImport: function () {
            const stagingAreaViewer = this;

            /*
             * We're building up a structure like this to send to the
             * bulk import cell initializer:
             * {
             *   fileType: {
             *     appId: string,
             *     files: list of files
             *   }
             * }
             */
            const bulkMapping = {};
            // get all of the selected checkbox file names and import type
            $('input.kb-staging-table-body__checkbox-input:checked')
                .each(function () {
                    const importType = $(this).attr('data-type');
                    const importFile = $(this).attr('data-file-name');
                    if (stagingAreaViewer.bulkImportTypes.includes(importType)) {
                        if (!(importType in bulkMapping)) {
                            bulkMapping[importType] = {
                                appId: stagingAreaViewer.uploaders.app_info[importType].app_id,
                                files: []
                            };
                        }
                        bulkMapping[importType].files.push(importFile);
                    }
                    else {
                        stagingAreaViewer.initImportApp(importType, importFile);
                    }
                });
            Jupyter.narrative.hideOverlay();
            if (Object.keys(bulkMapping).length) {
                return Jupyter.narrative.insertBulkImportCell(bulkMapping);
            }
            else {
                return Promise.resolve();
            }
        },

        /**
         * Initializes an import app using the given file info as input.
         * Expects 'type' to match a KBase object type string that maps onto an importer.
         * Expects 'file' to be a string that is the name of the file
         */
        initImportApp: function (type, file) {
            const appInfo = this.uploaders.app_info[type];

            if (appInfo) {
                const tag = APIUtil.getAppVersionTag();
                let fileParam = file || '',
                    inputs = {};

                if (this.subpath) {
                    fileParam = this.subpath + '/' + file;
                }

                if (appInfo.app_input_param_type && appInfo.app_input_param_type === 'list') {
                    fileParam = [fileParam];
                }

                if (appInfo.app_input_param) {
                    inputs[appInfo.app_input_param] = fileParam;
                }

                if (appInfo.app_output_param) {
                    inputs[appInfo.app_output_param] = file.replace(/\s/g, '_') + appInfo.app_output_suffix;
                }

                if (appInfo.app_static_params) {
                    for (const p of Object.keys(appInfo.app_static_params)) {
                        inputs[p] = appInfo.app_static_params[p];
                    }
                }

                Jupyter.narrative.addAndPopulateApp(appInfo.app_id, tag, inputs);
                Jupyter.narrative.hideOverlay();
            }
        },

        startTour: function () {
            var tourStartFn = function () { };

            if (!this.tour) {
                this.tour = new UploadTour.Tour(
                    this.$elem.parent(), this.globus_name, tourStartFn, this.updateView.bind(this)
                );
            }
            this.tour.start();
        }
    });
});<|MERGE_RESOLUTION|>--- conflicted
+++ resolved
@@ -583,12 +583,6 @@
                         }
 
                     }
-<<<<<<< HEAD
-
-
-
-=======
->>>>>>> bb66a4f8
 
                     //set the behavior on the import dropdown when a user selects a type
                     importDropdown
