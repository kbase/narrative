--- conflicted
+++ resolved
@@ -327,19 +327,11 @@
                         const fileId = new UUID(4).format();
                         //render checkboxes disabled until the user selects a type
                         return ('<input class="kb-staging-table-body__checkbox-input"' +
-<<<<<<< HEAD
-                            'type="checkbox" role="checkbox" disabled=true ' +
-                            'aria-checked="false" tabindex="0"' +
-                            'aria-label="Select to import file checkbox: disabled until at least one data type is selected"' +
-                            'data-file-name="' + data + '"' +
-                            'id="' + fileId + '">');
-=======
                                 'type="checkbox" role="checkbox" disabled=true ' +
                                 'aria-checked="false" tabindex="0"' +
                                 'aria-label="Select to import file checkbox: disabled until at least one data type is selected"' +
                                 'data-file-name="' + data + '"' +
                                 'id="' + fileId + '">');
->>>>>>> 3f53fdc4
                     }
                 }, {
                     targets: 1,
@@ -653,11 +645,7 @@
                 not just what is drawn in the current dom
                 aka dealing with pagination
             */
-<<<<<<< HEAD
-            function selectAllOrNone (event) {
-=======
             function selectAllOrNone(event) {
->>>>>>> 3f53fdc4
                 const selectAllChecked = event.target.checked;
 
                 //get all of the rows in the data table
