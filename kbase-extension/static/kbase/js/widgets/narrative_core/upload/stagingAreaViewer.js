define([
    'jquery',
    'kbaseTabs',
    'StagingServiceClient',
    'bluebird',
    'kbwidget',
    'narrativeConfig',
    'common/runtime',
    'base/js/namespace',
    'handlebars',
    'util/string',
    'util/timeFormat',
    './uploadTour',
    'util/kbaseApiUtil',
    'text!kbase/templates/data_staging/ftp_file_table.html',
    'text!kbase/templates/data_staging/ftp_file_header.html',
    'text!kbase/templates/data_staging/file_path.html',
    'kb_service/client/workspace',
    'uuid',
    'jquery-dataTables',
<<<<<<< HEAD
    'select2',
], (
=======
    'select2'
], function (
>>>>>>> 25a65a5c
    $,
    KBaseTabs,
    StagingServiceClient,
    Promise,
    KBWidget,
    Config,
    Runtime,
    Jupyter,
    Handlebars,
    StringUtil,
    TimeFormat,
    UploadTour,
    APIUtil,
    FtpFileTableHtml,
    FtpFileHeaderHtml,
    FilePathHtml,
<<<<<<< HEAD
    Workspace
) => {
=======
    Workspace,
    UUID
) {
>>>>>>> 25a65a5c
    'use strict';
    return new KBWidget({
        name: 'StagingAreaViewer',

        options: {
            refreshIntervalDuration: 30000,
            path: '/',
        },

        init: function (options) {
            this._super(options);
<<<<<<< HEAD

            const runtime = Runtime.make();
=======
            this.bulkImportTypes = ['fastq_reads', 'sra_reads'];
            var runtime = Runtime.make();
>>>>>>> 25a65a5c

            this.workspaceClient = new Workspace(Config.url('workspace'), {
                token: runtime.authToken(),
            });

            this.stagingServiceClient = new StagingServiceClient({
                root: Config.url('staging_api_url'),
                token: runtime.authToken(),
            });

            this.ftpFileTableTmpl = Handlebars.compile(FtpFileTableHtml);
            this.ftpFileHeaderTmpl = Handlebars.compile(FtpFileHeaderHtml);
            this.filePathTmpl = Handlebars.compile(FilePathHtml);
            this.updatePathFn = options.updatePathFn || this.setPath;
            this.uploaders = Config.get('uploaders');
            this.userInfo = options.userInfo;

            // Get this party started.
            //setting first load so setPath doesn't call updateView() as that will happen via narrativeStagingDataTab
            this.firstLoad = true;
            this.setPath(options.path);
            this.openFileInfo = {};
            this.selectedFileTypes = {};

            return this;
        },

        activate: function () {
            this.render();
            if (!this.refreshInterval) {
                this.refreshInterval = setInterval(() => {
                    this.render();
                }, this.options.refreshIntervalDuration);
            }
        },

        deactivate: function () {
            if (this.refreshInterval) {
                clearInterval(this.refreshInterval);
                this.refreshInterval = undefined;
            }
        },

        /**
         * Returns a Promise that resolves once the rendering is done.
         */
        render: function () {
            return this.updateView();
        },

        updateView: function () {
            return Promise.resolve(
                this.stagingServiceClient.list({
                    path: this.subpath,
                })
            )
                .then((data) => {
                    //list is recursive, so it'd show all files in all subdirectories. This filters 'em out.
                    const files = JSON.parse(data).filter((f) => {
                        // this is less complicated than you think. The path is the username,
                        // subpath, and name concatenated. The subpath may be empty so we
                        // filter it out and only join defined things. If that's the same as
                        // the file's path, we're at the right level. If not, we're not.
                        return (
                            [this.userInfo.user, this.subpath, f.name]
                                .filter((p) => p.length > 0)
                                .join('/') === f.path
                        );
                    });
                    files.forEach((f) => {
                        if (!f.isFolder) {
                            f.imported = {};
                        }
                    });
<<<<<<< HEAD
                    const scrollTop = this.$elem.parent().scrollTop();
=======
                    return this.identifyImporterMappings(files);
                }).then(files => {
                    var scrollTop = this.$elem.parent().scrollTop();
>>>>>>> 25a65a5c
                    $('.staging-area-file-metadata').detach();
                    this.$elem.empty();
                    this.renderFileHeader();
                    this.renderFiles(files);

                    setTimeout(() => {
                        this.$elem.parent().scrollTop(scrollTop);
                    }, 0);
<<<<<<< HEAD
                })
                .catch((xhr) => {
=======
                }
                )
                .catch(xhr => {
                    console.error('Staging area failure:', xhr);
>>>>>>> 25a65a5c
                    this.$elem.empty();
                    this.renderFileHeader();
                    this.renderError(
                        xhr.responseText
                            ? xhr.responseText
                            : 'Unknown error - directory was not found, or may have been deleted'
                    );
                })
                .finally(() => {
                    this.renderPath();
                    this.renderImportButton();
                });
        },

        /**
         * Expect that 'path' is only any subdirectories. The root directory is still the
         * user id.
         */
        setPath: function (path) {
            this.path = path;
            // factor out the current subdirectory path into its own variable
            const subpath = path.split('/');
            let subpathTokens = subpath.length - 1;
            if (this.path.startsWith('/')) {
                subpathTokens--;
            }
            this.subpath = subpath.slice(subpath.length - subpathTokens).join('/');

            //we don't need to call to update the view if it's the first time as narrative staging data tab will do the rendering for us
            if (this.firstLoad) {
                this.firstLoad = false;
            } else {
                return this.updateView();
            }
        },

        renderFileHeader: function () {
            const uploadConfig = Config.get('upload');
            this.$elem.append(
                this.ftpFileHeaderTmpl({
                    globusUrl:
                        uploadConfig.globus_upload_url + '&destination_path=' + this.userInfo.user,
                    userInfo: this.userInfo,
                })
            );

            // Set up the link to the web upload app.
            this.$elem.find('.web_upload_div').click(() => {
                this.initImportApp('web_upload');
            });

            // Add ACL before going to the staging area
            // If it fails, it'll just do so silently.
<<<<<<< HEAD
            const $globusLink = this.$elem.find('.globus_acl_link');
            $globusLink.click(() => {
                const globusWindow = window.open('', 'globus');
                globusWindow.document.write(
                    '<html><body><h2 style="text-align:center; font-family:\'Oxygen\', arial, sans-serif;">Loading Globus...</h2></body></html>'
                );
                this.stagingServiceClient.addAcl().done(() => {
                    window.open($globusLink.attr('href'), 'globus');
                    return true;
                });
=======
            var $globusLink = this.$elem.find('.globus_acl_link');
            $globusLink.click((e) => {
                var globusWindow = window.open('', 'globus');
                globusWindow.document.write('<html><body><h2 style="text-align:center; font-family:\'Oxygen\', arial, sans-serif;">Loading Globus...</h2></body></html>');
                this.stagingServiceClient.addAcl()
                    .done(
                        () => {
                            window.open($globusLink.attr('href'), 'globus');
                            return true;
                        }
                    );
>>>>>>> 25a65a5c
            });

            // Bind the help button to start the tour.
            this.$elem.find('button#help').click(() => {
                this.startTour();
            });
        },

        renderPath: function () {
            let splitPath = this.path;
            if (splitPath.startsWith('/')) {
                splitPath = splitPath.substring(1);
            }
            // the staging service doesn't want the username as part of the path, but we still want to display it to the user for navigation purposes
            splitPath = splitPath.split('/').filter((p) => p.length);
            splitPath.unshift(this.userInfo.user);
            const pathTerms = [];
            for (let i = 0; i < splitPath.length; i++) {
                let prevPath = '';
                if (i > 0) {
                    prevPath = pathTerms[i - 1].subpath;
                }
                pathTerms[i] = {
                    term: splitPath[i],
                    subpath: prevPath + '/' + splitPath[i],
                };
            }
            pathTerms[0].subpath = '/';

            this.$elem.find('div.file-path').append(
                this.filePathTmpl({
                    path: pathTerms,
                })
            );
            this.$elem.find('div.file-path a').click((e) => {
                this.updatePathFn($(e.currentTarget).data().element);
            });
            this.$elem.find('button#refresh').click(() => {
                this.updateView();
            });
        },

        downloadFile: function (url) {
            const hiddenIFrameID = 'hiddenDownloader';
            let iframe = document.getElementById(hiddenIFrameID);
            if (iframe === null) {
                iframe = document.createElement('iframe');
                iframe.id = hiddenIFrameID;
                iframe.style.display = 'none';
                document.body.appendChild(iframe);
            }
            iframe.src = url;
        },

        renderError: function (error) {
            const errorElem = `
                <div class="file-path pull-left"></div>
                <div style="margin-top:2em" class="alert alert-danger">
                    <b>An error occurred while fetching your files:</b> ${error}
                </div>
            `;
            this.$elem.append(errorElem);
        },


        identifyImporterMappings: function (stagingFiles) {
            /*
                Add a list of top matches for each file, sorted by weight
            */
            const fileNames = stagingFiles.map(f => f['path']);
            const fileList = $.param({ 'file_list': fileNames }, true);
            var mappings = [];
            return Promise.resolve(
                this.stagingServiceClient.importer_mappings(
                    {
                        file_list: fileList
                    }
                )
            ).then(function (data) {
                //Extract mappings, sort by weight, assign mappings to staging files
                mappings = JSON.parse(data)['mappings'];
                mappings.forEach(function (mapping) {
                    if (mapping) {
                        mapping.sort((a, b) => (a.app_weight < b.app_weight));
                    }
                });
                stagingFiles.map(function (element, index) {
                    element['mappings'] = mappings[index] || null;
                });
                return stagingFiles;
            }).catch(function (err) {
                console.error('Error', err);
            });
        },

        /**
         * This renders the files datatable. If there's no data, it gives a message
         * about no files being present. If there's an error, that gets put in the table instead.
         * @param {object} data
         * keys: files (list of file info) and error (optional error)
         */
        renderFiles: function (files) {
            let stagingAreaViewer = this;
            files = files || [];
            const emptyMsg = 'No files found.';
<<<<<<< HEAD
            const $fileTable = $(
                this.ftpFileTableTmpl({
                    files: files,
                    uploaders: this.uploaders.dropdown_order,
                })
            );
            this.$elem.append($fileTable);
            this.$elem.find('table').dataTable({
=======

            const $fileTable = $(stagingAreaViewer.ftpFileTableTmpl({
                files: files,
                uploaders: stagingAreaViewer.uploaders.dropdown_order
            }));

            stagingAreaViewer.$elem.append($fileTable);

            const fullDataTable = stagingAreaViewer.$elem.find('table').dataTable({
>>>>>>> 25a65a5c
                language: {
                    emptyTable: emptyMsg,
                },
                dom: '<"file-path pull-left">frtip',
<<<<<<< HEAD
                bAutoWidth: false,
                aaSorting: [[3, 'desc']],
                aoColumnDefs: [
                    {
                        aTargets: [0],
                        mRender: function (data, type, full) {
                            if (type === 'display') {
                                const isFolder = data === 'true' ? true : false;
                                const icon = isFolder ? 'folder' : 'file-o';
                                let disp = '<span><i class="fa fa-' + icon + '"></i></span>';
                                if (isFolder) {
                                    disp =
                                        '<button data-name="' +
                                        full[1] +
                                        '" class="btn btn-xs btn-default">' +
                                        disp +
                                        '</button>';
                                } else {
                                    disp =
                                        '<i class="fa fa-caret-right kb-pointer" data-caret="' +
                                        full[1] +
                                        '"></i> ' +
                                        disp;
                                }
                                return disp;
                            } else {
                                return data;
                            }
                        },
                    },
                    {
                        aTargets: [1],
                        sClass: 'staging-name',
                        mRender: function (data, type, full) {
                            if (type === 'display') {
                                let decompressButton = '';

                                if (
                                    data.match(/\.(zip|tar\.gz|tgz|tar\.bz|tar\.bz2|tar|gz|bz2)$/)
                                ) {
                                    decompressButton =
                                        '<button class="btn btn-default btn-xs kb-data-staging-decompress" data-decompress="' +
                                        data +
                                        '"><i class="fa fa-expand"></i></button>';
                                }

                                if (full[0] === 'true') {
                                    data =
                                        '<span class="kb-data-staging-folder" data-name="' +
                                        data +
                                        '">' +
                                        data +
                                        '</span>';
                                }

                                return (
                                    '<div class="kb-data-staging-table-name">' +
                                    decompressButton +
                                    data +
                                    '</div>'
                                );
                            }
                            return data;
                        },
                    },
                    {
                        aTargets: [2],
                        mRender: function (data, type) {
                            if (type === 'display') {
                                return StringUtil.readableBytes(Number(data));
                            } else {
                                return Number(data);
                            }
                        },
                        sType: 'numeric',
                    },
                    {
                        aTargets: [3],
                        mRender: function (data, type) {
                            if (type === 'display') {
                                return TimeFormat.getShortTimeStampStr(Number(data));
                            } else {
                                return data;
                            }
                        },
                        sType: 'numeric',
                    },
                ],
                rowCallback: function (nRow) {
                    const getFileFromName = function (_fileName) {
                        return files.filter((file) => {
                            return file.name === _fileName;
                        })[0];
                    };

                    $('td:eq(1)', nRow)
                        .find('.kb-data-staging-table-name')
                        .tooltip({
                            title: $('td:eq(1)', nRow).find('.kb-data-staging-table-name').text(),
                            placement: 'top',
                            delay: {
                                show: Config.get('tooltip').showDelay,
                                hide: Config.get('tooltip').hideDelay,
                            },
                        });
                    $('td:eq(1)', nRow)
                        .find('span.kb-data-staging-folder')
                        .off('click')
                        .on('click', (e) => {
                            $(e.currentTarget).off('click');
                            this.updatePathFn((this.path += '/' + $(e.currentTarget).data().name));
                        });
                    $('td:eq(4)', nRow).find('select').select2({
                        placeholder: 'Select format',
                    });
                    $('td:eq(4)', nRow)
                        .find('button[data-import]')
                        .off('click')
                        .on('click', (e) => {
                            const importType = $(e.currentTarget).prevAll('#import-type').val();
                            const importFile = getFileFromName($(e.currentTarget).data().import);
                            this.initImportApp(importType, importFile);
                            this.updateView();
                        });

                    $('td:eq(4)', nRow)
                        .find('button[data-download]')
                        .off('click')
                        .on('click', (e) => {
                            let file = $(e.currentTarget).data('download');
                            if (this.subpath) {
                                file = this.subpath + '/' + file;
                            }
                            const url = Config.url('staging_api_url') + '/download/' + file;
                            this.downloadFile(url);
                        });

                    $('td:eq(4)', nRow)
                        .find('button[data-delete]')
                        .off('click')
                        .on('click', (e) => {
                            const file = $(e.currentTarget).data('delete');
                            if (window.confirm('Really delete ' + file + '?')) {
                                this.stagingServiceClient
                                    .delete({
                                        path: this.subpath + '/' + file,
                                    })
                                    .then(() => {
                                        this.updateView();
                                    })
                                    .fail((xhr) => {
                                        alert('Error ' + xhr.status + '\r' + xhr.responseText);
                                    });
                            }
                        });

                    $('td:eq(0)', nRow)
                        .find('button[data-name]')
                        .off('click')
                        .on('click', (e) => {
                            $(e.currentTarget).off('click');
                            this.updatePathFn((this.path += '/' + $(e.currentTarget).data().name));
                        });

                    $('td:eq(0)', nRow).find('i[data-caret]').off('click');

                    // What a @#*$!ing PITA. First, we find the expansion caret in the first cell.
                    const $caret = $('td:eq(0)', nRow).find('i[data-caret]');
                    let fileName, myFile;
                    if ($caret.length) {
                        //next, we use that caret to find the fileName, and the file Data.
                        fileName = $caret.data().caret;
                        myFile = getFileFromName(fileName);
                    }

=======
                autoWidth: false,
                order: [[4, 'desc']],
                headerCallback: function (thead) {
                    $(thead).find('th').eq(0)
                        .on('click keyPress', (e) => {
                            selectAllOrNone(e);
                        });
                },
                columnDefs: [{
                    targets: 0,
                    orderable: false,
                    searchable: false,
                    render: function (data) {
                        const fileId = new UUID(4).format();
                        //render checkboxes disabled until the user selects a type
                        return ('<input class="kb-staging-table-body__checkbox-input"' +
                                'type="checkbox" role="checkbox" disabled=true ' +
                                'aria-checked="false" tabindex="0"' +
                                'aria-label="Select to import file checkbox: disabled until at least one data type is selected"' +
                                'data-file-name="' + data + '"' +
                                'id="' + fileId + '">');
                    }
                }, {
                    targets: 1,
                    render: function (data, type, full) {
                        if (type === 'display') {
                            var isFolder = data === 'true' ? true : false;
                            var icon = isFolder ? 'folder' : 'file-o';
                            var disp = '<span><i class="fa fa-' + icon + '"></i></span>';
                            if (isFolder) {
                                disp = '<button data-name="' + full[0] + '" class="btn btn-xs btn-default">' + disp + '</button>';
                            } else {
                                disp = '<i class="fa fa-caret-right kb-pointer" data-caret="' + full[0] + '"></i> ' + disp;
                            }
                            return disp;
                        } else {
                            return data;
                        }
                    }
                }, {
                    targets: 2,
                    render: function (data, type, full) {
                        if (type === 'display') {
                            let decompressButton = '';

                            if (data.match(/\.(zip|tar\.gz|tgz|tar\.bz|tar\.bz2|tar|gz|bz2)$/)) {
                                decompressButton = '<button class="btn btn-default btn-xs kb-staging-table-body__decompress" data-decompress="' + data + '"><i class="fa fa-expand"></i></button>';
                            }

                            if (full[1] === 'true') {
                                data = '<span class="kb-staging-table-body__folder" data-name="' + data + '">' + data + '</span>';
                            }

                            return '<div class="kb-staging-table-body__name">' + decompressButton +
                                    data +
                                    '</div>';
                        }
                        return data;
                    }
                }, {
                    targets: 3,
                    type: 'num',
                    render: function (data, type) {
                        if (type === 'display') {
                            return StringUtil.readableBytes(Number(data));
                        } else {
                            return Number(data);
                        }
                    }
                }, {
                    targets: 4,
                    type: 'num',
                    render: function (data, type) {
                        if (type === 'display') {
                            return TimeFormat.getShortTimeStampStr(Number(data));
                        } else {
                            return data;
                        }
                    }
                }],
                rowCallback: function (row, data) {
                    const getFileFromName = function (fileData) {
                        return files.filter(function (file) {
                            return file.name === fileData;
                        })[0];
                    };

                    //get the file (or folder) name for this row
                    const rowFileName = data[2];
                    //use the name to look up all the data we have
                    let rowFileData = getFileFromName(rowFileName);

                    //find the initial singly mapped datatype from the staging service
                    let suggestedTypes = $(data[5]).find('optgroup[label="Suggested Types"]');
                    let suggestedType = null;
                    if (suggestedTypes.children().length == 1) {
                        const option = suggestedTypes.find('option');
                        suggestedType = { 'id': option.val(), 'title': option.html() };
                    }

                    //Get selected
                    function changeImportButton(event) {
                        const checked = event.currentTarget.checked;
                        if (checked) {
                            stagingAreaViewer.enableImportButton();
                        } else {
                            /*
                            check state of all checkboxes
                            if any are checked we leave import button enabled
                            */
                            let anyCheckedBoxes = $('input.kb-staging-table-body__checkbox-input:checked');

                            if (!anyCheckedBoxes.length) {
                                stagingAreaViewer.disableImportButton();
                            }
                        }
                    }

                    $('td:eq(0)', row).find('input.kb-staging-table-body__checkbox-input')
                        .off('click')
                        .on('click keyPress', (e) => {
                            changeImportButton(e);
                        });

                    $('td:eq(1)', row).find('button[data-name]')
                        .off('click')
                        .on('click', e => {
                            $(e.currentTarget).off('click');
                            stagingAreaViewer.updatePathFn(this.path += '/' + rowFileName);
                        });

                    //First, we find the expansion caret in the first cell.
                    let $caret = $('td:eq(1)', row).find('i[data-caret]');

                    $caret.off('click');

>>>>>>> 25a65a5c
                    //now, if there's openFileInfo on it, that means that the user had the detailed view open during a refresh.
                    if ($caret.length && stagingAreaViewer.openFileInfo[rowFileName]) {
                        //so we note that we've already loaded the info.
                        rowFileData.loaded = stagingAreaViewer.openFileInfo[rowFileName].loaded;
                        //toggle the caret
                        $caret.toggleClass('fa-caret-down fa-caret-right');
                        //and append the detailed view, which we do in a timeout in the next pass through to ensure that everything is properly here.
                        setTimeout(() => {
<<<<<<< HEAD
                            $caret.parent().parent().after(this.renderMoreFileInfo(myFile));
                        }, 0);
                    }

                    $('td:eq(0)', nRow)
                        .find('i[data-caret]')
                        .on('click', (e) => {
                            $(e.currentTarget).toggleClass('fa-caret-down fa-caret-right');
                            const $tr = $(e.currentTarget).parent().parent();

                            if ($(e.currentTarget).hasClass('fa-caret-down')) {
                                $('.kb-dropzone').css('min-height', '75px');
                                this.openFileInfo[fileName] = myFile;
                                $tr.after(this.renderMoreFileInfo(myFile));
                            } else {
                                $('.kb-dropzone').css('min-height', '200px');
                                $tr.next().detach();
                                delete this.openFileInfo[fileName];
                            }
                        });

                    $('td:eq(1)', nRow).find('button[data-decompress]').off('click');
                    $('td:eq(1)', nRow)
                        .find('button[data-decompress]')
                        .on('click', (e) => {
                            const _fileName = $(e.currentTarget).data().decompress;
                            const _myFile = getFileFromName(_fileName);

                            $(e.currentTarget).replaceWith(
                                $.jqElem('i').addClass('fa fa-spinner fa-spin')
                            );

                            this.stagingServiceClient
                                .decompress({
                                    path: _myFile.name,
                                })
                                .then(() => this.updateView())
                                .fail((xhr) => {
                                    console.error('FAILED', xhr);
                                    alert(xhr.responseText);
                                });
                        });
                }.bind(this),
=======
                            $caret.parent().parent().after(
                                stagingAreaViewer.renderMoreFileInfo(rowFileData)
                            );
                        }, 0);
                    }

                    $caret.on('click', e => {
                        let fileExpander = $(e.currentTarget);
                        fileExpander.toggleClass('fa-caret-down fa-caret-right');
                        let $tr = fileExpander.parent().parent();

                        if (fileExpander.hasClass('fa-caret-down')) {
                            $('.kb-dropzone').css('min-height', '75px');
                            stagingAreaViewer.openFileInfo[rowFileName] = rowFileData;
                            $tr.after(
                                this.renderMoreFileInfo(rowFileData)
                            );
                        } else {
                            $('.kb-dropzone').css('min-height', '200px');
                            $tr.next().detach();
                            delete stagingAreaViewer.openFileInfo[rowFileName];
                        }
                    });

                    $('td:eq(2)', row).find('.kb-staging-table-body__name')
                        .tooltip({
                            title: rowFileName,
                            placement: 'top',
                            delay: {
                                show: Config.get('tooltip').showDelay,
                                hide: Config.get('tooltip').hideDelay
                            }
                        });

                    $('td:eq(2)', row).find('span.kb-staging-table-body__folder')
                        .off('click')
                        .on('click', e => {
                            $(e.currentTarget).off('click');
                            this.updatePathFn(this.path += '/' + rowFileName);
                        });

                    $('td:eq(2)', row).find('button[data-decompress]')
                        .off('click')
                        .on('click', e => {
                            const decompressButton = $(e.currentTarget);
                            decompressButton.replaceWith($.jqElem('i').addClass('fa fa-spinner fa-spin'));

                            stagingAreaViewer.stagingServiceClient
                                .decompress({
                                    path: rowFileName
                                })
                                .then(() => stagingAreaViewer.updateView())
                                .fail(xhr => {
                                    console.error('FAILED', xhr);
                                    alert('Error ' + xhr.status + '\r' + xhr.responseText);
                                });

                        });

                    //find the element
                    let importDropdown = $('td:eq(5)', row).find('select');

                    /*
                            when a user selects a data type from the import as dropdown
                            enable the checkbox for that row (so user can import)
                            make sure the "select all" checkbox is also enabled

                            accepts dataType: string (the identifier of what the data type is e.g. sra_reads)
                        */
                    function enableCheckboxes(dataType) {
                        $('td:eq(5)', row)
                            .find('.select2-selection')
                            .addClass('kb-staging-table-body__import-type-selected');

                        //make checkbox for that row enabled
                        //also set the data type so that we have the reference later when importing
                        $('td:eq(0)', row)
                            .find('.kb-staging-table-body__checkbox-input')
                            .prop('disabled', false)
                            .attr('aria-label', 'Select to import file checkbox')
                            .attr('data-type', dataType);

                        //make sure select all checkbox is enabled
                        $('#staging_table_select_all')
                            .prop('disabled', false)
                            .attr('aria-label', 'Select to import all files checkbox');

                    }

                    const storedFileData = stagingAreaViewer.selectedFileTypes[rowFileName];
                    //where we have data type set, render those dropdowns correctly
                    if (storedFileData) {
                        //tell select2 which option to set
                        importDropdown
                            .select2({
                                containerCssClass: 'kb-staging-table-body__import-dropdown'
                            })
                            .val(storedFileData.dataType)
                            .trigger('change');
                        //enable the checkboxes
                        enableCheckboxes(storedFileData.dataType);
                    }

                    //otherwise we set the dropdowns with a placeholder
                    else {
                        // And if we have a suggested type, select it and enable the checkboxes
                        if (suggestedType) {
                            importDropdown
                                .select2({
                                    containerCssClass: 'kb-staging-table-body__import-dropdown kb-staging-table-body__import-type-selected',
                                    placeholder: 'make the empty option disappear',
                                })
                                .val(suggestedType.id)
                                .trigger('change')
                                .trigger({
                                    type: 'select2:select',
                                });
                            enableCheckboxes(suggestedType.id);
                        }
                        else {
                            importDropdown
                                .select2({
                                    placeholder: 'Select a type',
                                    containerCssClass: 'kb-staging-table-body__import-dropdown'
                                });
                        }

                    }

                    //set the behavior on the import dropdown when a user selects a type
                    importDropdown
                        .on('select2:select', function (e) {
                            const dataType = e.currentTarget.value;

                            //store the type we selected along with file data so we can persist on a view update
                            rowFileData.dataType = dataType;
                            stagingAreaViewer.selectedFileTypes[rowFileName] = rowFileData;

                            enableCheckboxes(dataType);
                        });

                    $('td:eq(5)', row).find('button[data-import]')
                        .off('click')
                        .on('click', e => {
                            const dataImportButton = $(e.currentTarget);
                            const importType = dataImportButton.prevAll('select').val();
                            stagingAreaViewer.initImportApp(importType, rowFileName);
                            stagingAreaViewer.updateView();
                        });

                    $('td:eq(5)', row).find('button[data-download]')
                        .off('click')
                        .on('click', () => {
                            let filePath = rowFileName;

                            if (stagingAreaViewer.subpath) {
                                filePath = stagingAreaViewer.subpath + '/' + rowFileName;
                            }

                            const url = Config.url('staging_api_url') + '/download/' + filePath;
                            stagingAreaViewer.downloadFile(url);
                        });

                    $('td:eq(5)', row).find('button[data-delete]')
                        .off('click')
                        .on('click', () => {
                            if (window.confirm('Really delete ' + rowFileName + '?')) {
                                stagingAreaViewer.stagingServiceClient.delete({
                                    path: stagingAreaViewer.subpath + '/' + rowFileName
                                }).then(() => {
                                    stagingAreaViewer.updateView();
                                }).fail(xhr => {
                                    alert('Error ' + xhr.status + '\r' + xhr.responseText);
                                });
                            }
                        });

                }.bind(stagingAreaViewer)
>>>>>>> 25a65a5c
            });

            /*
                Used to manage the select all checkbox in the header
                has to be outside of the main DataTable call
                so that we can get entire table data
                not just what is drawn in the current dom
                aka dealing with pagination
            */
            function selectAllOrNone(event) {
                const selectAllChecked = event.target.checked;

                //get all of the rows in the data table
                const nodes = fullDataTable.fnGetNodes();

                $('input.kb-staging-table-body__checkbox-input:enabled', nodes)
                    .prop('checked', selectAllChecked)
                    .attr('aria-checked', selectAllChecked);

                //enable or disable import appropriately
                if (selectAllChecked) {
                    stagingAreaViewer.enableImportButton();
                } else {
                    stagingAreaViewer.disableImportButton();
                }
            }

        },

        renderMoreFileInfo: function (fileData) {
<<<<<<< HEAD
            const self = this;
=======
            var self = this;
>>>>>>> 25a65a5c

            if (fileData.loaded) {
                return fileData.loaded;
            }

            const $tabsDiv = $.jqElem('div').append(
                '<i class="fa fa-spinner fa-spin"></i> Loading file info...please wait'
            );

            let filePath = this.subpath;
            if (filePath.length) {
                filePath += '/';
            }

            filePath += fileData.name;

            // define our tabs externally. This is so we can do our metadata call and our jgi_metadata call (in serial) and then update
            // the UI after they're completed. It's a smidgen slower this way (maybe 0.25 seconds) - we could load the metadata and display
            // it to the user immediately, then add the JGI tab if it exists. But that causes a brief blink where the JGI tab isn't there and
            // pops into being later. This way, it all shows up fully built. It seemed like the lesser of the evils.
            let $tabs;

            this.stagingServiceClient
                .metadata({
                    path: filePath,
                })
                .then((dataString) => {
                    const $tabsContainer = $.jqElem('div');
                    const data = JSON.parse(dataString);

                    const $upaField = $.jqElem('span').append('<i class="fa fa-spinner fa-spin">');

                    const $upa = data.UPA
                        ? $.jqElem('li')
                              .append(
                                  $.jqElem('span')
                                      .addClass('kb-data-staging-metadata-list')
                                      .append('Imported as')
                              )
                              .append($upaField)
                        : '';

                    self.workspaceClient
                        .get_object_info_new({
                            objects: [
                                {
                                    ref: data.UPA,
                                },
                            ],
                        })
                        .then((name) => {
                            $upaField.empty();
                            $upaField.append(
                                $.jqElem('a')
                                    .attr('href', '/#dataview/' + data.UPA)
                                    .attr('target', '_blank')
                                    .append(name[0][1])
                            );
                        })
                        .catch((xhr) => {
                            $upaField.empty();
                            $upaField.addClass('alert alert-danger');
                            $upaField.css({
                                padding: '0px',
                                margin: '0px',
                            });
                            $upaField.append(xhr.error.message);
                        });

                    let lineCount = parseInt(data.lineCount, 10);
                    if (!Number.isNaN(lineCount)) {
                        lineCount = lineCount.toLocaleString();
                    } else {
                        lineCount = 'Not provided';
                    }

                    $tabs = new KBaseTabs($tabsContainer, {
<<<<<<< HEAD
                        tabs: [
                            {
                                tab: 'Info',
                                content: $.jqElem('ul')
                                    .css('list-style', 'none')
                                    .append(
                                        $.jqElem('li')
                                            .append(
                                                $.jqElem('span')
                                                    .addClass('kb-data-staging-metadata-list')
                                                    .append('Name')
                                            )
                                            .append(data.name)
                                    )
                                    .append(
                                        $.jqElem('li')
                                            .append(
                                                $.jqElem('span')
                                                    .addClass('kb-data-staging-metadata-list')
                                                    .append('Created')
                                            )
                                            .append(TimeFormat.reformatDate(new Date(data.mtime)))
                                    )
                                    .append(
                                        $.jqElem('li')
                                            .append(
                                                $.jqElem('span')
                                                    .addClass('kb-data-staging-metadata-list')
                                                    .append('Size')
                                            )
                                            .append(StringUtil.readableBytes(Number(data.size)))
                                    )
                                    .append(
                                        $.jqElem('li')
                                            .append(
                                                $.jqElem('span')
                                                    .addClass('kb-data-staging-metadata-list')
                                                    .append('Line Count')
                                            )
                                            .append(lineCount)
                                    )
                                    .append(
                                        $.jqElem('li')
                                            .append(
                                                $.jqElem('span')
                                                    .addClass('kb-data-staging-metadata-list')
                                                    .append('MD5')
                                            )
                                            .append(data.md5 || 'Not provided')
                                    )
                                    .append($upa),
                            },
                            {
                                tab: 'First 10 lines',
                                content: $.jqElem('div')
                                    .addClass('kb-data-staging-metadata-file-lines')
                                    .append(data.head),
                            },
                            {
                                tab: 'Last 10 lines',
                                content: $.jqElem('div')
                                    .addClass('kb-data-staging-metadata-file-lines')
                                    .append(data.tail),
                            },
                        ],
=======
                        tabs: [{
                            tab: 'Info',
                            content: $.jqElem('ul')
                                .css('list-style', 'none')
                                .append($.jqElem('li').append($.jqElem('span').addClass('kb-data-staging-metadata-list').append('Name')).append(data.name))
                                .append($.jqElem('li').append($.jqElem('span').addClass('kb-data-staging-metadata-list').append('Created')).append(TimeFormat.reformatDate(new Date(data.mtime))))
                                .append($.jqElem('li').append($.jqElem('span').addClass('kb-data-staging-metadata-list').append('Size')).append(StringUtil.readableBytes(Number(data.size))))
                                .append($.jqElem('li').append($.jqElem('span').addClass('kb-data-staging-metadata-list').append('Line Count')).append(lineCount))
                                .append($.jqElem('li').append($.jqElem('span').addClass('kb-data-staging-metadata-list').append('MD5')).append(data.md5 || 'Not provided'))
                                .append($upa)
                        },
                        {
                            tab: 'First 1024 chars',
                            content: $.jqElem('div')
                                .addClass('kb-data-staging-metadata-file-lines')
                                .append(data.head)
                        },
                        {
                            tab: 'Last 1024 chars',
                            content: $.jqElem('div')
                                .addClass('kb-data-staging-metadata-file-lines')
                                .append(data.tail)
                        }]
>>>>>>> 25a65a5c
                    });

                    // attempt to load up a jgi metadata file, via the jgi-metadata endpoint. It'll only succeed if a jgi metadata file exists
                    // We can't do it in parallel, since if the metadata file doesn't exist the promise wouldn't properly complete.

                    self.stagingServiceClient
                        .jgi_metadata({
                            path: filePath,
                        })
                        .then((_dataString) => {
                            // XXX - while doing this, I ran into a NaN issue in the file, specifically on the key illumina_read_insert_size_avg_insert.
                            //       So we nuke any NaN fields to make it valid again.
<<<<<<< HEAD
                            const metadataJSON = JSON.parse(_dataString.replace(/NaN/g, '""'));
                            const metadataContents = JSON.stringify(metadataJSON, null, 2);
=======
                            var metadataJSON = JSON.parse(dataString.replace(/NaN/g, '\"\"'));
                            var metadataContents = JSON.stringify(metadataJSON, null, 2);
>>>>>>> 25a65a5c

                            $tabs.addTab({
                                tab: 'JGI Metadata',
                                content: $.jqElem('div')
                                    .addClass('kb-data-staging-metadata-file-lines')
                                    .append(metadataContents),
                            });
                        })
                        // there's nothing to catch here - if the jgi_metadata method errors, we just assume the file doesn't have any.
                        .always(() => {
                            // finally, empty and append the tabs container. no matter what
                            $tabsDiv.empty();
                            $tabsDiv.append($tabsContainer);
                        });
                })
                .fail((xhr) => {
                    $tabsDiv.empty();
                    $tabsDiv.append(
                        $.jqElem('div')
                            .addClass('alert alert-danger')
                            .append('Error ' + xhr.status + '<br/>' + xhr.responseText)
                    );
                });

            return (fileData.loaded = $.jqElem('tr')
                .addClass('staging-area-file-metadata')
                .append(
                    $.jqElem('td').attr('colspan', 5).css('vertical-align', 'top').append($tabsDiv)
                ));
        },

        renderImportButton: function () {

            let importButton = $('<button></button>')
                .addClass('kb-staging-table-import__button btn btn-xs btn-primary')
                .text('Import Selected');

            this.$elem.find('div.kb-staging-table-import').append(importButton);

            /*
                By default import button is disabled until the user selects a data type
            */
            this.disableImportButton();
        },

        disableImportButton: function () {

            this.$elem.find('button.kb-staging-table-import__button')
                .addClass('kb-staging-table-import__button__disabled')
                .tooltip({
                    title: 'Select a file/s to continue.',
                    delay: {
                        show: Config.get('tooltip').showDelay,
                        hide: Config.get('tooltip').hideDelay
                    },
                    template: '<div class="kb-staging-table-import__tooltip tooltip" role="tooltip"><div class="tooltip-inner"></div></div>'
                })
                .off('click');
        },

        enableImportButton: function () {
            let stagingAreaViewer = this;

            this.$elem.find('button.kb-staging-table-import__button')
                .removeClass('kb-staging-table-import__button__disabled')
                .tooltip('disable')
                .off('click')
                .on('click keyPress', function () {
                    stagingAreaViewer.initBulkImport();
                });
        },

        /**
         * Initializes the bulk import process. This takes the bulk-importer-supported types and
         * builds a Bulk Import cell to address them. Other types have one import app cell
         * generated for each.
         *
         * For example, if FASTQ files are supported by the bulk import cell, and you have
         * 10 of those selected, and 2 genomes, then a single Bulk import cell will be created for
         * the 10 FASTQ files, and 2 more cells are generated for each genome.
         *
         * If no files are selected by their checkbox, then no new cells will be created.
         *
         * Creating a new bulk import cell returns a Promise, so this returns a Promise.
         */
        initBulkImport: function () {
            const stagingAreaViewer = this;

            /*
             * We're building up a structure like this to send to the
             * bulk import cell initializer:
             * {
             *   fileType: {
             *     appId: string,
             *     files: list of files
             *   }
             * }
             */
            const bulkMapping = {};
            // get all of the selected checkbox file names and import type
            $('input.kb-staging-table-body__checkbox-input:checked')
                .each(function () {
                    const importType = $(this).attr('data-type');
                    const importFile = $(this).attr('data-file-name');
                    if (stagingAreaViewer.bulkImportTypes.includes(importType)) {
                        if (!(importType in bulkMapping)) {
                            bulkMapping[importType] = {
                                appId: stagingAreaViewer.uploaders.app_info[importType].app_id,
                                files: []
                            };
                        }
                        bulkMapping[importType].files.push(importFile);
                    }
                    else {
                        stagingAreaViewer.initImportApp(importType, importFile);
                    }
                });
            Jupyter.narrative.hideOverlay();
            if (Object.keys(bulkMapping).length) {
                return Jupyter.narrative.insertBulkImportCell(bulkMapping);
            }
            else {
                return Promise.resolve();
            }
        },

        /**
         * Initializes an import app using the given file info as input.
         * Expects 'type' to match a KBase object type string that maps onto an importer.
         * Expects 'file' to be a string that is the name of the file
         */
        initImportApp: function (type, file) {
            const appInfo = this.uploaders.app_info[type];
<<<<<<< HEAD
            if (appInfo) {
                const tag = APIUtil.getAppVersionTag(),
                    inputs = {};
                let fileParam = file ? file.name : '';
=======

            if (appInfo) {
                const tag = APIUtil.getAppVersionTag();
                let fileParam = file || '',
                    inputs = {};

>>>>>>> 25a65a5c
                if (this.subpath) {
                    fileParam = this.subpath + '/' + file;
                }

                if (appInfo.app_input_param_type && appInfo.app_input_param_type === 'list') {
                    fileParam = [fileParam];
                }

                if (appInfo.app_input_param) {
                    inputs[appInfo.app_input_param] = fileParam;
                }

                if (appInfo.app_output_param) {
<<<<<<< HEAD
                    inputs[appInfo.app_output_param] =
                        file.name.replace(/\s/g, '_') + appInfo.app_output_suffix;
=======
                    inputs[appInfo.app_output_param] = file.replace(/\s/g, '_') + appInfo.app_output_suffix;
>>>>>>> 25a65a5c
                }

                if (appInfo.app_static_params) {
<<<<<<< HEAD
                    for (const p in appInfo.app_static_params) {
                        if (appInfo.app_static_params.hasOwnProperty(p)) {
                            inputs[p] = appInfo.app_static_params[p];
                        }
=======
                    for (const p of Object.keys(appInfo.app_static_params)) {
                        inputs[p] = appInfo.app_static_params[p];
>>>>>>> 25a65a5c
                    }
                }

                Jupyter.narrative.addAndPopulateApp(appInfo.app_id, tag, inputs);
                Jupyter.narrative.hideOverlay();
            }
        },

        startTour: function () {
<<<<<<< HEAD
=======
            var tourStartFn = function () { };

>>>>>>> 25a65a5c
            if (!this.tour) {
                this.tour = new UploadTour.Tour(
                    this.$elem.parent(),
                    this.globus_name
                );
            }
            this.tour.start();
        },
    });
});<|MERGE_RESOLUTION|>--- conflicted
+++ resolved
@@ -18,13 +18,8 @@
     'kb_service/client/workspace',
     'uuid',
     'jquery-dataTables',
-<<<<<<< HEAD
-    'select2',
-], (
-=======
     'select2'
 ], function (
->>>>>>> 25a65a5c
     $,
     KBaseTabs,
     StagingServiceClient,
@@ -41,14 +36,9 @@
     FtpFileTableHtml,
     FtpFileHeaderHtml,
     FilePathHtml,
-<<<<<<< HEAD
-    Workspace
-) => {
-=======
     Workspace,
     UUID
 ) {
->>>>>>> 25a65a5c
     'use strict';
     return new KBWidget({
         name: 'StagingAreaViewer',
@@ -60,13 +50,8 @@
 
         init: function (options) {
             this._super(options);
-<<<<<<< HEAD
-
-            const runtime = Runtime.make();
-=======
             this.bulkImportTypes = ['fastq_reads', 'sra_reads'];
             var runtime = Runtime.make();
->>>>>>> 25a65a5c
 
             this.workspaceClient = new Workspace(Config.url('workspace'), {
                 token: runtime.authToken(),
@@ -141,13 +126,9 @@
                             f.imported = {};
                         }
                     });
-<<<<<<< HEAD
-                    const scrollTop = this.$elem.parent().scrollTop();
-=======
                     return this.identifyImporterMappings(files);
                 }).then(files => {
                     var scrollTop = this.$elem.parent().scrollTop();
->>>>>>> 25a65a5c
                     $('.staging-area-file-metadata').detach();
                     this.$elem.empty();
                     this.renderFileHeader();
@@ -156,15 +137,10 @@
                     setTimeout(() => {
                         this.$elem.parent().scrollTop(scrollTop);
                     }, 0);
-<<<<<<< HEAD
-                })
-                .catch((xhr) => {
-=======
                 }
                 )
                 .catch(xhr => {
                     console.error('Staging area failure:', xhr);
->>>>>>> 25a65a5c
                     this.$elem.empty();
                     this.renderFileHeader();
                     this.renderError(
@@ -218,18 +194,6 @@
 
             // Add ACL before going to the staging area
             // If it fails, it'll just do so silently.
-<<<<<<< HEAD
-            const $globusLink = this.$elem.find('.globus_acl_link');
-            $globusLink.click(() => {
-                const globusWindow = window.open('', 'globus');
-                globusWindow.document.write(
-                    '<html><body><h2 style="text-align:center; font-family:\'Oxygen\', arial, sans-serif;">Loading Globus...</h2></body></html>'
-                );
-                this.stagingServiceClient.addAcl().done(() => {
-                    window.open($globusLink.attr('href'), 'globus');
-                    return true;
-                });
-=======
             var $globusLink = this.$elem.find('.globus_acl_link');
             $globusLink.click((e) => {
                 var globusWindow = window.open('', 'globus');
@@ -241,7 +205,6 @@
                             return true;
                         }
                     );
->>>>>>> 25a65a5c
             });
 
             // Bind the help button to start the tour.
@@ -347,16 +310,6 @@
             let stagingAreaViewer = this;
             files = files || [];
             const emptyMsg = 'No files found.';
-<<<<<<< HEAD
-            const $fileTable = $(
-                this.ftpFileTableTmpl({
-                    files: files,
-                    uploaders: this.uploaders.dropdown_order,
-                })
-            );
-            this.$elem.append($fileTable);
-            this.$elem.find('table').dataTable({
-=======
 
             const $fileTable = $(stagingAreaViewer.ftpFileTableTmpl({
                 files: files,
@@ -366,188 +319,10 @@
             stagingAreaViewer.$elem.append($fileTable);
 
             const fullDataTable = stagingAreaViewer.$elem.find('table').dataTable({
->>>>>>> 25a65a5c
                 language: {
                     emptyTable: emptyMsg,
                 },
                 dom: '<"file-path pull-left">frtip',
-<<<<<<< HEAD
-                bAutoWidth: false,
-                aaSorting: [[3, 'desc']],
-                aoColumnDefs: [
-                    {
-                        aTargets: [0],
-                        mRender: function (data, type, full) {
-                            if (type === 'display') {
-                                const isFolder = data === 'true' ? true : false;
-                                const icon = isFolder ? 'folder' : 'file-o';
-                                let disp = '<span><i class="fa fa-' + icon + '"></i></span>';
-                                if (isFolder) {
-                                    disp =
-                                        '<button data-name="' +
-                                        full[1] +
-                                        '" class="btn btn-xs btn-default">' +
-                                        disp +
-                                        '</button>';
-                                } else {
-                                    disp =
-                                        '<i class="fa fa-caret-right kb-pointer" data-caret="' +
-                                        full[1] +
-                                        '"></i> ' +
-                                        disp;
-                                }
-                                return disp;
-                            } else {
-                                return data;
-                            }
-                        },
-                    },
-                    {
-                        aTargets: [1],
-                        sClass: 'staging-name',
-                        mRender: function (data, type, full) {
-                            if (type === 'display') {
-                                let decompressButton = '';
-
-                                if (
-                                    data.match(/\.(zip|tar\.gz|tgz|tar\.bz|tar\.bz2|tar|gz|bz2)$/)
-                                ) {
-                                    decompressButton =
-                                        '<button class="btn btn-default btn-xs kb-data-staging-decompress" data-decompress="' +
-                                        data +
-                                        '"><i class="fa fa-expand"></i></button>';
-                                }
-
-                                if (full[0] === 'true') {
-                                    data =
-                                        '<span class="kb-data-staging-folder" data-name="' +
-                                        data +
-                                        '">' +
-                                        data +
-                                        '</span>';
-                                }
-
-                                return (
-                                    '<div class="kb-data-staging-table-name">' +
-                                    decompressButton +
-                                    data +
-                                    '</div>'
-                                );
-                            }
-                            return data;
-                        },
-                    },
-                    {
-                        aTargets: [2],
-                        mRender: function (data, type) {
-                            if (type === 'display') {
-                                return StringUtil.readableBytes(Number(data));
-                            } else {
-                                return Number(data);
-                            }
-                        },
-                        sType: 'numeric',
-                    },
-                    {
-                        aTargets: [3],
-                        mRender: function (data, type) {
-                            if (type === 'display') {
-                                return TimeFormat.getShortTimeStampStr(Number(data));
-                            } else {
-                                return data;
-                            }
-                        },
-                        sType: 'numeric',
-                    },
-                ],
-                rowCallback: function (nRow) {
-                    const getFileFromName = function (_fileName) {
-                        return files.filter((file) => {
-                            return file.name === _fileName;
-                        })[0];
-                    };
-
-                    $('td:eq(1)', nRow)
-                        .find('.kb-data-staging-table-name')
-                        .tooltip({
-                            title: $('td:eq(1)', nRow).find('.kb-data-staging-table-name').text(),
-                            placement: 'top',
-                            delay: {
-                                show: Config.get('tooltip').showDelay,
-                                hide: Config.get('tooltip').hideDelay,
-                            },
-                        });
-                    $('td:eq(1)', nRow)
-                        .find('span.kb-data-staging-folder')
-                        .off('click')
-                        .on('click', (e) => {
-                            $(e.currentTarget).off('click');
-                            this.updatePathFn((this.path += '/' + $(e.currentTarget).data().name));
-                        });
-                    $('td:eq(4)', nRow).find('select').select2({
-                        placeholder: 'Select format',
-                    });
-                    $('td:eq(4)', nRow)
-                        .find('button[data-import]')
-                        .off('click')
-                        .on('click', (e) => {
-                            const importType = $(e.currentTarget).prevAll('#import-type').val();
-                            const importFile = getFileFromName($(e.currentTarget).data().import);
-                            this.initImportApp(importType, importFile);
-                            this.updateView();
-                        });
-
-                    $('td:eq(4)', nRow)
-                        .find('button[data-download]')
-                        .off('click')
-                        .on('click', (e) => {
-                            let file = $(e.currentTarget).data('download');
-                            if (this.subpath) {
-                                file = this.subpath + '/' + file;
-                            }
-                            const url = Config.url('staging_api_url') + '/download/' + file;
-                            this.downloadFile(url);
-                        });
-
-                    $('td:eq(4)', nRow)
-                        .find('button[data-delete]')
-                        .off('click')
-                        .on('click', (e) => {
-                            const file = $(e.currentTarget).data('delete');
-                            if (window.confirm('Really delete ' + file + '?')) {
-                                this.stagingServiceClient
-                                    .delete({
-                                        path: this.subpath + '/' + file,
-                                    })
-                                    .then(() => {
-                                        this.updateView();
-                                    })
-                                    .fail((xhr) => {
-                                        alert('Error ' + xhr.status + '\r' + xhr.responseText);
-                                    });
-                            }
-                        });
-
-                    $('td:eq(0)', nRow)
-                        .find('button[data-name]')
-                        .off('click')
-                        .on('click', (e) => {
-                            $(e.currentTarget).off('click');
-                            this.updatePathFn((this.path += '/' + $(e.currentTarget).data().name));
-                        });
-
-                    $('td:eq(0)', nRow).find('i[data-caret]').off('click');
-
-                    // What a @#*$!ing PITA. First, we find the expansion caret in the first cell.
-                    const $caret = $('td:eq(0)', nRow).find('i[data-caret]');
-                    let fileName, myFile;
-                    if ($caret.length) {
-                        //next, we use that caret to find the fileName, and the file Data.
-                        fileName = $caret.data().caret;
-                        myFile = getFileFromName(fileName);
-                    }
-
-=======
                 autoWidth: false,
                 order: [[4, 'desc']],
                 headerCallback: function (thead) {
@@ -684,7 +459,6 @@
 
                     $caret.off('click');
 
->>>>>>> 25a65a5c
                     //now, if there's openFileInfo on it, that means that the user had the detailed view open during a refresh.
                     if ($caret.length && stagingAreaViewer.openFileInfo[rowFileName]) {
                         //so we note that we've already loaded the info.
@@ -693,51 +467,6 @@
                         $caret.toggleClass('fa-caret-down fa-caret-right');
                         //and append the detailed view, which we do in a timeout in the next pass through to ensure that everything is properly here.
                         setTimeout(() => {
-<<<<<<< HEAD
-                            $caret.parent().parent().after(this.renderMoreFileInfo(myFile));
-                        }, 0);
-                    }
-
-                    $('td:eq(0)', nRow)
-                        .find('i[data-caret]')
-                        .on('click', (e) => {
-                            $(e.currentTarget).toggleClass('fa-caret-down fa-caret-right');
-                            const $tr = $(e.currentTarget).parent().parent();
-
-                            if ($(e.currentTarget).hasClass('fa-caret-down')) {
-                                $('.kb-dropzone').css('min-height', '75px');
-                                this.openFileInfo[fileName] = myFile;
-                                $tr.after(this.renderMoreFileInfo(myFile));
-                            } else {
-                                $('.kb-dropzone').css('min-height', '200px');
-                                $tr.next().detach();
-                                delete this.openFileInfo[fileName];
-                            }
-                        });
-
-                    $('td:eq(1)', nRow).find('button[data-decompress]').off('click');
-                    $('td:eq(1)', nRow)
-                        .find('button[data-decompress]')
-                        .on('click', (e) => {
-                            const _fileName = $(e.currentTarget).data().decompress;
-                            const _myFile = getFileFromName(_fileName);
-
-                            $(e.currentTarget).replaceWith(
-                                $.jqElem('i').addClass('fa fa-spinner fa-spin')
-                            );
-
-                            this.stagingServiceClient
-                                .decompress({
-                                    path: _myFile.name,
-                                })
-                                .then(() => this.updateView())
-                                .fail((xhr) => {
-                                    console.error('FAILED', xhr);
-                                    alert(xhr.responseText);
-                                });
-                        });
-                }.bind(this),
-=======
                             $caret.parent().parent().after(
                                 stagingAreaViewer.renderMoreFileInfo(rowFileData)
                             );
@@ -916,7 +645,6 @@
                         });
 
                 }.bind(stagingAreaViewer)
->>>>>>> 25a65a5c
             });
 
             /*
@@ -947,11 +675,7 @@
         },
 
         renderMoreFileInfo: function (fileData) {
-<<<<<<< HEAD
             const self = this;
-=======
-            var self = this;
->>>>>>> 25a65a5c
 
             if (fileData.loaded) {
                 return fileData.loaded;
@@ -1029,73 +753,6 @@
                     }
 
                     $tabs = new KBaseTabs($tabsContainer, {
-<<<<<<< HEAD
-                        tabs: [
-                            {
-                                tab: 'Info',
-                                content: $.jqElem('ul')
-                                    .css('list-style', 'none')
-                                    .append(
-                                        $.jqElem('li')
-                                            .append(
-                                                $.jqElem('span')
-                                                    .addClass('kb-data-staging-metadata-list')
-                                                    .append('Name')
-                                            )
-                                            .append(data.name)
-                                    )
-                                    .append(
-                                        $.jqElem('li')
-                                            .append(
-                                                $.jqElem('span')
-                                                    .addClass('kb-data-staging-metadata-list')
-                                                    .append('Created')
-                                            )
-                                            .append(TimeFormat.reformatDate(new Date(data.mtime)))
-                                    )
-                                    .append(
-                                        $.jqElem('li')
-                                            .append(
-                                                $.jqElem('span')
-                                                    .addClass('kb-data-staging-metadata-list')
-                                                    .append('Size')
-                                            )
-                                            .append(StringUtil.readableBytes(Number(data.size)))
-                                    )
-                                    .append(
-                                        $.jqElem('li')
-                                            .append(
-                                                $.jqElem('span')
-                                                    .addClass('kb-data-staging-metadata-list')
-                                                    .append('Line Count')
-                                            )
-                                            .append(lineCount)
-                                    )
-                                    .append(
-                                        $.jqElem('li')
-                                            .append(
-                                                $.jqElem('span')
-                                                    .addClass('kb-data-staging-metadata-list')
-                                                    .append('MD5')
-                                            )
-                                            .append(data.md5 || 'Not provided')
-                                    )
-                                    .append($upa),
-                            },
-                            {
-                                tab: 'First 10 lines',
-                                content: $.jqElem('div')
-                                    .addClass('kb-data-staging-metadata-file-lines')
-                                    .append(data.head),
-                            },
-                            {
-                                tab: 'Last 10 lines',
-                                content: $.jqElem('div')
-                                    .addClass('kb-data-staging-metadata-file-lines')
-                                    .append(data.tail),
-                            },
-                        ],
-=======
                         tabs: [{
                             tab: 'Info',
                             content: $.jqElem('ul')
@@ -1119,7 +776,6 @@
                                 .addClass('kb-data-staging-metadata-file-lines')
                                 .append(data.tail)
                         }]
->>>>>>> 25a65a5c
                     });
 
                     // attempt to load up a jgi metadata file, via the jgi-metadata endpoint. It'll only succeed if a jgi metadata file exists
@@ -1132,13 +788,8 @@
                         .then((_dataString) => {
                             // XXX - while doing this, I ran into a NaN issue in the file, specifically on the key illumina_read_insert_size_avg_insert.
                             //       So we nuke any NaN fields to make it valid again.
-<<<<<<< HEAD
                             const metadataJSON = JSON.parse(_dataString.replace(/NaN/g, '""'));
                             const metadataContents = JSON.stringify(metadataJSON, null, 2);
-=======
-                            var metadataJSON = JSON.parse(dataString.replace(/NaN/g, '\"\"'));
-                            var metadataContents = JSON.stringify(metadataJSON, null, 2);
->>>>>>> 25a65a5c
 
                             $tabs.addTab({
                                 tab: 'JGI Metadata',
@@ -1272,19 +923,11 @@
          */
         initImportApp: function (type, file) {
             const appInfo = this.uploaders.app_info[type];
-<<<<<<< HEAD
-            if (appInfo) {
-                const tag = APIUtil.getAppVersionTag(),
-                    inputs = {};
-                let fileParam = file ? file.name : '';
-=======
-
             if (appInfo) {
                 const tag = APIUtil.getAppVersionTag();
                 let fileParam = file || '',
                     inputs = {};
 
->>>>>>> 25a65a5c
                 if (this.subpath) {
                     fileParam = this.subpath + '/' + file;
                 }
@@ -1298,24 +941,12 @@
                 }
 
                 if (appInfo.app_output_param) {
-<<<<<<< HEAD
-                    inputs[appInfo.app_output_param] =
-                        file.name.replace(/\s/g, '_') + appInfo.app_output_suffix;
-=======
                     inputs[appInfo.app_output_param] = file.replace(/\s/g, '_') + appInfo.app_output_suffix;
->>>>>>> 25a65a5c
                 }
 
                 if (appInfo.app_static_params) {
-<<<<<<< HEAD
-                    for (const p in appInfo.app_static_params) {
-                        if (appInfo.app_static_params.hasOwnProperty(p)) {
-                            inputs[p] = appInfo.app_static_params[p];
-                        }
-=======
                     for (const p of Object.keys(appInfo.app_static_params)) {
                         inputs[p] = appInfo.app_static_params[p];
->>>>>>> 25a65a5c
                     }
                 }
 
@@ -1325,11 +956,6 @@
         },
 
         startTour: function () {
-<<<<<<< HEAD
-=======
-            var tourStartFn = function () { };
-
->>>>>>> 25a65a5c
             if (!this.tour) {
                 this.tour = new UploadTour.Tour(
                     this.$elem.parent(),
