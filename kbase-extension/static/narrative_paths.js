--- conflicted
+++ resolved
@@ -31,6 +31,9 @@
         'knhx_excanvas'                         : 'ext_packages/knhxtree/js/excanvas',
         'knhx_canvastext'                       : 'ext_packages/knhxtree/js/canvastext',
         'knhx_easytree'                         : 'ext_packages/knhxtree/js/easytree',
+        'typeahead'                             : 'ext_components/typeahead/typeahead.jquery',
+        'bloodhound'                             : 'ext_components/typeahead/bloodhound',
+
 
         narrativeTour                           : 'kbase/js/tour',
         kbaseInputTest                          : 'kbase/js/widgets/function_input/kbaseInputTest',
@@ -121,7 +124,7 @@
         'kbaseNarrativeError'                   : 'kbase/js/widgets/function_output/kbaseNarrativeError',
         'narrativeManager'                      : 'kbase/js/api/NarrativeManager',
         'ipythonCellMenu'                       : 'kbase/js/widgets/narrative_core/ipythonCellMenu',
-        
+
 
         // not yet ADMs, but still load with Require
         'kbaseNarrativeAppCell'                 : 'kbase/js/widgets/narrative_core/kbaseNarrativeAppCell',
@@ -302,15 +305,6 @@
          * END CUSTOM OUTPUT WIDGETS
          ***/
 
-<<<<<<< HEAD
-        'd3'                                    : 'ext_components/d3/d3.min',
-        'colorbrewer'                           : 'ext_components/colorbrewer/colorbrewer.min',
-        'typeahead'                             : 'ext_components/typeahead/typeahead.jquery',
-        'bloodhound'                             : 'ext_components/typeahead/bloodhound',
-        'handlebars'                            : 'ext_components/handlebars/handlebars',
-        'numeral'                               : 'ext_components/numeral/numeral',
-=======
->>>>>>> 155a5498
         'kbwidget'                              : 'kbase/js/kbwidget',
         'kbaseAccordion'                        : 'kbase/js/widgets/kbaseAccordion',
         'kbaseAuthenticatedWidget'              : 'kbase/js/widgets/kbaseAuthenticatedWidget',
