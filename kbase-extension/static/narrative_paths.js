require.config({
    // not in here, since it's configured elsewhere, but this
    // is expected to be relative to /static/ on the server.
    // Jupyter does some magic where it merges its /static/ directory
    // with this one (kbase-profile/static)
    paths : {
        kbaseInputTest                          : 'kbase/js/widgets/function_input/kbaseInputTest',
        api                                     : 'kbase/js/api',
        bluebird                                : 'ext_components/bluebird/js/browser/bluebird.min',
        plotly                                  : 'ext_components/plotly.js/dist/plotly.min',
        util                                    : 'kbase/js/util/',
        narrative_core                          : 'kbase/js/widgets/narrative_core',
        configPath                              : 'kbase',
        narrativeViewers                        : 'kbase/js/widgets/narrative_core/narrativeViewers',
        domReady                                : 'ext_components/requirejs/domReady',
        json                                    : 'ext_components/requirejs-plugins/src/json',
        text                                    : 'ext_components/requirejs-plugins/lib/text',
        jquery                                  : 'components/jquery/jquery.min',
        jqueryui                                : 'components/jquery-ui/ui/minified/jquery-ui.min',
        'jquery-svg'                            : 'ext_components/jquery-extensions/js/jquery.svg',
        'jquery-dataTables'                     : 'ext_components/datatables/media/js/jquery.dataTables.min',
        'jquery-dataTables-bootstrap'           : 'ext_components/datatables/media/js/dataTables.bootstrap.min',
        'jquery-nearest'                        : 'ext_components/jquery-nearest/src/jquery.nearest.min',
        jqueryCookie                            : 'ext_components/jquery-extensions/js/jquery.cookie.min',
        select2                                 : 'kbase/js/patched-components/select2/select2',
        bootstrap                               : 'components/bootstrap/js/bootstrap.min',
        underscore                              : 'ext_components/underscore/underscore-min',

        narrativeConfig                         : 'kbase/js/narrativeConfig',
        narrativeMain                           : 'narrativeMain',
        narrativeTreeMain                       : 'narrativeTreeMain',
        kbaseLogin                              : 'kbase/js/widgets/kbaseLoginFuncSite',
        narrativeLogin                          : 'kbase/js/narrativeLogin',
        kbaseTabs                               : 'kbase/js/widgets/kbaseTabs',
        kbaseUploadWidget                       : 'kbase/js/widgets/kbaseUpload',
        kbasePrompt                             : 'kbase/js/widgets/kbasePromptNew',
        // Non-AMD, still load with Require
        widgetMaxWidthCorrection                : 'kbase/js/widgetMaxWidthCorrection',
        kbapi                                   : 'kbase/js/widgets/kbapi',
        'kbase-client-api'                      : 'kbase/js/api/kbase-client-api',
        'kbaseFeatureValues-client-api'         : 'kbase/js/api/KBaseFeatureValues',
        'catalog-client-api'                    : 'kbase/js/api/Catalog',
        'njs-wrapper-client-api'                : 'kbase/js/api/NarrativeJobServiceWrapper',
        kbaseNarrativeJobStatus                 : 'kbase/js/widgets/narrative_core/kbaseNarrativeJobStatus',
        kbaseCellToolbarMenu                    : 'kbase/js/widgets/narrative_core/kbaseCellToolbarMenu',

        /**
         * New Test Runtime and Widget Framework
         */
        runtimeManager : 'kbase/js/widgetApi/runtimeManager',
        messageManager : 'kbase/js/widgetApi/messageManager',
        narrativeDataWidget: 'kbase/js/widgetApi/narrativeDataWidget',
        narrativeDataWidgetIFrame: 'kbase/js/widgetApi/narrativeDataWidgetIFrame',
        widgetService2: 'kbase/js/widgetApi/widgetService2',

<<<<<<< HEAD
        /*
         * From CDN
         */
        kb_common: 'https://narrative-dev.kbase.us/cdn/kbase-common-js/1.5.4/',
        kb_service: 'https://narrative-dev.kbase.us/cdn/kbase-service-clients-js/1.4.0/',
        uuid: 'https://narrative-dev.kbase.us/cdn/pure-uuid/1.3.0/uuid',
        // TODO: we need to reconcile Jupyter and KBase external deps
        // text:  'https://narrative-dev.kbase.us/cdn/requirejs-text/2.0.14/text',
        css: 'https://narrative-dev.kbase.us/cdn/require-css/0.1.8/css',
        'font-awesome': 'https://narrative-dev.kbase.us/cdn/font-awesome/4.3.0/css/font-awesome',
        handlebars: 'https://narrative-dev.kbase.us/cdn/handlebars/4.0.5/handlebars',
        'google-code-prettify': 'https://narrative-dev.kbase.us/cdn/google-code-prettify/1.2.0/',

=======
        
>>>>>>> 935c9075
        common: 'kbase/js/common/',


        /***
         * CORE NARRATIVE WIDGETS
         ***/
        'kbaseNarrativePrestart'                : 'kbase/js/kbaseNarrativePrestart',
        'kbaseNarrative'                        : 'kbase/js/kbaseNarrative',
        'kbaseNarrativeCellMenu'                : 'kbase/js/widgets/narrative_core/kbaseNarrativeCellMenu',
        'kbaseNarrativeControlPanel'            : 'kbase/js/widgets/narrative_core/kbaseNarrativeControlPanel',
        'kbaseNarrativeDataPanel'               : 'kbase/js/widgets/narrative_core/kbaseNarrativeDataPanel',
        'kbaseNarrativeDataList'                : 'kbase/js/widgets/narrative_core/kbaseNarrativeDataList',
        'kbaseNarrativeSidePanel'               : 'kbase/js/widgets/narrative_core/kbaseNarrativeSidePanel',
        'kbaseNarrativeJobsPanel'               : 'kbase/js/widgets/narrative_core/kbaseNarrativeJobsPanel',
        'kbaseNarrativeMethodPanel'             : 'kbase/js/widgets/narrative_core/kbaseNarrativeMethodPanel',
        'kbaseNarrativeManagePanel'             : 'kbase/js/widgets/narrative_core/kbaseNarrativeManagePanel',
        'kbaseNarrativeDownloadPanel'           : 'kbase/js/widgets/narrative_core/kbaseNarrativeDownloadPanel',
        'kbaseNarrativeSharePanel'              : 'kbase/js/widgets/narrative_core/kbaseNarrativeSharePanel',
        'kbaseNarrativeExampleDataTab'          : 'kbase/js/widgets/narrative_core/kbaseNarrativeExampleDataTab',
        'kbaseNarrativeSideImportTab'           : 'kbase/js/widgets/narrative_core/kbaseNarrativeSideImportTab',
        'kbaseNarrativeSidePublicTab'           : 'kbase/js/widgets/narrative_core/kbaseNarrativeSidePublicTab',
        'kbaseNarrativeCell'                    : 'kbase/js/widgets/narrative_core/kbaseNarrativeCell',
        'kbaseNarrativeDataCell'                : 'kbase/js/widgets/narrative_core/kbaseNarrativeDataCell',
        'kbaseNarrativeOutputCell'              : 'kbase/js/widgets/narrative_core/kbaseNarrativeOutputCell',
        'kbaseNarrativeInput'                   : 'kbase/js/widgets/function_input/kbaseNarrativeInput',
        'kbaseNarrativeMethodInput'             : 'kbase/js/widgets/function_input/kbaseNarrativeMethodInput',
        'kbaseNarrativeParameterInput'          : 'kbase/js/widgets/function_input/parameter_input/kbaseNarrativeParameterInput',
        'kbaseNarrativeParameterTextInput'      : 'kbase/js/widgets/function_input/parameter_input/kbaseNarrativeParameterTextInput',
        'kbaseNarrativeParameterDropdownInput'  : 'kbase/js/widgets/function_input/parameter_input/kbaseNarrativeParameterDropdownInput',
        'kbaseNarrativeParameterCheckboxInput'  : 'kbase/js/widgets/function_input/parameter_input/kbaseNarrativeParameterCheckboxInput',
        'kbaseNarrativeParameterTextareaInput'  : 'kbase/js/widgets/function_input/parameter_input/kbaseNarrativeParameterTextareaInput',
        'kbaseNarrativeParameterFileInput'      : 'kbase/js/widgets/function_input/parameter_input/kbaseNarrativeParameterFileInput',
        'kbaseNarrativeParameterTextSubdataInput' : 'kbase/js/widgets/function_input/parameter_input/kbaseNarrativeParameterTextSubdataInput',
        'kbaseNarrativeError'                   : 'kbase/js/widgets/function_output/kbaseNarrativeError',
        'narrativeManager'                      : 'kbase/js/api/NarrativeManager',
        'ipythonCellMenu'                       : 'kbase/js/widgets/narrative_core/ipythonCellMenu',

        // not yet ADMs, but still load with Require
        'kbaseNarrativeAppCell'                 : 'kbase/js/widgets/narrative_core/kbaseNarrativeAppCell',
        'kbaseNarrativeMethodCell'              : 'kbase/js/widgets/narrative_core/kbaseNarrativeMethodCell',
        'kbaseNarrativeWorkspace'               : 'kbase/js/widgets/narrative_core/kbaseNarrativeWorkspace',
        'kbaseLogging'                          : 'kbase/js/kbaseLogging',
        'RGBColor'                              : 'kbase/js/rgbcolor',
        'kbStandaloneTable'                     : 'kbase/js/widgets/kbStandaloneTable',
        'kbStandalonePlot'                      : 'kbase/js/widgets/kbStandalonePlot',
        'kbStandaloneGraph'                     : 'kbase/js/widgets/kbStandaloneGraph',
        'kbStandaloneHeatmap'                   : 'kbase/js/widgets/kbStandaloneHeatmap',
        /***
         * END CORE WIDGETS
         ***/

        /***
         * CUSTOM NARRATIVE INPUT WIDGETS
         ***/
        'kbaseDefaultNarrativeInput'            : 'kbase/js/widgets/function_input/kbaseDefaultNarrativeInput',
        'kbaseBuildMediaInput'                  : 'kbase/js/widgets/function_input/kbaseBuildMediaInput',
        'rastGenomeImportInput'                 : 'kbase/js/widgets/function_input/rastGenomeImportInput',
        'kbaseNcbiGenomeImportInput'            : 'kbase/js/widgets/function_input/kbaseNcbiGenomeImportInput',
        'kbaseTabbedInput'                      : 'kbase/js/widgets/function_input/kbaseTabbedInput',
        'create_metagenome_set'                 : 'kbase/js/widgets/function_input/create_metagenome_set',
        'kbStandaloneListSelect'                : 'kbase/js/widgets/function_input/kbStandaloneListselect',
        'devVizSelector'                        : 'kbase/js/widgets/function_input/devDataViz',

        'kbaseGrowthCurvesInput'                : 'kbase/js/widgets/function_input/kbaseGrowthCurvesInput',
        'kbaseGrowthParamsPlotInput'            : 'kbase/js/widgets/function_input/kbaseGrowthParamsPlotInput',
        'kbaseGrowthParams2DPlotInput'          : 'kbase/js/widgets/function_input/kbaseGrowthParams2DPlotInput',
        'kbaseSamplePropertyHistogramInput'     : 'kbase/js/widgets/function_input/kbaseSamplePropertyHistogramInput',
        'kbaseSampleProperty2DPlotInput'        : 'kbase/js/widgets/function_input/kbaseSampleProperty2DPlotInput',

        'kbaseNarrativeParameterCustomTextSubdataInput' :  'kbase/js/widgets/function_input/parameter_input/kbaseNarrativeParameterCustomTextSubdataInput',
        'kbaseNarrativeParameterCustomButtonInput'      : 'kbase/js/widgets/function_input/parameter_input/kbaseNarrativeParameterCustomButtonInput',
        'kbaseNarrativeParameterCustomDropdownGroupInput': 'kbase/js/widgets/function_input/parameter_input/kbaseNarrativeParameterCustomDropdownGroupInput',
        'kbaseNarrativeParameterAjaxTextSubdataInput'   :  'kbase/js/widgets/function_input/parameter_input/kbaseNarrativeParameterAjaxTextSubdataInput',
        /***
         * END CUSTOM INPUT WIDGETS
         ***/



        /***
         * CUSTOM OUTPUT AND VIEWER WIDGETS
         ***/
        'kbaseMatrix2DAbstract'                 : 'kbase/js/widgets/function_output/kbaseMatrix2DAbstract',
        'kbaseGrowthMatrixAbstract'             : 'kbase/js/widgets/function_output/kbaseGrowthMatrixAbstract',
        'kbaseGrowthMatrix'                     : 'kbase/js/widgets/function_output/kbaseGrowthMatrix',
        'kbaseGrowthCurves'                     : 'kbase/js/widgets/function_output/kbaseGrowthCurves',


        'kbaseGrowthParametersAbstract'         : 'kbase/js/widgets/function_output/kbaseGrowthParametersAbstract',
        'kbaseGrowthParameters'                 : 'kbase/js/widgets/function_output/kbaseGrowthParameters',
        'kbaseGrowthParamsPlot'                 : 'kbase/js/widgets/function_output/kbaseGrowthParamsPlot',
        'kbaseGrowthParams2DPlot'               : 'kbase/js/widgets/function_output/kbaseGrowthParams2DPlot',

        'kbaseSamplePropertyMatrixAbstract'     : 'kbase/js/widgets/function_output/kbaseSamplePropertyMatrixAbstract',
        'kbaseSamplePropertyMatrix'             : 'kbase/js/widgets/function_output/kbaseSamplePropertyMatrix',
        'kbaseSamplePropertyHistogram'          : 'kbase/js/widgets/function_output/kbaseSamplePropertyHistogram',
        'kbaseSampleProperty2DPlot'             : 'kbase/js/widgets/function_output/kbaseSampleProperty2DPlot',
        'kbaseChromatographyMatrix'             : 'kbase/js/widgets/function_output/kbaseChromatographyMatrix',
        'kbaseChromatograms'                    : 'kbase/js/widgets/function_output/kbaseChromatograms',
        'kbaseDefaultNarrativeOutput'           : 'kbase/js/widgets/function_output/kbaseDefaultNarrativeOutput',

        'ModelingAPI'                           : 'kbase/js/api/ModelingAPI',
        'KBModeling'                            : 'kbase/js/revised-widgets/src/widgets/modeling/KBModeling', // to be deprecated!
        'kbaseTabTable'                         : 'kbase/js/revised-widgets/src/widgets/modeling/kbaseTabTable',
        'KBModeling'                            : 'kbase/js/revised-widgets/src/widgets/modeling/KBModeling',
        'KBaseFBA.FBAModel'                     : 'kbase/js/revised-widgets/src/widgets/modeling/KBaseFBA.FBAModel',
        'KBaseFBA.FBAModelSet'                  : 'kbase/js/revised-widgets/src/widgets/modeling/KBaseFBA.FBAModelSet',
        'KBaseFBA.FBA'                          : 'kbase/js/revised-widgets/src/widgets/modeling/KBaseFBA.FBA',
        'KBaseFBA.FBAComparison'                : 'kbase/js/revised-widgets/src/widgets/modeling/KBaseFBA.FBAComparison',
        'KBaseFBA.ModelComparison'              : 'kbase/js/widgets/function_output/kbaseFbaModelComparisonNew',
        'kbaseFbaModelComparisonNew'            : 'kbase/js/widgets/function_output/kbaseFbaModelComparisonNew',
        'KBaseBiochem.Media'                    : 'kbase/js/revised-widgets/src/widgets/modeling/KBaseBiochem.Media',
        'KBasePhenotypes.PhenotypeSet'          : 'kbase/js/revised-widgets/src/widgets/modeling/KBasePhenotypes.PhenotypeSet',
        'KBasePhenotypes.PhenotypeSimulationSet': 'kbase/js/revised-widgets/src/widgets/modeling/KBasePhenotypes.PhenotypeSimulationSet',
        'KBaseSearch.GenomeSet'                 : 'kbase/js/revised-widgets/src/widgets/modeling/KBaseSearch.GenomeSet',
        'modelSeedVizConfig'                    : 'kbase/js/revised-widgets/src/widgets/modeling/modelSeedVizConfig',
        'msPathway'                             : 'kbase/js/revised-widgets/src/widgets/modeling/msPathway',
        'kbasePathways'                         : 'kbase/js/revised-widgets/src/widgets/modeling/kbasePathways',
        'kbaseExpressionAnalysis'               : 'kbase/js/widgets/function_output/kbaseExpressionAnalysis',
        'kbaseEditMedia'                        : 'kbase/js/widgets/function_input/kbaseEditMedia',
        'kbaseMediaEditor'                      : 'kbase/js/widgets/function_input/editors/kbaseMediaEditor',
        'kbaseEditModel'                        : 'kbase/js/widgets/function_input/kbaseEditModel',
        'kbaseModelEditor'                      : 'kbase/js/widgets/function_input/editors/kbaseModelEditor',
        'kbaseEditHistory'                      : 'kbase/js/widgets/function_input/editors/kbaseEditHistory',
        'kbaseHomologySearch'                   : 'kbase/js/widgets/function_input/kbaseHomologySearch',
        'kbaseModal'                            : 'kbase/js/widgets/narrative_core/kbaseModal',

        // another implementation of kbaseTabs needed for kbaseTabTable
        'kbaseTabTableTabs'                     : 'kbase/js/revised-widgets/src/widgets/modeling/kbaseTabs',
        'knhx'                                  : 'ext_components/knhxtree/js/knhx',
        'knhx_menu'                             : 'ext_components/knhxtree/js/menu',
        'knhx_excanvas'                         : 'ext_components/knhxtree/js/excanvas',
        'knhx_canvastext'                       : 'ext_components/knhxtree/js/canvastext',
        'knhx_easytree'                         : 'ext_components/knhxtree/js/easytree',
        'kbaseTree'                             : 'kbase/js/widgets/function_output/kbaseTree',
        'kbaseContigBrowserButtons'             : 'kbase/js/widgets/genomes/kbaseContigBrowserButtons',
        'ContigBrowserPanel'                    : 'kbase/js/widgets/function_output/contigBrowserPanel',
        'kbaseGenomeView'                       : 'kbase/js/widgets/function_output/kbaseGenomeAnnotation',
        'kbaseContigSetView'                    : 'kbase/js/widgets/function_output/kbaseContigSetView',
        'kbaseAssemblyView'                     : 'kbase/js/widgets/function_output/kbaseAssemblyView',
        'AssemblyWidget'                        : 'kbase/js/widgets/function_output/kbaseAssembly',
        'kbaseSeqCompView'                      : 'kbase/js/widgets/function_output/kbaseSeqCompView',
        'FbaModelComparisonWidget'              : 'kbase/js/widgets/function_output/kbaseFbaModelComparison',
        // for the GenomeComparison object
        'kbaseGenomeComparisonViewer'           : 'kbase/js/widgets/function_output/kbaseGenomeComparisonViewer',
        // for comparing proteomes
        'GenomeComparisonWidget'                : 'kbase/js/widgets/function_output/kbaseGenomeComparison',
        'kbasePanGenome'                        : 'kbase/js/widgets/function_output/kbasePanGenome',
        'kbaseDomainAnnotation'                 : 'kbase/js/widgets/function_output/kbaseDomainAnnotation',
        'kbaseGenomeSetBuilder'                 : 'kbase/js/widgets/function_output/kbaseGenomeSetBuilder',
        'kbaseMSA'                              : 'kbase/js/widgets/function_output/kbaseMSA',
        'MetagenomeView'                        : 'kbase/js/widgets/function_output/kbaseMetagenomeView',
        'CollectionView'                        : 'kbase/js/widgets/function_output/kbaseCollectionView',
        'AbundanceDataHeatmap'                  : 'kbase/js/widgets/function_output/kbaseAbundanceDataHeatmap',
        'AbundanceDataPcoa'                     : 'kbase/js/widgets/function_output/kbaseAbundanceDataPcoa',
        'AbundanceDataBoxplot'                  : 'kbase/js/widgets/function_output/kbaseAbundanceDataBoxplot',
        'AbundanceDataTable'                    : 'kbase/js/widgets/function_output/kbaseAbundanceDataTable',
        'AnnotationSetTable'                    : 'kbase/js/widgets/function_output/kbaseAnnotationSetTable',
        'AbundanceDataView'                     : 'kbase/js/widgets/function_output/kbaseAbundanceDataView',
        'RankAbundancePlot'                     : 'kbase/js/widgets/function_output/kbaseRankAbundancePlot',

        'kbaseFeatureSet'                       : 'kbase/js/widgets/function_output/kbaseFeatureSet',

        'kbaseExpressionMatrix'                 : 'kbase/js/widgets/function_output/kbaseExpressionMatrix',
        'kbaseExpressionGenesetBaseWidget'      : 'kbase/js/widgets/function_output/kbaseExpressionGenesetBaseWidget',
        'kbaseExpressionHeatmap'                : 'kbase/js/widgets/function_output/kbaseExpressionHeatmap',
        'kbaseExpressionSparkline'              : 'kbase/js/widgets/function_output/kbaseExpressionSparkline',
        'kbaseExpressionPairwiseCorrelation'    : 'kbase/js/widgets/function_output/kbaseExpressionPairwiseCorrelation',
        'kbaseExpressionEstimateK'              : 'kbase/js/widgets/function_output/kbaseExpressionEstimateK',
        'kbaseExpressionClusterSet'             : 'kbase/js/widgets/function_output/kbaseExpressionClusterSet',
        'kbaseExpressionFeatureClusters'        : 'kbase/js/widgets/function_output/kbaseExpressionFeatureClusters',
        'kbaseExpressionFeatureTableHeatmap'    : 'kbase/js/widgets/function_output/kbaseExpressionFeatureTableHeatmap',
        'kbaseExpressionConditionsetBaseWidget' : 'kbase/js/widgets/function_output/kbaseExpressionConditionsetBaseWidget',

        'geometry_point'                        : 'kbase/js/ui-common/src/js/geometry/geometry_point',
        'geometry_rectangle'                    : 'kbase/js/ui-common/src/js/geometry/geometry_rectangle',
        'geometry_size'                         : 'kbase/js/ui-common/src/js/geometry/geometry_size',
        'kbaseVisWidget'                        : 'kbase/js/ui-common/src/widgets/kbaseVisWidget',
        'kbaseHeatmap'                          : 'kbase/js/ui-common/src/widgets/vis/kbaseHeatmap',
        'kbaseLinechart'                        : 'kbase/js/ui-common/src/widgets/vis/kbaseLinechart',
        'kbaseBarchart'                         : 'kbase/js/ui-common/src/widgets/vis/kbaseBarchart',
        'kbaseScatterplot'                      : 'kbase/js/ui-common/src/widgets/vis/kbaseScatterplot',
        'kbaseChordchart'                       : 'kbase/js/ui-common/src/widgets/vis/kbaseChordchart',
        'kbaseCircularHeatmap'                  : 'kbase/js/ui-common/src/widgets/vis/kbaseCircularHeatmap',
        'kbaseForcedNetwork'                    : 'kbase/js/ui-common/src/widgets/vis/kbaseForcedNetwork',
        'kbaseHistogram'                        : 'kbase/js/ui-common/src/widgets/vis/kbaseHistogram',
        'kbaseLineSerieschart'                  : 'kbase/js/ui-common/src/widgets/vis/kbaseLineSerieschart',
        'kbasePiechart'                         : 'kbase/js/ui-common/src/widgets/vis/kbasePiechart',
        'kbaseTreechart'                        : 'kbase/js/ui-common/src/widgets/vis/kbaseTreechart',
        'kbaseRNASeqPie'                        : 'kbase/js/ui-common/src/widgets/kbaseRNASeqPie',
        'kbaseRNASeqAnalysis'                        : 'kbase/js/ui-common/src/widgets/kbaseRNASeqAnalysis',
        'kbaseRNASeqSample'                        : 'kbase/js/ui-common/src/widgets/kbaseRNASeqSample',
        'kbaseButtonControls'                        : 'kbase/js/ui-common/src/widgets/kbaseButtonControls',
        'kbaseSearchControls'                        : 'kbase/js/ui-common/src/widgets/kbaseSearchControls',
        'kbaseRNASeqHistogram'                        : 'kbase/js/ui-common/src/widgets/kbaseRNASeqHistogram',
        'kbaseExpressionMatrixHeatmap'                        : 'kbase/js/ui-common/src/widgets/kbaseExpressionMatrixHeatmap',
        'kbaseFigureObjectHeatmap'                        : 'kbase/js/ui-common/src/widgets/kbaseFigureObjectHeatmap',
        'kbaseCummerbundPlot'                        : 'kbase/js/ui-common/src/widgets/kbaseCummerbundPlot',
        'kbaseExpressionSampleTable'                        : 'kbase/js/ui-common/src/widgets/kbaseExpressionSampleTable',
        'kbasePValueHistogram'                        : 'kbase/js/ui-common/src/widgets/kbasePValueHistogram',
        'kbasePMIBarchart'                        : 'kbase/js/ui-common/src/widgets/vis/plants/kbasePMIBarchart',
        'kbaseVenndiagram'                      : 'kbase/js/ui-common/src/widgets/vis/kbaseVenndiagram',
        'kbaseOntologyDictionary'                      : 'kbase/js/ui-common/src/widgets/vis/kbaseOntologyDictionary',
        'kbaseOntologyTranslation'                      : 'kbase/js/ui-common/src/widgets/vis/kbaseOntologyTranslation',
        'kbaseBlastOutput'                      : 'kbase/js/widgets/function_output/kbaseBlastOutput',

        'kbaseRegisterRepoState'                : 'kbase/js/widgets/function_output/kbaseRegisterRepoState',
        'kbaseViewLiveRunLog'                   : 'kbase/js/widgets/function_output/kbaseViewLiveRunLog',
        'kbaseReportView'                       : 'kbase/js/widgets/function_output/kbaseReportView',



        /***
         * END CUSTOM OUTPUT WIDGETS
         ***/

        'd3'                                    : 'ext_components/d3/d3.min',//  'kbase/js/ui-common/ext/d3/d3.v3.min',
        'colorbrewer'                           : 'kbase/js/ui-common/ext/colorbrewer.min',
        'handlebars'                            : 'ext_components/handlebars/handlebars', //kbase/js/ui-common/ext/handlebars/handlebars-v1.3.0',
        'kbwidget'                              : 'kbase/js/ui-common/src/kbwidget',
        'kbaseAccordion'                        : 'kbase/js/ui-common/src/widgets/kbaseAccordion',
        'kbaseAuthenticatedWidget'              : 'kbase/js/ui-common/src/widgets/kbaseAuthenticatedWidget',
        'kbaseTable'                            : 'kbase/js/ui-common/src/widgets/kbaseTable',
        'kbasePanel'                            : 'kbase/js/ui-common/src/widgets/kbasePanel',
        'kbaseDeletePrompt'                     : 'kbase/js/ui-common/src/widgets/kbaseDeletePrompt',
    },
    shim : {
        underscore : {
            exports: '_'
        },
        jqueryCookie : {
            deps : ['jquery']
        },
        'jquery-nearest' : {
            deps : ['jquery']
        },
        'jquery-dataTables' : {
            deps : ['jquery']
        },
        'jquery-dataTables-bootstrap' : {
            deps : ['jquery', 'jquery-dataTables', 'bootstrap']
        },
        kbaseNarrativeAppCell : {
            deps : ['kbaseNarrativeMethodCell', 'kbaseNarrativeOutputCell',
                    'kbaseNarrativeCellMenu']
        },
        kbaseNarrativeMethodCell : {
            deps : ['kbaseNarrativeMethodInput', 'kbaseNarrativeCellMenu']
        },
        kbaseNarrativeOutputCell : {
            deps : ['jquery', 'kbwidget', 'kbaseNarrativeDataCell', 'kbaseNarrativeCellMenu']
        },
        knhx : {
            deps : ['knhx_menu', 'knhx_excanvas', 'knhx_canvastext', 'knhx_easytree']
        },
        'kbaseModelEditor' : {
            // could be removed once code is repackaged and require.js-ified
            'deps' : ['KBaseFBA.FBAModel', 'kbaseTabTableTabs']
        },
        'KBaseFBA.FBAModel' : {
            'deps' : ['KBModeling']
        },
        'KBaseFBA.FBAModelSet' : {
            'deps' : ['KBModeling']
        },
        'KBaseFBA.FBA' : {
            'deps' : ['KBModeling']
        },
        'KBaseFBA.FBAComparison' : {
            'deps' : ['KBModeling']
        },
        'KBaseBiochem.Media' : {
            'deps' : ['KBModeling']
        },
        'KBasePhenotypes.PhenotypeSet' : {
            'deps' : ['KBModeling']
        },
        'KBasePhenotypes.PhenotypeSimulationSet' : {
            'deps' : ['KBModeling']
        },
        'KBaseSearch.GenomeSet' : {
            'deps' : ['KBModeling']
        },
        'kbaseTabTable' : {
            'deps' : ['jquery',
                      'jquery-dataTables',
                      'jquery-dataTables-bootstrap',
                      'bootstrap',
                      'KBModeling',
                      'KBaseFBA.FBAModel',
                      'KBaseFBA.FBAModelSet',
                      'KBaseFBA.FBA',
                      'KBaseFBA.FBAComparison',
                      'KBaseBiochem.Media',
                      'KBasePhenotypes.PhenotypeSet',
                      'KBasePhenotypes.PhenotypeSimulationSet',
                      'KBaseFBA.FBAComparison',
                      'modelSeedVizConfig',
                      'kbasePathways',
                      'msPathway',
                      'kbaseTabTableTabs',
                      'kbasePMIBarchart']
        },
        'kbasePathways' : {
            'deps' : ['jquery',
                      'kbwidget',
                      'KBModeling',
                      'jquery-dataTables',
                      'jquery-dataTables-bootstrap',
                      'bootstrap',
                      'msPathway']
        },
        'msPathway' : {
            'deps' : ['jquery',
                      'modelSeedVizConfig',
                      'd3']
        },
        'kbaseTabTableTabs' : {
            'deps' : ['jquery',
                      'jqueryui',
                      'jquery-dataTables',
                      'jquery-dataTables-bootstrap',
                      'bootstrap']
        },
        kbapi : {
            deps : ['jquery', 'bootstrap', 'kbase-client-api']
        },
        'kbase-client-api' : {
            deps : ['jquery']
        },
        kbStandaloneGraph : {
            deps : ['jquery', 'jquery-svg']
        },
        bootstrap : {
            deps : ['jquery', 'jqueryui']
        }
    }
});


function addCdnModules() {
    var baseUrl = 'http://cdn.kbase.us/cdn',
        modules = {
            kb_common: 'kbase-common-js/1.7.0/',
            kb_service: 'kbase-service-clients-js/1.4.0/',
            uuid: 'pure-uuid/1.3.0/uuid',
            // TODO: we need to reconcile Jupyter and KBase external deps
            // text:  'requirejs-text/2.0.14/text',
            css: 'require-css/0.1.8/css',
            'font-awesome': 'font-awesome/4.3.0/css/font-awesome',
            handlebars: 'handlebars/4.0.5/handlebars',
            'google-code-prettify': 'google-code-prettify/1.2.0/'
        },
        paths = {};
    
    Object.keys(modules).forEach(function (key) {
        paths[key] = [baseUrl, modules[key]].join('/');
    });
    
    require.config({
        paths: paths
    });    
}
addCdnModules();
<|MERGE_RESOLUTION|>--- conflicted
+++ resolved
@@ -53,23 +53,7 @@
         narrativeDataWidgetIFrame: 'kbase/js/widgetApi/narrativeDataWidgetIFrame',
         widgetService2: 'kbase/js/widgetApi/widgetService2',
 
-<<<<<<< HEAD
-        /*
-         * From CDN
-         */
-        kb_common: 'https://narrative-dev.kbase.us/cdn/kbase-common-js/1.5.4/',
-        kb_service: 'https://narrative-dev.kbase.us/cdn/kbase-service-clients-js/1.4.0/',
-        uuid: 'https://narrative-dev.kbase.us/cdn/pure-uuid/1.3.0/uuid',
-        // TODO: we need to reconcile Jupyter and KBase external deps
-        // text:  'https://narrative-dev.kbase.us/cdn/requirejs-text/2.0.14/text',
-        css: 'https://narrative-dev.kbase.us/cdn/require-css/0.1.8/css',
-        'font-awesome': 'https://narrative-dev.kbase.us/cdn/font-awesome/4.3.0/css/font-awesome',
-        handlebars: 'https://narrative-dev.kbase.us/cdn/handlebars/4.0.5/handlebars',
-        'google-code-prettify': 'https://narrative-dev.kbase.us/cdn/google-code-prettify/1.2.0/',
-
-=======
         
->>>>>>> 935c9075
         common: 'kbase/js/common/',
 
 
