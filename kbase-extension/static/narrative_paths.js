--- conflicted
+++ resolved
@@ -411,20 +411,12 @@
 });
 
 
-<<<<<<< HEAD
 function addCdnModules(baseUrl) {
     if (!baseUrl) {
         baseUrl = 'https://narrative-dev.kbase.us/cdn';
         // baseUrl = 'http://cdn.kbase.us/cdn',
     }
     var modules = {
-=======
-function addCdnModules() {
-    var // baseUrl = 'https://narrative-dev.kbase.us/cdn',
-        // baseUrl = 'http://cdn.kbase.us/cdn',
-        baseUrl = 'https://ci.kbase.us/cdn/files',
-        modules = {
->>>>>>> 8a9aa8ae
             kb_common: 'kbase-common-js/1.7.0/',
             kb_service: 'kbase-service-clients-js/2.9.1/',
             uuid: 'pure-uuid/1.3.0/uuid',
