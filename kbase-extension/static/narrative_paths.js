--- conflicted
+++ resolved
@@ -29,10 +29,6 @@
         underscore                              : 'ext_components/underscore/underscore-min',
         'bootstrap-slider'                      : 'ext_components/bootstrap-slider/bootstrap-slider',
         'tipsy'                                 : 'ext_components/jquery.tipsy/js/jquery.tipsy',
-<<<<<<< HEAD
-        // 'css'                                   : 'ext_components/require-css/css.min',
-=======
->>>>>>> b7283b93
 
         narrativeConfig                         : 'kbase/js/narrativeConfig',
         narrativeMain                           : 'narrativeMain',
@@ -263,7 +259,6 @@
         'kbasePiechart'                         : 'kbase/js/ui-common/src/widgets/vis/kbasePiechart',
         'kbaseTreechart'                        : 'kbase/js/ui-common/src/widgets/vis/kbaseTreechart',
         'kbaseRNASeqPie'                        : 'kbase/js/ui-common/src/widgets/kbaseRNASeqPie',
-<<<<<<< HEAD
         'kbaseRNASeqPieNew'                     : 'kbase/js/ui-common/src/widgets/kbaseRNASeqPieNew',
         'kbaseRNASeqAnalysis'                   : 'kbase/js/ui-common/src/widgets/kbaseRNASeqAnalysis',
         'kbaseRNASeqAnalysisNew'                : 'kbase/js/ui-common/src/widgets/kbaseRNASeqAnalysisNew',
@@ -278,21 +273,6 @@
         'kbaseExpressionSampleTableNew'         : 'kbase/js/ui-common/src/widgets/kbaseExpressionSampleTableNew',
         'kbasePValueHistogram'                  : 'kbase/js/ui-common/src/widgets/kbasePValueHistogram',
         'kbasePMIBarchart'                      : 'kbase/js/ui-common/src/widgets/vis/plants/kbasePMIBarchart',
-=======
-        'kbaseRNASeqPieNew'                        : 'kbase/js/ui-common/src/widgets/kbaseRNASeqPieNew',
-        'kbaseRNASeqAnalysis'                        : 'kbase/js/ui-common/src/widgets/kbaseRNASeqAnalysis',
-        'kbaseRNASeqAnalysisNew'                        : 'kbase/js/ui-common/src/widgets/kbaseRNASeqAnalysisNew',
-        'kbaseRNASeqSample'                        : 'kbase/js/ui-common/src/widgets/kbaseRNASeqSample',
-        'kbaseButtonControls'                        : 'kbase/js/ui-common/src/widgets/kbaseButtonControls',
-        'kbaseSearchControls'                        : 'kbase/js/ui-common/src/widgets/kbaseSearchControls',
-        'kbaseRNASeqHistogram'                        : 'kbase/js/ui-common/src/widgets/kbaseRNASeqHistogram',
-        'kbaseExpressionMatrixHeatmap'                        : 'kbase/js/ui-common/src/widgets/kbaseExpressionMatrixHeatmap',
-        'kbaseFigureObjectHeatmap'                        : 'kbase/js/ui-common/src/widgets/kbaseFigureObjectHeatmap',
-        'kbaseCummerbundPlot'                        : 'kbase/js/ui-common/src/widgets/kbaseCummerbundPlot',
-        'kbaseExpressionSampleTable'                        : 'kbase/js/ui-common/src/widgets/kbaseExpressionSampleTable',
-        'kbasePValueHistogram'                        : 'kbase/js/ui-common/src/widgets/kbasePValueHistogram',
-        'kbasePMIBarchart'                        : 'kbase/js/ui-common/src/widgets/vis/plants/kbasePMIBarchart',
->>>>>>> b7283b93
         'kbaseVenndiagram'                      : 'kbase/js/ui-common/src/widgets/vis/kbaseVenndiagram',
         'kbaseOntologyDictionary'               : 'kbase/js/ui-common/src/widgets/kbaseOntologyDictionary',
         'kbaseOntologyTranslation'              : 'kbase/js/ui-common/src/widgets/kbaseOntologyTranslation',
@@ -302,10 +282,7 @@
         'kbaseViewLiveRunLog'                   : 'kbase/js/widgets/function_output/kbaseViewLiveRunLog',
         'kbaseReportView'                       : 'kbase/js/widgets/function_output/kbaseReportView',
         'kbaseExpressionVolcanoPlot'            : 'kbase/js/widgets/function_output/kbaseExpressionVolcanoPlot',
-<<<<<<< HEAD
-=======
         'css'                                   : 'https://ci.kbase.us/cdn/files/require-css/0.1.8/css', //'ext_components/require-css/css.min',
->>>>>>> b7283b93
 
 
 
