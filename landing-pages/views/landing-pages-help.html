--- conflicted
+++ resolved
@@ -48,9 +48,6 @@
             <span class="glyphicon glyphicon-unchecked"></span>
         </form>
 
-
-<<<<<<< HEAD
-
        <div class="page-header"><h3 id="gwas">GWAS Population</h3></div>
         <h4>URLs</h4>
             <a href="#/KBaseGwasData.GwasPopulation/">#/KBaseGwasData.GwasPopulation/</a>
@@ -91,26 +88,6 @@
                     <label class="sr-only" for="input2">object id</label>
                     <input class="form-control" id="input2" placeholder="Object Id" value="Trait-avrRpm1-arabidopsis_population_atwell_et_al">
                 </div>
-=======
-       <div class="page-header"><h3 id="gwas">GWAS Population</h3></div>
-        <h4>URLs</h4>
-            <a href="#/gwas">#/gwas</a>
-            <span class="glyphicon glyphicon-check"></span><br>
-
-        <h5>Params</h5>        
-            #/gwas/gwaspopulation/$workspaceId/$objId<br>
-        <h5>Examples</h5>        
-            <form class="form-inline" role="form" type="gwas">
-              #/gwas/gwaspopulation/
-              <div class="form-group">
-                <label class="sr-only" for="input1">Workspace</label>
-                <input class="form-control" id="input1" placeholder="Workspace Id" value="AKtest">
-              </div> /
-              <div class="form-group">
-                <label class="sr-only" for="input2">Object</label>
-                <input class="form-control" id="input2" placeholder="Object Id" value="kb|mastrunresult.2">
-              </div>
->>>>>>> 7641e261
               <a class="btn btn-default api-url-submit">Go</a>
                   <span class="glyphicon glyphicon-check"></span>
             </form>
