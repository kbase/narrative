/*
 * KBase View Cell Extension
 *
 * Supports kbase view cells and the kbase cell toolbar.
 *
 * Note that, out of our control, this operates under the "module as singleton" model.
 * In this model, the execution of the module the first time per session is the same
 * as creating a global management object.
 *
 * Thus we do things like createa a message bus
 *
 * @param {type} $
 * @param {type} Jupyter
 * @param {type} html
 *
 */
define([
    'jquery',
    'bluebird',
    'uuid',
    'kb_common/html',
    'base/js/namespace',
    './widgets/advancedViewCellWidget',
    'common/runtime',
    'common/utils',
    'common/dom',
    'util/icon',
    'common/jupyter',
    'common/spec',
    'kb_service/utils',
    'kb_service/client/workspace',
    'bootstrap',
    'custom/custom',
], (
    $,
    Promise,
    Uuid,
    html,
    Jupyter,
    ViewCellWidget,
    Runtime,
    utils,
    Dom,
    Icon,
    jupyter,
    Spec,
    serviceUtils,
    Workspace
) => {
    'use strict';
    let t = html.tag,
        div = t('div'),
        workspaceInfo,
        runtime = Runtime.make();

    /*
     * Should only be called when a cell is first inserted into a narrative.
     * It creates the correct metadata and then sets up the cell.
     *
     */
    function upgradeToViewCell(cell, appSpec, appTag) {
<<<<<<< HEAD
        return Promise.try(() => {
            // Create base app cell
            const meta = cell.metadata;
=======
        return Promise.try(function() {
            // Create base app cell
            var meta = cell.metadata;
>>>>>>> 25a65a5c
            meta.kbase = {
                type: 'advancedView',
                attributes: {
                    id: new Uuid(4).format(),
                    status: 'new',
<<<<<<< HEAD
                    created: new Date().toUTCString(),
                    icon: 'bar-chart',
                },
                cellState: {
                    icon: 'bar-chart',
=======
                    created: (new Date()).toUTCString(),
                    icon: 'bar-chart'
                },
                cellState: {
                    icon: 'bar-chart'
>>>>>>> 25a65a5c
                },
                viewCell: {
                    app: {
                        id: appSpec.info.id,
                        gitCommitHash: appSpec.info.git_commit_hash,
                        version: appSpec.info.ver,
                        tag: appTag,
<<<<<<< HEAD
                        spec: appSpec,
=======
                        spec: appSpec
>>>>>>> 25a65a5c
                    },
                    state: {
                        edit: 'editing',
                        params: null,
                        code: null,
                        request: null,
<<<<<<< HEAD
                        result: null,
                    },
                    params: null,
                    outputWidgetState: null,
                },
            };
            cell.metadata = meta;
        })
            .then(() => {
=======
                        result: null
                    },
                    params: null,
                    outputWidgetState: null
                }
            };
            cell.metadata = meta;
        })
            .then(function() {
>>>>>>> 25a65a5c
                // Add the params
                const spec = Spec.make({
                    appSpec: appSpec,
                });
                utils.setCellMeta(cell, 'kbase.viewCell.params', spec.makeDefaultedModel());
            })
            .then(() => {
                // Complete the cell setup.
                return setupCell(cell);
            })
            .then((cellStuff) => {
                // Initialize the cell to its default state.
                cellStuff.bus.emit('reset-to-defaults');
            });
    }

    function specializeCell(cell) {
        cell.minimize = function () {
            const inputArea = this.input.find('.input_area'),
                outputArea = this.element.find('.output_wrapper'),
                viewInputArea = this.element.find('[data-subarea-type="view-cell-input"]'),
                showCode = utils.getCellMeta(
                    cell,
                    'kbase.viewCell.user-settings.showCodeInputArea'
                );

            if (showCode) {
                inputArea.classList.remove('-show');
            }
            outputArea.addClass('hidden');
            viewInputArea.addClass('hidden');
        };

        cell.maximize = function () {
            const inputArea = this.input.find('.input_area'),
                outputArea = this.element.find('.output_wrapper'),
                viewInputArea = this.element.find('[data-subarea-type="view-cell-input"]'),
                showCode = utils.getCellMeta(
                    cell,
                    'kbase.viewCell.user-settings.showCodeInputArea'
                );

            if (showCode) {
                if (!inputArea.classList.contains('-show')) {
                    inputArea.classList.add('-show');
                }
            }
            outputArea.removeClass('hidden');
            viewInputArea.removeClass('hidden');
        };
        cell.renderIcon = function () {
            const inputPrompt = this.element[0].querySelector('[data-element="prompt"]');

            if (inputPrompt) {
<<<<<<< HEAD
                inputPrompt.innerHTML = div(
                    {
                        style: { textAlign: 'center' },
                    },
                    [AppUtils.makeAppIcon(utils.getCellMeta(cell, 'kbase.viewCell.app.spec'))]
                );
            }
        };
        cell.getIcon = function () {
            const icon = AppUtils.makeToolbarAppIcon(
                utils.getCellMeta(cell, 'kbase.viewCell.app.spec')
            );
            return icon;
=======
                inputPrompt.innerHTML = this.getIcon();
            }
        };
        cell.getIcon = function() {
            return Icon.makeToolbarAppIcon(utils.getCellMeta(cell, 'kbase.viewCell.app.spec'));
>>>>>>> 25a65a5c
        };
    }

    function checkAndRepairCell(cell) {
        let spec = utils.getCellMeta(cell, 'kbase.viewCell.app.spec');
        if (!spec) {
            spec = utils.getCellMeta(cell, 'kbase.viewCell.app.appSpec');
            if (!spec) {
                throw new Error('App Spec not set on this editor.');
            }
            utils.setCellMeta(cell, 'kbase.viewCell.app.spec', spec);
            console.warn('Editor cell repaired -- the app spec was set on the old property');
            delete utils.getCellMeta(cell, 'kbase.viewCell.app').appSpec;
        }
    }

    function setupCell(cell) {
        return Promise.try(() => {
            if (cell.cell_type !== 'code') {
                return;
            }
            if (!cell.metadata.kbase) {
                return;
            }
            if (cell.metadata.kbase.type !== 'advancedView') {
                return;
            }

            checkAndRepairCell(cell);

            // Attach methods to the cell
            specializeCell(cell);

            // Add custom styles to the cell.
            cell.element[0].classList.add('kb-advanced-view-cell');

            // The kbase property is only used for managing runtime state of the cell
            // for kbase. Anything to be persistent should be on the metadata.
            cell.kbase = {};

            // Update metadata.
            utils.setMeta(cell, 'attributes', 'lastLoaded', new Date().toUTCString());

            // TODO: the code cell input widget should instantiate its state
            // from the cell!!!!
            const cellBus = runtime
                    .bus()
                    .makeChannelBus({ description: 'Parent comm for The Cell Bus' }),
                appId = utils.getMeta(cell, 'viewCell', 'app').id,
                appTag = utils.getMeta(cell, 'viewCell', 'app').tag,
                viewCellWidget = ViewCellWidget.make({
                    bus: cellBus,
                    cell: cell,
                    runtime: runtime,
                    workspaceInfo: workspaceInfo,
                }),
                dom = Dom.make({ node: cell.input[0] }),
                kbaseNode = dom.createNode(
                    div({
                        dataSubareaType: 'view-cell-input',
                    })
                );

            // Create (above) and place the main container for the input cell.
            cell.input.after($(kbaseNode));
            cell.kbase.node = kbaseNode;
            cell.kbase.$node = $(kbaseNode);

            jupyter.disableKeyListenersForCell(cell);

            return viewCellWidget
                .init()
                .then(() => {
                    return viewCellWidget.attach(kbaseNode);
                })
                .then(() => {
                    return viewCellWidget.start();
                })
                .then(() => {
                    return viewCellWidget.run({
                        appId: appId,
                        appTag: appTag,
                        authToken: runtime.authToken(),
                    });
                })
                .then(() => {
                    cell.renderMinMax();
                    return {
                        widget: viewCellWidget,
                        bus: cellBus,
                    };
                });
        });
    }

    function setupNotebook() {
        return Promise.all(
            jupyter.getCells().map((cell) => {
                return setupCell(cell);
            })
        );
    }

    function setupWorkspace(workspaceUrl) {
        const workspaceRef = { id: runtime.workspaceId() },
            workspace = new Workspace(workspaceUrl, {
                token: runtime.authToken(),
            });

        return workspace.get_workspace_info(workspaceRef);
    }

    /*
     * Called directly by Jupyter during the notebook startup process.
     * Called after the notebook is loaded and the dom structure is created.
     * The job of this call is to mutate the notebook and cells to suite
     * oneself, set up any services or other things needed for operation of
     * the notebook or cells.
     * The work is carried out asynchronously through an orphan promise.
     */
    function initializeExtension() {
        // Listen for interesting narrative jquery events...
        // dataUpdated.Narrative is emitted by the data sidebar list
        // after it has fetched and updated its data. Not the best of
        // triggers that the ws has changed, not the worst.

        setupWorkspace(runtime.config('services.workspace.url'))
            .then((wsInfo) => {
                workspaceInfo = serviceUtils.workspaceInfoToObject(wsInfo);
                return workspaceInfo;
            })
            .then(() => {
                return setupNotebook();
            })
            .then(() => {
                // insertedAtIndex.Cell issued after insert_at_index with
                // the following message:
                // cell - cell object created
                // type - jupyter cell type ('code', 'markdown')
                // index - index at which cell was inserted
                // data - kbase cell setup data.
                jupyter.onEvent('insertedAtIndex.Cell', (event, payload) => {
                    const cell = payload.cell;
                    const setupData = payload.data;
                    const jupyterCellType = payload.type;
                    if (
                        setupData &&
                        jupyterCellType === 'code' &&
                        setupData.type === 'advancedView'
                    ) {
                        upgradeToViewCell(cell, setupData.appSpec, setupData.appTag).catch(
                            (err) => {
                                console.error('ERROR creating cell', err);
                                jupyter.deleteCell(cell);
                                // TODO proper error dialog
                                alert('Could not insert cell due to errors.\n' + err.message);
                            }
                        );
                    }
                });
            })
            .catch((err) => {
                console.error('ERROR setting up notebook', err);
            });
    }

    // MAIN
    function load() {
        /* Only initialize after the notebook is fully loaded. */
        if (Jupyter.notebook._fully_loaded) {
            initializeExtension();
        } else {
            $([Jupyter.events]).one('notebook_loaded.Notebook', () => {
                initializeExtension();
            });
        }
    }

    return {
        load_ipython_extension: load,
    };
}, (err) => {
    // TODO: use the error reporting mechanism from the app cell
    'use strict';
    console.error('ERROR loading viewCell main', err);
});<|MERGE_RESOLUTION|>--- conflicted
+++ resolved
@@ -59,33 +59,19 @@
      *
      */
     function upgradeToViewCell(cell, appSpec, appTag) {
-<<<<<<< HEAD
         return Promise.try(() => {
             // Create base app cell
             const meta = cell.metadata;
-=======
-        return Promise.try(function() {
-            // Create base app cell
-            var meta = cell.metadata;
->>>>>>> 25a65a5c
             meta.kbase = {
                 type: 'advancedView',
                 attributes: {
                     id: new Uuid(4).format(),
                     status: 'new',
-<<<<<<< HEAD
                     created: new Date().toUTCString(),
                     icon: 'bar-chart',
                 },
                 cellState: {
                     icon: 'bar-chart',
-=======
-                    created: (new Date()).toUTCString(),
-                    icon: 'bar-chart'
-                },
-                cellState: {
-                    icon: 'bar-chart'
->>>>>>> 25a65a5c
                 },
                 viewCell: {
                     app: {
@@ -93,18 +79,13 @@
                         gitCommitHash: appSpec.info.git_commit_hash,
                         version: appSpec.info.ver,
                         tag: appTag,
-<<<<<<< HEAD
                         spec: appSpec,
-=======
-                        spec: appSpec
->>>>>>> 25a65a5c
                     },
                     state: {
                         edit: 'editing',
                         params: null,
                         code: null,
                         request: null,
-<<<<<<< HEAD
                         result: null,
                     },
                     params: null,
@@ -114,17 +95,6 @@
             cell.metadata = meta;
         })
             .then(() => {
-=======
-                        result: null
-                    },
-                    params: null,
-                    outputWidgetState: null
-                }
-            };
-            cell.metadata = meta;
-        })
-            .then(function() {
->>>>>>> 25a65a5c
                 // Add the params
                 const spec = Spec.make({
                     appSpec: appSpec,
@@ -179,27 +149,11 @@
             const inputPrompt = this.element[0].querySelector('[data-element="prompt"]');
 
             if (inputPrompt) {
-<<<<<<< HEAD
-                inputPrompt.innerHTML = div(
-                    {
-                        style: { textAlign: 'center' },
-                    },
-                    [AppUtils.makeAppIcon(utils.getCellMeta(cell, 'kbase.viewCell.app.spec'))]
-                );
-            }
-        };
-        cell.getIcon = function () {
-            const icon = AppUtils.makeToolbarAppIcon(
-                utils.getCellMeta(cell, 'kbase.viewCell.app.spec')
-            );
-            return icon;
-=======
                 inputPrompt.innerHTML = this.getIcon();
             }
         };
         cell.getIcon = function() {
             return Icon.makeToolbarAppIcon(utils.getCellMeta(cell, 'kbase.viewCell.app.spec'));
->>>>>>> 25a65a5c
         };
     }
 
