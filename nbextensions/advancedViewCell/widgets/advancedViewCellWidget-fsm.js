--- conflicted
+++ resolved
@@ -1,9 +1,5 @@
-<<<<<<< HEAD
-define([], () => {
-=======
 define([], function () {
     'use strict';
->>>>>>> 25a65a5c
     return [
         {
             state: {
