define([
    'jquery',
    'bluebird',
    'uuid',
    'base/js/namespace',
    'common/runtime',
    'common/events',
    'common/html',
    'common/props',
    'common/jupyter',
    'common/busEventManager',
    'kb_service/client/narrativeMethodStore',
    'kb_service/client/workspace',
    'common/pythonInterop',
    'common/utils',
    'common/ui',
    'common/fsm',
    'common/spec',
    'google-code-prettify/prettify',
    './advancedViewCellWidget-fsm',
    'css!google-code-prettify/prettify.css',
    'css!font-awesome.css',
], (
    $,
    Promise,
    Uuid,
    JupyterNamespace,
    Runtime,
    Events,
    html,
    Props,
    Jupyter,
    BusEventManager,
    NarrativeMethodStore,
    Workspace,
    PythonInterop,
    utils,
    Ui,
    Fsm,
    Spec,
    PR,
    appStates
) => {
    'use strict';
    const t = html.tag,
        div = t('div'),
        span = t('span'),
        a = t('a'),
        p = t('p'),
        table = t('table'),
        tr = t('tr'),
        th = t('th'),
        td = t('td'),
        img = t('img');

    function factory(config) {
        let container,
            ui,
            workspaceInfo = config.workspaceInfo,
            runtime = Runtime.make(),
            cell = config.cell,
            parentBus = config.bus,
            spec,
            // TODO: the cell bus should be created and managed through main.js,
            // that is, the extension.
            cellBus,
            bus = runtime.bus().makeChannelBus({ description: 'A view cell widget' }),
            env = {},
            model,
            eventManager = BusEventManager.make({
                bus: runtime.bus(),
            }),
            // HMM. Sync with metadata, or just keep everything there?
            settings = {
                showAdvanced: {
                    label: 'Show advanced parameters',
                    defaultValue: false,
                    type: 'custom',
                },
                showNotifications: {
                    label: 'Show the notifications panel',
                    defaultValue: false,
                    type: 'toggle',
                    element: 'notifications',
                },
                showAboutApp: {
                    label: 'Show the About App panel',
                    defaultValue: false,
                    type: 'toggle',
                    element: 'about-app',
                },
            },
            widgets = {},
            fsm;

        if (runtime.config('features.developer')) {
            settings.showDeveloper = {
                label: 'Show developer features',
                defaultValue: false,
                type: 'toggle',
                element: 'developer-options',
            };
        }

        // DATA API

        /*
         * Fetch the app spec for a given app and store the spec in the model.
         * As well, process and store the parameters in the model as well.
         *
         * @param {type} appId
         * @param {type} appTag
         * @returns {unresolved}
         */
        function syncAppSpec(appId, appTag) {
            const appRef = {
                    ids: [appId],
                    tag: appTag,
                },
                nms = new NarrativeMethodStore(
                    runtime.config('services.narrative_method_store.url'),
                    {
                        token: runtime.authToken(),
                    }
                );

            return nms.get_method_spec(appRef).then((data) => {
                if (!data[0]) {
                    throw new Error('App not found');
                }
            });
        }

        // RENDER API

        function syncFatalError() {
            ui.setContent('fatal-error.title', model.getItem('fatalError.title'));
            ui.setContent('fatal-error.message', model.getItem('fatalError.message'));
        }

        function showFatalError(arg) {
            ui.showElement('fatal-error');
        }

        function toBoolean(value) {
            if (value && value !== null) {
                return true;
            }
            return false;
        }

        function validateModel() {
            return spec.validateModel(model.getItem('params'));
        }

        // TODO: we need to determine the proper forms for a app identifier, and
        // who creates this canonical identifier. E.g. the method panel supplies
        // the app id to the cell, but it gets it from the kernel, which gets it
        // directly from the nms/catalog. If the catalog provides the version
        // for a beta or release tag ...
        function fixApp(app) {
            switch (app.tag) {
<<<<<<< HEAD
                case 'release': {
=======
                case 'release':
                {
>>>>>>> 25a65a5c
                    return {
                        id: app.id,
                        tag: app.tag,
                        version: app.version,
                    };
                }
                case 'beta':
                case 'dev':
                    return {
                        id: app.id,
<<<<<<< HEAD
                        tag: app.tag,
=======
                        tag: app.tag
>>>>>>> 25a65a5c
                    };
                default:
                    throw new Error('Invalid tag for app ' + app.id);
            }
        }

        function buildPython(cell, cellId, app, params) {
            var runId = new Uuid(4).format(),
                app = fixApp(app),
                outputWidgetState = utils.getCellMeta(cell, 'viewCell.outputWidgetState') || null,
                code = PythonInterop.buildAdvancedViewRunner(
                    cellId,
                    runId,
                    app,
                    params,
                    outputWidgetState
                );
            // TODO: do something with the runId
            cell.set_text(code);
        }

        function resetPython(cell) {
            cell.set_text('');
        }

        function initializeFSM() {
            let currentState = model.getItem('fsm.currentState');
            if (!currentState) {
                // TODO: evaluate the state of things to try to guess the state?
                // Or is this just an error unless it is a new cell?
                // currentState = {mode: 'editing', params: 'incomplete'};
                currentState = { mode: 'new' };
            }
            fsm = Fsm.make({
                states: appStates,
                initialState: {
                    mode: 'new',
                },
                //xinitialState: {
                //    mode: 'editing', params: 'incomplete'
                //},
                onNewState: function (fsm) {
                    model.setItem('fsm.currentState', fsm.getCurrentState().state);
                    // save the narrative!
                },
                bus: bus,
            });
            fsm.start(currentState);
        }

        // LIFECYCYLE API

        function doEditNotebookMetadata() {
            Jupyter.editNotebookMetadata();
        }

        function doEditCellMetadata() {
            Jupyter.editCellMetadata(cell);
        }

        function initCodeInputArea() {
            model.setItem('user-settings.showCodeInputArea', false);
        }

        function showCodeInputArea() {
            const codeInputArea = cell.input.find('.input_area');
            if (model.getItem('user-settings.showCodeInputArea')) {
                codeInputArea.removeClass('hidden');
            } else {
                codeInputArea.addClass('hidden');
            }
        }

        function toggleCodeInputArea(cell) {
            if (model.getItem('user-settings.showCodeInputArea')) {
                model.setItem('user-settings.showCodeInputArea', false);
            } else {
                model.setItem('user-settings.showCodeInputArea', true);
            }
            showCodeInputArea();
            return model.getItem('user-settings.showCodeInputArea');
        }

        function doRemoveNotification(index) {
            const notifications = model.getItem('notifications') || [];
            notifications.splice(index, 1);
            model.setItem('notifications', notifications);
            renderNotifications();
        }

        function renderNotifications() {
            const events = Events.make(),
                notifications = model.getItem('notifications') || [],
                content = notifications
                    .map((notification, index) => {
                        return div({ class: 'row' }, [
                            div({ class: 'col-md-10' }, notification),
                            div(
                                { class: 'col-md-2', style: { textAlign: 'right' } },
                                span({}, [
                                    a(
                                        {
                                            class: 'btn btn-default',
                                            id: events.addEvent({
                                                type: 'click',
                                                handler: function () {
                                                    doRemoveNotification(index);
                                                },
                                            }),
                                        },
                                        'X'
                                    ),
                                ])
                            ),
                        ]);
                    })
                    .join('\n');
            ui.setContent('notifications.content', content);
            events.attachEvents(container);
        }

        function addNotification(notification) {
            const notifications = model.getItem('notifications') || [];
            notifications.push(notification);
            model.setItem('notifications', notifications);
            renderNotifications();
        }

        function clearNotifications() {
            model.setItem('notifications', []);
        }

        // WIDGETS

        function showWidget(name, widgetModule, path) {
            const bus = runtime.bus().makeChannelBus({ description: 'Bus for showWidget' }),
                widget = widgetModule.make({
                    bus: bus,
                    workspaceInfo: workspaceInfo,
                });
            widgets[name] = {
                path: path,
                module: widgetModule,
                instance: widget,
            };
            widget.start();
            bus.emit('attach', {
                node: ui.getElement(path),
            });
        }

        /*
         *
         * Render the UI according to the FSM
         */
        function renderUI() {
            renderNotifications();
            const state = fsm.getCurrentState();

            // Button state
            state.ui.buttons.enabled.forEach((button) => {
                ui.enableButton(button);
            });
            state.ui.buttons.disabled.forEach((button) => {
                ui.disableButton(button);
            });

            // Element state
            state.ui.elements.show.forEach((element) => {
                ui.showElement(element);
            });
            state.ui.elements.hide.forEach((element) => {
                ui.hideElement(element);
            });
        }

        function renderLayout() {
            const readOnlyStyle = {};
            if (JupyterNamespace.narrative.readonly) {
                readOnlyStyle.display = 'none';
            }
            const events = Events.make(),
                configureId = html.genId(),
                content = div(
                    {
                        class: 'kbase-extension kb-app-cell',
                        style: {
                            display: 'flex',
                            alignItems: 'stretch',
                        },
                    },
                    [
                        div(
                            {
                                class: 'prompt',
                                dataElement: 'prompt',
                                style: {
                                    display: 'flex',
                                    alignItems: 'stretch',
                                    flexDirection: 'column',
                                },
                            },
                            [div({ dataElement: 'status' })]
                        ),
                        div(
                            {
                                class: 'body',
                                dataElement: 'body',
                                style: {
                                    display: 'flex',
                                    alignItems: 'stretch',
                                    flexDirection: 'column',
                                    flex: '1',
                                    width: '100%',
                                },
                            },
                            [
                                div(
                                    {
                                        dataElement: 'widget',
                                        style: { display: 'block', width: '100%' },
                                    },
                                    [
                                        div({ class: 'container-fluid' }, [
                                            ui.buildPanel({
                                                title: 'Error',
                                                name: 'fatal-error',
                                                hidden: true,
                                                type: 'danger',
                                                classes: ['kb-panel-container'],
                                                body: div([
                                                    table({ class: 'table table-striped' }, [
                                                        tr([
                                                            th('Title'),
                                                            td({ dataElement: 'title' }),
                                                            td(
                                                                'Message',
                                                                td({ dataElement: 'message' })
                                                            ),
                                                        ]),
                                                    ]),
                                                ]),
                                            }),
                                            ui.buildCollapsiblePanel({
                                                title: 'Notifications',
                                                name: 'notifications',
                                                hidden: true,
                                                type: 'default',
                                                classes: ['kb-panel-container'],
                                                body: [div({ dataElement: 'content' })],
                                            }),
                                            ui.buildCollapsiblePanel({
                                                // title: 'Input ' + span({ class: 'fa fa-arrow-right' }),
                                                id: configureId,
                                                title: 'Configure ' + span({ class: 'fa fa-cogs' }),
                                                name: 'parameters-group',
                                                hidden: false,
                                                collapsed: utils.getCellMeta(
                                                    cell,
                                                    'kbase.viewCell.user-settings.collapsedConfigurePanel',
                                                    false
                                                ),
                                                type: 'default',
                                                classes: ['kb-panel-container'],
                                                body: div([
                                                    div({
                                                        dataElement: 'widget',
                                                    }),

                                                    div(
                                                        {
                                                            dataElement: 'availableActions',
                                                            style: readOnlyStyle,
                                                        },
                                                        [
                                                            div(
                                                                {
                                                                    class:
                                                                        'btn-toolbar kb-btn-toolbar-cell-widget',
                                                                },
                                                                [
                                                                    div({ class: 'btn-group' }, [
                                                                        ui.makeButton(
                                                                            'View',
                                                                            'run-app',
                                                                            {
                                                                                events: events,
                                                                                type: 'primary',
                                                                            }
                                                                        ),
                                                                    ]),
                                                                ]
                                                            ),
                                                        ]
                                                    ),
                                                ]),
                                            }),
                                        ]),
                                    ]
                                ),
                            ]
                        ),
                    ]
                );
            container.innerHTML = content;
            events.attachEvents(container);
            $('#' + configureId + ' .collapse').on('hidden.bs.collapse', () => {
                utils.setCellMeta(
                    cell,
                    'kbase.viewCell.user-settings.collapsedConfigurePanel',
                    true
                );
            });
            $('#' + configureId + ' .collapse').on('shown.bs.collapse', () => {
                utils.setCellMeta(
                    cell,
                    'kbase.viewCell.user-settings.collapsedConfigurePanel',
                    false
                );
            });
        }

        function doDeleteCell() {
            const content = div([
                p([
                    'Deleting this cell will remove the data visualization, ',
                    'but will not delete the data object, which will still be available ',
                    'in the data panel.',
                ]),
                p('Continue to delete this data cell?'),
            ]);
            ui.showConfirmDialog({ title: 'Confirm Cell Deletion', body: content }).then(
                (confirmed) => {
                    if (!confirmed) {
                        return;
                    }

                    bus.emit('stop');

                    Jupyter.deleteCell(cell);
                }
            );
        }

        function doRun() {
            ui.collapsePanel('parameters-group');
            cell.execute();
        }

        // LIFECYCLE API

        function init() {
            return Promise.try(() => {
                initializeFSM();
                initCodeInputArea();
                return null;
            });
        }

        function attach(node) {
            return Promise.try(() => {
                container = node;
                ui = Ui.make({
                    node: container,
                    bus: bus,
                });

                if (ui.isDeveloper()) {
                    settings.showDeveloper = {
                        label: 'Show developer features',
                        defaultValue: false,
                        type: 'toggle',
                        element: 'developer-options',
                    };
                }

                renderLayout();

                return null;
            });
        }

        function start() {
            return Promise.try(() => {
                /*
                 * listeners for the local input cell message bus
                 */

                bus.on('toggle-code-view', () => {
                    const showing = toggleCodeInputArea(),
                        label = showing ? 'Hide Code' : 'Show Code';
                    ui.setButtonLabel('toggle-code-view', label);
                });
                bus.on('show-notifications', () => {
                    doShowNotifications();
                });
                bus.on('edit-cell-metadata', () => {
                    doEditCellMetadata();
                });
                bus.on('edit-notebook-metadata', () => {
                    doEditNotebookMetadata();
                });
                bus.on('run-app', () => {
                    doRun();
                });

                bus.on('sync-all-display-parameters', () => {
                    widgets.paramsDisplayWidget.bus.emit('sync-all-parameters');
                });

                // Events from widgets...

                parentBus.on('reset-to-defaults', () => {
                    bus.emit('reset-to-defaults');
                });

                cellBus = runtime.bus().makeChannelBus({
                    name: {
                        cell: Props.getDataItem(cell.metadata, 'kbase.attributes.id'),
                    },
                    description: 'A cell channel',
                });

                eventManager.add(
                    cellBus.on('delete-cell', () => {
                        doDeleteCell();
                    })
                );

                eventManager.add(
                    cellBus.on('metadata-changed', () => {
                        evaluateAppState();
                    })
                );

                showCodeInputArea();

                return null;
            });
        }

        function exportParams() {
            const params = model.getItem('params'),
                paramsToExport = {},
                parameters = spec.getSpec().parameters;

            Object.keys(params).forEach((key) => {
                const value = params[key],
                    paramSpec = parameters.specs[key];

                if (!paramSpec) {
                    console.error(
                        'Parameter ' + key + ' is not defined in the parameter map',
                        parameters
                    );
                    throw new Error('Parameter ' + key + ' is not defined in the parameter map');
                }

                paramsToExport[key] = value;
            });

            return paramsToExport;
        }

        function loadInputWidget() {
            return new Promise((resolve, reject) => {
                const selectedWidget = 'nbextensions/advancedViewCell/widgets/appParamsWidget';

                require([selectedWidget], (Widget) => {
                    // TODO: widget should make own bus.
                    const bus = runtime
                            .bus()
                            .makeChannelBus({ description: 'Parent comm bus for input widget' }),
                        widget = Widget.make({
                            bus: bus,
                            workspaceInfo: workspaceInfo,
                        });
                    widgets.paramsInputWidget = {
                        path: ['parameters-group', 'widget'],
                        // module: widgetModule,
                        bus: bus,
                        instance: widget,
                    };
                    bus.on('parameter-sync', (message) => {
                        const value = model.getItem(['params', message.parameter]);
                        bus.send(
                            {
                                parameter: message.parameter,
                                value: value,
                            },
                            {
                                // This points the update back to a listener on this key
                                key: {
                                    type: 'update',
                                    parameter: message.parameter,
                                },
                            }
                        );
                    });

                    bus.on('sync-params', (message) => {
                        message.parameters.forEach((paramId) => {
                            bus.send(
                                {
                                    parameter: paramId,
                                    value: model.getItem(['params', message.parameter]),
                                },
                                {
                                    key: {
                                        type: 'parameter-value',
                                        parameter: paramId,
                                    },
                                    channel: message.replyToChannel,
                                }
                            );
                        });
                    });

                    bus.respond({
                        key: {
                            type: 'get-parameter',
                        },
                        handle: function (message) {
                            return {
                                value: model.getItem(['params', message.parameterName]),
                            };
                        },
                    });

                    bus.on('parameter-changed', (message) => {
                        // We simply store the new value for the parameter.
                        model.setItem(['params', message.parameter], message.newValue);
                        evaluateAppState();
                    });
<<<<<<< HEAD
                    widget
                        .start({
                            node: ui.getElement(['parameters-group', 'widget']),
                            appSpec: model.getItem('app.spec'),
                            parameters: spec.getSpec().parameters,
                            params: model.getItem('params'),
                        })
                        .then(() => {
=======
                    widget.start({
                        node: ui.getElement(['parameters-group', 'widget']),
                        appSpec: model.getItem('app.spec'),
                        parameters: spec.getSpec().parameters,
                        params: model.getItem('params')
                    })
                        .then(function () {
>>>>>>> 25a65a5c
                            resolve();
                        });
                }, (err) => {
                    console.log('ERROR', err);
                    reject(err);
                });
            });
        }

        function makeIcon() {
            // icon is in the spec ...
            const appSpec = env.appSpec,
                nmsBase = runtime.config('services.narrative_method_store_image.url'),
                iconUrl = Props.getDataItem(appSpec, 'info.icon.url');

            if (iconUrl) {
                return span({ class: 'fa-stack fa-2x', style: { padding: '2px' } }, [
                    img({
                        src: nmsBase + iconUrl,
                        style: { maxWidth: '46px', maxHeight: '46px', margin: '2px' },
                    }),
                ]);
            }

            return span({ style: '' }, [
                span(
                    {
                        class: 'fa-stack fa-2x',
                        style: { textAlign: 'center', color: 'rgb(103,58,183)' },
                    },
                    [
                        span({
                            class: 'fa fa-square fa-stack-2x',
                            style: { color: 'rgb(103,58,183)' },
                        }),
                        span({ class: 'fa fa-inverse fa-stack-1x fa-cube' }),
                    ]
                ),
            ]);
        }

        // just a quick hack since we are not truly recursive yet..,
        function gatherValidationMessages(validationResult) {
            const messages = [];

            function harvestErrors(validations) {
                if (validations instanceof Array) {
                    validations.forEach((result, index) => {
                        if (!result.isValid) {
                            messages.push(String(index) + ':' + result.errorMessage);
                        }
                        if (result.validations) {
                            harvestErrors(result.validations);
                        }
                    });
                } else {
                    Object.keys(validations).forEach((id) => {
                        const result = validations[id];
                        if (!result.isValid) {
                            messages.push(id + ':' + result.errorMessage);
                        }
                        if (result.validations) {
                            harvestErrors(result.validations);
                        }
                    });
                }
            }
            harvestErrors(validationResult);
            return messages;
        }

        function evaluateAppState() {
            validateModel()
                .then((result) => {
                    // we have a tree of validations, so we need to walk the tree to see if anything
                    // does not validate.
                    const messages = gatherValidationMessages(result);

                    if (messages.length === 0) {
                        buildPython(
                            cell,
                            utils.getMeta(cell, 'attributes').id,
                            model.getItem('app'),
                            exportParams()
                        );
                        fsm.newState({ mode: 'editing', params: 'complete', code: 'built' });
                        renderUI();
                    } else {
                        resetPython(cell);
                        fsm.newState({ mode: 'editing', params: 'incomplete' });
                        renderUI();
                    }
                })
<<<<<<< HEAD
                .catch((err) => {
                    alert('internal error'), console.error('INTERNAL ERROR', err);
=======
                .catch(function (err) {
                    console.error('INTERNAL ERROR', err);
>>>>>>> 25a65a5c
                });
        }

        function run(params) {
            // First get the app specs, which is stashed in the model,
            // with the parameters returned.
            return syncAppSpec(params.appId, params.appTag)
                .then(() => {
                    const appRef = [model.getItem('app.id'), model.getItem('app.tag')]
                            .filter(toBoolean)
                            .join('/'),
                        url = '/#appcatalog/app/' + appRef;
                    utils.setCellMeta(
                        cell,
                        'kbase.attributes.title',
                        model.getItem('app.spec.info.name')
                    );
                    utils.setCellMeta(
                        cell,
                        'kbase.attributes.subtitle',
                        model.getItem('app.spec.info.subtitle')
                    );
                    utils.setCellMeta(cell, 'kbase.attributes.info.url', url);
                    utils.setCellMeta(cell, 'kbase.attributes.info.label', 'more...');
                    return Promise.all([loadInputWidget()]);
                })
                .then(() => {
                    // this will not change, so we can just render it here.
                    PR.prettyPrint(null, container);
                    renderUI();
                })
                .then(() => {
                    // if we start out in 'new' state, then we need to promote to
                    // editing...
                    if (fsm.getCurrentState().state.mode === 'new') {
                        fsm.newState({ mode: 'editing', params: 'incomplete' });
                        evaluateAppState();
                    }
                    renderUI();
                })
                .catch((err) => {
                    console.error('ERROR loading main widgets', err);
                    addNotification('Error loading main widgets: ' + err.message);
                    model.setItem('fatalError', {
                        title: 'Error loading main widgets',
                        message: err.message,
                    });
                    syncFatalError();
                    fsm.newState({ mode: 'fatal-error' });
                    renderUI();
                });
        }

        // INIT

        model = Props.make({
            data: utils.getMeta(cell, 'viewCell'),
            onUpdate: function (props) {
                utils.setMeta(cell, 'viewCell', props.getRawObject());
                // saveNarrative();
            },
        });

        spec = Spec.make({
            appSpec: model.getItem('app.spec'),
        });

        return {
            init: init,
            attach: attach,
            start: start,
            run: run,
        };
    }

    return {
        make: function (config) {
            return factory(config);
        },
    };
<<<<<<< HEAD
}, (err) => {
=======
}, function (err) {
    'use strict';
>>>>>>> 25a65a5c
    console.error('ERROR loading viewCell viewCellWidget', err);
});<|MERGE_RESOLUTION|>--- conflicted
+++ resolved
@@ -160,12 +160,7 @@
         // for a beta or release tag ...
         function fixApp(app) {
             switch (app.tag) {
-<<<<<<< HEAD
                 case 'release': {
-=======
-                case 'release':
-                {
->>>>>>> 25a65a5c
                     return {
                         id: app.id,
                         tag: app.tag,
@@ -176,11 +171,7 @@
                 case 'dev':
                     return {
                         id: app.id,
-<<<<<<< HEAD
                         tag: app.tag,
-=======
-                        tag: app.tag
->>>>>>> 25a65a5c
                     };
                 default:
                     throw new Error('Invalid tag for app ' + app.id);
@@ -715,7 +706,6 @@
                         model.setItem(['params', message.parameter], message.newValue);
                         evaluateAppState();
                     });
-<<<<<<< HEAD
                     widget
                         .start({
                             node: ui.getElement(['parameters-group', 'widget']),
@@ -724,15 +714,6 @@
                             params: model.getItem('params'),
                         })
                         .then(() => {
-=======
-                    widget.start({
-                        node: ui.getElement(['parameters-group', 'widget']),
-                        appSpec: model.getItem('app.spec'),
-                        parameters: spec.getSpec().parameters,
-                        params: model.getItem('params')
-                    })
-                        .then(function () {
->>>>>>> 25a65a5c
                             resolve();
                         });
                 }, (err) => {
@@ -826,13 +807,8 @@
                         renderUI();
                     }
                 })
-<<<<<<< HEAD
-                .catch((err) => {
-                    alert('internal error'), console.error('INTERNAL ERROR', err);
-=======
                 .catch(function (err) {
                     console.error('INTERNAL ERROR', err);
->>>>>>> 25a65a5c
                 });
         }
 
@@ -913,11 +889,6 @@
             return factory(config);
         },
     };
-<<<<<<< HEAD
 }, (err) => {
-=======
-}, function (err) {
-    'use strict';
->>>>>>> 25a65a5c
     console.error('ERROR loading viewCell viewCellWidget', err);
 });