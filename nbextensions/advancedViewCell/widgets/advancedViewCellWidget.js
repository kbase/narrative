<<<<<<< HEAD
define([
    'jquery',
    'bluebird',
    'uuid',
    'base/js/namespace',
    'common/runtime',
    'common/events',
    'common/html',
    'common/props',
    'common/jupyter',
    'common/busEventManager',
    'kb_service/client/narrativeMethodStore',
    'kb_service/client/workspace',
    'common/pythonInterop',
    'common/utils',
    'common/ui',
    'common/fsm',
    'common/spec',
    'google-code-prettify/prettify',
    './advancedViewCellWidget-fsm',
    'css!google-code-prettify/prettify.css',
    'css!font-awesome.css',
], (
    $,
    Promise,
    Uuid,
    JupyterNamespace,
    Runtime,
    Events,
    html,
    Props,
    Jupyter,
    BusEventManager,
    NarrativeMethodStore,
    Workspace,
    PythonInterop,
    utils,
    Ui,
    Fsm,
    Spec,
    PR,
    appStates
) => {
    'use strict';
    const t = html.tag,
        div = t('div'),
        span = t('span'),
        a = t('a'),
        p = t('p'),
        table = t('table'),
        tr = t('tr'),
        th = t('th'),
        td = t('td');

    function factory(config) {
        let container;
        let ui;
        const workspaceInfo = config.workspaceInfo;
        const runtime = Runtime.make();
        const cell = config.cell;
        const parentBus = config.bus;
        // TODO: the cell bus should be created and managed through main.js,
        // that is, the extension.
        let cellBus;
        const bus = runtime.bus().makeChannelBus({ description: 'A view cell widget' });
        const eventManager = BusEventManager.make({
            bus: runtime.bus(),
        });
        // HMM. Sync with metadata, or just keep everything there?
        const settings = {
            showAdvanced: {
                label: 'Show advanced parameters',
                defaultValue: false,
                type: 'custom',
            },
            showNotifications: {
                label: 'Show the notifications panel',
                defaultValue: false,
                type: 'toggle',
                element: 'notifications',
            },
            showAboutApp: {
                label: 'Show the About App panel',
                defaultValue: false,
                type: 'toggle',
                element: 'about-app',
            },
        };
        const widgets = {};
        let fsm;

        if (runtime.config('features.developer')) {
            settings.showDeveloper = {
                label: 'Show developer features',
                defaultValue: false,
                type: 'toggle',
                element: 'developer-options',
=======
define(
    [
        'jquery',
        'bluebird',
        'uuid',
        'base/js/namespace',
        'common/runtime',
        'common/events',
        'common/html',
        'common/props',
        'common/jupyter',
        'common/busEventManager',
        'kb_service/client/narrativeMethodStore',
        'kb_service/client/workspace',
        'common/pythonInterop',
        'common/utils',
        'common/ui',
        'common/fsm',
        'common/spec',
        'google-code-prettify/prettify',
        './advancedViewCellWidget-fsm',
        'css!google-code-prettify/prettify.css',
        'css!font-awesome.css',
    ],
    (
        $,
        Promise,
        Uuid,
        JupyterNamespace,
        Runtime,
        Events,
        html,
        Props,
        Jupyter,
        BusEventManager,
        NarrativeMethodStore,
        Workspace,
        PythonInterop,
        utils,
        Ui,
        Fsm,
        Spec,
        PR,
        appStates
    ) => {
        'use strict';
        const t = html.tag,
            div = t('div'),
            span = t('span'),
            a = t('a'),
            p = t('p'),
            table = t('table'),
            tr = t('tr'),
            th = t('th'),
            td = t('td');

        function factory(config) {
            let container;
            let ui;
            const workspaceInfo = config.workspaceInfo;
            const runtime = Runtime.make();
            const cell = config.cell;
            const parentBus = config.bus;
            // TODO: the cell bus should be created and managed through main.js,
            // that is, the extension.
            let cellBus;
            const bus = runtime.bus().makeChannelBus({ description: 'A view cell widget' });
            const eventManager = BusEventManager.make({
                bus: runtime.bus(),
            });
            // HMM. Sync with metadata, or just keep everything there?
            const settings = {
                showAdvanced: {
                    label: 'Show advanced parameters',
                    defaultValue: false,
                    type: 'custom',
                },
                showNotifications: {
                    label: 'Show the notifications panel',
                    defaultValue: false,
                    type: 'toggle',
                    element: 'notifications',
                },
                showAboutApp: {
                    label: 'Show the About App panel',
                    defaultValue: false,
                    type: 'toggle',
                    element: 'about-app',
                },
>>>>>>> 8769a643
            };
            const widgets = {};
            let fsm;

            if (runtime.config('features.developer')) {
                settings.showDeveloper = {
                    label: 'Show developer features',
                    defaultValue: false,
                    type: 'toggle',
                    element: 'developer-options',
                };
            }

            // DATA API

            /*
             * Fetch the app spec for a given app and store the spec in the model.
             * As well, process and store the parameters in the model as well.
             *
             * @param {type} appId
             * @param {type} appTag
             * @returns {unresolved}
             */
            function syncAppSpec(appId, appTag) {
                const appRef = {
                        ids: [appId],
                        tag: appTag,
                    },
                    nms = new NarrativeMethodStore(
                        runtime.config('services.narrative_method_store.url'),
                        {
                            token: runtime.authToken(),
                        }
                    );

                return nms.get_method_spec(appRef).then((data) => {
                    if (!data[0]) {
                        throw new Error('App not found');
                    }
                });
            }

            // RENDER API

<<<<<<< HEAD
        function toBoolean(value) {
            return !!value;
        }
=======
            function syncFatalError() {
                ui.setContent('fatal-error.title', model.getItem('fatalError.title'));
                ui.setContent('fatal-error.message', model.getItem('fatalError.message'));
            }

            function toBoolean(value) {
                return !!value;
            }
>>>>>>> 8769a643

            function validateModel() {
                return spec.validateModel(model.getItem('params'));
            }

            // TODO: we need to determine the proper forms for a app identifier, and
            // who creates this canonical identifier. E.g. the method panel supplies
            // the app id to the cell, but it gets it from the kernel, which gets it
            // directly from the nms/catalog. If the catalog provides the version
            // for a beta or release tag ...
            function fixApp(app) {
                switch (app.tag) {
                    case 'release': {
                        return {
                            id: app.id,
                            tag: app.tag,
                            version: app.version,
                        };
                    }
                    case 'beta':
                    case 'dev':
                        return {
                            id: app.id,
                            tag: app.tag,
                        };
                    default:
                        throw new Error('Invalid tag for app ' + app.id);
                }
            }

<<<<<<< HEAD
        function buildPython(cell, cellId, app, params) {
            const runId = new Uuid(4).format();
            const fixedApp = fixApp(app);
            const outputWidgetState = utils.getCellMeta(cell, 'viewCell.outputWidgetState') || null;
            const code = PythonInterop.buildAdvancedViewRunner(
                cellId,
                runId,
                fixedApp,
                params,
                outputWidgetState
            );
            // TODO: do something with the runId
            cell.set_text(code);
        }

        function resetPython(cell) {
            cell.set_text('');
        }

        function initializeFSM() {
            let currentState = model.getItem('fsm.currentState');
            if (!currentState) {
                // TODO: evaluate the state of things to try to guess the state?
                // Or is this just an error unless it is a new cell?
                // currentState = {mode: 'editing', params: 'incomplete'};
                currentState = { mode: 'new' };
=======
            function buildPython(cell, cellId, app, params) {
                const runId = new Uuid(4).format();
                const fixedApp = fixApp(app);
                const outputWidgetState =
                    utils.getCellMeta(cell, 'viewCell.outputWidgetState') || null;
                const code = PythonInterop.buildAdvancedViewRunner(
                    cellId,
                    runId,
                    fixedApp,
                    params,
                    outputWidgetState
                );
                // TODO: do something with the runId
                cell.set_text(code);
>>>>>>> 8769a643
            }

            function resetPython(cell) {
                cell.set_text('');
            }

            function initializeFSM() {
                let currentState = model.getItem('fsm.currentState');
                if (!currentState) {
                    // TODO: evaluate the state of things to try to guess the state?
                    // Or is this just an error unless it is a new cell?
                    // currentState = {mode: 'editing', params: 'incomplete'};
                    currentState = { mode: 'new' };
                }
                fsm = Fsm.make({
                    states: appStates,
                    initialState: {
                        mode: 'new',
                    },
                    //xinitialState: {
                    //    mode: 'editing', params: 'incomplete'
                    //},
                    onNewState: function (fsm) {
                        model.setItem('fsm.currentState', fsm.getCurrentState().state);
                        // save the narrative!
                    },
                    bus: bus,
                });
                fsm.start(currentState);
            }

            // LIFECYCYLE API

            function doEditNotebookMetadata() {
                Jupyter.editNotebookMetadata();
            }

            function doEditCellMetadata() {
                Jupyter.editCellMetadata(cell);
            }

<<<<<<< HEAD
        function toggleCodeInputArea() {
            if (model.getItem('user-settings.showCodeInputArea')) {
=======
            function initCodeInputArea() {
>>>>>>> 8769a643
                model.setItem('user-settings.showCodeInputArea', false);
            }

            function showCodeInputArea() {
                const codeInputArea = cell.input.find('.input_area');
                if (model.getItem('user-settings.showCodeInputArea')) {
                    codeInputArea.removeClass('hidden');
                } else {
                    codeInputArea.addClass('hidden');
                }
            }

            function toggleCodeInputArea() {
                if (model.getItem('user-settings.showCodeInputArea')) {
                    model.setItem('user-settings.showCodeInputArea', false);
                } else {
                    model.setItem('user-settings.showCodeInputArea', true);
                }
                showCodeInputArea();
                return model.getItem('user-settings.showCodeInputArea');
            }

            function doRemoveNotification(index) {
                const notifications = model.getItem('notifications') || [];
                notifications.splice(index, 1);
                model.setItem('notifications', notifications);
                renderNotifications();
            }

<<<<<<< HEAD
        // WIDGETS

        /*
         *
         * Render the UI according to the FSM
         */
        function renderUI() {
            renderNotifications();
            const state = fsm.getCurrentState();

            // Button state
            state.ui.buttons.enabled.forEach((button) => {
                ui.enableButton(button);
            });
            state.ui.buttons.disabled.forEach((button) => {
                ui.disableButton(button);
            });
=======
            function renderNotifications() {
                const events = Events.make(),
                    notifications = model.getItem('notifications') || [],
                    content = notifications
                        .map((notification, index) => {
                            return div({ class: 'row' }, [
                                div({ class: 'col-md-10' }, notification),
                                div(
                                    { class: 'col-md-2', style: { textAlign: 'right' } },
                                    span({}, [
                                        a(
                                            {
                                                class: 'btn btn-default',
                                                id: events.addEvent({
                                                    type: 'click',
                                                    handler: function () {
                                                        doRemoveNotification(index);
                                                    },
                                                }),
                                            },
                                            'X'
                                        ),
                                    ])
                                ),
                            ]);
                        })
                        .join('\n');
                ui.setContent('notifications.content', content);
                events.attachEvents(container);
            }

            function addNotification(notification) {
                const notifications = model.getItem('notifications') || [];
                notifications.push(notification);
                model.setItem('notifications', notifications);
                renderNotifications();
            }

            // WIDGETS

            /*
             *
             * Render the UI according to the FSM
             */
            function renderUI() {
                renderNotifications();
                const state = fsm.getCurrentState();
>>>>>>> 8769a643

                // Button state
                state.ui.buttons.enabled.forEach((button) => {
                    ui.enableButton(button);
                });
                state.ui.buttons.disabled.forEach((button) => {
                    ui.disableButton(button);
                });

                // Element state
                state.ui.elements.show.forEach((element) => {
                    ui.showElement(element);
                });
                state.ui.elements.hide.forEach((element) => {
                    ui.hideElement(element);
                });
            }

            function renderLayout() {
                const readOnlyStyle = {};
                if (JupyterNamespace.narrative.readonly) {
                    readOnlyStyle.display = 'none';
                }
                const events = Events.make(),
                    configureId = html.genId(),
                    content = div(
                        {
                            class: 'kbase-extension kb-app-cell',
                            style: {
                                display: 'flex',
                                alignItems: 'stretch',
                            },
                        },
                        [
                            div(
                                {
                                    class: 'prompt',
                                    dataElement: 'prompt',
                                    style: {
                                        display: 'flex',
                                        alignItems: 'stretch',
                                        flexDirection: 'column',
                                    },
                                },
                                [div({ dataElement: 'status' })]
                            ),
                            div(
                                {
                                    class: 'body',
                                    dataElement: 'body',
                                    style: {
                                        display: 'flex',
                                        alignItems: 'stretch',
                                        flexDirection: 'column',
                                        flex: '1',
                                        width: '100%',
                                    },
                                },
                                [
                                    div(
                                        {
                                            dataElement: 'widget',
                                            style: { display: 'block', width: '100%' },
                                        },
                                        [
                                            div({ class: 'container-fluid' }, [
                                                ui.buildPanel({
                                                    title: 'Error',
                                                    name: 'fatal-error',
                                                    hidden: true,
                                                    type: 'danger',
                                                    classes: ['kb-panel-container'],
                                                    body: div([
                                                        table({ class: 'table table-striped' }, [
                                                            tr([
                                                                th('Title'),
                                                                td({ dataElement: 'title' }),
                                                                td(
                                                                    'Message',
                                                                    td({ dataElement: 'message' })
                                                                ),
                                                            ]),
                                                        ]),
                                                    ]),
                                                }),
                                                ui.buildCollapsiblePanel({
                                                    title: 'Notifications',
                                                    name: 'notifications',
                                                    hidden: true,
                                                    type: 'default',
                                                    classes: ['kb-panel-container'],
                                                    body: [div({ dataElement: 'content' })],
                                                }),
                                                ui.buildCollapsiblePanel({
                                                    // title: 'Input ' + span({ class: 'fa fa-arrow-right' }),
                                                    id: configureId,
                                                    title:
                                                        'Configure ' +
                                                        span({ class: 'fa fa-cogs' }),
                                                    name: 'parameters-group',
                                                    hidden: false,
                                                    collapsed: utils.getCellMeta(
                                                        cell,
                                                        'kbase.viewCell.user-settings.collapsedConfigurePanel',
                                                        false
                                                    ),
<<<<<<< HEAD
                                                ]),
                                            }),
                                        ]),
                                    ]
                                ),
                            ]
                        ),
                    ]
                );
            container.innerHTML = content;
            events.attachEvents(container);
            $('#' + configureId + ' .collapse')
                .on('hidden.bs.collapse', () => {
                    utils.setCellMeta(
                        cell,
                        'kbase.viewCell.user-settings.collapsedConfigurePanel',
                        true
                    );
                })
                .on('shown.bs.collapse', () => {
                    utils.setCellMeta(
                        cell,
                        'kbase.viewCell.user-settings.collapsedConfigurePanel',
                        false
                    );
                });
        }

        function doDeleteCell() {
            const content = div([
                p([
                    'Deleting this cell will remove the data visualization, ',
                    'but will not delete the data object, which will still be available ',
                    'in the data panel.',
                ]),
                p('Continue to delete this data cell?'),
            ]);
            ui.showConfirmDialog({ title: 'Confirm Cell Deletion', body: content }).then(
                (confirmed) => {
                    if (!confirmed) {
                        return;
                    }
=======
                                                    type: 'default',
                                                    classes: ['kb-panel-container'],
                                                    body: div([
                                                        div({
                                                            dataElement: 'widget',
                                                        }),

                                                        div(
                                                            {
                                                                dataElement: 'availableActions',
                                                                style: readOnlyStyle,
                                                            },
                                                            [
                                                                div(
                                                                    {
                                                                        class: 'btn-toolbar kb-btn-toolbar-cell-widget',
                                                                    },
                                                                    [
                                                                        div(
                                                                            { class: 'btn-group' },
                                                                            [
                                                                                ui.makeButton(
                                                                                    'View',
                                                                                    'run-app',
                                                                                    {
                                                                                        events: events,
                                                                                        type: 'primary',
                                                                                    }
                                                                                ),
                                                                            ]
                                                                        ),
                                                                    ]
                                                                ),
                                                            ]
                                                        ),
                                                    ]),
                                                }),
                                            ]),
                                        ]
                                    ),
                                ]
                            ),
                        ]
                    );
                container.innerHTML = content;
                events.attachEvents(container);
                $('#' + configureId + ' .collapse')
                    .on('hidden.bs.collapse', () => {
                        utils.setCellMeta(
                            cell,
                            'kbase.viewCell.user-settings.collapsedConfigurePanel',
                            true
                        );
                    })
                    .on('shown.bs.collapse', () => {
                        utils.setCellMeta(
                            cell,
                            'kbase.viewCell.user-settings.collapsedConfigurePanel',
                            false
                        );
                    });
            }
>>>>>>> 8769a643

            function doDeleteCell() {
                const content = div([
                    p([
                        'Deleting this cell will remove the data visualization, ',
                        'but will not delete the data object, which will still be available ',
                        'in the data panel.',
                    ]),
                    p('Continue to delete this data cell?'),
                ]);
                ui.showConfirmDialog({ title: 'Confirm Cell Deletion', body: content }).then(
                    (confirmed) => {
                        if (!confirmed) {
                            return;
                        }

                        bus.emit('stop');

                        Jupyter.deleteCell(cell);
                    }
                );
            }

            function doRun() {
                ui.collapsePanel('parameters-group');
                cell.execute();
            }

            // LIFECYCLE API

            function init() {
                return Promise.try(() => {
                    initializeFSM();
                    initCodeInputArea();
                    return null;
                });
            }

            function attach(node) {
                return Promise.try(() => {
                    container = node;
                    ui = Ui.make({
                        node: container,
                        bus: bus,
                    });

                    if (ui.isDeveloper()) {
                        settings.showDeveloper = {
                            label: 'Show developer features',
                            defaultValue: false,
                            type: 'toggle',
                            element: 'developer-options',
                        };
                    }

<<<<<<< HEAD
                bus.on('toggle-code-view', () => {
                    const showing = toggleCodeInputArea(),
                        label = showing ? 'Hide Code' : 'Show Code';
                    ui.setButtonLabel('toggle-code-view', label);
                });

                bus.on('edit-cell-metadata', () => {
                    doEditCellMetadata();
                });
                bus.on('edit-notebook-metadata', () => {
                    doEditNotebookMetadata();
                });
                bus.on('run-app', () => {
                    doRun();
                });
=======
                    renderLayout();
>>>>>>> 8769a643

                    return null;
                });
            }

            function start() {
                return Promise.try(() => {
                    /*
                     * listeners for the local input cell message bus
                     */

                    bus.on('toggle-code-view', () => {
                        const showing = toggleCodeInputArea(),
                            label = showing ? 'Hide Code' : 'Show Code';
                        ui.setButtonLabel('toggle-code-view', label);
                    });

                    bus.on('edit-cell-metadata', () => {
                        doEditCellMetadata();
                    });
                    bus.on('edit-notebook-metadata', () => {
                        doEditNotebookMetadata();
                    });
                    bus.on('run-app', () => {
                        doRun();
                    });

                    bus.on('sync-all-display-parameters', () => {
                        widgets.paramsDisplayWidget.bus.emit('sync-all-parameters');
                    });

                    // Events from widgets...

                    parentBus.on('reset-to-defaults', () => {
                        bus.emit('reset-to-defaults');
                    });

                    cellBus = runtime.bus().makeChannelBus({
                        name: {
                            cell: Props.getDataItem(cell.metadata, 'kbase.attributes.id'),
                        },
                        description: 'A cell channel',
                    });

                    eventManager.add(
                        cellBus.on('delete-cell', () => {
                            doDeleteCell();
                        })
                    );

                    eventManager.add(
                        cellBus.on('metadata-changed', () => {
                            evaluateAppState();
                        })
                    );

                    showCodeInputArea();

                    return null;
                });
            }

            function exportParams() {
                const params = model.getItem('params'),
                    paramsToExport = {},
                    parameters = spec.getSpec().parameters;

                Object.keys(params).forEach((key) => {
                    const value = params[key],
                        paramSpec = parameters.specs[key];

                    if (!paramSpec) {
                        console.error(
                            'Parameter ' + key + ' is not defined in the parameter map',
                            parameters
                        );
                        throw new Error(
                            'Parameter ' + key + ' is not defined in the parameter map'
                        );
                    }

                    paramsToExport[key] = value;
                });

                return paramsToExport;
            }

            function loadInputWidget() {
                return new Promise((resolve, reject) => {
                    const selectedWidget = 'nbextensions/advancedViewCell/widgets/appParamsWidget';

                    require([selectedWidget], (Widget) => {
                        // TODO: widget should make own bus.
                        const bus = runtime.bus().makeChannelBus({
                                description: 'Parent comm bus for input widget',
                            }),
                            widget = Widget.make({
                                bus: bus,
                                workspaceInfo: workspaceInfo,
                            });
                        widgets.paramsInputWidget = {
                            path: ['parameters-group', 'widget'],
                            // module: widgetModule,
                            bus: bus,
                            instance: widget,
                        };
                        bus.on('parameter-sync', (message) => {
                            const value = model.getItem(['params', message.parameter]);
                            bus.send(
                                {
                                    parameter: message.parameter,
                                    value: value,
                                },
                                {
                                    // This points the update back to a listener on this key
                                    key: {
                                        type: 'update',
                                        parameter: message.parameter,
                                    },
                                }
                            );
                        });

                        bus.on('sync-params', (message) => {
                            message.parameters.forEach((paramId) => {
                                bus.send(
                                    {
                                        parameter: paramId,
                                        value: model.getItem(['params', message.parameter]),
                                    },
                                    {
                                        key: {
                                            type: 'parameter-value',
                                            parameter: paramId,
                                        },
                                        channel: message.replyToChannel,
                                    }
                                );
                            });
                        });

                        bus.respond({
                            key: {
                                type: 'get-parameter',
                            },
                            handle: function (message) {
                                return {
                                    value: model.getItem(['params', message.parameterName]),
                                };
                            },
                        });
<<<<<<< HEAD
                }, (err) => {
                    console.error('ERROR', err);
                    reject(err);
                });
            });
        }

        // just a quick hack since we are not truly recursive yet..,
        function gatherValidationMessages(validationResult) {
            const messages = [];
=======

                        bus.on('parameter-changed', (message) => {
                            // We simply store the new value for the parameter.
                            model.setItem(['params', message.parameter], message.newValue);
                            evaluateAppState();
                        });
                        widget
                            .start({
                                node: ui.getElement(['parameters-group', 'widget']),
                                appSpec: model.getItem('app.spec'),
                                parameters: spec.getSpec().parameters,
                                params: model.getItem('params'),
                            })
                            .then(() => {
                                resolve();
                            });
                    }, (err) => {
                        console.error('ERROR', err);
                        reject(err);
                    });
                });
            }

            // just a quick hack since we are not truly recursive yet..,
            function gatherValidationMessages(validationResult) {
                const messages = [];

                function harvestErrors(validations) {
                    if (validations instanceof Array) {
                        validations.forEach((result, index) => {
                            if (!result.isValid) {
                                messages.push(String(index) + ':' + result.errorMessage);
                            }
                            if (result.validations) {
                                harvestErrors(result.validations);
                            }
                        });
                    } else {
                        Object.keys(validations).forEach((id) => {
                            const result = validations[id];
                            if (!result.isValid) {
                                messages.push(id + ':' + result.errorMessage);
                            }
                            if (result.validations) {
                                harvestErrors(result.validations);
                            }
                        });
                    }
                }
>>>>>>> 8769a643

                harvestErrors(validationResult);
                return messages;
            }

            function evaluateAppState() {
                validateModel()
                    .then((result) => {
                        // we have a tree of validations, so we need to walk the tree to see if anything
                        // does not validate.
                        const messages = gatherValidationMessages(result);

                        if (messages.length === 0) {
                            buildPython(
                                cell,
                                utils.getMeta(cell, 'attributes').id,
                                model.getItem('app'),
                                exportParams()
                            );
                            fsm.newState({ mode: 'editing', params: 'complete', code: 'built' });
                            renderUI();
                        } else {
                            resetPython(cell);
                            fsm.newState({ mode: 'editing', params: 'incomplete' });
                            renderUI();
                        }
                    })
                    .catch((err) => {
                        alert('internal error');
                        console.error('INTERNAL ERROR', err);
                    });
            }
<<<<<<< HEAD

            harvestErrors(validationResult);
            return messages;
        }

        function evaluateAppState() {
            validateModel()
                .then((result) => {
                    // we have a tree of validations, so we need to walk the tree to see if anything
                    // does not validate.
                    const messages = gatherValidationMessages(result);
=======
>>>>>>> 8769a643

            function run(params) {
                // First get the app specs, which is stashed in the model,
                // with the parameters returned.
                return syncAppSpec(params.appId, params.appTag)
                    .then(() => {
                        const appRef = [model.getItem('app.id'), model.getItem('app.tag')]
                                .filter(toBoolean)
                                .join('/'),
                            url = '/#appcatalog/app/' + appRef;
                        utils.setCellMeta(
                            cell,
                            'kbase.attributes.title',
                            model.getItem('app.spec.info.name')
                        );
                        utils.setCellMeta(
                            cell,
                            'kbase.attributes.subtitle',
                            model.getItem('app.spec.info.subtitle')
                        );
                        utils.setCellMeta(cell, 'kbase.attributes.info.url', url);
                        utils.setCellMeta(cell, 'kbase.attributes.info.label', 'more...');
                        return Promise.all([loadInputWidget()]);
                    })
                    .then(() => {
                        // this will not change, so we can just render it here.
                        PR.prettyPrint(null, container);
                        renderUI();
                    })
                    .then(() => {
                        // if we start out in 'new' state, then we need to promote to
                        // editing...
                        if (fsm.getCurrentState().state.mode === 'new') {
                            fsm.newState({ mode: 'editing', params: 'incomplete' });
                            evaluateAppState();
                        }
                        renderUI();
                    })
                    .catch((err) => {
                        console.error('ERROR loading main widgets', err);
                        addNotification('Error loading main widgets: ' + err.message);
                        model.setItem('fatalError', {
                            title: 'Error loading main widgets',
                            message: err.message,
                        });
                        syncFatalError();
                        fsm.newState({ mode: 'fatal-error' });
                        renderUI();
<<<<<<< HEAD
                    }
                })
                .catch((err) => {
                    alert('internal error');
                    console.error('INTERNAL ERROR', err);
                });
        }

        function run(params) {
            // First get the app specs, which is stashed in the model,
            // with the parameters returned.
            return syncAppSpec(params.appId, params.appTag)
                .then(() => {
                    const appRef = [model.getItem('app.id'), model.getItem('app.tag')]
                            .filter(toBoolean)
                            .join('/'),
                        url = '/#appcatalog/app/' + appRef;
                    utils.setCellMeta(
                        cell,
                        'kbase.attributes.title',
                        model.getItem('app.spec.info.name')
                    );
                    utils.setCellMeta(
                        cell,
                        'kbase.attributes.subtitle',
                        model.getItem('app.spec.info.subtitle')
                    );
                    utils.setCellMeta(cell, 'kbase.attributes.info.url', url);
                    utils.setCellMeta(cell, 'kbase.attributes.info.label', 'more...');
                    return Promise.all([loadInputWidget()]);
                })
                .then(() => {
                    // this will not change, so we can just render it here.
                    PR.prettyPrint(null, container);
                    renderUI();
                })
                .then(() => {
                    // if we start out in 'new' state, then we need to promote to
                    // editing...
                    if (fsm.getCurrentState().state.mode === 'new') {
                        fsm.newState({ mode: 'editing', params: 'incomplete' });
                        evaluateAppState();
                    }
                    renderUI();
                })
                .catch((err) => {
                    console.error('ERROR loading main widgets', err);
                    addNotification('Error loading main widgets: ' + err.message);
                    model.setItem('fatalError', {
                        title: 'Error loading main widgets',
                        message: err.message,
=======
>>>>>>> 8769a643
                    });
            }

            // INIT

<<<<<<< HEAD
        const model = Props.make({
            data: utils.getMeta(cell, 'viewCell'),
            onUpdate: function (props) {
                utils.setMeta(cell, 'viewCell', props.getRawObject());
                // saveNarrative();
            },
        });

        const spec = Spec.make({
            appSpec: model.getItem('app.spec'),
        });
=======
            const model = Props.make({
                data: utils.getMeta(cell, 'viewCell'),
                onUpdate: function (props) {
                    utils.setMeta(cell, 'viewCell', props.getRawObject());
                    // saveNarrative();
                },
            });

            const spec = Spec.make({
                appSpec: model.getItem('app.spec'),
            });

            return {
                init: init,
                attach: attach,
                start: start,
                run: run,
            };
        }
>>>>>>> 8769a643

        return {
            make: function (config) {
                return factory(config);
            },
        };
    },
    (err) => {
        'use strict';
        console.error('ERROR loading viewCell viewCellWidget', err);
    }
<<<<<<< HEAD

    return {
        make: function (config) {
            return factory(config);
        },
    };
}, (err) => {
    'use strict';
    console.error('ERROR loading viewCell viewCellWidget', err);
});
=======
);
>>>>>>> 8769a643
<|MERGE_RESOLUTION|>--- conflicted
+++ resolved
@@ -1,102 +1,3 @@
-<<<<<<< HEAD
-define([
-    'jquery',
-    'bluebird',
-    'uuid',
-    'base/js/namespace',
-    'common/runtime',
-    'common/events',
-    'common/html',
-    'common/props',
-    'common/jupyter',
-    'common/busEventManager',
-    'kb_service/client/narrativeMethodStore',
-    'kb_service/client/workspace',
-    'common/pythonInterop',
-    'common/utils',
-    'common/ui',
-    'common/fsm',
-    'common/spec',
-    'google-code-prettify/prettify',
-    './advancedViewCellWidget-fsm',
-    'css!google-code-prettify/prettify.css',
-    'css!font-awesome.css',
-], (
-    $,
-    Promise,
-    Uuid,
-    JupyterNamespace,
-    Runtime,
-    Events,
-    html,
-    Props,
-    Jupyter,
-    BusEventManager,
-    NarrativeMethodStore,
-    Workspace,
-    PythonInterop,
-    utils,
-    Ui,
-    Fsm,
-    Spec,
-    PR,
-    appStates
-) => {
-    'use strict';
-    const t = html.tag,
-        div = t('div'),
-        span = t('span'),
-        a = t('a'),
-        p = t('p'),
-        table = t('table'),
-        tr = t('tr'),
-        th = t('th'),
-        td = t('td');
-
-    function factory(config) {
-        let container;
-        let ui;
-        const workspaceInfo = config.workspaceInfo;
-        const runtime = Runtime.make();
-        const cell = config.cell;
-        const parentBus = config.bus;
-        // TODO: the cell bus should be created and managed through main.js,
-        // that is, the extension.
-        let cellBus;
-        const bus = runtime.bus().makeChannelBus({ description: 'A view cell widget' });
-        const eventManager = BusEventManager.make({
-            bus: runtime.bus(),
-        });
-        // HMM. Sync with metadata, or just keep everything there?
-        const settings = {
-            showAdvanced: {
-                label: 'Show advanced parameters',
-                defaultValue: false,
-                type: 'custom',
-            },
-            showNotifications: {
-                label: 'Show the notifications panel',
-                defaultValue: false,
-                type: 'toggle',
-                element: 'notifications',
-            },
-            showAboutApp: {
-                label: 'Show the About App panel',
-                defaultValue: false,
-                type: 'toggle',
-                element: 'about-app',
-            },
-        };
-        const widgets = {};
-        let fsm;
-
-        if (runtime.config('features.developer')) {
-            settings.showDeveloper = {
-                label: 'Show developer features',
-                defaultValue: false,
-                type: 'toggle',
-                element: 'developer-options',
-=======
 define(
     [
         'jquery',
@@ -186,7 +87,6 @@
                     type: 'toggle',
                     element: 'about-app',
                 },
->>>>>>> 8769a643
             };
             const widgets = {};
             let fsm;
@@ -231,11 +131,6 @@
 
             // RENDER API
 
-<<<<<<< HEAD
-        function toBoolean(value) {
-            return !!value;
-        }
-=======
             function syncFatalError() {
                 ui.setContent('fatal-error.title', model.getItem('fatalError.title'));
                 ui.setContent('fatal-error.message', model.getItem('fatalError.message'));
@@ -244,7 +139,6 @@
             function toBoolean(value) {
                 return !!value;
             }
->>>>>>> 8769a643
 
             function validateModel() {
                 return spec.validateModel(model.getItem('params'));
@@ -275,34 +169,6 @@
                 }
             }
 
-<<<<<<< HEAD
-        function buildPython(cell, cellId, app, params) {
-            const runId = new Uuid(4).format();
-            const fixedApp = fixApp(app);
-            const outputWidgetState = utils.getCellMeta(cell, 'viewCell.outputWidgetState') || null;
-            const code = PythonInterop.buildAdvancedViewRunner(
-                cellId,
-                runId,
-                fixedApp,
-                params,
-                outputWidgetState
-            );
-            // TODO: do something with the runId
-            cell.set_text(code);
-        }
-
-        function resetPython(cell) {
-            cell.set_text('');
-        }
-
-        function initializeFSM() {
-            let currentState = model.getItem('fsm.currentState');
-            if (!currentState) {
-                // TODO: evaluate the state of things to try to guess the state?
-                // Or is this just an error unless it is a new cell?
-                // currentState = {mode: 'editing', params: 'incomplete'};
-                currentState = { mode: 'new' };
-=======
             function buildPython(cell, cellId, app, params) {
                 const runId = new Uuid(4).format();
                 const fixedApp = fixApp(app);
@@ -317,7 +183,6 @@
                 );
                 // TODO: do something with the runId
                 cell.set_text(code);
->>>>>>> 8769a643
             }
 
             function resetPython(cell) {
@@ -359,12 +224,7 @@
                 Jupyter.editCellMetadata(cell);
             }
 
-<<<<<<< HEAD
-        function toggleCodeInputArea() {
-            if (model.getItem('user-settings.showCodeInputArea')) {
-=======
             function initCodeInputArea() {
->>>>>>> 8769a643
                 model.setItem('user-settings.showCodeInputArea', false);
             }
 
@@ -394,25 +254,6 @@
                 renderNotifications();
             }
 
-<<<<<<< HEAD
-        // WIDGETS
-
-        /*
-         *
-         * Render the UI according to the FSM
-         */
-        function renderUI() {
-            renderNotifications();
-            const state = fsm.getCurrentState();
-
-            // Button state
-            state.ui.buttons.enabled.forEach((button) => {
-                ui.enableButton(button);
-            });
-            state.ui.buttons.disabled.forEach((button) => {
-                ui.disableButton(button);
-            });
-=======
             function renderNotifications() {
                 const events = Events.make(),
                     notifications = model.getItem('notifications') || [],
@@ -460,7 +301,6 @@
             function renderUI() {
                 renderNotifications();
                 const state = fsm.getCurrentState();
->>>>>>> 8769a643
 
                 // Button state
                 state.ui.buttons.enabled.forEach((button) => {
@@ -567,50 +407,6 @@
                                                         'kbase.viewCell.user-settings.collapsedConfigurePanel',
                                                         false
                                                     ),
-<<<<<<< HEAD
-                                                ]),
-                                            }),
-                                        ]),
-                                    ]
-                                ),
-                            ]
-                        ),
-                    ]
-                );
-            container.innerHTML = content;
-            events.attachEvents(container);
-            $('#' + configureId + ' .collapse')
-                .on('hidden.bs.collapse', () => {
-                    utils.setCellMeta(
-                        cell,
-                        'kbase.viewCell.user-settings.collapsedConfigurePanel',
-                        true
-                    );
-                })
-                .on('shown.bs.collapse', () => {
-                    utils.setCellMeta(
-                        cell,
-                        'kbase.viewCell.user-settings.collapsedConfigurePanel',
-                        false
-                    );
-                });
-        }
-
-        function doDeleteCell() {
-            const content = div([
-                p([
-                    'Deleting this cell will remove the data visualization, ',
-                    'but will not delete the data object, which will still be available ',
-                    'in the data panel.',
-                ]),
-                p('Continue to delete this data cell?'),
-            ]);
-            ui.showConfirmDialog({ title: 'Confirm Cell Deletion', body: content }).then(
-                (confirmed) => {
-                    if (!confirmed) {
-                        return;
-                    }
-=======
                                                     type: 'default',
                                                     classes: ['kb-panel-container'],
                                                     body: div([
@@ -673,7 +469,6 @@
                         );
                     });
             }
->>>>>>> 8769a643
 
             function doDeleteCell() {
                 const content = div([
@@ -729,25 +524,7 @@
                         };
                     }
 
-<<<<<<< HEAD
-                bus.on('toggle-code-view', () => {
-                    const showing = toggleCodeInputArea(),
-                        label = showing ? 'Hide Code' : 'Show Code';
-                    ui.setButtonLabel('toggle-code-view', label);
-                });
-
-                bus.on('edit-cell-metadata', () => {
-                    doEditCellMetadata();
-                });
-                bus.on('edit-notebook-metadata', () => {
-                    doEditNotebookMetadata();
-                });
-                bus.on('run-app', () => {
-                    doRun();
-                });
-=======
                     renderLayout();
->>>>>>> 8769a643
 
                     return null;
                 });
@@ -899,18 +676,6 @@
                                 };
                             },
                         });
-<<<<<<< HEAD
-                }, (err) => {
-                    console.error('ERROR', err);
-                    reject(err);
-                });
-            });
-        }
-
-        // just a quick hack since we are not truly recursive yet..,
-        function gatherValidationMessages(validationResult) {
-            const messages = [];
-=======
 
                         bus.on('parameter-changed', (message) => {
                             // We simply store the new value for the parameter.
@@ -960,7 +725,6 @@
                         });
                     }
                 }
->>>>>>> 8769a643
 
                 harvestErrors(validationResult);
                 return messages;
@@ -993,20 +757,6 @@
                         console.error('INTERNAL ERROR', err);
                     });
             }
-<<<<<<< HEAD
-
-            harvestErrors(validationResult);
-            return messages;
-        }
-
-        function evaluateAppState() {
-            validateModel()
-                .then((result) => {
-                    // we have a tree of validations, so we need to walk the tree to see if anything
-                    // does not validate.
-                    const messages = gatherValidationMessages(result);
-=======
->>>>>>> 8769a643
 
             function run(params) {
                 // First get the app specs, which is stashed in the model,
@@ -1055,78 +805,11 @@
                         syncFatalError();
                         fsm.newState({ mode: 'fatal-error' });
                         renderUI();
-<<<<<<< HEAD
-                    }
-                })
-                .catch((err) => {
-                    alert('internal error');
-                    console.error('INTERNAL ERROR', err);
-                });
-        }
-
-        function run(params) {
-            // First get the app specs, which is stashed in the model,
-            // with the parameters returned.
-            return syncAppSpec(params.appId, params.appTag)
-                .then(() => {
-                    const appRef = [model.getItem('app.id'), model.getItem('app.tag')]
-                            .filter(toBoolean)
-                            .join('/'),
-                        url = '/#appcatalog/app/' + appRef;
-                    utils.setCellMeta(
-                        cell,
-                        'kbase.attributes.title',
-                        model.getItem('app.spec.info.name')
-                    );
-                    utils.setCellMeta(
-                        cell,
-                        'kbase.attributes.subtitle',
-                        model.getItem('app.spec.info.subtitle')
-                    );
-                    utils.setCellMeta(cell, 'kbase.attributes.info.url', url);
-                    utils.setCellMeta(cell, 'kbase.attributes.info.label', 'more...');
-                    return Promise.all([loadInputWidget()]);
-                })
-                .then(() => {
-                    // this will not change, so we can just render it here.
-                    PR.prettyPrint(null, container);
-                    renderUI();
-                })
-                .then(() => {
-                    // if we start out in 'new' state, then we need to promote to
-                    // editing...
-                    if (fsm.getCurrentState().state.mode === 'new') {
-                        fsm.newState({ mode: 'editing', params: 'incomplete' });
-                        evaluateAppState();
-                    }
-                    renderUI();
-                })
-                .catch((err) => {
-                    console.error('ERROR loading main widgets', err);
-                    addNotification('Error loading main widgets: ' + err.message);
-                    model.setItem('fatalError', {
-                        title: 'Error loading main widgets',
-                        message: err.message,
-=======
->>>>>>> 8769a643
                     });
             }
 
             // INIT
 
-<<<<<<< HEAD
-        const model = Props.make({
-            data: utils.getMeta(cell, 'viewCell'),
-            onUpdate: function (props) {
-                utils.setMeta(cell, 'viewCell', props.getRawObject());
-                // saveNarrative();
-            },
-        });
-
-        const spec = Spec.make({
-            appSpec: model.getItem('app.spec'),
-        });
-=======
             const model = Props.make({
                 data: utils.getMeta(cell, 'viewCell'),
                 onUpdate: function (props) {
@@ -1146,7 +829,6 @@
                 run: run,
             };
         }
->>>>>>> 8769a643
 
         return {
             make: function (config) {
@@ -1158,17 +840,4 @@
         'use strict';
         console.error('ERROR loading viewCell viewCellWidget', err);
     }
-<<<<<<< HEAD
-
-    return {
-        make: function (config) {
-            return factory(config);
-        },
-    };
-}, (err) => {
-    'use strict';
-    console.error('ERROR loading viewCell viewCellWidget', err);
-});
-=======
-);
->>>>>>> 8769a643
+);