--- conflicted
+++ resolved
@@ -1753,14 +1753,7 @@
                 }));
                 busEventManager.add(bus.on('remove', function () {
                     doRemove();
-<<<<<<< HEAD
                 }));
-=======
-                });
-                bus.on('report-error', function () {
-                    doReportError();
-                })
->>>>>>> d5a39c2f
 
                 busEventManager.add(bus.on('on-success', function () {
                     doOnSuccess();
@@ -1970,11 +1963,7 @@
 //                    }
 //                });
 
-<<<<<<< HEAD
                 busEventManager.add(runtime.bus().on('read-only-changed', function(msg) {
-=======
-                runtime.bus().on('read-only-changed', function (msg) {
->>>>>>> d5a39c2f
                     toggleReadOnlyMode(msg.readOnly);
                 }));
 
