--- conflicted
+++ resolved
@@ -27,15 +27,11 @@
     'google-code-prettify/prettify',
     'narrativeConfig',
     './appCellWidget-fsm',
-<<<<<<< HEAD
     './tabs/runStatsTab',
     './tabs/jobStateTab',
     './tabs/resultsTab',
     './tabs/logTab',
     './tabs/errorTab',
-=======
-    './appCellResults',
->>>>>>> fbcef2fb
     'css!google-code-prettify/prettify.css',
     'css!font-awesome.css'
 ], function (
@@ -64,15 +60,11 @@
     PR,
     narrativeConfig,
     AppStates,
-<<<<<<< HEAD
     runStatsTabWidget,
     jobStateTabWidget,
     resultsTabWidget,
     logTabWidget,
     errorTabWidget
-=======
-    ResultsWidget
->>>>>>> fbcef2fb
     ) {
     'use strict';
     var t = html.tag,
@@ -282,13 +274,13 @@
                         parameters: env.parameters
                     });
 
-//                    return widget.start()
-//                        .then(function () {
-//                            resolve({
-//                                bus: bus,
-//                                instance: widget
-//                            });
-//                        });
+                    return widget.start()
+                        .then(function () {
+                            resolve({
+                                bus: bus,
+                                instance: widget
+                            });
+                        });
                 }, function (err) {
                     console.log('ERROR', err);
                     reject(err);
@@ -378,196 +370,6 @@
             });
         }
 
-<<<<<<< HEAD
-=======
-        function logWidget() {
-            function factory(config) {
-                var container, widget;
-                function start(arg) {
-                    return Promise.try(function () {
-                        container = arg.node;
-                        return loadLogViewer({
-                            node: container,
-                            jobId: model.getItem('exec.jobState.job_id')
-                        })
-                            .then(function (w) {
-                                widget = w;
-                            });
-                    });
-                }
-
-                function stop() {
-                    return Promise.try(function () {
-                        if (widget) {
-                            return widget.stop();
-                        }
-                    });
-                }
-
-                return {
-                    start: start,
-                    stop: stop
-                };
-            }
-
-            return {
-                make: function (config) {
-                    return factory(config);
-                }
-            };
-        }
-
-
-        function buildPresentableJson(data) {
-            switch (typeof data) {
-                case 'string':
-                    return data;
-                case 'number':
-                    return String(data);
-                case 'boolean':
-                    return String(data);
-                case 'object':
-                    if (data === null) {
-                        return 'NULL';
-                    }
-                    if (data instanceof Array) {
-                        return table({class: 'table table-striped'},
-                            data.map(function (datum, index) {
-                                return tr([
-                                    th(String(index)),
-                                    td(buildPresentableJson(datum))
-                                ]);
-                            }).join('\n')
-                            );
-                    }
-                    return table({class: 'table table-striped'},
-                        Object.keys(data).map(function (key) {
-                        return tr([th(key), td(buildPresentableJson(data[key]))]);
-                    }).join('\n')
-                        );
-                default:
-                    return 'Not representable: ' + (typeof data);
-            }
-        }
-
-        function formatError(errorInfo) {
-            var errorId = new Uuid(4).format();
-            var errorType, errorMessage, errorDetail;
-            if (errorInfo.error) {
-                // Classic KBase rpc error message
-                errorType = errorInfo.name;
-                errorMessage = errorInfo.message;
-                errorDetail = errorInfo.error;
-            } else if (errorInfo.name) {
-                errorType = 'unknown';
-                errorMessage = errorInfo.name + ' (code: ' + String(errorInfo.code) + ')';
-                errorDetail = 'This error occurred during execution of the app job.';
-            } else {
-                errorType = 'unknown';
-                errorMessage = 'Unknown error (check console for ' + errorId + ')';
-                errorDetail = 'There is no further information about this error';
-            }
-
-            return {
-                location: 'job execution',
-                type: errorType,
-                message: errorMessage,
-                detail: errorDetail
-            };
-        }
-
-        function renderErrorLayout() {
-            return div([
-
-                div({style: {fontWeight: 'bold'}}, [
-                    'Type'
-                ]),
-                div({dataElement: 'type'}),
-                div({style: {fontWeight: 'bold', marginTop: '1em'}}, [
-                    'Message'
-                ]),
-                div({dataElement: 'message'}),
-                div({style: {fontWeight: 'bold', marginTop: '1em'}}, [
-                    'Detail'
-                ]),
-                div({dataElement: 'detail', style: {border: '0px silver solid', padding: '4px', xoverflowY: 'auto', wordBreak: 'break-word'}}),
-            ]);
-        }
-
-        function errorWidget() {
-            function factory(config) {
-                var container, ui;
-                function start(arg) {
-                    return Promise.try(function () {
-                        container = arg.node;
-
-                        // Very simple for now, just render the results json in a prettier than normal fashion.
-
-                        container.innerHTML = renderErrorLayout();
-
-                        ui = UI.make({node: container});
-
-                        var viewModel = formatError(model.getItem('exec.jobState.error'));
-
-                        updateFromViewModel(ui, viewModel);
-                    });
-                }
-
-                function stop() {
-                    return Promise.try(function () {
-                        container.innerHTML = 'Bye from error';
-                    });
-                }
-
-                return {
-                    start: start,
-                    stop: stop
-                };
-            }
-
-            return {
-                make: function (config) {
-                    return factory(config);
-                }
-            };
-        }
-
-        function jobStateWidget() {
-            function factory(config) {
-                var container;
-                function start(arg) {
-                    return Promise.try(function () {
-                        container = arg.node;
-
-                        // Very simple for now, just render the results json in a prettier than normal fashion.
-                        var result = model.getItem('exec.jobState');
-
-                        var content = buildPresentableJson(result);
-
-                        container.innerHTML = content;
-                    });
-                }
-
-                function stop() {
-                    return Promise.try(function () {
-                        container.innerHTML = 'Bye from results';
-                    });
-                }
-
-                return {
-                    start: start,
-                    stop: stop
-                };
-            }
-
-            return {
-                make: function (config) {
-                    return factory(config);
-                }
-            };
-        }
-
->>>>>>> fbcef2fb
         function updateFromViewModel(ui, viewModel, path) {
             if (!path) {
                 path = [];
@@ -585,7 +387,6 @@
             }
         }
 
-<<<<<<< HEAD
         function startTab(tabId) {
             var selectedTab = controlBarTabs.tabs[tabId];
             
@@ -596,129 +397,6 @@
                             id: tabId,
                             widget: Widget.make()
                         };
-=======
-        function updateRunStats(ui, jobState, lastUpdated) {
-            if (!jobState) {
-                return;
-            }
-
-            var viewModel = {
-                lastUpdated: {
-                    elapsed: null,
-                    time: null
-                },
-                queue: {
-                    active: null,
-                    label: null,
-                    elapsed: null,
-                    position: null
-                },
-                run: {
-                    active: null,
-                    label: null,
-                    elapsed: null
-                },
-                finish: {
-                    active: null,
-                    state: null,
-                    when: null
-                }
-            },
-            now = new Date().getTime();
-
-            if (lastUpdated) {
-                viewModel.lastUpdated.time = format.niceElapsedTime(lastUpdated);
-                viewModel.lastUpdated.elapsed = format.elapsedTime(now - lastUpdated);
-            }
-
-            if (jobState.creation_time) {
-                if (jobState.exec_start_time) {
-                    // Queue is finished.
-                    viewModel.queue.active = false;
-                    viewModel.queue.label = 'Queued for';
-                    viewModel.queue.elapsed = format.elapsedTime(jobState.exec_start_time - jobState.creation_time);
-
-                    if (jobState.finish_time) {
-                        viewModel.run.active = false;
-                        viewModel.run.label = 'Ran in';
-                        viewModel.run.elapsed = format.elapsedTime(jobState.finish_time - jobState.exec_start_time);
-
-                        viewModel.finish.active = true;
-                        viewModel.finish.state = jobState.job_state;
-                        viewModel.finish.when = format.niceElapsedTime(jobState.finish_time);
-
-                    } else {
-                        viewModel.run.active = true;
-                        viewModel.run.label = 'Running for';
-                        viewModel.run.elapsed = format.elapsedTime(now - jobState.exec_start_time);
-                    }
-                } else {
-                    viewModel.run.label = 'Run';
-
-                    viewModel.queue.active = true;
-                    viewModel.queue.label = 'In Queue';
-                    viewModel.queue.position = jobState.position;
-                    viewModel.queue.elapsed = format.elapsedTime(now - jobState.creation_time);
-                }
-            }
-
-            updateFromViewModel(ui, viewModel);
-        }
-
-        function renderRunStats() {
-            var labelStyle = {
-                textAlign: 'right',
-                border: '1px transparent solid',
-                padding: '4px'
-            },
-            dataStyle = {
-                border: '1px silver solid',
-                padding: '4px',
-                display: 'inline-block',
-                minWidth: '20px',
-                backgroundColor: 'gray',
-                color: '#FFF'
-            };
-            return div({dataElement: 'run-stats', style: {paddingTop: '6px'}}, [
-                div({class: 'row', dataElement: 'lastUpdated'}, [
-                    div({class: 'col-md-2', style: labelStyle}, span({dataElement: 'label'}, 'Last updated')),
-                    div({class: 'col-md-2', style: dataStyle}, span({dataElement: 'elapsed', class: 'kb-elapsed-time'})),
-                    div({class: 'col-md-2', style: dataStyle}, span({dataElement: 'time'}))
-                ]),
-                div({class: 'row', dataElement: 'queue'}, [
-                    div({class: 'col-md-2', style: labelStyle}, span({dataElement: 'label'}, 'Queue')),
-                    div({class: 'col-md-2', style: dataStyle}, span({dataElement: 'elapsed', class: 'kb-elapsed-time'})),
-                    div({class: 'col-md-2', style: labelStyle}, 'Position'),
-                    div({class: 'col-md-2', style: dataStyle}, span({dataElement: 'position'}))
-                ]),
-                div({class: 'row', dataElement: 'run'}, [
-                    div({class: 'col-md-2', style: labelStyle}, span({dataElement: 'label'}, 'Run')),
-                    div({class: 'col-md-2', style: dataStyle}, span({dataElement: 'elapsed', class: 'kb-elapsed-time'}))
-                ]),
-                div({class: 'row', dataElement: 'finish'}, [
-                    div({class: 'col-md-2', style: labelStyle}, 'Finish'),
-                    div({class: 'col-md-2', style: dataStyle}, span({dataElement: 'state'})),
-                    div({class: 'col-md-2', style: labelStyle}, 'When'),
-                    div({class: 'col-md-2', style: dataStyle}, span({dataElement: 'when'}))
-                ])
-            ]);
-        }
-
-        function runStatsWidget() {
-            function factory(config) {
-                var container, ui, listeners = [];
-                function start(arg) {
-                    return Promise.try(function () {
-                        container = arg.node;
-                        ui = UI.make({node: container});
-
-                        var jobState = model.getItem('exec.jobState');
-                        var lastUpdated = model.getItem('exec.jobStateUpdated');
-
-                        container.innerHTML = renderRunStats();
-
-                        updateRunStats(ui, jobState, lastUpdated);
->>>>>>> fbcef2fb
 
                         ui.activateButton(controlBarTabs.selectedTab.id);
 
@@ -832,11 +510,7 @@
                 results: {
                     label: 'Results',
                     xicon: 'file',
-<<<<<<< HEAD
                     widget: resultsTabWidget
-=======
-                    widget: ResultsWidget
->>>>>>> fbcef2fb
                 },
                 error: {
                     label: 'Error',
@@ -2652,9 +2326,9 @@
                     doExitSuccess();
                 }));
 
-                busEventManager.add(bus.on('sync-all-display-parameters', function () {
-                    widgets.paramsDisplayWidget.bus.emit('sync-all-parameters');
-                }));
+                //busEventManager.add(bus.on('sync-all-display-parameters', function () {
+                //    widgets.paramsDisplayWidget.bus.emit('sync-all-parameters');
+                //}));
 
                 // Events from widgets...
 
