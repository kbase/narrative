/*global define*/
/*jslint white:true,browser:true*/

define([
    'jquery',
    'bluebird',
    'uuid',
    'base/js/namespace',
    'base/js/dialog',
    'common/parameterSpec',
    'common/runtime',
    'common/events',
    'kb_common/html',
    'common/props',
    'kb_service/client/narrativeMethodStore',
    'kb_service/client/workspace',
    'common/pythonInterop',
    'common/utils',
    'common/unodep',
    'common/ui',
    'common/fsm',
    'common/cellUtils',
    'google-code-prettify/prettify',
    'narrativeConfig',
    './appCellWidget-fsm',
<<<<<<< HEAD
=======

>>>>>>> 60e22191
    'css!google-code-prettify/prettify.css',
    'css!font-awesome.css'
], function (
    $,
    Promise,
    Uuid,
    Jupyter,
    dialog,
    ParameterSpec,
    Runtime,
    Events,
    html,
    Props,
    NarrativeMethodStore,
    Workspace,
    PythonInterop,
    utils,
    utils2,
    UI,
    Fsm,
    cellUtils,
    PR,
    narrativeConfig,
    AppStates
    ) {
    'use strict';
    var t = html.tag,
        div = t('div'), span = t('span'), a = t('a'),
        table = t('table'), tr = t('tr'), th = t('th'), td = t('td'),
        pre = t('pre'), input = t('input'), img = t('img'), p = t('p'), blockquote = t('blockquote'),
        appStates = AppStates;

    function factory(config) {
        var container, places, ui,
            workspaceInfo = config.workspaceInfo,
            runtime = Runtime.make(),
            cell = config.cell,
            parentBus = config.bus,
            // TODO: the cell bus should be created and managed through main.js,
            // that is, the extension.
            cellBus = runtime.bus().makeChannelBus({
            cell: utils.getMeta(cell, 'attributes', 'id')
        }, 'A cell channel'),
            bus = runtime.bus().makeChannelBus(null, 'A app cell widget'),
            env = {},
            model,
            // HMM. Sync with metadata, or just keep everything there?
            settings = {
//                showAdvanced: {
//                    label: 'Show advanced parameters',
//                    defaultValue: false,
//                    type: 'custom'
//                },
                showNotifications: {
                    label: 'Show the Notifications panel',
                    help: 'The notifications panel may contain informational, warning, or error messages emitted during the operation of the app cell',
                    defaultValue: false,
                    type: 'toggle',
                    element: 'notifications'
                },
                showAboutApp: {
                    label: 'Show the About This App panel',
                    help: 'The "About This App" panel shows summary and detailed information about the App for this App Cell.',
                    defaultValue: false,
                    type: 'toggle',
                    element: 'about-app'
                }
            },
        widgets = {},
            inputBusses = [],
            inputBusMap = {},
            fsm,
            saveMaxFrequency = config.saveMaxFrequency || 5000;



        // DATA API

        /*
         * Fetch the app spec for a given app and store the spec in the model.
         * As well, process and store the parameters in the model as well.
         *
         * @param {type} appId
         * @param {type} appTag
         * @returns {unresolved}
         */
        function syncAppSpec(appId, appTag) {
            var appRef = {
                ids: [appId],
                tag: appTag
            },
            nms = new NarrativeMethodStore(runtime.config('services.narrative_method_store.url'), {
                token: runtime.authToken()
            });

            return nms.get_method_spec(appRef)
                .then(function (data) {
                    if (!data[0]) {
                        throw new Error('App not found');
                    }
                    // TODO: really the best way to store state?
                    env.appSpec = data[0];
                    // Get an input field widget per parameter
                    var parameterMap = {},
                        parameters = data[0].parameters.map(function (parameterSpec) {
                        // tee hee
                        var param = ParameterSpec.make({parameterSpec: parameterSpec});
                        parameterMap[param.id()] = param;
                        return param;
                    });
                    env.parameters = parameters;
                    env.parameterMap = parameterMap;
                    return parameters;
                });
        }

        // RENDER API

        function buildStatusBar() {
            return div({style: {lineHeight: '20px'}}, [
                span({
                }, [
                    span('Edit:'),
                    span({
                        style: {border: '1px silver solid', padding: '4px', display: 'inline-block', minWidth: '20px', backgroundColor: 'gray', color: '#FFF'},
                        dataElement: 'edit'
                    })
                ]),
                span({
                }, [
                    span('Params:'),
                    span({
                        style: {border: '1px silver solid', padding: '4px', display: 'inline-block', minWidth: '20px', backgroundColor: 'gray', color: '#FFF'},
                        dataElement: 'params'
                    })
                ]),
                span({
                }, [
                    span('Code:'),
                    span({
                        style: {border: '1px silver solid', padding: '4px', display: 'inline-block', minWidth: '20px', backgroundColor: 'gray', color: '#FFF'},
                        dataElement: 'code'
                    })
                ]),
                span({
                }, [
                    span('Request:'),
                    span({
                        style: {border: '1px silver solid', padding: '4px', display: 'inline-block', minWidth: '20px', backgroundColor: 'gray', color: '#FFF'},
                        dataElement: 'request'
                    })
                ]),
                span({
                }, [
                    span('Result:'),
                    span({
                        style: {
                            border: '1px silver solid',
                            padding: '4px',
                            display: 'inline-block',
                            minWidth: '20px',
                            backgroundColor: 'gray', color: '#FFF'
                        },
                        dataElement: 'result'
                    })
                ])
            ]);
        }

        function syncFatalError() {
            ui.setContent('fatal-error.title', model.getItem('fatalError.title'));
            ui.setContent('fatal-error.message', model.getItem('fatalError.message'));
        }

        function showFatalError(arg) {
            ui.showElement('fatal-error');
        }

        function showFsmBar() {
            var currentState = fsm.getCurrentState(),
                content = Object.keys(currentState.state).map(function (key) {
                return span([
                    span({style: {fontStyle: 'italic'}}, key),
                    ' : ',
                    span({style: {padding: '4px', fontWeight: 'noramal', border: '1px silver solid', backgroundColor: 'gray', color: 'white'}}, currentState.state[key])
                ]);
            }).join('  ');

            ui.setContent('fsm-display.content', content);
        }



        function renderAppSpec() {
//            if (!env.appSpec) {
//                return;
//            }
//            var specText = JSON.stringify(env.appSpec, false, 3),
//                 fixedText = specText.replace(/</g, '&lt;').replace(/>/g, '&gt;');
            return pre({
                dataElement: 'spec',
                class: 'prettyprint lang-json',
                style: {fontSize: '80%'}});
        }

        function renderAppSummary() {
            return table({class: 'table table-striped'}, [
                tr([
                    th('Name'),
                    td({dataElement: 'name'})
                ]),
                ui.ifAdvanced(function () {
                    return tr([
                        th('Module'),
                        td({dataElement: 'module'})
                    ]);
                }),
                tr([
                    th('Id'),
                    td({dataElement: 'id'})
                ]),
                tr([
                    th('Version'),
                    td({dataElement: 'version'})
                ]),
                tr([
                    th('Summary'),
                    td({dataElement: 'summary'})
                ]),
                tr([
                    th('Authors'),
                    td({dataElement: 'authors'})
                ]),
                ui.ifAdvanced(function () {
                    return tr([
                        th('Git commit hash'),
                        td({dataElement: 'git-commit-hash'})
                    ]);
                }),
                tr([
                    th('More info'),
                    td({dataElement: 'catalog-link'})
                ])
            ]);
        }

        function renderAboutApp() {
            var aboutTabs = [{
                    label: 'Summary',
                    name: 'summary',
                    content: renderAppSummary()
                }];
            if (ui.isDeveloper()) {
                aboutTabs.push({
                    label: 'Spec',
                    name: 'spec',
                    content: renderAppSpec()
                });
            }

            return html.makeTabs({
                tabs: aboutTabs
            });
        }

//        function toggleElement(name) {
//            var node = ui.getElement(name);
//            if (!node) {
//                return;
//            }
//            if (node.style.display === 'none') {
//                node.style.display = 'block';
//            } else {
//                node.style.display = 'none';
//            }
//        }

        function showElement(name) {
            var node = ui.getElement(name);
            if (!node) {
                return;
            }
            // node.style.display = null;
            node.classList.remove('hidden');
        }
        function hideElement(name) {
            var node = ui.getElement(name);
            if (!node) {
                return;
            }
            //if (!node.getAttribute('data-original-display')) {
            //    node.setAttribute('data-original-display', )
            // }
            // node.style.display = 'none';
            node.classList.add('hidden');
        }


        function renderSetting(settingName) {
            var setting = settings[settingName],
                value;

            if (!setting) {
                return;
            }

            value = model.getItem(['user-settings', settingName], setting.defaultValue);
            switch (setting.type) {
                case 'toggle':
                    if (value) {
                        showElement(setting.element);
                    } else {
                        hideElement(setting.element);
                    }
                    break;
            }
        }

        function doChangeSetting(event) {
            var control = event.target,
                settingName = control.value;

            model.setItem(['user-settings', settingName], control.checked);

            renderSetting(settingName);
        }


        function renderSettings() {
            var events = Events.make({node: container}),
                content = Object.keys(settings).map(function (key) {
                var setting = settings[key],
                    settingsValue = model.getItem(['user-settings', key]) || setting.defaultValue;
                return div({}, [
                    input({
                        type: 'checkbox',
                        checked: (settingsValue ? true : false),
                        dataSetting: key,
                        value: key,
                        //dataToggle: 'tooltip',
                        //title: setting.help || '',
                        id: events.addEvent({
                            type: 'change',
                            handler: function (e) {
                                doChangeSetting(e);
                            }
                        })
                    }),
                    span({style: {marginLeft: '4px', fontStyle: 'italic'}}, setting.label)
                ]);
            }).join('\n');
            ui.setContent('settings.content', div([
                p('These options show or hide optional areas of the app cell'),
                content
            ]));
            events.attachEvents();
            // ui.enableTooltips('settings');

            //Ensure that the settings are reflected in the UI.
            Object.keys(settings).forEach(function (key) {
                renderSetting(key);
            });
        }

        function toBoolean(value) {
            if (value && value !== null) {
                return true;
            }
            return false;
        }

        function showAboutApp() {
            var appSpec = env.appSpec;
            ui.setContent('about-app.name', appSpec.info.name);
            ui.setContent('about-app.module', appSpec.info.namespace || ui.na());
            ui.setContent('about-app.id', appSpec.info.id);
            ui.setContent('about-app.summary', appSpec.info.subtitle);
            ui.setContent('about-app.version', appSpec.info.ver);
            ui.setContent('about-app.git-commit-hash', appSpec.info.git_commit_hash || ui.na());
            ui.setContent('about-app.authors', (function () {
                if (appSpec.info.authors && appSpec.info.authors.length > 0) {
                    return appSpec.info.authors.join('<br>');
                }
                return ui.na();
            }()));
            var appRef = [appSpec.info.id, model.getItem('app').tag].filter(toBoolean).join('/'),
                link = a({href: '/#appcatalog/app/' + appRef, target: '_blank'}, 'Catalog Page');
            ui.setContent('about-app.catalog-link', link);
        }

        function showAppSpec() {
            if (!env.appSpec) {
                return;
            }
            var specText = JSON.stringify(env.appSpec, false, 3),
                fixedText = specText.replace(/</g, '&lt;').replace(/>/g, '&gt;'),
                content = pre({class: 'prettyprint lang-json', style: {fontSize: '80%'}}, fixedText);
            ui.setContent('about-app.spec', content);
        }

        function renderLayout() {
            var events = Events.make(),
                content = div({class: 'kbase-extension kb-app-cell', style: {display: 'flex', alignItems: 'stretch'}}, [
                    div({class: 'prompt', dataElement: 'prompt', style: {display: 'flex', alignItems: 'stretch', flexDirection: 'column'}}, [
                        div({dataElement: 'status'})
                    ]),
                    div({
                        class: 'body',
                        dataElement: 'body',
                        style: {display: 'flex', alignItems: 'stretch', flexDirection: 'column', flex: '1'}
                    }, [
                        div({dataElement: 'widget', style: {display: 'block', width: '100%'}}, [
                            div({class: 'container-fluid'}, [
                                ui.buildPanel({
                                    title: 'Error',
                                    name: 'fatal-error',
                                    hidden: true,
                                    type: 'danger',
                                    classes: ['kb-panel-container'],
                                    body: div([
                                        table({class: 'table table-striped'}, [
                                            tr([
                                                th('Title'), td({dataElement: 'title'}),
                                                td('Message', td({dataElement: 'message'}))
                                            ])
                                        ])
                                    ])
                                }),
                                ui.buildPanel({
                                    title: 'App Cell Settings',
                                    name: 'settings',
                                    hidden: true,
                                    type: 'default',
                                    classes: ['kb-panel-container'],
                                    body: div({dataElement: 'content'})
                                }),
                                ui.buildCollapsiblePanel({
                                    title: 'Notifications',
                                    name: 'notifications',
                                    hidden: true,
                                    type: 'default',
                                    classes: ['kb-panel-container'],
                                    body: [
                                        div({dataElement: 'content'})
                                    ]
                                }),
                                ui.buildCollapsiblePanel({
                                    title: 'About',
                                    name: 'about-app',
                                    hidden: true,
                                    collapsed: false,
                                    type: 'default',
                                    classes: ['kb-panel-container'],
                                    body: [
                                        div({dataElement: 'about-app'}, renderAboutApp())
                                    ]
                                }),
                                (function () {
                                    if (!ui.isDeveloper()) {
                                        return;
                                    }
                                    return ui.buildCollapsiblePanel({
                                        title: 'Dev',
                                        name: 'developer-options',
                                        hidden: true,
                                        type: 'default',
                                        classes: ['kb-panel-container'],
                                        body: [
                                            div({dataElement: 'fsm-display', style: {marginBottom: '4px'}}, [
                                                span({style: {marginRight: '4px'}}, 'FSM'),
                                                span({dataElement: 'content'})
                                            ]),
                                            div([
                                                ui.makeButton('Show Code', 'toggle-code-view', {events: events}),
                                                ui.makeButton('Edit Metadata', 'edit-cell-metadata', {events: events}),
                                                ui.makeButton('Edit Notebook Metadata', 'edit-notebook-metadata', {events: events})
                                            ])
                                        ]
                                    });
                                }()),
                                ui.buildCollapsiblePanel({
                                    title: 'Input ' + span({class: 'fa fa-arrow-right'}),
                                    name: 'parameters-group',
                                    hidden: false,
                                    type: 'default',
                                    classes: ['kb-panel-container'],
                                    body: div({dataElement: 'widget'})
                                }),
                                ui.buildCollapsiblePanel({
                                    title: 'Parameters (display)',
                                    name: 'parameters-display-group',
                                    hidden: false,
                                    collapsed: true,
                                    type: 'default',
                                    classes: ['kb-panel-container'],
                                    body: div({dataElement: 'widget'})
                                }),
                                div({class: 'btn-toolbar kb-btn-toolbar-cell-widget'}, [
                                    div({class: 'btn-group'}, [
                                        ui.buildButton({
                                            label: 'Run',
                                            name: 'run-app',
                                            events: events,
                                            type: 'primary',
                                            icon: {
                                                name: 'play-circle-o',
                                                size: 2
                                            }
                                        }),
                                        ui.buildButton({
                                            label: 'Cancel',
                                            name: 'cancel',
                                            events: events,
                                            type: 'danger',
                                            icon: {
                                                name: 'stop-circle-o',
                                                size: 2
                                            }
                                        }),
                                        ui.buildButton({
                                            label: 'Edit and Re-Run',
                                            name: 're-run-app',
                                            events: events,
                                            type: 'primary',
                                            icon: {
                                                name: 'pencil-square-o',
                                                size: 2
                                            }
                                        })
                                    ])
                                        //div({class: 'btn-group'}, [
                                        //    ui.makeButton('Remove', 'remove', {events: events, type: 'danger'})
                                        //])
                                ]),
                                ui.buildPanel({
                                    title: 'App Execution ' + span({class: 'fa fa-bolt'}),
                                    name: 'exec-group',
                                    hidden: false,
                                    type: 'default',
                                    classes: ['kb-panel-container'],
                                    body: div({dataElement: 'widget'})
                                }),
                                ui.buildCollapsiblePanel({
                                    title: 'Output ' + span({class: 'fa fa-arrow-left'}),
                                    name: 'output-group',
                                    hidden: true,
                                    type: 'default',
                                    classes: ['kb-panel-container'],
                                    body: div({dataElement: 'widget'})
                                })
                            ])
                        ])
                    ])
                ]);
            return {
                content: content,
                events: events
            };
        }

        function validateModel() {
            /*
             * Validation is currently very simple.
             * Iterate through all parameters in the model specification.
             * If the model contains a value, validate it.
             * Record any failure
             * If the model does not contain a value, and it is optional, use the "null value" for that type.
             * If the model does not contain a value, and it is required, record that failure
             * If there are any failures, the validation feails.
             * And return the set of failures.
             *
             * FOR NOW: let us assume that values only get into the model if
             * they are valid.
             * All we need to do now then is to ensure that all required fields are present,
             * and missing fields get their default "nullish" value.
             *
             * Also FOR NOW: we don't have a model of what "blank" is for a field, so we use this:
             * - for strings, empty string or undefined
             * - for ints, undefined
             * - for floats, undefined
             * - for sets, empty array
             * - for object refs, empty string (we should check if refs are valid here as well, but not yet.)
             *
             *
             */
            var params = model.getItem('params'),
                errors = env.parameters.map(function (parameterSpec) {
                    if (parameterSpec.required()) {
                        if (parameterSpec.isEmpty(params[parameterSpec.id()])) {
                            return {
                                diagnosis: 'required-missing',
                                errorMessage: 'The ' + parameterSpec.dataType() + ' "' + parameterSpec.id() + '" is required but was not provided'
                            };
                        }
                    }
                }).filter(function (error) {
                if (error) {
                    return true;
                }
                return false;
            });
            return {
                isValid: (errors.length === 0),
                errors: errors
            };
        }

        // TODO: we need to determine the proper forms for a app identifier, and
        // who creates this canonical identifier. E.g. the method panel supplies
        // the app id to the cell, but it gets it from the kernel, which gets it
        // directly from the nms/catalog. If the catalog provides the version
        // for a beta or release tag ...
        function fixApp(app) {
            switch (app.tag) {
                case 'release':
                    return {
                        id: app.id,
                        tag: app.tag,
                        version: app.version
                    };
                case 'beta':
                case 'dev':
                    return {
                        id: app.id,
                        tag: app.tag
                    };
                default:
                    throw new Error('Invalid tag for app ' + app.id);
            }
        }

        function buildPython(cell, cellId, app, params) {
            var runId = new Uuid(4).format(),
                fixedApp = fixApp(app),
                code = PythonInterop.buildAppRunner(cellId, runId, fixedApp, params);
            // TODO: do something with the runId
            cell.set_text(code);
        }


        function resetPython(cell) {
            cell.set_text('');
        }

        function setStatus(cell, status) {
            model.setItem('attributes.status', status);
        }

        function getStatus(cell) {
            model.getItem('attributes.status');
        }

        function initializeFSM() {
            var currentState = model.getItem('fsm.currentState');
            if (!currentState) {
                // TODO: evaluate the state of things to try to guess the state?
                // Or is this just an error unless it is a new cell?
                // currentState = {mode: 'editing', params: 'incomplete'};
                currentState = {mode: 'new'};
            }
            fsm = Fsm.make({
                states: appStates,
                initialState: {
                    mode: 'new'
                },
                //xinitialState: {
                //    mode: 'editing', params: 'incomplete'
                //},
                onNewState: function (fsm) {
                    model.setItem('fsm.currentState', fsm.getCurrentState().state);
                    // save the narrative!

                },
                bus: bus
            });
            fsm.start(currentState);
        }

        // LIFECYCYLE API

        function doEditNotebookMetadata() {
            Jupyter.notebook.edit_metadata({
                notebook: Jupyter.notebook,
                keyboard_manager: Jupyter.notebook.keyboard_manager
            });
        }

        function doEditCellMetadata() {
            dialog.edit_metadata({
                md: cell.metadata,
                callback: function (md) {
                    cell.metadata = md;
                },
                name: 'Cell',
                notebook: Jupyter.notebook,
                keyboard_manager: Jupyter.keyboard_manager
            });
        }

        function initCodeInputArea() {
            // var codeInputArea = cell.input[0];
            //if (!cell.kbase.inputAreaDisplayStyle) {
            //    cell.kbase.inputAreaDisplayStyle = codeInputArea.css('display');
            // }
            // try this hack to reset the initial state for the input subarea...
            //codeInputArea[0].setAttribute('data-toggle-initial-state', 'hidden');
            model.setItem('user-settings.showCodeInputArea', false);
        }

        function showCodeInputArea() {
            var codeInputArea = cell.input.find('.input_area');
            if (model.getItem('user-settings.showCodeInputArea')) {
                codeInputArea.removeClass('hidden');
            } else {
                codeInputArea.addClass('hidden');
            }
        }

        function toggleCodeInputArea(cell) {
            if (model.getItem('user-settings.showCodeInputArea')) {
                model.setItem('user-settings.showCodeInputArea', false);
            } else {
                model.setItem('user-settings.showCodeInputArea', true);
            }
            showCodeInputArea();
            return model.getItem('user-settings.showCodeInputArea');
        }

        function toggleSettings(cell) {
            var name = 'showSettings',
                selector = 'settings',
                node = ui.getElement(selector),
                showing = model.getItem(['user-settings', name]);
            if (showing) {
                model.setItem(['user-settings', name], false);
            } else {
                model.setItem(['user-settings', name], true);
            }

            showing = model.getItem(['user-settings', name]);
            if (showing) {
                node.classList.remove('hidden');
            } else {
                node.classList.add('hidden');
            }
            return showing;
        }

        function doRemoveNotification(index) {
            var notifications = model.getItem('notifications') || [];
            notifications.splice(index, 1);
            model.setItem('notifications', notifications);
            renderNotifications();
        }

        function renderNotifications() {
            var events = Events.make(),
                notifications = model.getItem('notifications') || [],
                content;

            if (notifications.length === 0) {
                content = span({style: {fontStyle: 'italic'}}, 'There are currently no notifications');
            } else {
                content = notifications.map(function (notification, index) {
                    return div({class: 'row'}, [
                        div({class: 'col-md-10'}, notification),
                        div({class: 'col-md-2', style: {textAlign: 'right'}}, span({}, [
                            a({
                                class: 'btn btn-default',
                                id: events.addEvent({
                                    type: 'click',
                                    handler: function () {
                                        doRemoveNotification(index);
                                    }
                                })
                            }, 'X')
                        ]))
                    ]);
                }).join('\n');
            }
            ui.setContent('notifications.content', content);
            events.attachEvents(container);
        }

        function addNotification(notification) {
            var notifications = model.getItem('notifications') || [];
            notifications.push(notification);
            model.setItem('notifications', notifications);
            renderNotifications();
        }

        function clearNotifications() {
            model.setItem('notifications', []);
        }


//        function showToggle(name) {
//
//        }
//
//        function ensureToggle(name) {
//            var propName = 'user-settings.show-' + name,
//                elementPath = 'toggle-' + name,
//
//        }
//
//        // just simple display block/none for now
//        function renderToggle(name) {
//            var propName = 'user-settings.show-' + name,
//                elementPath = 'toggle-' + name,
//                node = dom.getElement(elementPath),
//                originalStyle = model.getItem(propName);
//
//            if (orig
//
//        }
//
//        function toggleToggle(name) {
//            var propName = 'user-settings.show-' + name;
//            if (model.getItem(propName)) {
//                model.setItem(propName, false);
//            } else {
//                model.setItem(propName, true);
//            }
//            renderToggle(name);
//            return model.getItem(propName);
//        }

        // WIDGETS

        function showWidget(name, widgetModule, path) {
            var bus = runtime.bus().makeChannelBus(null, 'Bus for showWidget'),
                widget = widgetModule.make({
                    bus: bus,
                    workspaceInfo: workspaceInfo
                });
            widgets[name] = {
                path: path,
                module: widgetModule,
                instance: widget
            };
            widget.start();
            bus.emit('attach', {
                node: ui.getElement(path)
            });
        }

        /*
         *
         * Render the UI according to the FSM
         */
        function renderUI() {
            showFsmBar();
            renderNotifications();
            renderSettings();
            var state = fsm.getCurrentState();

            // Button state
            state.ui.buttons.enabled.forEach(function (button) {
                ui.enableButton(button);
            });
            state.ui.buttons.disabled.forEach(function (button) {
                ui.disableButton(button);
            });
            state.ui.buttons.hidden.forEach(function (button) {
                ui.hideButton(button);
            });


            // Element state
            state.ui.elements.show.forEach(function (element) {
                ui.showElement(element);
            });
            state.ui.elements.hide.forEach(function (element) {
                ui.hideElement(element);
            });

            // Emit messages for this state.
//            if (state.ui.messages) {
//                state.ui.messages.forEach(function (message) {
//                    var tempBus;
//                    if (message.widget) {
//                        tempBus = widgets[message.widget].bus;
//                    } else {
//                        tempBus = inputWidgetBus;
//                    }
//
//                    tempBus.send(message.message, message.address);
//                });
//            }
        }

        function toggleReadOnlyMode(readOnly) {
            if (!readOnly) {
                // restore state based on fsm.
                var buttonBar = container.querySelector('.kb-btn-toolbar-cell-widget');
                if (buttonBar) {
                    buttonBar.classList.remove('hidden');
                }
                renderUI();
                var curMode = fsm.getCurrentState().state.mode;
                if (curMode === 'processing') {
                    startListeningForJobMessages();
                }
            }
            else {
                // Hide the job starting/modifying buttons
                // It'd be nice to put all the elements in view-only mode,
                // to mimic a running state, right? Maybe that's another
                // FSM state?
                var buttonBar = container.querySelector('.kb-btn-toolbar-cell-widget');
                if (buttonBar) {
                    buttonBar.classList.add('hidden');
                }
                stopListeningForJobMessages();
            }
        }

        var saveTimer = null;
        function saveNarrative() {
            if (saveTimer) {
                return;
            }
            saveTimer = window.setTimeout(function () {
                saveTimer = null;
                Jupyter.notebook.save_checkpoint();
            }, saveMaxFrequency);
        }

        function deleteJob(jobId) {
            return new Promise(function (resolve, reject) {
                // NB the narrative callback code does not pass back error
                // through the callback -- it is just logged to the console.
                // Gulp!

                // we don't really delete jobs here any more, just
                // temporarily disable for now.

                // This is now fire and forget.
                // TODO: close the loop on this.
                runtime.bus().emit('request-job-deletion', {
                    jobId: jobId
                });
                resolve();


//
//
//                function callback(value) {
//                    resolve(value);
//                }
//                try {
//                    $(document).trigger('cancelJob.Narrative', [jobId, callback]);
//                } catch (err) {
//                    reject(err);
//                }
            });
        }

        /*
         * NB: the jobs panel takes care of removing the job info from the
         * narrative metadata.
         */
        function cancelJob(jobId) {
            runtime.bus().emit('request-job-cancellation', {
                jobId: jobId
            });
        }

        function resetToEditMode(source) {
            // only do this if we are not editing.

            model.deleteItem('exec');

            // Also ensure that the exec widget is reset
            // widgets.execWidget.bus.emit('reset');
            reloadExecutionWidget();

            // TODO: evaluate the params again before we do this.
            fsm.newState({mode: 'editing', params: 'complete', code: 'built'});

            clearOutput();

            renderUI();
        }

        function doRerun() {
            var confirmationMessage = div([
                p('This action will clear the App Execution area and restore the Input Area to edit mode. You may then change inputs and run the app again. (Any output you have already produced will be left intact.)'),
                p('Proceed to Resume Editing?')
            ]);
            ui.showConfirmDialog('Edit and Re-Run?', confirmationMessage, 'Yes', 'No')
                .then(function (confirmed) {
                    if (!confirmed) {
                        return;
                    }

                    // No longer delete job state. This will be done if/when
                    // the user deletes the ouput.
                    //var jobState = model.getItem('exec.jobState');
                    //if (jobState) {
                    //    cancelJob(jobState.job_id);
                    // the job will be deleted form the notebook when the job cancellation
                    // event is received.
                    //}

                    // Remove all of the execution state when we reset the app.
                    resetToEditMode('do rerun');
                });
        }

        function doRemove() {
            var confirmationMessage = div([
                p('Removing this cell will also remove any pending jobs, but will leave generated output intact'),
                p('Continue to remove this app cell?')
            ]);
            ui.showConfirmDialog('Remove Cell?', confirmationMessage, 'Yes', 'No')
                .then(function (confirmed) {
                    if (!confirmed) {
                        return;
                    }
                    var jobState = model.getItem('exec.jobState');
                    if (jobState) {
                        cancelJob(jobState.job_id);
                        // the job will be deleted form the notebook when the job cancellation
                        // event is received.
                    }

                    // tear down all the sub widgets.
                    Object.keys(widgets).forEach(function (widgetId) {
                        var widget = widgets[widgetId];
                        widget.instance.bus().send('stop');
                    });

                    $(document).trigger('deleteCell.Narrative', Jupyter.notebook.find_cell_index(cell));
                });
        }

        /*
         * Cancelling a job is the same as deleting it, and the effect of cancelling the job is the same as re-running it.
         *
         */
        function doCancel() {
            var confirmationMessage = div([
                p([
                    'Cancelling the job will halt the job processing.',
                    'Any output objects already created will remain in your narrative and can be removed from the Data panel.'
                ]),
                blockquote('Note that canceling the job will not delete the job, you will need to do that from the Jobs Panel.'),
                p('Continue to Cancel the running job?')
            ]);
            ui.showConfirmDialog('Cancel Job?', confirmationMessage, 'Yes', 'No')
                .then(function (confirmed) {
                    if (!confirmed) {
                        return;
                    }

                    var jobState = model.getItem('exec.jobState');
                    if (jobState) {
                        cancelJob(jobState.job_id);
                        // the job will be deleted form the notebook when the job cancellation
                        // event is received.
                    } else {
                        model.deleteItem('exec');
                        fsm.newState({mode: 'editing', params: 'complete', code: 'built'});
                        renderUI();
                    }

                    // Remove all of the execution state when we reset the app.
                    //model.deleteItem('exec');

                    //reloadExecutionWidget();

                    // TODO: evaluate the params again before we do this.
                    //fsm.newState({mode: 'editing', params: 'complete', code: 'built'});

                    //renderUI();
                });
        }

        function updateFromLaunchEvent(message) {

            // Update the exec state.
            // NB we need to do this because the launch events are only
            // sent once from the narrative back end.

            // Update FSM
            var newFsmState = (function () {
                switch (message.event) {
                    case 'validating_app':
                    case 'validated_app':
                    case 'launching_job':
                        return {mode: 'processing', stage: 'launching'};
                    case 'launched_job':
                        // NEW: start listening for jobs.
                        startListeningForJobMessages(message.job_id);
                        return {mode: 'processing', stage: 'launching'};
                    case 'error':
                        return {mode: 'error', stage: 'launching'};
                    default:
                        throw new Error('Invalid launch state ' + message.event);
                }
            }());
            fsm.newState(newFsmState);
            renderUI();
        }

        function updateFromJobState(jobState) {

            var currentState = fsm.getCurrentState(),
                newFsmState = (function () {
                    switch (jobState.job_state) {
                        case 'queued':
                            return {mode: 'processing', stage: 'queued'};
                        case 'job_started':
                            return {mode: 'processing', stage: 'running'};
                        case 'in-progress':
                            return {mode: 'processing', stage: 'running'};
                        case 'completed':
                        case 'cancelled':
                            stopListeningForJobMessages();
                            return {mode: 'success'};
                        case 'suspend':
                        case 'error':
                            stopListeningForJobMessages();
                            if (currentState.state.stage) {
                                return {mode: 'error', stage: currentState.state.stage};
                            }
                            return {mode: 'error'};
                            // case 'canceled':
                            // case 'cancelled':
                            //     stopListeningForJobMessages();
                            //     return {mode: 'canceled'};
                        default:
                            throw new Error('Invalid job state ' + jobState.job_state);
                    }
                }());
            fsm.newState(newFsmState);
            renderUI();
        }

        // TODO: runId needs to be obtained here from the model.
        //       it is created during the code build (since it needs to be passed
        //       to the kernel)
        function doRun() {
            fsm.newState({mode: 'execute-requested'});
<<<<<<< HEAD
            
            // Save this to the exec state change log.
            var execLog = model.getItem('exec.log');
            if (!execLog) {
                execLog = [];
            }
            execLog.push({
                timestamp: new Date(),
                event: 'execute-requested',
                data: {
                    runId: 'should be here'
                }
            });
            model.setItem('exec.log', execLog);
            
=======
>>>>>>> 60e22191
            cell.execute();
        }

        // LIFECYCLE API

        function init() {
            return Promise.try(function () {
                initializeFSM();
                initCodeInputArea();
                return null;
            });
        }

        function attach(node) {
            return Promise.try(function () {
                container = node;
                ui = UI.make({
                    node: container,
                    bus: bus
                });

                // TODO: better place/way to do this:
                if (ui.isDeveloper()) {
                    settings.showDeveloper = {
                        label: 'Show Developer features',
                        defaultValue: false,
                        type: 'toggle',
                        element: 'developer-options'
                    };
                }

                var layout = renderLayout();
                container.innerHTML = layout.content;
                layout.events.attachEvents(container);
                places = {
                    status: container.querySelector('[data-element="status"]'),
                    notifications: container.querySelector('[data-element="notifications"]'),
                    widget: container.querySelector('[data-element="widget"]')
                };
                return null;
            });
        }

        var jobListeners = [];
        function startListeningForJobMessages(jobId) {
            var ev;

            ev = runtime.bus().listen({
                channel: {
                    jobId: jobId
                },
                key: {
                    type: 'job-status'
                },
                handle: function (message) {
                    var existingState = model.getItem('exec.jobState'),
                        newJobState = message.jobState,
                        outputWidgetInfo = message.outputWidgetInfo;
                    if (!existingState || !utils2.isEqual(existingState, newJobState)) {
                        model.setItem('exec.jobState', newJobState);
                        if (outputWidgetInfo) {
                            model.setItem('exec.outputWidgetInfo', outputWidgetInfo);
                        }

                        var execLog = model.getItem('exec.log');
                        if (!execLog) {
                            execLog = [];
                        }
                        execLog.push({
                            timestamp: new Date(),
                            event: 'job-status',
                            data: {
                                jobState: newJobState
                            }
                        });
                        model.setItem('exec.log', execLog);

                        // Now we send the job state on the cell bus, generally.
                        // The model is that a cell can only have one job active at a time.
                        // Thus we can just emit the state of the current job globally
                        // on the cell bus for thos widgets interested.
                        cellBus.emit('job-state', {
                            jobState: newJobState
                        });
                    } else {
                        cellBus.emit('job-state-updated', {
                            jobId: newJobState.job_id
                        });
                    }
                    model.setItem('exec.jobStateUpdated', new Date().getTime());


                    updateFromJobState(newJobState);
                }
            });
            jobListeners.push(ev);

            ev = runtime.bus().listen({
                channel: {
                    jobId: jobId
                },
                key: {
                    type: 'job-deleted'
                },
                handle: function (message) {
                    //  reset the cell into edit mode
                    var state = fsm.getCurrentState();
                    if (state.state.mode === 'editing') {
                        console.warn('in edit mode, so not resetting ui')
                        return;
                    }

                    resetToEditMode('job-deleted');
                }
            });
            jobListeners.push(ev);

            ev = runtime.bus().listen({
                channel: {
                    jobId: jobId
                },
                key: {
                    type: 'job-does-not-exist'
                },
                handle: function (message) {
                    //  reset the cell into edit mode
                    var state = fsm.getCurrentState();
                    if (state.state.mode === 'editing') {
                        console.warn('in edit mode, so not resetting ui')
                        return;
                    }

                    resetToEditMode('job-deleted');
                }
            });
            jobListeners.push(ev);

        }

        function stopListeningForJobMessages() {
            jobListeners.forEach(function (listener) {
                runtime.bus().removeListener(listener);
            });
            jobListeners = [];
        }

        /*
         * This message implementation is called whenever the app cell widget
         * enters the "success" state.
         *
         * The job here is to evaluate the output of the execution and to ensure
         * that any output products have been made available in the narrative.
         *
         * Here is what we need to handle:
         *
         * 1. The canonical case of one or more objects created in this workspace,
         * and named in the output parameters.
         *
         * 2. A job report object which should also be displayed.
         *
         * After displaying the objects, we record this in the cell metadata
         *
         * If the user decides to delete the output cells, this ensures that we
         * will not add them again.
         *
         * However, we will produce user interface elements to ensure that the
         * user can re-insert them if they want to.
         *
         * OR
         *
         * I think it is supposed to work like this:
         *
         * kb_service_output_mapping in the app spec provides an array
         * of "mappings" to produce input paramters (an argument which is a object
         * composed of said properties) for an "output widget". The output widget
         * is named in info.output_types
         *
         * All rather fishy and fragile looking to me.
         * Why can't we just classify the types of output available?
         * Are there really going to be many use cases of outputs customized
         * like this? I expect the vast majority will either be reports or simply
         * the output objects.
         *
         */
        function getOutputParams() {
            var outputParams = env.appSpec.parameters.map(function (parameter) {
                var textOptions = parameter.text_options;
                if (textOptions) {
                    if (textOptions.is_output_name === 1) {
                        return parameter.id;
                    }
                }
                return false;
            })
                .filter(function (paramId) {
                    return (paramId !== false);
                }),
                params = model.getItem('params'),
                outputNames = Object.keys(params).filter(function (key) {
                return outputParams.some(function (param) {
                    return (param === key);
                });
            })
                .map(function (key) {
                    return {
                        param: key,
                        objectName: params[key]
                    };
                });
            return outputNames;
        }
        /*
         * Given a set of object names within this workspace, get the object
         * info for each one, and return the absolute reference (wsid, objid, ref)
         */
        function getOutputObjectRefs(outputs) {
            var workspace = new Workspace(runtime.config('services.workspace.url'), {
                token: runtime.authToken()
            }),
                objectIdentities = outputs.map(function (output) {
                    return {
                        wsid: workspaceInfo.id,
                        name: output.objectName
                    };
                });
            return workspace.get_object_info_new({
                objects: objectIdentities,
                ignoreErrors: 1,
                includeMetadata: 0
            })
                .then(function (results) {
                    return results.map(function (result, index) {
                        if (result === null) {
                            console.warn('MISSING OBJECT', outputs[index]);
                            throw new Error('Output object ' + outputs[index].objectName + ' specified in param ' + outputs[index].param + ' was not found in this workspace');
                        }
                        return {
                            param: outputs[index].param,
                            name: outputs[index].objectName,
                            ref: [result[6], result[0], result[4]].join('/')
                        };
                    });
                });
        }
        function doOnSuccessx() {
            // See if we've already done this before, if so, skip it.
            // TODO: the fsm should have a way of invoking events on only the first
            // time entering a state ;)

            // Save the state data for output into special model properties.

            // This ensures that it survivies even if the jobState is blow away

            model.setItem('output.result', model.getItem('exec.jobState.result'));

            // Now ensure that the output objects exists, and if so, store their
            // absolute reference.
            var outputs = getOutputParams();
            if (outputs) {
                getOutputObjectRefs(outputs)
                    .then(function (result) {
                        model.setItem('output.objects', result);
                        // Now get see if we have a report object.
                    })
                    .catch(function (err) {
                        console.error('ERROR', err);
                        alert('ERROR');
                    });
            }
        }

        function createOutputCell(jobId) {
            var cellId = utils.getMeta(cell, 'attributes', 'id'),
                cellIndex = Jupyter.notebook.find_cell_index(cell),
                newCellId = new Uuid(4).format(),
                newCell = Jupyter.notebook.insert_cell_below('code', cellIndex);

            $([Jupyter.events]).trigger('inserted.Cell', {
                cell: newCell,
                kbase: {
                    type: 'output',
                    cellId: newCellId,
                    parentCellId: cellId,
                    jobId: jobId,
                    widget: model.getItem('exec.outputWidgetInfo')
                }
            });

            console.log('INSERTED OUTPUT CELL', cellId);

            return newCellId;
        }

        function clearOutput() {
            // cell.set_text('from biokbase.narrative.jobs import AppManager\nAppManager().clear_app()');
            // cell.execute();
            var cellNode = cell.element.get(0),
                textNode = document.querySelector('.output_area.output_text');

            if (textNode) {
                textNode.innerHTML = '';
            }
        }

        function doOnSuccess() {
            // have we created output yet?
            var jobId = model.getItem('exec.jobState.job_id'),
                outputCellId = model.getItem(['output', 'byJob', jobId, 'cell', 'id']),
                outputCell, notification,
                outputCreated = model.getItem(['exec', 'outputCreated']);

            // widgets named 'no-display' are a trigger to skip the output cell process.
            var skipOutputCell = model.getItem('exec.outputWidgetInfo.name') === 'no-display';


            // New app -- check the existing exec state, see if the
            // output has been created already, and if so just exit.
            // This protects us from the condition in which a user
            // has removed the output for the latest run.
//            if (outputCreated) {
//                return;
//            }

            // If so, is the cell still there?
            if (outputCellId) {
                outputCell = cellUtils.findById(outputCellId);
                if (outputCell) {
                    return;
                }
                notification = div([
                    div('Output cell not found: ' + outputCellId + '. Would you like to recreate it? ')
                ]);
                addNotification(notification);
                return;
            }

            if (!skipOutputCell) {
                // If not created yet, create it.
                outputCellId = createOutputCell(jobId);
                model.setItem(['output', 'byJob', jobId], {
                    cell: {
                        id: outputCellId,
                        created: true,
                        createdAt: new Date().toGMTString()
                    },
                    params: model.copyItem('params')
                });
            }

            widgets.outputWidget.instance.bus().emit('update', {
                jobState: model.getItem('exec.jobState'),
                output: model.getItem('output')
            });
            // bus.emit('output-created', )
        }

        function start() {
            return Promise.try(function () {
                /*
                 * listeners for the local input cell message bus
                 */

                cell.element.on('toggleCodeArea.cell', function () {
                    toggleCodeInputArea(cell);
                });

                bus.on('toggle-code-view', function () {
                    var showing = toggleCodeInputArea(),
                        label = showing ? 'Hide Code' : 'Show Code';
                    ui.setButtonLabel('toggle-code-view', label);
                });
                bus.on('show-notifications', function () {
                    doShowNotifications();
                });
                bus.on('edit-cell-metadata', function () {
                    doEditCellMetadata();
                });
                bus.on('edit-notebook-metadata', function () {
                    doEditNotebookMetadata();
                });

                // the settings toggle is now emitted from the toolbar, which
                // doesn't have a reference to the bus (yet).
                cell.element.on('toggleCellSettings.cell', function () {
                    var showing = toggleSettings(cell),
                        label = span({class: 'fa fa-cog '}),
                        buttonNode = ui.getButton('toggle-settings');
                    buttonNode.innerHTML = label;
                    if (showing) {
                        buttonNode.classList.add('active');
                    } else {
                        buttonNode.classList.remove('active');
                    }
                });
                bus.on('toggle-settings', function () {
                    var showing = toggleSettings(cell),
                        label = span({class: 'fa fa-cog '}),
                        buttonNode = ui.getButton('toggle-settings');
                    buttonNode.innerHTML = label;
                    if (showing) {
                        buttonNode.classList.add('active');
                    } else {
                        buttonNode.classList.remove('active');
                    }
                });
                bus.on('run-app', function () {
                    doRun();
                });
                bus.on('re-run-app', function () {
                    doRerun();
                });
                bus.on('cancel', function () {
                    doCancel();
                });
                bus.on('remove', function () {
                    doRemove();
                });

                bus.on('on-success', function () {
                    doOnSuccess();
                });

                bus.on('sync-all-display-parameters', function () {
                    widgets.paramsDisplayWidget.bus.emit('sync-all-parameters');
                });

                // Events from widgets...

                parentBus.on('newstate', function (message) {
                    console.log('GOT NEWSTATE', message);
                });

                parentBus.on('reset-to-defaults', function () {
                    bus.emit('reset-to-defaults');
                });


                // We need to listen for job-status messages is we are loading
                // a cell that has a running job.

                // TODO: inform the job manager that we are ready to receive
                // messages for this job?
                // At present the job manager will start doing this after it
                // loads the narrative and has inspected the jobs in its metadata.
                // But this is a race condition -- and it is probably better
                // if the cell invokes this response and then can receive either
                // the start of the job-status message stream or a response indicating
                // that the job has completed, after which we don't need to
                // listen any further.

                // get the status

                // if we are in a running state, start listening for jobs
                var state = model.getItem('fsm.currentState');

                if (state) {
                    switch (state.mode) {
                        case 'editing':
                        case 'launching':
                        case 'processing':
                            switch (state.stage) {
                                case 'launching':
                                    // nothing to do.
                                    break;
                                case 'queued':
                                case 'running':
                                    startListeningForJobMessages(model.getItem('exec.jobState.job_id'));
                                    break;
                            }
                            break;
                        case 'success':
                        case 'error':
                            // do nothing for now
                    }
                }


                // TODO: only turn this on when we need it!
                cellBus.on('run-status', function (message) {
                    updateFromLaunchEvent(message);

                    model.setItem('exec.launchState', message);

                    // Save this to the exec state change log.
                    var execLog = model.getItem('exec.log');
                    if (!execLog) {
                        execLog = [];
                    }
                    execLog.push({
                        timestamp: new Date(),
                        event: 'launch-status',
                        data: {
                            jobId: message.jobId,
                            runId: message.runId,
                            status: message.event
                        }
                    });
                    model.setItem('exec.log', execLog);

                    cellBus.emit('launch-status', {
                        launchState: message
                    });
                });

                cellBus.on('output-cell-removed', function (message) {
                    var output = model.getItem('output');

                    if (!output.byJob[message.jobId]) {
                        return;
                    }
                    delete output.byJob[message.jobId];
                    model.setItem('output', output);
                    widgets.outputWidget.instance.bus().emit('update', {
                        jobState: model.getItem('exec.jobState'),
                        output: output
                    });
                });

//                runtime.bus().listen({
//                    channel: {
//                        cell: utils.getMeta(cell, 'attributes', 'id')
//                    },
//                    key: {
//                        type: 'job-status',
//                        jobId:
//                    },
//                    handle: function (message) {
//
//                        // Store the most recent job status (jobInfo) in the model and thus metadata.
//                        // console.log('JOBSTATUS', message.job.state);
//                        updateFromJobState(message.job.state);
//
//                        var existingState = model.getItem('exec.jobState');
//                        if (!existingState || existingState.job_state !== message.job.state.job_state) {
//                            model.setItem('exec.jobState', message.job.state);
//                            // Forward the job info to the exec widget if it is available. (it should be!)
//                            if (widgets.execWidget) {
//                                widgets.execWidget.bus.emit('job-state', {
//                                    jobState: message.job.state
//                                });
//                            }
//                        } else {
//                            if (widgets.execWidget) {
//                                widgets.execWidget.bus.emit('job-state-updated', {
//                                    jobId: message.job.state.job_id
//                                });
//                            }
//                        }
//                        model.setItem('exec.jobStateUpdated', new Date().getTime());
//
//
//
//                        // Evaluate the job state to generate our derived "quickStatus" used to control
//                        // the ui...
//
//
//                        // SKIP for now
//                        return;
//
//                        model.setItem('job', {
//                            updatedAt: new Date().getTime(),
//                            info: message.job
//                        });
//
//                        var jobStatus = message.job.state.job_state;
//
//                        // Update current status
//                        updateRunJobStatus();
//
//                        renderRunStatus();
//
//                        updateJobDetails(message);
//                        // updateJobLog(message);
//
//                        updateJobReport(message.job);
//
//                        // and yet another job state thing. This one takes care
//                        // the general state of the job state communication
//
//                        // Update status history.
//
//                        // Okay, don't store multiples of the last event.
//                        var log = cell.metadata.kbase.log;
//                        if (!log) {
//                            log = [];
//                            cell.metadata.kbase.log = log;
//                        }
//                        if (log.length > 0) {
//                            var lastLog = log[log.length - 1];
//                            if (lastLog.data.status === jobStatus) {
//                                if (lastLog.count === undefined) {
//                                    lastLog.count = 0;
//                                }
//                                lastLog.count += 1;
//                                return;
//                            }
//                        }
//
//                        utils.pushMeta(cell, 'appCell.exec.log', {
//                            timestamp: new Date(),
//                            event: 'jobstatus',
//                            data: {
//                                jobId: message.jobId,
//                                status: jobStatus
//                            }
//                        });
//                    }
//                });

                runtime.bus().on('read-only-changed', function(msg) {
                    toggleReadOnlyMode(msg.readOnly);
                });

                // Initialize display
                showCodeInputArea();

                return null;
            });
        }

        function findInputWidget(requestedInputWidget) {
            var defaultModule = 'nbextensions/appCell/widgets/appParamsWidget';
            return defaultModule;

            if (requestedInputWidget === null) {
                return defaultModule;
            }
            // Yes, the string literal 'null' can slip through
            if (requestedInputWidget === 'null') {
                return defaultModule;
            }

            return 'nbextensions/appCell/widgets/inputWidgets/' + requestedInputWidget;
        }

        function exportParams() {

            // For each param.

            // if certain limited conditions apply

            // transform the params from the fundamental types

            // to something more suitable for the app params.

            // This is necessary because some params, like subdata, have a
            // natural storage as array, but are supposed to be provided as
            // a string with comma separators
            var params = model.getItem('params'),
                paramSpecs = env.parameters,
                paramsToExport = {};

            Object.keys(params).forEach(function (key) {
                var value = params[key],
                    paramSpec = env.parameterMap[key];

                if (paramSpec.spec.field_type === 'textsubdata') {
                    if (value && value instanceof Array) {
                        value = value.join(',');
                    }
                }

                paramsToExport[key] = value;
            });

            return paramsToExport;
        }

        function loadInputWidget() {
            return new Promise(function (resolve, reject) {
                var inputWidget = env.appSpec.widgets.input,
                    selectedWidget = findInputWidget(inputWidget);

                if (!selectedWidget) {
                    reject('Cannot find the requested input widget ' + inputWidget);
                }

                require([selectedWidget], function (Widget) {
                    // TODO: widget should make own bus.
                    var bus = runtime.bus().makeChannelBus(null, 'Parent comm bus for input widget'),
                        widget = Widget.make({
                            bus: bus,
                            workspaceInfo: workspaceInfo
                        });
                    widgets.paramsInputWidget = {
                        path: ['parameters-group', 'widget'],
                        // module: widgetModule,
                        bus: bus,
                        instance: widget
                    };
                    bus.emit('run', {
                        node: ui.getElement(['parameters-group', 'widget']),
                        appSpec: env.appSpec,
                        parameters: env.parameters
                    });

                    bus.on('sync-params', function (message) {
                        console.log('SYNC PARAMS', message);
                        message.parameters.forEach(function (paramId) {
                            bus.send({
                                parameter: paramId,
                                value: model.getItem(['params', message.parameter])
                            },
                                {
                                    key: {
                                        type: 'update',
                                        parameter: message.parameter
                                    }
                                });
                        });
                    });

                    bus.on('parameter-sync', function (message) {
                        var value = model.getItem(['params', message.parameter]);
                        bus.send({
//                            parameter: message.parameter,
                            value: value
                        }, {
                            // This points the update back to a listener on this key
                            key: {
                                type: 'update',
                                parameter: message.parameter
                            }
                        });
                    });

                    bus.respond({
                        key: {
                            type: 'get-parameter'
                        },
                        handle: function (message) {
                            return {
                                value: model.getItem(['params', message.parameterName])
                            };
                        }
                    });

//                    bus.on('get-parameter-value', function (message) {
//                        var value = model.getItem(['params', message.parameter]);
//                        bus.send({
//                            parameter: message.parameter,
//                            value: value
//                        }, {
//                            key: {
//                                type: 'parameter-value',
//                                parameter: message.parameter
//                            }
//                        });
//                    });
                    bus.on('parameter-changed', function (message) {
                        model.setItem(['params', message.parameter], message.newValue);
                        evaluateAppState();
                    });
                    widget.start();
                    resolve();
                }, function (err) {
                    console.log('ERROR', err);
                    reject(err);
                });
            });
        }

        function loadInputViewWidget() {
            return new Promise(function (resolve, reject) {
                require([
                    'nbextensions/appCell/widgets/appParamsViewWidget'
                ], function (Widget) {
                    // TODO: widget should make own bus
                    var bus = runtime.bus().makeChannelBus(null, 'Parent comm bus for load input view widget'),
                        widget = Widget.make({
                            bus: bus,
                            workspaceInfo: workspaceInfo
                        });
                    widgets.paramsDisplayWidget = {
                        path: ['parameters-display-group', 'widget'],
                        // module: widgetModule,
                        bus: bus,
                        instance: widget
                    };
                    bus.on('sync-all-parameters', function () {
                        var params = model.getItem('params');
                        Object.keys(params).forEach(function (key) {

                            bus.send({
                                parameter: key,
                                value: params[key]
                            }, {
                                // This points the update back to a listener on this key
                                key: {
                                    type: 'update',
                                    parameter: key
                                }
                            });

                            //bus.emit('update', {
                            //    parameter: key,
                            //    value: params[key]
                            //});
                        });
                    });
                    bus.on('parameter-sync', function (message) {
                        var value = model.getItem(['params', message.parameter]);
                        bus.send({
                            parameter: message.parameter,
                            value: value
                        }, {
                            // This points the update back to a listener on this key
                            key: {
                                type: 'update',
                                parameter: message.parameter
                            }
                        });
                    });
                    widget.start();
                    bus.emit('run', {
                        node: ui.getElement(['parameters-display-group', 'widget']),
                        parameters: env.parameters
                    });

                    resolve();
                }, function (err) {
                    console.log('ERROR', err);
                    reject(err);
                });
            });
        }

        function reloadExecutionWidget() {
            widgets.execWidget.instance.bus().emit('stop');
            loadExecutionWidget()
                .catch(function (err) {
                    console.error('ERROR reloading execution widget', err);
                });
        }

        function loadExecutionWidget() {
            return new Promise(function (resolve, reject) {
                require([
                    'nbextensions/appCell/widgets/appExecWidget'
                ], function (Widget) {
                    var widget = Widget.make({
                        bus: cellBus,
                        workspaceInfo: workspaceInfo
                    });
                    widgets.execWidget = {
                        path: ['exec-group', 'widget'],
                        instance: widget
                    };
                    widget.start();
                    widget.bus().emit('run', {
                        node: ui.getElement('exec-group.widget'),
                        launchState: model.getItem('exec.launchState'),
                        jobState: model.getItem('exec.jobState')
                    });
                    resolve();
                }, function (err) {
                    console.log('ERROR', err);
                    reject(err);
                });
            });
        }


        function loadOutputWidget() {
            return new Promise(function (resolve, reject) {
                require([
                    'nbextensions/appCell/widgets/appOutputWidget'
                ], function (Widget) {
                    var widget = Widget.make({
                        cellId: utils.getMeta(cell, 'attributes', 'id')
                    });
                    widgets.outputWidget = {
                        path: ['output-group', 'widget'],
                        instance: widget
                    };
                    widget.start();
                    widget.bus().emit('run', {
                        node: ui.getElement('output-group.widget'),
                        jobState: model.getItem('exec.jobState'),
                        output: model.getItem('output')
                    });
                    resolve();
                }, function (err) {
                    reject(err);
                });
            });
        }

        function makeIcon() {
            // icon is in the spec ...
            var appSpec = env.appSpec,
                nmsBase = runtime.config('services.narrative_method_store_image.url'),
                iconUrl = Props.getDataItem(appSpec, 'info.icon.url');

            if (iconUrl) {
                return span({class: 'fa-stack fa-2x', style: {padding: '0 3px 3px 3px'}}, [
                    img({src: nmsBase + iconUrl, style: {maxWidth: '50px', maxHeight: '50px', margin: '0x'}})
                ]);
            }

            return span({style: ''}, [
                span({class: 'fa-stack fa-2x', style: {textAlign: 'center', color: 'rgb(103,58,183)'}}, [
                    span({class: 'fa fa-square fa-stack-2x', style: {color: 'rgb(103,58,183)'}}),
                    span({class: 'fa fa-inverse fa-stack-1x fa-cube'})
                ])
            ]);
        }

        function renderIcon() {
            var prompt = cell.element[0].querySelector('.input_prompt');

            if (!prompt) {
                return;
            }

            prompt.innerHTML = div({
                style: {textAlign: 'center'}
            }, [
                makeIcon()
            ]);
        }

        function evaluateAppState() {
            var validationResult = validateModel();
            if (validationResult.isValid) {
                buildPython(cell, utils.getMeta(cell, 'attributes').id, model.getItem('app'), exportParams());
                fsm.newState({mode: 'editing', params: 'complete', code: 'built'});
                renderUI();
            } else {
                resetPython(cell);
                fsm.newState({mode: 'editing', params: 'incomplete'});
                renderUI();
            }
        }

        function run(params) {
            // First get the app specs, which is stashed in the model,
            // with the parameters returned.
            return syncAppSpec(params.appId, params.appTag)
                .then(function () {
                    var appRef = [model.getItem('app').id, model.getItem('app').tag].filter(toBoolean).join('/'),
                        url = '/#appcatalog/app/' + appRef;
                    utils.setCellMeta(cell, 'kbase.attributes.title', env.appSpec.info.name);
                    utils.setCellMeta(cell, 'kbase.attributes.subtitle', env.appSpec.info.subtitle);
                    utils.setCellMeta(cell, 'kbase.attributes.info.url', url);
                    utils.setCellMeta(cell, 'kbase.attributes.info.label', 'more...');
                    return Promise.all([
                        loadInputWidget(),
                        loadInputViewWidget(),
                        loadExecutionWidget(),
                        loadOutputWidget()
                    ]);
                })
                .then(function () {
                    // this will not change, so we can just render it here.
                    showAboutApp();
                    showAppSpec();
                    PR.prettyPrint(null, container);
                    renderUI();
                    // renderIcon();
                })
                .then(function () {
                    // if we start out in 'new' state, then we need to promote to
                    // editing...

                    if (fsm.getCurrentState().state.mode === 'new') {
                        fsm.newState({mode: 'editing', params: 'incomplete'});
                        evaluateAppState();
                        //
                    } else {
                        renderUI();
                    }
                    if (!Jupyter.notebook.writable || Jupyter.narrative.readonly) {
                        toggleReadOnlyMode(true);
                    }
                })
                .catch(function (err) {
                    console.error('ERROR loading main widgets', err);
                    addNotification('Error loading main widgets: ' + err.message);
                    model.setItem('fatalError', {
                        title: 'Error loading main widgets',
                        message: err.message
                    });
                    syncFatalError();
                    fsm.newState({mode: 'fatal-error'});
                    renderUI();
                });
        }

        // INIT

        model = Props.make({
            data: utils.getMeta(cell, 'appCell'),
            onUpdate: function (props) {
                utils.setMeta(cell, 'appCell', props.getRawObject());
                // saveNarrative();
            }
        });

        return {
            init: init,
            attach: attach,
            start: start,
            run: run
        };
    }

    return {
        make: function (config) {
            return factory(config);
        }
    };
}, function (err) {
    console.log('ERROR loading appCell appCellWidget', err);
});<|MERGE_RESOLUTION|>--- conflicted
+++ resolved
@@ -23,10 +23,6 @@
     'google-code-prettify/prettify',
     'narrativeConfig',
     './appCellWidget-fsm',
-<<<<<<< HEAD
-=======
-
->>>>>>> 60e22191
     'css!google-code-prettify/prettify.css',
     'css!font-awesome.css'
 ], function (
@@ -1173,7 +1169,6 @@
         //       to the kernel)
         function doRun() {
             fsm.newState({mode: 'execute-requested'});
-<<<<<<< HEAD
             
             // Save this to the exec state change log.
             var execLog = model.getItem('exec.log');
@@ -1189,8 +1184,6 @@
             });
             model.setItem('exec.log', execLog);
             
-=======
->>>>>>> 60e22191
             cell.execute();
         }
 
