--- conflicted
+++ resolved
@@ -1402,9 +1402,6 @@
                     type: 'job-status'
                 },
                 handle: function (message) {
-                    // Store the most recent job status (jobInfo) in the model and thus metadata.
-<<<<<<< HEAD
-                    console.log('DEBUG JOB STATE', message);
                     var existingState = model.getItem('exec.jobState'),
                         newJobState = message.jobState;
                     if (!existingState || existingState.job_state !== newJobState.job_state) {
@@ -1422,11 +1419,6 @@
                             }
                         });
                         model.setItem('exec.log', execLog);
-=======
-                    var existingState = model.getItem('exec.jobState');
-                    if (!existingState || existingState.job_state !== message.jobState.job_state) {
-                        model.setItem('exec.jobState', message.jobState);
->>>>>>> 1081e8b6
 
                         // Now we send the job state on the cell bus, generally.
                         // The model is that a cell can only have one job active at a time.
