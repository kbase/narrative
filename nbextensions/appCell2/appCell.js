--- conflicted
+++ resolved
@@ -27,15 +27,8 @@
 ) => {
     'use strict';
 
-<<<<<<< HEAD
-    const t = html.tag,
-        div = t('div'),
-        p = t('p'),
-        b = t('b');
-=======
     var t = html.tag,
         div = t('div');
->>>>>>> 25a65a5c
 
     function isAppCell(cell) {
         if (cell.cell_type !== 'code') {
@@ -97,28 +90,15 @@
                 outputArea.removeClass('hidden');
                 viewInputArea.removeClass('hidden');
             };
-<<<<<<< HEAD
-            cell.getIcon = function () {
-                return AppUtils.makeToolbarAppIcon(
-                    utils.getCellMeta(cell, 'kbase.appCell.app.spec')
-                );
-=======
             cell.getIcon = function() {
                 return Icon.makeToolbarAppIcon(utils.getCellMeta(cell, 'kbase.appCell.app.spec'));
->>>>>>> 25a65a5c
             };
             cell.renderIcon = function () {
                 const iconNode = this.element[0].querySelector(
                     '.celltoolbar [data-element="icon"]'
                 );
                 if (iconNode) {
-<<<<<<< HEAD
-                    iconNode.innerHTML = AppUtils.makeToolbarAppIcon(
-                        utils.getCellMeta(cell, 'kbase.appCell.app.spec')
-                    );
-=======
                     iconNode.innerHTML = this.getIcon();
->>>>>>> 25a65a5c
                 }
             };
             cell.showInfo = function () {
@@ -219,33 +199,6 @@
                             .then(() => {
                                 return appCellWidget.detach();
                             })
-<<<<<<< HEAD
-                            .catch((err) => {
-                                console.log('ERR in ERR', err);
-                            })
-                            .finally(() => {
-                                const ui = UI.make({
-                                    node: document.body,
-                                });
-                                kbaseNode.innerHTML = div(
-                                    {
-                                        style: {
-                                            margin: '10px',
-                                        },
-                                    },
-                                    [
-                                        ui.buildPanel({
-                                            title: 'Error Starting App Cell',
-                                            type: 'danger',
-                                            body: ui.buildErrorTabs({
-                                                preamble: p(
-                                                    b('There was an error starting the app cell.')
-                                                ),
-                                                error: err,
-                                            }),
-                                        }),
-                                    ]
-=======
                             .catch(function(_err) {
                                 console.log('ERR in ERR', _err);
                             })
@@ -254,7 +207,6 @@
                                     'Error starting app cell',
                                     'There was an error starting the app cell:',
                                     err
->>>>>>> 25a65a5c
                                 );
                             });
                     });
