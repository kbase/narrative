--- conflicted
+++ resolved
@@ -25,15 +25,6 @@
     'kb_service/client/workspace',
     './appCell',
     'bootstrap',
-<<<<<<< HEAD
-    'custom/custom',
-], ($, Jupyter, Promise, Runtime, Clock, UI, html, serviceUtils, Workspace, AppCell) => {
-    'use strict';
-    const runtime = Runtime.make();
-    const t = html.tag,
-        div = t('div'),
-        p = t('p');
-=======
     'custom/custom'
 ], function(
     $,
@@ -48,7 +39,6 @@
 ) {
     'use strict';
     var runtime = Runtime.make();
->>>>>>> 25a65a5c
 
     function setupNotebook(workspaceInfo) {
         // console.log(Jupyter.notebook.get_cells());
@@ -64,39 +54,11 @@
                         // What to do? The safest thing to do is inform the user, and then strip out the cell, leaving
                         // in its place a markdown cell with the error info.
                         // For now, just pop up an error dialog;
-<<<<<<< HEAD
-                        const ui = UI.make({
-                            node: document.body,
-                        });
-                        ui.showInfoDialog({
-                            title: 'Error',
-                            body: div(
-                                {
-                                    style: {
-                                        margin: '10px',
-                                    },
-                                },
-                                [
-                                    ui.buildPanel({
-                                        title: 'Error Starting App Cell',
-                                        type: 'danger',
-                                        body: ui.buildErrorTabs({
-                                            preamble: p(
-                                                'There was an error starting the app cell.'
-                                            ),
-                                            error: err,
-                                        }),
-                                    }),
-                                ]
-                            ),
-                        });
-=======
                         Error.reportCellError(
                             'Error starting app cell',
                             'There was an error starting the app cell:',
                             err
                         );
->>>>>>> 25a65a5c
                     });
                 }
             })
@@ -171,39 +133,6 @@
                         cell: cell,
                         workspaceInfo: workspaceInfo,
                     });
-<<<<<<< HEAD
-                    appCell
-                        .upgradeToAppCell(setupData.appSpec, setupData.appTag, setupData.type)
-                        .catch((err) => {
-                            console.error('ERROR creating cell', err);
-                            Jupyter.notebook.delete_cell(Jupyter.notebook.find_cell_index(cell));
-                            // For now, just pop up an error dialog;
-                            const ui = UI.make({
-                                node: document.body,
-                            });
-                            ui.showInfoDialog({
-                                title: 'Error',
-                                body: div(
-                                    {
-                                        style: {
-                                            margin: '10px',
-                                        },
-                                    },
-                                    [
-                                        ui.buildPanel({
-                                            title: 'Error Inserting App Cell',
-                                            type: 'danger',
-                                            body: ui.buildErrorTabs({
-                                                preamble: p(
-                                                    'Could not insert the App Cell due to errors.'
-                                                ),
-                                                error: err,
-                                            }),
-                                        }),
-                                    ]
-                                ),
-                            });
-=======
                     appCell.upgradeToAppCell(setupData.appSpec, setupData.appTag, setupData.type)
                         .catch(function(err) {
                             Error.reportCellError(
@@ -211,7 +140,6 @@
                                 'Could not insert the app cell due to errors:',
                                 err
                             );
->>>>>>> 25a65a5c
                         });
                 });
                 // also delete.Cell, edit_mode.Cell, select.Cell, command_mocd.Cell, output_appended.OutputArea ...
@@ -247,11 +175,7 @@
         // This is the sole ipython/jupyter api call
         load_ipython_extension: load,
     };
-<<<<<<< HEAD
-}, (err) => {
-=======
 }, function (err) {
     'use strict';
->>>>>>> 25a65a5c
     console.error('ERROR loading appCell main', err);
 });