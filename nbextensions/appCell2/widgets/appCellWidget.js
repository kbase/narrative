define([
    'require',
    'jquery',
    'bluebird',
    'uuid',
    'base/js/namespace',
    'common/runtime',
    'common/events',
    'common/error',
    'common/jupyter',
    'kb_common/html',
    'kb_common/format',
    'common/props',
    'kb_service/client/narrativeMethodStore',
    'common/pythonInterop',
    'common/utils',
    'common/unodep',
    'common/ui',
    'common/fsm',
    'common/cellUtils',
    'common/busEventManager',
    'common/format',
    'common/spec',
    'common/semaphore',
    'common/lang',
    'narrativeConfig',
    'google-code-prettify/prettify',
    './appCellWidget-fsm',
    './tabs/resultsTab',
    './tabs/logTab',
    './tabs/errorTab',
    './runClock',
    'css!google-code-prettify/prettify.css',
    'css!font-awesome.css'
], function(
    require,
    $,
    Promise,
    Uuid,
    Jupyter,
    Runtime,
    Events,
    ToErr,
    Narrative,
    html,
    formatting,
    Props,
    NarrativeMethodStore,
    PythonInterop,
    utils,
    utils2,
    UI,
    Fsm,
    cellUtils,
    BusEventManager,
    format,
    Spec,
    Semaphore,
    lang,
    Config,
    PR,
    AppStates,
    resultsTabWidget,
    logTabWidget,
    errorTabWidget,
    RunClock
) {
    'use strict';

    var t = html.tag,
        div = t('div'),
        span = t('span'),
        a = t('a'),
        pre = t('pre'),
        p = t('p'),
        blockquote = t('blockquote'),
        appStates = AppStates;

    function factory(config) {
        var hostNode,
            container, ui,
            workspaceInfo = config.workspaceInfo,
            runtime = Runtime.make(),
            cell = config.cell,
            parentBus = config.bus,
            // TODO: the cell bus should be created and managed through main.js,
            // that is, the extension.
            cellBus = runtime.bus().makeChannelBus({
                name: {
                    cell: utils.getMeta(cell, 'attributes', 'id')
                },
                description: 'A cell channel'
            }),
            bus = runtime.bus().makeChannelBus({
                description: 'A app cell widget'
            }),
            busEventManager = BusEventManager.make({
                bus: runtime.bus()
            }),
            model,
            spec,
            // HMM. Sync with metadata, or just keep everything there?
            widgets = {},
            fsm,
            saveMaxFrequency = config.saveMaxFrequency || 5000,
            controlBarTabs = {},
            selectedJobId,
            readOnly = false,
            viewOnly = false,
            kernelReady = null,
            actionButtons = {
                current: {
                    name: null,
                    disabled: null
                },
                availableButtons: {
                    runApp: {
                        help: 'Run the app',
                        type: 'success',
                        classes: ['-run'],
                        label: 'Run'
                    },
                    cancel: {
                        help: 'Cancel the running app',
                        type: 'danger',
                        classes: ['-cancel'],
                        label: 'Cancel'
                    },
                    reRunApp: {
                        help: 'Edit and re-run the app',
                        type: 'default',
                        classes: ['-rerun'],
                        label: 'Reset'
                    },
                    resetApp: {
                        help: 'Reset the app and return to Edit mode',
                        type: 'default',
                        classes: ['-reset'],
                        label: 'Reset'
                    },
                    offline: {
                        help: 'Currently disconnected from the server.',
                        type: 'danger',
                        classes: ['-cancel'],
                        label: 'Offline'
                    }
                }
            };

        // NEW - TABS

        function pRequire(module) {
            return new Promise(function(resolve, reject) {
                require(module, function() {
                    resolve(arguments);
                }, function(err) {
                    reject(err);
                });
            });
        }

        function loadParamsWidget(arg) {
            return pRequire(['./appParamsWidget'])
                .spread(function(Widget) {
                    // TODO: widget should make own bus.
                    var bus = runtime.bus().makeChannelBus({ description: 'Parent comm bus for input widget' }),
                        widget = Widget.make({
                            bus: bus,
                            workspaceInfo: workspaceInfo,
                            initialParams: model.getItem('params')
                        });

                    bus.on('sync-params', function(message) {
                        message.parameters.forEach(function(paramId) {
                            bus.send({
                                parameter: paramId,
                                value: model.getItem(['params', message.parameter])
                            }, {
                                key: {
                                    type: 'update',
                                    parameter: message.parameter
                                }
                            });
                        });
                    });

                    bus.on('parameter-sync', function(message) {
                        var value = model.getItem(['params', message.parameter]);
                        bus.send({
                            //                            parameter: message.parameter,
                            value: value
                        }, {
                            // This points the update back to a listener on this key
                            key: {
                                type: 'update',
                                parameter: message.parameter
                            }
                        });
                    });

                    bus.on('set-param-state', function(message) {
                        model.setItem('paramState', message.id, message.state);
                    });

                    bus.on('toggle-batch-mode', function(message) {
                        toggleBatchMode();
                    });

                    bus.respond({
                        key: {
                            type: 'get-batch-mode'
                        },
                        handle: function() {
                            var canDoBatch = Config.get('features').batchAppMode;
                            return canDoBatch && (model.getItem('user-settings.batchMode') || false);
                        }
                    });

                    bus.respond({
                        key: {
                            type: 'get-param-state'
                        },
                        handle: function(message) {
                            return {
                                state: model.getItem('paramState', message.id)
                            };
                        }
                    });

                    bus.respond({
                        key: {
                            type: 'get-parameter'
                        },
                        handle: function(message) {
                            return {
                                value: model.getItem(['params', message.parameterName])
                            };
                        }
                    });

                    bus.on('parameter-changed', function(message) {
                        // TODO: should never get these in the following states....

                        let state = fsm.getCurrentState().state;
                        let isError = Boolean(message.isError);
                        if (state.mode === 'editing') {
                            model.setItem(['params', message.parameter], message.newValue);
                            evaluateAppState(isError);
                        } else {
                            console.warn('parameter-changed event detected when not in editing mode - ignored');
                        }
                    });

                    return widget.start({
                        node: arg.node,
                        appSpec: model.getItem('app.spec'),
                        parameters: spec.getSpec().parameters
                    })
                        .then(function() {
                            return {
                                bus: bus,
                                instance: widget
                            };
                        });
                });
        }

        function loadViewParamsWidget(arg) {
            return pRequire(['./appParamsViewWidget'])
                .spread(function(Widget) {
                    // TODO: widget should make own bus.
                    var bus = runtime.bus().makeChannelBus({ description: 'Parent comm bus for input widget' }),
                        widget = Widget.make({
                            bus: bus,
                            workspaceInfo: workspaceInfo,
                            initialParams: model.getItem('params')
                        });

                    bus.on('sync-params', function(message) {
                        message.parameters.forEach(function(paramId) {
                            bus.send({
                                parameter: paramId,
                                value: model.getItem(['params', message.parameter])
                            }, {
                                key: {
                                    type: 'update',
                                    parameter: message.parameter
                                }
                            });
                        });
                    });

                    bus.on('parameter-sync', function(message) {
                        var value = model.getItem(['params', message.parameter]);
                        bus.send({
                            //                            parameter: message.parameter,
                            value: value
                        }, {
                            // This points the update back to a listener on this key
                            key: {
                                type: 'update',
                                parameter: message.parameter
                            }
                        });
                    });

                    bus.on('set-param-state', function(message) {
                        model.setItem('paramState', message.id, message.state);
                    });

                    bus.respond({
                        key: {
                            type: 'get-param-state'
                        },
                        handle: function(message) {
                            return {
                                state: model.getItem('paramState', message.id)
                            };
                        }
                    });

                    bus.respond({
                        key: {
                            type: 'get-parameter'
                        },
                        handle: function(message) {
                            return {
                                value: model.getItem(['params', message.parameterName])
                            };
                        }
                    });

                    bus.respond({
                        key: {
                            type: 'get-batch-mode'
                        },
                        handle: function() {
                            var canDoBatch = Config.get('features').batchAppMode;
                            return canDoBatch && (model.getItem('user-settings.batchMode') || false);
                        }
                    });

                    bus.on('parameter-changed', function(message) {
                        // TODO: should never get these in the following states....

                        var state = fsm.getCurrentState().state;
                        if (state.mode === 'editing') {
                            model.setItem(['params', message.parameter], message.newValue);
                            evaluateAppState();
                        } else {
                            console.warn('parameter-changed event detected when not in editing mode - ignored');
                        }
                    });

                    return widget.start({
                        node: arg.node,
                        appSpec: model.getItem('app.spec'),
                        parameters: spec.getSpec().parameters
                    })
                        .then(function() {
                            return {
                                bus: bus,
                                instance: widget
                            };
                        });
                });
        }

        // function loadBatchParamsWidget(arg) {
        //     return pRequire(['./widgets/batchParamsWidget'])
        //         .spread(function(Widget) {
        //             // TODO: widget should make own bus.
        //             var bus = runtime.bus().makeChannelBus({ description: 'Parent comm bus for batch input widget' }),
        //                 widget = Widget.make({
        //                     bus: bus,
        //                     workspaceInfo: workspaceInfo,
        //                     initialParams: model.getItem('params')
        //                 });

        //             bus.on('sync-params', function(message) {
        //                 message.parameters.forEach(function(paramId) {
        //                     bus.send({
        //                         parameter: paramId,
        //                         value: model.getItem(['params', message.parameter])
        //                     }, {
        //                         key: {
        //                             type: 'update',
        //                             parameter: message.parameter
        //                         }
        //                     });
        //                 });
        //             });

        //             bus.on('parameter-sync', function(message) {
        //                 var value = model.getItem(['params', message.parameter]);
        //                 bus.send({
        //                     //                            parameter: message.parameter,
        //                     value: value
        //                 }, {
        //                     // This points the update back to a listener on this key
        //                     key: {
        //                         type: 'update',
        //                         parameter: message.parameter
        //                     }
        //                 });
        //             });

        //             bus.on('set-param-state', function(message) {
        //                 model.setItem('paramState', message.id, message.state);
        //             });

        //             bus.on('toggle-batch-mode', function(message) {
        //                 toggleBatchMode();
        //             });

        //             bus.respond({
        //                 key: {
        //                     type: 'get-param-state'
        //                 },
        //                 handle: function(message) {
        //                     return {
        //                         state: model.getItem('paramState', message.id)
        //                     };
        //                 }
        //             });

        //             bus.respond({
        //                 key: {
        //                     type: 'get-parameter'
        //                 },
        //                 handle: function(message) {
        //                     return {
        //                         value: model.getItem(['params', message.parameterName])
        //                     };
        //                 }
        //             });

        //             bus.on('parameter-changed', function(message) {
        //                 // TODO: should never get these in the following states....

        //                 var state = fsm.getCurrentState().state;
        //                 if (state.mode === 'editing') {
        //                     model.setItem(['params', message.parameter], message.newValue);
        //                     evaluateAppState();
        //                 } else {
        //                     console.warn('parameter-changed event detected when not in editing mode - ignored');
        //                 }
        //             });

        //             return widget.start({
        //                 node: arg.node,
        //                 appSpec: model.getItem('app.spec'),
        //                 parameters: spec.getSpec().parameters
        //             })
        //                 .then(function() {
        //                     return {
        //                         bus: bus,
        //                         instance: widget
        //                     };
        //                 });
        //         });
        // }

        // function loadViewBatchParamsWidget(arg) {
        //     return pRequire(['./batchParamsViewWidget'])
        //         .spread(function(Widget) {
        //             // TODO: widget should make own bus.
        //             var bus = runtime.bus().makeChannelBus({ description: 'Parent comm bus for batch input view widget' }),
        //                 widget = Widget.make({
        //                     bus: bus,
        //                     workspaceInfo: workspaceInfo,
        //                     initialParams: model.getItem('params')
        //                 });

        //             bus.on('sync-params', function(message) {
        //                 message.parameters.forEach(function(paramId) {
        //                     bus.send({
        //                         parameter: paramId,
        //                         value: model.getItem(['params', message.parameter])
        //                     }, {
        //                         key: {
        //                             type: 'update',
        //                             parameter: message.parameter
        //                         }
        //                     });
        //                 });
        //             });

        //             bus.on('parameter-sync', function(message) {
        //                 var value = model.getItem(['params', message.parameter]);
        //                 bus.send({
        //                     //                            parameter: message.parameter,
        //                     value: value
        //                 }, {
        //                     // This points the update back to a listener on this key
        //                     key: {
        //                         type: 'update',
        //                         parameter: message.parameter
        //                     }
        //                 });
        //             });

        //             bus.on('set-param-state', function(message) {
        //                 model.setItem('paramState', message.id, message.state);
        //             });

        //             bus.respond({
        //                 key: {
        //                     type: 'get-param-state'
        //                 },
        //                 handle: function(message) {
        //                     return {
        //                         state: model.getItem('paramState', message.id)
        //                     };
        //                 }
        //             });

        //             bus.respond({
        //                 key: {
        //                     type: 'get-parameter'
        //                 },
        //                 handle: function(message) {
        //                     return {
        //                         value: model.getItem(['params', message.parameterName])
        //                     };
        //                 }
        //             });

        //             bus.on('parameter-changed', function(message) {
        //                 // TODO: should never get these in the following states....

        //                 var state = fsm.getCurrentState().state;
        //                 if (state.mode === 'editing') {
        //                     model.setItem(['params', message.parameter], message.newValue);
        //                     evaluateAppState();
        //                 } else {
        //                     console.warn('parameter-changed event detected when not in editing mode - ignored');
        //                 }
        //             });

        //             return widget.start({
        //                 node: arg.node,
        //                 appSpec: model.getItem('app.spec'),
        //                 parameters: spec.getSpec().parameters
        //             })
        //                 .then(function() {
        //                     return {
        //                         bus: bus,
        //                         instance: widget
        //                     };
        //                 });
        //         });
        // }

        function batchConfigureWidget() {
            function factory() {
                var container,
                    widget;

                function start(arg) {
                    container = arg.node;
                    return loadBatchParamsWidget({
                        node: container
                    }).then(function(result) {
                        widget = result;
                    });
                }

                function stop() {
                    return Promise.try(() => {
                        if (widget) {
                            return widget.instance.stop();
                        }
                    })
                }

                return {
                    start: start,
                    stop: stop
                };
            }
        }

        function viewBatchConfigureWidget() {
            function factory() {
                var container,
                    widget;

                function start(arg) {
                    container = arg.node;
                    return loadViewBatchParamsWidget({
                        node: container
                    }).then(function(result) {
                        widget = result;
                    });
                }

                function stop() {
                    return Promise.try(() => {
                        if (widget) {
                            return widget.instance.stop();
                        }
                    })
                }

                return {
                    start: start,
                    stop: stop
                };
            }
        }

        function configureWidget() {
            function factory() {
                var container,
                    widget;

                function start(arg) {
                    container = arg.node;
                    return loadParamsWidget({
                        node: container
                    })
                        .then(function(result) {
                            widget = result;
                        });
                }

                function stop() {
                    return Promise.try(function() {
                        if (widget) {
                            return widget.instance.stop();
                        }
                    });
                }

                return {
                    start: start,
                    stop: stop
                };
            }

            return {
                make: function(config) {
                    return factory(config);
                }
            };
        }

        function viewConfigureWidget() {
            function factory() {
                var container,
                    widget;

                function start(arg) {
                    container = arg.node;
                    return loadViewParamsWidget({
                        node: container
                    })
                        .then(function(result) {
                            widget = result;
                        });
                }

                function stop() {
                    return Promise.try(function() {
                        if (widget) {
                            return widget.instance.stop();
                        }
                    });
                }

                return {
                    start: start,
                    stop: stop
                };
            }

            return {
                make: function(config) {
                    return factory(config);
                }
            };
        }

        function loadWidget(name) {
            return new Promise(function(resolve, reject) {
                require('./tabs/' + name, function(Widget) {
                    resolve(Widget);
                }, function(err) {
                    reject(err);
                });
            });
        }

        function startTab(tabId) {
            var selectedTab = controlBarTabs.tabs[tabId];
            if (selectedTab.widgetModule) {
                return loadWidget(selectedTab.widgetModule)
                    .then(function(Widget) {
                        controlBarTabs.selectedTab = {
                            id: tabId,
                            widget: Widget.make()
                        };

                        ui.activateButton(controlBarTabs.selectedTab.id);

                        var node = document.createElement('div');
                        ui.getElement('run-control-panel.tab-pane.widget').appendChild(node);
                        return controlBarTabs.selectedTab.widget.start({
                            node: node,
                            jobId: selectedJobId
                        });
                    });
            }

            controlBarTabs.selectedTab = {
                id: tabId,
                widget: selectedTab.widget.make({
                    model: model,
                    jobId: selectedJobId

                })
            };

            ui.activateButton(controlBarTabs.selectedTab.id);

            var node = document.createElement('div');
            ui.getElement('run-control-panel.tab-pane.widget').appendChild(node);

            return controlBarTabs.selectedTab.widget.start({
                node: node,
                model: model
            });
        }

        function stopTab() {
            ui.deactivateButton(controlBarTabs.selectedTab.id);
            if (controlBarTabs.selectedTab.widget.getSelectedJobId){
                selectedJobId = controlBarTabs.selectedTab.widget.getSelectedJobId();
            }
            return controlBarTabs.selectedTab.widget.stop()
                .catch(function(err) {
                    console.error('ERROR stopping', err);
                })
                .finally(function() {
                    config;
                    var widgetNode = ui.getElement('run-control-panel.tab-pane.widget');
                    if (widgetNode.firstChild) {
                        widgetNode.removeChild(widgetNode.firstChild);
                    }
                    controlBarTabs.selectedTab = null;
                });
        }

        function selectTab(tabId) {
            if (controlBarTabs.selectedTab) {
                if (controlBarTabs.selectedTab.id === tabId) {
                    return;
                }
                return stopTab()
                    .then(function() {
                        return startTab(tabId);
                    });
            }
            return startTab(tabId);
        }

        function unselectTab() {
            if (controlBarTabs.selectedTab) {
                // close the tab
                return stopTab();
            }
        }

        function hidePane() {
            return Promise.try(function() {
                var paneNode = ui.getElement('run-control-panel.tab-pane');
                if (paneNode) {
                    paneNode.classList.add('hidden');
                }
            });
        }

        function showPane() {
            return Promise.try(function() {
                var paneNode = ui.getElement('run-control-panel.tab-pane');
                if (paneNode) {
                    paneNode.classList.remove('hidden');
                }
            });
        }

        function selectedTabId() {
            if (controlBarTabs.selectedTab) {
                return controlBarTabs.selectedTab.id;
            }
            return null;
        }

        function toggleBatchMode() {
            if (!Config.get('features').batchAppMode) {
                return;
            }
            // var curState = fsm.getCurrentState();
            // var btn = ui.getButton('batch-toggle');
            // btn.classList.toggle('batch-active');
            var curBatchState = model.getItem('user-settings.batchMode'),
                newBatchMode = !curBatchState,
                currentTabId = selectedTabId(),
                runState = fsm.getCurrentState();
            if (runState.state.mode !== 'editing') {
                // TODO: should make a popup with warning, continuing = resetting, etc.
                // for now, just ignore.
                return;
            }
            model.setItem('user-settings.batchMode', newBatchMode);
            bus.emit('set-batch-mode', newBatchMode);
            toggleTab('configure')
                .then(() => {
                    toggleTab('configure');
                });
            evaluateAppState();
            // if the configure widget is selected, stop and start it.
        }

        /*
         * If tab not open, close any open one and open it.
         * If tab open, close it, leaving no tabs open.
         */
        // Track whether the user has selected a tab.
        // This is reset when the user closes a tab.
        var userSelectedTab = false;

        function toggleTab(tabId) {
            if (controlBarTabs.selectedTab) {
                if (controlBarTabs.selectedTab.id === tabId) {
                    return stopTab()
                        .then(function() {
                            // hide the pane, since we just closed the only open
                            //tab.
                            return hidePane();
                        })
                        .then(function() {
                            userSelectedTab = false;
                        });
                }
                return stopTab()
                    .then(function() {
                        return startTab(tabId);
                    })
                    .then(function() {
                        userSelectedTab = true;
                    });
            }
            return showPane()
                .then(function() {
                    startTab(tabId);
                })
                .then(function() {
                    userSelectedTab = true;
                });
        }

        controlBarTabs = {
            selectedTab: null,
            tabs: {
                configure: {
                    label: 'Configure',
                    widget: configureWidget()
                },
                viewConfigure: {
                    label: 'View Configure',
                    widget: viewConfigureWidget()
                },
                batchConfigure: {
                    label: 'Configure Batch',
                    widget: batchConfigureWidget()
                },
                viewBatchConfigure: {
                    label: 'View Batch Configure',
                    widget: viewBatchConfigureWidget()
                },
                logs: {
                    label: 'Job Status',
                    widget: logTabWidget
                },
                results: {
                    label: 'Result',
                    widget: resultsTabWidget
                },
                error: {
                    label: 'Error',
                    type: 'danger',
                    widget: errorTabWidget
                }
            }
        };

        // DATA API

        function getAppRef() {
            var app = model.getItem('app');

            // Make sure the app info stored in the model is valid.
            if (!app || !app.spec || !app.spec.info) {
                throw new ToErr.KBError({
                    type: 'internal-app-cell-error',
                    message: 'This app cell is corrupt -- the app info is incomplete',
                    advice: [
                        'This condition should never occur outside of a development environment',
                        'The tag of the app associated with the app cell must be one of "release", "beta", or "dev"',
                        'Chances are that this app cell was inserted in a development environment in which the app cell structure was in flux',
                        'You should remove this app cell from the narrative an insert an new one'
                    ]
                });
            }

            switch (app.tag) {
            case 'release':
                return {
                    ids: [app.spec.info.id],
                    tag: 'release',
                    version: app.spec.info.ver
                };
            case 'dev':
            case 'beta':
                return {
                    ids: [app.spec.info.id],
                    tag: app.tag
                };
            default:
                console.error('Invalid tag', app);
                throw new ToErr.KBError({
                    type: 'internal-app-cell-error',
                    message: 'This app cell is corrrupt -- the app tag ' + String(app.tag) + ' is not recognized',
                    advice: [
                        'This condition should never occur outside of a development environment',
                        'The tag of the app associated with the app cell must be one of "release", "beta", or "dev"',
                        'Chances are that this app cell was inserted in a development environment in which the app cell structure was in flux',
                        'You should remove this app cell from the narrative an insert an new one'
                    ]
                });
            }

        }

        function getAppSpec() {
            var appRef = getAppRef(),
                nms = new NarrativeMethodStore(runtime.config('services.narrative_method_store.url'), {
                    token: runtime.authToken()
                });

            return nms.get_method_spec(appRef)
                .then(function(data) {
                    if (!data[0]) {
                        throw new Error('App not found');
                    }
                    return data[0];
                });
        }

        // RENDER API

        function syncFatalError() {
            return;
            // TODO: resolve "fatal error" handling. I think this can be removed, but let's hold off.
            // var advice = model.getItem('fatalError.advice'),
            //     info = model.getItem('fatalError.info'),
            //     ul = t('ul'),
            //     li = t('li');
            // if (advice) {
            //     // Note the 1.2em seems to be the de-facto work around to have a list
            //     // align left with other blocks yet retain the bullet and the
            //     // indentation for list items.
            //     advice = ul({ style: { paddingLeft: '1.2em' } }, advice.map(function (adv) {
            //         return li(adv);
            //     }));
            // } else {
            //     advice = 'no advice';
            // }
            // if (info) {
            //     info = html.makeObjTable(info, { rotated: true, classes: [] });
            // } else {
            //     info = 'no additional info';
            // }
            // ui.setContent('fatal-error.title', model.getItem('fatalError.title'));
            // ui.setContent('fatal-error.message', model.getItem('fatalError.message'));
            // ui.setContent('fatal-error.advice', advice);
            // ui.setContent('fatal-error.info', info);
            // ui.setContent('fatal-error.detail', model.getItem('fatalError.detail'));
        }

        function showFsmBar() {
            var currentState = fsm.getCurrentState(),
                content = Object.keys(currentState.state).map(function(key) {
                    return span([
                        span({ style: { fontStyle: 'italic' } }, key),
                        ' : ',
                        span({ style: { padding: '4px', fontWeight: 'noramal', border: '1px silver solid', backgroundColor: 'gray', color: 'white' } }, currentState.state[key])
                    ]);
                }).join('  ');

            ui.setContent('fsm-display.content', content);
        }

        function toBoolean(value) {
            if (value && value !== null) {
                return true;
            }
            return false;
        }

        function showAboutApp() {
            var appSpec = model.getItem('app.spec');
            ui.setContent('about-app.name', appSpec.info.name);
            ui.setContent('about-app.module', appSpec.info.namespace || ui.na());
            ui.setContent('about-app.id', appSpec.info.id);
            ui.setContent('about-app.summary', appSpec.info.subtitle);
            ui.setContent('about-app.version', appSpec.info.ver);
            ui.setContent('about-app.git-commit-hash', appSpec.info.git_commit_hash || ui.na());
            ui.setContent('about-app.authors', (function() {
                if (appSpec.info.authors && appSpec.info.authors.length > 0) {
                    return appSpec.info.authors.join('<br>');
                }
                return ui.na();
            }()));
            var appRef = [appSpec.info.id, model.getItem('app').tag].filter(toBoolean).join('/'),
                link = a({ href: '/#appcatalog/app/' + appRef, target: '_blank' }, 'Catalog Page');
            ui.setContent('about-app.catalog-link', link);
        }

        function showAppSpec() {
            if (!model.getItem('app.spec')) {
                return;
            }
            var specText = JSON.stringify(model.getItem('app.spec'), false, 3),
                fixedText = specText.replace(/</g, '&lt;').replace(/>/g, '&gt;'),
                content = pre({ class: 'prettyprint lang-json', style: { fontSize: '80%' } }, fixedText);
            ui.setContent('about-app.spec', content);
        }

        function doActionButton(data) {
            switch (data.action) {
            case 'runApp':
                doRun();
                break;
            case 'reRunApp':
                doRerun();
                break;
            case 'resetApp':
                doResetApp();
                break;
            case 'cancel':
                doCancel();
                break;
            default:
                alert('Undefined action:' + data.action);
            }
        }

        function buildRunControlPanelRunButtons(events) {
            var style = {
                padding: '6px'
            };
            var buttonList = Object.keys(actionButtons.availableButtons).map(function(key) {
                var button = actionButtons.availableButtons[key],
                    classes = [].concat(button.classes),
                    icon;
                if (button.icon) {
                    icon = {
                        name: button.icon.name,
                        size: 2
                    };
                }
                return ui.buildButton({
                    tip: button.help,
                    name: key,
                    events: events,
                    type: button.type || 'default',
                    classes: classes,
                    hidden: true,
                    // Overriding button class styles for this context.
                    style: {
                        width: '80px'
                    },
                    event: {
                        type: 'actionButton',
                        data: {
                            action: key
                        }
                    },
                    icon: icon,
                    label: button.label
                });
            });

            var buttonDiv = div({
                class: 'btn-group',
                style: style
            }, buttonList);
            return buttonDiv;
        }

        function buildRunControlPanelDisplayButtons(events) {
            var buttons = Object.keys(controlBarTabs.tabs).map(function(key) {
                var tab = controlBarTabs.tabs[key],
                    icon;
                if (!tab) {
                    console.warn('Tab not defined: ' + key);
                    return;
                }
                if (tab.icon) {
                    if (typeof tab.icon === 'string') {
                        icon = {
                            name: tab.icon,
                            size: 2
                        };
                    } else {
                        icon.size = 2;
                    }
                }
                return ui.buildButton({
                    label: tab.label,
                    name: key,
                    events: events,
                    type: tab.type || 'primary',
                    hidden: true,
                    features: tab.features,
                    classes: ['kb-app-cell-btn'],
                    event: {
                        type: 'control-panel-tab',
                        data: {
                            tab: key
                        }
                    },
                    icon: icon
                });
            }).filter(function(x) {
                return x ? true : false;
            });
            bus.on('control-panel-tab', function(message) {
                var tab = message.data.tab;
                toggleTab(tab);
            });

            var outdatedBtn = a({
                tabindex: '0',
                type: 'button',
                class: 'btn hidden',
                dataContainer: 'body',
                container: 'body',
                dataToggle: 'popover',
                dataPlacement: 'bottom',
                dataTrigger: 'focus',
                dataElement: 'outdated',
                role: 'button',
                title: 'New version available',
                style: {
                    color: '#f79b22',
                    padding: '6px 0 0 0'
                }
            }, span({
                class: 'fa fa-exclamation-triangle fa-2x'
            }));
            buttons.unshift(outdatedBtn);

                return buttons;
        }

        function buildRunControlPanel(events) {
            return div({ dataElement: 'run-control-panel' }, [
                div({
                    style: { border: '1px silver solid', height: '50px', position: 'relative', display: 'flex', flexDirection: 'row' }
                }, [
                    div({
                        style: {
                            height: '50px',
                            // width: '100px',
                            overflow: 'hidden',
                            textAlign: 'left',
                            lineHeight: '50px',
                            verticalAlign: 'middle',
                            display: 'flex',
                            flexDirection: 'row'
                        }
                    }, [
                        buildRunControlPanelRunButtons(events)
                    ]),
                    div({
                        dataElement: 'status',
                        style: {
                            // position: 'absolute',
                            // left: '100px',
                            // top: '0',
                            width: '450px',
                            height: '50px',
                            overflow: 'hidden'
                        }
                    }, [
                        div({
                            style: {
                                height: '50px',
                                marginTop: '0px',
                                textAlign: 'left',
                                lineHeight: '50px',
                                verticalAlign: 'middle'
                            }
                        }, [
                            div([
                                span({ dataElement: 'execMessage' })
                            ])
                        ])
                    ]),
                    div({
                        dataElement: 'toolbar',
                        style: {
                            position: 'absolute',
                            right: '0',
                            top: '0',
                            height: '50px'
                        }
                    }, [
                        div({
                            style: {
                                display: 'inline-block',
                                right: '0',
                                height: '50px',
                                lineHeight: '50px',
                                paddingRight: '15px',
                                verticalAlign: 'bottom'
                            }
                        }, [
                            div({
                                class: 'btn-toolbar',
                                style: {
                                    display: 'inline-block',
                                    verticalAlign: 'bottom'
                                }
                            }, buildRunControlPanelDisplayButtons(events))
                        ])
                    ])
                ]),
                div({
                    dataElement: 'tab-pane'
                }, [
                    div({ dataElement: 'widget' })
                ])
            ]);
        }

        function renderLayout() {
            var events = Events.make(),
                content = div({ class: 'kbase-extension kb-app-cell', style: { display: 'flex', alignItems: 'stretch' } }, [
                    div({ class: 'prompt', dataElement: 'prompt', style: { display: 'flex', alignItems: 'stretch', flexDirection: 'column' } }, [
                        div({ dataElement: 'status' })
                    ]),
                    div({
                        class: 'body',
                        dataElement: 'body',
                        style: { display: 'flex', alignItems: 'stretch', flexDirection: 'column', flex: '1' }
                    }, [
                        div({ dataElement: 'widget', style: { display: 'block', width: '100%' } }, [
                            div({ class: 'container-fluid' }, [
                                buildRunControlPanel(events)
                            ])
                        ])
                    ])
                ]);
            return {
                content: content,
                events: events
            };
        }

        // this should be elevated to the collection of parameters.
        // Perhaps the top level parameter should be a special field wrapping a struct?
        function validateModel() {
            return spec.validateModel(model.getItem('params'));
        }

        // TODO: we need to determine the proper forms for a app identifier, and
        // who creates this canonical identifier. E.g. the method panel supplies
        // the app id to the cell, but it gets it from the kernel, which gets it
        // directly from the nms/catalog. If the catalog provides the version
        // for a beta or release tag ...
        function fixApp(app) {
            switch (app.tag) {
            case 'release':
                return {
                    id: app.id,
                    tag: app.tag,
                    version: app.version
                };
            case 'beta':
            case 'dev':
                return {
                    id: app.id,
                    tag: app.tag,
                    version: app.gitCommitHash
                };
            default:
                throw new Error('Invalid tag for app ' + app.id);
            }
        }

        function buildPython(cell, cellId, app, params) {
            var runId = new Uuid(4).format(),
                fixedApp = fixApp(app),
                code;
            if (model.getItem('user-settings.batchMode') && Config.get('features').batchAppMode) {
                code = PythonInterop.buildBatchAppRunner(cellId, runId, fixedApp, [params]);
            }
            else {
                code = PythonInterop.buildAppRunner(cellId, runId, fixedApp, params);
            }
            // TODO: do something with the runId
            cell.set_text(code);
        }

        function resetPython(cell) {
            cell.set_text('');
        }

        function initializeFSM() {
            var currentState = model.getItem('fsm.currentState');
            if (!currentState) {
                // TODO: evaluate the state of things to try to guess the state?
                // Or is this just an error unless it is a new cell?
                // currentState = {mode: 'editing', params: 'incomplete'};
                currentState = { mode: 'new' };
            }
            fsm = Fsm.make({
                states: appStates,
                initialState: {
                    mode: 'new'
                },
                onNewState: function(fsm) {
                    model.setItem('fsm.currentState', fsm.getCurrentState().state);
                    // save the narrative!
                }
            });
            // fsm events
            fsm.bus.on('disconnected', function() {
                ui.setContent('run-control-panel.status.execMessage', 'Disconnected. Unable to communicate with server.');
            });

            fsm.bus.on('on-execute-requested', function() {
                ui.setContent('run-control-panel.status.execMessage', 'Sending...');
            });
            fsm.bus.on('exit-execute-requested', function() {
                ui.setContent('run-control-panel.status.execMessage', '');
            });
            fsm.bus.on('on-launched', function() {
                ui.setContent('run-control-panel.status.execMessage', 'Launching...');
            });
            fsm.bus.on('exit-launched', function() {
                ui.setContent('run-control-panel.status.execMessage', '');
            });

            fsm.bus.on('start-queueing', function() {
                doStartQueueing();
            });
            fsm.bus.on('stop-queueing', function() {
                doStopQueueing();
            });

            fsm.bus.on('start-running', function() {
                doStartRunning();
            });
            fsm.bus.on('stop-running', function() {
                doStopRunning();
            });

            fsm.bus.on('on-success', function() {
                doOnSuccess();
            });

            fsm.bus.on('resume-success', function() {
                doResumeSuccess(true);
            });

            fsm.bus.on('exit-success', function() {
                doExitSuccess();
            });

            fsm.bus.on('on-error', function() {
                doOnError();
            });

            fsm.bus.on('exit-error', function() {
                doExitError();
            });
            fsm.bus.on('on-cancelling', function() {
                doOnCancelling();
            });

            fsm.bus.on('exit-cancelling', function() {
                doExitCancelling();
            });
            fsm.bus.on('on-cancelled', function() {
                doOnCancelled();
            });

            fsm.bus.on('exit-cancelled', function() {
                doExitCancelled();
            });

            try {
                fsm.start(currentState);
            } catch (ex) {
                // TODO should be explicit exception if want to continue with solution
                model.setItem('internalError', {
                    title: 'Error initializing app state',
                    message: ex.message,
                    advice: [
                        'Reset the app with the red recycle button and try again.',
                        'If that fails, delete the app cell and re-insert it.'
                    ],
                    info: null,
                    detail: null
                });
                syncFatalError();
                fsm.start({ mode: 'internal-error' });
            }
        }

        // LIFECYCYLE API

        function doEditNotebookMetadata() {
            Narrative.editNotebookMetadata();
        }

        function doEditCellMetadata() {
            Narrative.editCellMetadata(cell);
        }

        function initCodeInputArea() {
            model.setItem('user-settings.showCodeInputArea', false);
        }

        function showCodeInputArea() {
            var codeInputArea = cell.input.find('.input_area').get(0);
            if (model.getItem('user-settings.showCodeInputArea')) {
                // codeInputArea.removeClass('hidden');
                if (!codeInputArea.classList.contains('-show')) {
                    codeInputArea.classList.add('-show');
                }
            } else {
                // codeInputArea.addClass('hidden');
                codeInputArea.classList.remove('-show');
            }
        }

        function toggleCodeInputArea() {
            if (model.getItem('user-settings.showCodeInputArea')) {
                model.setItem('user-settings.showCodeInputArea', false);
            } else {
                model.setItem('user-settings.showCodeInputArea', true);
            }
            showCodeInputArea();
            return model.getItem('user-settings.showCodeInputArea');
        }


        // WIDGETS

        /*
         *
         * Render the UI according to the FSM
         */
        function renderUI() {
            showFsmBar();
            var state = fsm.getCurrentState();
            if (!viewOnly && model.getItem('outdated')) {
                var outdatedBtn = ui.getElement('outdated');
                outdatedBtn.setAttribute('data-content',
                    'This app has a newer version available! ' +
                    'There\'s probably nothing wrong with this version, ' +
                    'but the new one may include new features. Add a new "' +
                    model.getItem('newAppName') +
                    '" app cell for the update.');
                // outdatedBtn.classList.remove('hidden');
            }

            var indicatorNode = ui.getElement('run-control-panel.status.indicator');
            var iconNode = ui.getElement('run-control-panel.status.indicator.icon');
            if (iconNode) {
                // clear the classes

                indicatorNode.className = state.ui.appStatus.classes.join(' ');

                iconNode.className = '';
                iconNode.classList.add('fa', 'fa-' + state.ui.appStatus.icon.type, 'fa-3x');
            }

            // Tab state

            // TODO: let user-selection override auto-selection of tab, unless
            // the user-selected tab is no longer enabled or is hidden.

            // disable tab buttons
            // If current tab is not enabled in this state, then forget that the user
            // made a selection.

            var userStateTab = state.ui.tabs[selectedTabId()];
            if (!userStateTab || !userStateTab.enabled || userStateTab.hidden) {
                userSelectedTab = false;
            }

            var tabSelected = false;
            Object.keys(state.ui.tabs).forEach(function(tabId) {
                var tab = state.ui.tabs[tabId];
                var tabConfig;
                if (tab instanceof Array) {
                    tabConfig = tab.filter(function(mode) {
                        if (mode.selector.viewOnly && viewOnly) {
                            return true;
                        }
                        if (!mode.selector.viewOnly && !viewOnly) {
                            return true;
                        }
                    })[0].settings;
                } else {
                    tabConfig = tab;
                }
                if (tabConfig.enabled) {
                    ui.enableButton(tabId);
                } else {
                    ui.disableButton(tabId);
                }
                // TODO honor user-selected tab.
                // Unless the tab is not enabled in this state, in which case
                // we do switch to the one called for by the state.
                if (tabConfig.selected && !userSelectedTab) {
                    tabSelected = true;
                    selectTab(tabId);
                }
                if (tabConfig.hidden) {
                    ui.hideButton(tabId);
                } else {
                    ui.showButton(tabId);
                }
            });
            // If no new tabs selected (even re-selecting an existing open tab)
            // close the open tab.
            if (!tabSelected && !userSelectedTab) {
                unselectTab();
            }

            // Note: viewOnly mode disables any otherwise active actionButton
            if (state.ui.actionButton && !viewOnly) {
                if (actionButtons.current.name) {
                    ui.hideButton(actionButtons.current.name);
                }
                var name = state.ui.actionButton.name;
                ui.showButton(name);
                actionButtons.current.name = name;
                if (state.ui.actionButton.disabled) {
                    ui.disableButton(name);
                } else {
                    ui.enableButton(name);
                }
            } else {
                if (actionButtons.current.name) {
                    ui.hideButton(actionButtons.current.name);
                }
            }
        }

        /*
        setReadOnly is called to put the cell into read-only mode when it is loaded.
        This is different than view-only, which for read/write mode is toggleable.
        Read-only does  imply view-only as well.!
         */
        function setReadOnly() {
            readOnly = true;
            cell.code_mirror.setOption('readOnly', 'nocursor');
            toggleViewOnlyMode(true);
        }

        function toggleViewOnlyMode(newViewOnly) {
            viewOnly = newViewOnly;
        }

        function toggleKernelState(newState) {
            kernelReady = newState;
        }

        var saveTimer = null;

        function saveNarrative() {
            if (saveTimer) {
                return;
            }
            if (readOnly) {
                console.warn('cannot save narrative in read-only mode; save request ignored');
                return;
            }
            saveTimer = window.setTimeout(function() {
                saveTimer = null;
                Narrative.saveNotebook();
            }, saveMaxFrequency);
        }

        /*
         * NB: the jobs panel takes care of removing the job info from the
         * narrative metadata.
         */
        function cancelJob(jobId) {
            runtime.bus().emit('request-job-cancellation', {
                jobId: jobId
            });
        }

        function requestJobStatus(jobId) {
            if (!jobId) {
                return;
            }
            runtime.bus().emit('request-job-status', {
                jobId: jobId
            });
        }

        function resetToEditMode() {
            // only do this if we are not editing.
            model.deleteItem('exec');

            // TODO: evaluate the params again before we do this.
            fsm.newState({ mode: 'editing', params: 'complete', code: 'built' });
            ui.setContent('run-control-panel.status.execMessage', '');
            clearOutput();
            renderUI();
        }

        function resetAppAndEdit() {
            // only do this if we are not editing.
            model.deleteItem('exec');

            // TODO: evaluate the params again before we do this.
            fsm.newState({ mode: 'editing', params: 'incomplete' });
            clearOutput();
            renderUI();
        }

        function doRerun() {
            var confirmationMessage = div([
                p('This action will clear the Results and re-enable the Configure tab for editing. You may then change inputs and run the app again.'),
                p('Any output you have already produced will be left intact in the Narrative and Data Panel'),
                p('Proceed to Reset and resume editing?')
            ]);
            ui.showConfirmDialog({ title: 'Reset and resume editing?', body: confirmationMessage })
                .then(function(confirmed) {
                    if (!confirmed) {
                        return;
                    }

                    // Remove all of the execution state when we reset the app.
                    resetToEditMode('do rerun');
                });
        }

        function doResetApp() {
            var confirmationMessage = div([
                p('This action will clear all parameters, run statistics, and logs and place the app into Edit mode.'),
                p('Proceed to Reset the app and Resume Editing?')
            ]);
            ui.showConfirmDialog({ title: 'Reset App?', body: confirmationMessage })
                .then(function(confirmed) {
                    if (!confirmed) {
                        return;
                    }

                    // Remove all of the execution state when we reset the app.
                    resetAppAndEdit('do reset');
                });
        }

        /*
         * Cancelling a job is the same as deleting it, and the effect of cancelling the job is the same as re-running it.
         *
         */
        function doCancel() {
            var confirmationMessage = div([
                p([
                    'Canceling the job will halt the job processing.',
                    'Any output objects already created will remain in your narrative and can be removed from the Data panel.'
                ]),
                p('Continue to Cancel the running job?')
            ]);
            ui.showConfirmDialog({ title: 'Cancel Job?', body: confirmationMessage })
                .then(function(confirmed) {
                    if (!confirmed) {
                        return;
                    }

                    var jobState = model.getItem('exec.jobState');
                    if (jobState) {
                        cancelJob(jobState.job_id);

                        fsm.newState({ mode: 'canceling' });
                        // the job will be deleted form the notebook when the job cancellation
                        // event is received.
                    } else {
                        // Hmm this is a rather odd case, but it has been seen in the wild.
                        // E.g. it could (logically) occur during launch phase (although the cancel button should not be available.)
                        // In erroneous conditions it could occur if a job failed or was
                        // cancelled but the state machine got confused.
                        model.deleteItem('exec');
                        fsm.newState({ mode: 'editing', params: 'complete', code: 'built' });
                    }
                    renderUI();
                });
        }

        function updateFromLaunchEvent(message) {
            // Update the exec state.
            // NB we need to do this because the launch events are only
            // sent once from the narrative back end.

            // Update FSM
            var newFsmState = (function() {
                switch (message.event) {
                case 'launched_job':
                    // NEW: start listening for jobs.
                    startListeningForJobMessages(message.job_id);
                    return { mode: 'processing', stage: 'launched' };
                case 'error':
                    return { mode: 'error', stage: 'launching' };
                default:
                    throw new Error('Invalid launch state ' + message.event);
                }
            }());
            fsm.newState(newFsmState);
            renderUI();
        }

        function updateFromJobState(jobState) {
            var newFsmState = (function() {
                switch (jobState.status) {
                case 'created':
                    return { mode: 'processing', stage: 'queued' };
                case 'queued':
                    return { mode: 'processing', stage: 'queued' };
                case 'running':
                    // see if any subjobs are done, if so, set the stage to 'partial-complete'
                    if (jobState.child_jobs && jobState.child_jobs.length) {
                        let childDone = jobState.child_jobs.some((childState) => {
                            return ['completed', 'canceled', 'suspend', 'error'].indexOf(childState.job_state) !== -1;
                        });
                        if (childDone) {
                            return { mode: 'processing', stage: 'partial-complete' };
                        }
                    }
                    return { mode: 'processing', stage: 'running' };
<<<<<<< HEAD
                case 'completed':
                case 'finished':
                    stopListeningForJobMessages();
                    return { mode: 'success' };
                case 'canceled':
=======
                case 'finished':
                    stopListeningForJobMessages();
                    return { mode: 'success' };
>>>>>>> 078c444a
                case 'terminated':
                    stopListeningForJobMessages();
                    return { mode: 'canceled' };
                case 'error':
                    stopListeningForJobMessages();

                    // Due to the course granularity of job status
                    // messages, we don't can't rely on the prior state
                    // to inform us about what processing stage the
                    // error occurred in -- we need to inspect the job state.
                    var errorStage;
                    if (jobState.running) {
                        errorStage = 'running';
                    } else if (jobState.updated) {
                        errorStage = 'queued';
                    }
                    if (errorStage) {
                        return {
                            mode: 'error',
                            stage: errorStage
                        };
                    }
                    return {
                        mode: 'error'
                    };
                default:
                    throw new Error('Invalid job state ' + jobState.status);
                }
            }());
            fsm.newState(newFsmState);
            renderUI();
        }

        // TODO: runId needs to be obtained here from the model.
        //       it is created during the code build (since it needs to be passed
        //       to the kernel)
        function doRun() {
            if (readOnly) {
                console.warn('run request ignored in readOnly mode');
                return;
            }
            fsm.newState({ mode: 'execute-requested' });
            renderUI();

            // We want to close down the configure tab, so let's forget about
            // the fact that the user may have opened and closed the tab...
            userSelectedTab = false;



            cell.execute();
        }

        // LIFECYCLE API

        function init() {
            return Promise.try(function() {
                initializeFSM();
                initCodeInputArea();

                if (!Jupyter.notebook.writable || Jupyter.narrative.readonly) {
                    setReadOnly();
                }

                return null;
            });
        }

        function attach(node) {
            return Promise.try(function() {
                hostNode = node;
                container = hostNode.appendChild(document.createElement('div'));
                ui = UI.make({
                    node: container,
                    bus: bus
                });

                var layout = renderLayout();
                container.innerHTML = layout.content;
                layout.events.attachEvents(container);
                $(container).find('[data-toggle="popover"]').popover();
                return null;
            });
        }

        function detach() {
            return Promise.try(function() {
                if (hostNode && container) {
                    hostNode.removeChild(container);
                }
            });
        }

        var jobListeners = [];

        function startListeningForJobMessages(jobId) {
            var ev;

            ev = runtime.bus().listen({
                channel: {
                    jobId: jobId
                },
                key: {
                    type: 'job-status'
                },
                handle: function(message) {
                    var existingState = model.getItem('exec.jobState'),
                        newJobState = message.jobState,
                        outputWidgetInfo = message.outputWidgetInfo;
                    if (!existingState || !utils2.isEqual(existingState, newJobState)) {
                        model.setItem('exec.jobState', newJobState);
                        if (outputWidgetInfo) {
                            model.setItem('exec.outputWidgetInfo', outputWidgetInfo);
                        }

                        // Now we send the job state on the cell bus, generally.
                        // The model is that a cell can only have one job active at a time.
                        // Thus we can just emit the state of the current job globally
                        // on the cell bus for those widgets interested.
                        cellBus.emit('job-state', {
                            jobState: newJobState
                        });
                    } else {
                        cellBus.emit('job-state-updated', {
                            jobId: newJobState.job_id
                        });
                    }

                    model.setItem('exec.jobStateUpdated', new Date().getTime());

                    updateFromJobState(newJobState);
                }
            });
            jobListeners.push(ev);

            ev = runtime.bus().listen({
                channel: {
                    jobId: jobId
                },
                key: {
                    type: 'job-canceled'
                },
                handle: function() {
                    //  reset the cell into edit mode
                    var state = fsm.getCurrentState();
                    if (state.state.mode === 'editing') {
                        console.warn('in edit mode, so not resetting ui');
                        return;
                    }
                    resetToEditMode('job-canceled');
                }
            });
            jobListeners.push(ev);

            ev = runtime.bus().listen({
                channel: {
                    jobId: jobId
                },
                key: {
                    type: 'job-does-not-exist'
                },
                handle: function() {
                    //  reset the cell into edit mode
                    var state = fsm.getCurrentState();
                    if (state.state.mode === 'editing') {
                        console.warn('in edit mode, so not resetting ui');
                        return;
                    }

                    resetToEditMode('job-does-not-exist');
                }
            });
            jobListeners.push(ev);

            runtime.bus().emit('request-job-update', {
                jobId: jobId
            });
        }

        function stopListeningForJobMessages() {
            jobListeners.forEach(function(listener) {
                runtime.bus().removeListener(listener);
            });
            jobListeners = [];

            var jobId = model.getItem('exec.jobState.job_id');
            if (jobId) {
                runtime.bus().emit('request-job-completion', {
                    jobId: jobId
                });
            }
        }

        function createOutputCell(jobId) {
            var cellId = utils.getMeta(cell, 'attributes', 'id'),
                cellIndex = Jupyter.notebook.find_cell_index(cell),
                newCellId = new Uuid(4).format(),
                setupData = {
                    type: 'output',
                    cellId: newCellId,
                    parentCellId: cellId,
                    jobId: jobId,
                    widget: model.getItem('exec.outputWidgetInfo')
                };
            Jupyter.notebook.insert_cell_below('code', cellIndex, setupData);

            return newCellId;
        }

        function clearOutput() {
            var cellNode = cell.element.get(0),
                textNode = cellNode.querySelector('.output_area.output_text');

            if (textNode) {
                textNode.innerHTML = '';
            }
        }

        // FSM state change events

        function doStartRunning() {
            var jobState = model.getItem('exec.jobState');
            if (!jobState) {
                console.warn('What, no job state?');
                return;
            }

            var message = span([
                ui.loading({ size: null, color: 'green' }),
                ' Running - ',
                span({ dataElement: 'clock' })
            ]);
            ui.setContent('run-control-panel.status.execMessage', message);

            widgets.runClock = RunClock.make({
                prefix: 'started ',
                suffix: ' ago'
            });
            var exec_start_time = Date.parse(jobState.running + 'Z');
            widgets.runClock.start({
                node: ui.getElement('run-control-panel.status.execMessage.clock'),
                startTime: exec_start_time
            })
                .catch(function(err) {
                    ui.setContent('run-control-panel.status.execMessage.clock', 'ERROR:' + err.message);
                });
        }

        function doStopRunning() {
            if (widgets.runClock) {
                widgets.runClock.stop();
            }
        }

        function doStartQueueing() {
            var jobState = model.getItem('exec.jobState');
            if (!jobState) {
                console.warn('What, no job state?');
                return;
            }

            var message = span([
                ui.loading({ color: 'green' }),
                ' Waiting - in Queue ',
                span({ dataElement: 'clock' })
            ]);
            ui.setContent('run-control-panel.status.execMessage', message);

            widgets.runClock = RunClock.make({
                prefix: 'for '
            });
            var creation_time = parseInt(jobState._id.substring(0, 8), 16) * 1000;
            widgets.runClock.start({
                node: ui.getElement('run-control-panel.status.execMessage.clock'),
                startTime: creation_time
            })
                .catch(function(err) {
                    ui.setContent('run-control-panel.status.execMessage.clock', 'ERROR:' + err.message);
                });
        }

        function doStopQueueing() {
            if (widgets.runClock) {
                widgets.runClock.stop();
            }
        }

        function doExitSuccess() {
            if (widgets.runClock) {
                widgets.runClock.stop();
            }
            ui.setContent('run-control-panel.status.execMessage', '');
        }

        function niceState(jobState) {
            var label;
            var color;
            switch (jobState) {
            case 'completed':
                label = 'success';
                color = 'green';
                break;
            case 'suspend':
                label = 'error';
                color = 'red';
                break;
            case 'canceled':
                label = 'cancellation';
                color = 'orange';
                break;
            default:
                label = jobState;
                color = 'black';
            }

            return span({
                style: {
                    color: color,
                    fontWeight: 'bold'
                }
            }, label);
        }

        function doOnSuccess() {
            // have we created output yet?
            var jobState = model.getItem('exec.jobState'),
                jobId = model.getItem('exec.jobState.job_id');

            // show either the clock, if < 24 hours, or the timestamp.
            var message = span([
                'Finished with ',
                niceState(jobState.status),
                ' ',
                span({ dataElement: 'clock' })
            ]);
            ui.setContent('run-control-panel.status.execMessage', message);

            // Show time since this app cell run finished.
            widgets.runClock = RunClock.make({
                on: {
                    tick: function(elapsed) {
                        var clock;
                        var day = 1000 * 60 * 60 * 24;
                        if (elapsed > day) {
                            var finish_time = Date.parse(jobState.finished + 'Z');
                            clock = span([
                                ' on ',
                                format.niceTime(finish_time)
                            ]);
                            return {
                                content: clock,
                                stop: true
                            };
                        } else {
                            clock = [config.prefix || '', format.niceDuration(elapsed), config.suffix || ''].join('');
                            return {
                                content: clock + ' ago'
                            };
                        }
                    }
                }
            });
            var finish_time = Date.parse(jobState.finished + 'Z');
            widgets.runClock.start({
                node: ui.getElement('run-control-panel.status.execMessage.clock'),
                startTime: finish_time
            })
                .catch(function(err) {
                    ui.setContent('run-control-panel.status.execMessage.clock', 'ERROR:' + err.message);
                });

            // Output Cell Handling

            // If not in edit mode, we just skip this, and issue a warning to the console.
            if (!Narrative.canEdit()) {
                console.warn('App cell completion in read-only narrative, cannot process output. Please save the narrative after app cells have completed.');
                return;
            }


            // If so, is the cell still there?
            var outputCellId = model.getItem(['output', 'byJob', jobId, 'cell', 'id']);

            // If the output cell is already recorded in the app cell, and it it is in the
            // narrative, do not try to inserted it.
            if (outputCellId) {
                if (cellUtils.findById(outputCellId)) {
                    return;
                }
            }

            /*
             If the job output specifies that no output is to be shown to the user,
             skip the output cell creation.
             */
            // widgets named 'no-display' are a trigger to skip the output cell process.
            var skipOutputCell = model.getItem('exec.outputWidgetInfo.name') === 'no-display';
            var cellInfo;
            if (skipOutputCell) {
                cellInfo = {
                    created: false
                };
            } else {
                // No, we don't check here
                outputCellId = createOutputCell(jobId);
                cellInfo = {
                    id: outputCellId,
                    created: true
                };
            }

            // Record the ouptput cell info by the job id.
            // This serves to "stamp" the ouput cell in to the app cell
            // TODO: this logic is probably no longer required. This used to be linked
            // to functionality which allowed a user to re-insert an output cell if it
            // had been deleted. Some output cells cannot be replicated, since their output
            // is not derived from an object visible in the data panel.
            model.setItem(['output', 'byJob', jobId], {
                cell: cellInfo,
                createdAt: new Date().toGMTString(),
                params: model.copyItem('params')
            });
        }

        function doResumeSuccess() {
            var jobState = model.getItem('exec.jobState');

            // show either the clock, if < 24 hours, or the timestamp.
            var message = span([
                'Finished with ',
                niceState(jobState.status),
                ' ',
                span({ dataElement: 'clock' })
            ]);
            ui.setContent('run-control-panel.status.execMessage', message);

            // Show time since this app cell run finished.
            widgets.runClock = RunClock.make({
                on: {
                    tick: function(elapsed) {
                        var clock;
                        var day = 1000 * 60 * 60 * 24;
                        if (elapsed > day) {
                            var finish_time = Date.parse(jobState.finished + 'Z');
                            clock = span([
                                ' on ',
                                format.niceTime(finish_time)
                            ]);
                            return {
                                content: clock,
                                stop: true
                            };
                        } else {
                            clock = [config.prefix || '', format.niceDuration(elapsed), config.suffix || ''].join('');
                            return {
                                content: clock + ' ago'
                            };
                        }
                    }
                }
            });
            var finish_time = Date.parse(jobState.finished + 'Z');
            widgets.runClock.start({
                node: ui.getElement('run-control-panel.status.execMessage.clock'),
                startTime: finish_time
            })
                .catch(function(err) {
                    ui.setContent('run-control-panel.status.execMessage.clock', 'ERROR:' + err.message);
                });

        }

        function doOnError() {
            var jobState = model.getItem('exec.jobState');
            var finish_time = Date.parse(jobState.finished + 'Z');
            var message = span([
                'Finished with ',
                niceState(jobState.status),
                ' on ',
                format.niceTime(finish_time),
                ' (',
                span({ dataElement: 'clock' }),
                ')'
            ]);

            ui.setContent('run-control-panel.status.execMessage', message);

            // Show time since this app cell run finished.
            widgets.runClock = RunClock.make({
                suffix: ' ago'
            });
            widgets.runClock.start({
                node: ui.getElement('run-control-panel.status.execMessage.clock'),
                startTime: finish_time
            })
                .catch(function(err) {
                    ui.setContent('run-control-panel.status.execMessage.clock', 'ERROR:' + err.message);
                });
        }

        function doExitError() {
            if (widgets.runClock) {
                widgets.runClock.stop();
            }
            ui.setContent('run-control-panel.status.execMessage', '');
        }

        function doOnCancelling() {
            ui.setContent('run-control-panel.status.execMessage', 'Cancelling...');
        }

        function doExitCancelling() {
            ui.setContent('run-control-panel.status.execMessage', '');
        }

        function doOnCancelled() {
            var jobState = model.getItem('exec.jobState');
            var finish_time = Date.parse(jobState.finished + 'Z');

            var message = span([
                span({ style: { color: 'orange' } }, 'Canceled'),
                ' on ',
                format.niceTime(finish_time),
                ' (',
                span({ dataElement: 'clock' }),
                ')'
            ]);

            ui.setContent('run-control-panel.status.execMessage', message);

            // Show time since this app cell run finished.
            widgets.runClock = RunClock.make({
                suffix: ' ago'
            });
            widgets.runClock.start({
                node: ui.getElement('run-control-panel.status.execMessage.clock'),
                startTime: finish_time
            })
                .catch(function(err) {
                    ui.setContent('run-control-panel.status.execMessage.clock', 'ERROR:' + err.message);
                });
        }

        function doExitCancelled() {
            if (widgets.runClock) {
                widgets.runClock.stop();
            }
            ui.setContent('run-control-panel.status.execMessage', '');
        }

        function doRemove() {
            var confirmationMessage = div([
                p('Continue to remove this app cell?')
            ]);
            ui.showConfirmDialog({ title: 'Remove Cell?', body: confirmationMessage })
                .then(function(confirmed) {
                    if (!confirmed) {
                        return;
                    }

                });
        }

        function doDeleteCell() {
            var content = div([
                p([
                    'Deleting this cell will not remove any output cells or data objects it may have created. ',
                    'Any input parameters or other configuration of this cell will be lost.'
                ]),
                p('Deleting this cell will also cancel any pending jobs, but will leave generated output intact'),
                blockquote([
                    'Note: It is not possible to "undo" the deletion of a cell, ',
                    'but if the Narrative has not been saved you can refresh the browser window ',
                    'to load the Narrative from its previous state.'
                ]),
                p('Continue to delete this app cell?')
            ]);
            ui.showConfirmDialog({ title: 'Confirm Cell Deletion', body: content })
                .then(function(confirmed) {
                    if (!confirmed) {
                        return;
                    }

                    var jobState = model.getItem('exec.jobState');
                    if (jobState) {
                        cancelJob(jobState.job_id);
                    }

                    // tear down all the sub widgets.
                    // TODO: make all widget behavior consistent. Either message or promise.
                    Object.keys(widgets).forEach(function(widgetId) {
                        try {
                            var widget = widgets[widgetId];
                            if (widget.stop) {
                                widget.stop();
                            } else {
                                widget.instance.bus().send('stop');
                            }
                        } catch (ex) {
                            console.error('ERROR stopping widget', widgetId, ex);
                        }
                    });

                    stop();

                    var cellIndex = Jupyter.notebook.find_cell_index(cell);
                    Jupyter.notebook.delete_cell(cellIndex);
                });
        }

        function start() {
            return Promise.try(function() {
                // Initial ui tweaks

                // Honor the code input area show/hide.
                // TODO: this fixup is far too late in the cell lifecycle, leaving the code
                // area showing if it marked as hidden. We need to at least hide the input area
                // by default.
                showCodeInputArea();

                if (readOnly) {
                    ui.hideElement('outdated');
                }
            })
                .then(function() {
                    return Semaphore.make().when('comm', 'ready', Config.get('comm_wait_timeout'));
                })
                .then(function() {
                    /*
                     * listeners for the local input cell message bus
                     */

                    // DOM EVENTS
                    cell.element.on('toggleCodeArea.cell', function() {
                        toggleCodeInputArea(cell);
                    });

                    // APP CELL EVENTS

                    busEventManager.add(bus.on('toggle-code-view', function() {
                        var showing = toggleCodeInputArea(),
                            label = showing ? 'Hide Code' : 'Show Code';
                        ui.setButtonLabel('toggle-code-view', label);
                    }));
                    busEventManager.add(bus.on('edit-cell-metadata', function() {
                        doEditCellMetadata();
                    }));
                    busEventManager.add(bus.on('edit-notebook-metadata', function() {
                        doEditNotebookMetadata();
                    }));

                    busEventManager.add(bus.on('actionButton', function(message) {
                        doActionButton(message.data);
                    }));
                    busEventManager.add(bus.on('run-app', function() {
                        doRun();
                    }));
                    busEventManager.add(bus.on('re-run-app', function() {
                        doRerun();
                    }));
                    busEventManager.add(bus.on('cancel', function() {
                        doCancel();
                    }));
                    busEventManager.add(bus.on('remove', function() {
                        doRemove();
                    }));

                    busEventManager.add(parentBus.on('reset-to-defaults', function() {
                        bus.emit('reset-to-defaults');
                    }));

                    busEventManager.add(parentBus.on('toggle-batch-mode', () => {
                        toggleBatchMode();
                    }));

                    // TODO: only turn this on when we need it!
                    busEventManager.add(cellBus.on('run-status', function(message) {
                        updateFromLaunchEvent(message);

                        model.setItem('exec.launchState', message);

                        saveNarrative();

                        cellBus.emit('launch-status', {
                            launchState: message
                        });
                    }));

                    busEventManager.add(cellBus.on('delete-cell', function() {
                        doDeleteCell();
                    }));

                    busEventManager.add(cellBus.on('output-cell-removed', function(message) {
                        var output = model.getItem('output');

                        if (!output.byJob[message.jobId]) {
                            return;
                        }

                        delete output.byJob[message.jobId];
                        model.setItem('output', output);
                    }));

                    busEventManager.add(runtime.bus().on('read-only-changed', function(msg) {
                        toggleViewOnlyMode(msg.readOnly);
                        renderUI();
                    }));

                    busEventManager.add(runtime.bus().on('kernel-state-changed', function(msg) {
                        toggleKernelState(msg.isReady);
                        renderUI();
                    }));

                    // Initialize display

                    return null;
                })
                .catch(function(err) {
                    if (err.message.indexOf('semaphore') !== -1) {
                        throw new Error(
                            'A network timeout occurred while trying to build a communication ' +
                            'channel to retrieve job information. Please refresh the page to try ' +
                            'again.<br><br>Details: ' + err.message
                        );
                    }
                    throw err;
                });
        }

        function stop() {
            return Promise.try(function() {
                busEventManager.removeAll();
            });
        }

        function exportParams() {
            var params = model.getItem('params'),
                paramsToExport = {},
                parameters = spec.getSpec().parameters;

            Object.keys(params).forEach(function(key) {
                var value = params[key],
                    paramSpec = parameters.specs[key];

                if (!paramSpec) {
                    console.error('Parameter ' + key + ' is not defined in the parameter map', parameters);
                    throw new Error('Parameter ' + key + ' is not defined in the parameter map');
                }

                // TODO: this should be a spec method - export
                if (paramSpec.data.type === 'textsubdata') {
                    if (value && value instanceof Array) {
                        value = value.join(',');
                    }
                }

                paramsToExport[key] = value;
            });

            return paramsToExport;
        }

        // just a quick hack since we are not truly recursive yet..,
        function gatherValidationMessages(validationResult) {
            var messages = [];

            function harvestErrors(validations) {
                if (validations instanceof Array) {
                    validations.forEach(function(result, index) {
                        if (!result.isValid) {
                            messages.push(String(index) + ':' + result.errorMessage);
                        }
                        if (result.validations) {
                            harvestErrors(result.validations);
                        }
                    });
                } else {
                    Object.keys(validations).forEach(function(id) {
                        var result = validations[id];
                        if (!result.isValid) {
                            messages.push(id + ':' + result.errorMessage);
                        }
                        if (result.validations) {
                            harvestErrors(result.validations);
                        }
                    });
                }
            }
            harvestErrors(validationResult);
            return messages;
        }

        function evaluateAppState(isError) {
            validateModel()
                .then(function(result) {
                    // we have a tree of validations, so we need to walk the tree to see if anything
                    // does not validate.
                    var messages = gatherValidationMessages(result);

                    if (messages.length === 0 && !isError) {
                        buildPython(cell, utils.getMeta(cell, 'attributes').id, model.getItem('app'), exportParams());
                        fsm.newState({ mode: 'editing', params: 'complete', code: 'built' });
                    } else {
                        resetPython(cell);
                        fsm.newState({ mode: 'editing', params: 'incomplete' });
                    }
                    renderUI();
                })
                .catch(function(err) {
                    alert('internal error'),
                    console.error('INTERNAL ERROR', err);
                });
        }

        function checkSpec(appSpec) {
            var cellAppSpec = model.getItem('app.spec');

            if (!cellAppSpec) {
                throw new ToErr.KBError({
                    type: 'app-cell-app-info',
                    message: 'This app cell is misconfigured - it does not contain an app spec',
                    info: model.getItem('app'),
                    advice: [
                        'This app cell is not correctly configured',
                        'It should contain an app object but does not',
                        'The app object contains the raw spec and other info',
                        'This is most likely due to this app being inserted into the narrative in a development environment in which the app model (and cell metadata) is in flux'
                    ]
                });
            }

            if (appSpec.info.module !== cellAppSpec.info.module) {
                throw new Error('Mismatching app modules: ' + cellAppSpec.info.module + ' !== ' + appSpec.info.module);
            }

            if (cellAppSpec.info.git_commit_hash !== appSpec.info.git_commit_hash) {
                return new ToErr.KBError({
                    severity: 'warning',
                    type: 'app-spec-mismatched-commit',
                    message: 'Mismatching app commit for ' + appSpec.info.id + ', tag=' + model.getItem('app.tag') + ' : ' + cellAppSpec.info.git_commit_hash + ' !== ' + appSpec.info.git_commit_hash,
                    info: {
                        tag: model.getItem('app.tag'),
                        cellCommitHash: cellAppSpec.info.git_commit_hash,
                        catalogCommitHash: appSpec.info.git_commit_hash,
                        newAppName: appSpec.info.name
                        //cellAppSpec: cellAppSpec,
                        //catalogAppSpec: appSpec
                    },
                    advice: [
                        'Due to potential incompatibilities between different versions of an dev or beta app, this app cell cannot be rendered',
                        'You should add a new app cell for this app, and remove this one',
                        'Inserting a dev or beta app cell will tie the app cell to the specific current commit by storing the commit hash',
                        'In the future we may provide options to attempt conversion of this cell and provide other options'
                    ]
                });
            }

            return null;
        }

        function run(params) {
            // First get the app specs, which is stashed in the model,
            // with the parameters returned.
            // If the app has been run before...
            // The app reference is already in the app cell metadata.
            return Promise.try(function() {
                if (utils.getCellMeta(cell, 'kbase.type') !== 'devapp') {
                    return getAppSpec();
                }
                return {};
            })
                .then(function(appSpec) {
                    // Ensure that the current app spec matches our existing one.
                    if (appSpec && utils.getCellMeta(cell, 'kbase.type') !== 'devapp') {
                        var warning = checkSpec(appSpec);
                        if (warning && warning.severity === 'warning') {
                            if (warning.type === 'app-spec-mismatched-commit') {
                                model.setItem('outdated', true);
                                model.setItem('newAppName', warning.info.newAppName);
                            }
                        }
                    }

                    var appRef = [model.getItem('app.id'), model.getItem('app.tag')].filter(toBoolean).join('/'),
                        url = '/#appcatalog/app/' + appRef;
                    utils.setCellMeta(cell, 'kbase.attributes.title', model.getItem('app.spec.info.name'));
                    utils.setCellMeta(cell, 'kbase.attributes.subtitle', model.getItem('app.spec.info.subtitle'));
                    utils.setCellMeta(cell, 'kbase.attributes.info.url', url);
                    utils.setCellMeta(cell, 'kbase.attributes.info.label', 'more...');
                })
                .then(function() {
                    // this will not change, so we can just render it here.
                    showAboutApp();
                    showAppSpec();
                    PR.prettyPrint(null, container);

                    // if we start out in 'new' state, then we need to promote to
                    // editing...
                    if (fsm.getCurrentState().state.mode === 'new') {
                        fsm.newState({ mode: 'editing', params: 'incomplete' });
                        evaluateAppState();
                    }

                    renderUI();

                    // Initial job state listening.
                    switch (fsm.getCurrentState().state.mode) {
                    case 'execute-requested':
                        // alert('started in "sending" state?');
                        break;
                    case 'editing':
                        break;
                    case 'processing':
                        startListeningForJobMessages(model.getItem('exec.jobState.job_id'));
                        requestJobStatus(model.getItem('exec.jobState.job_id'));
                        break;
                    case 'success':
                    case 'error':
                            // do nothing for now
                    }
                })
                .catch(function(err) {
                    var error = ToErr.grokError(err);
                    console.error('ERROR loading main widgets', error);

                    model.setItem('fatalError', {
                        title: 'Error loading main widgets',
                        message: error.message,
                        advice: error.advice || [],
                        info: error.info,
                        detail: error.detail || 'no additional details'
                    });
                    syncFatalError();
                    fsm.newState({ mode: 'internal-error' });
                    renderUI();
                });
        }

        // INIT

        model = Props.make({
            data: utils.getMeta(cell, 'appCell'),
            onUpdate: function(props) {
                utils.setMeta(cell, 'appCell', props.getRawObject());
                // saveNarrative();
            }
        });

        spec = Spec.make({
            appSpec: model.getItem('app.spec')
        });

        return {
            init: init,
            attach: attach,
            start: start,
            stop: stop,
            detach: detach,
            run: run
        };
    }

    return {
        make: function(config) {
            return factory(config);
        }
    };
}, function(err) {
    console.error('ERROR loading appCell appCellWidget', err);
});<|MERGE_RESOLUTION|>--- conflicted
+++ resolved
@@ -1752,17 +1752,9 @@
                         }
                     }
                     return { mode: 'processing', stage: 'running' };
-<<<<<<< HEAD
-                case 'completed':
                 case 'finished':
                     stopListeningForJobMessages();
                     return { mode: 'success' };
-                case 'canceled':
-=======
-                case 'finished':
-                    stopListeningForJobMessages();
-                    return { mode: 'success' };
->>>>>>> 078c444a
                 case 'terminated':
                     stopListeningForJobMessages();
                     return { mode: 'canceled' };
