define([
    'bluebird',
    'common/runtime'
], function(Promise, runtime) {
    'use strict';

    function loadParamsWidget(arg) {
        return new Promise(function(resolve, reject) {
            require(['./appParamsWidget'], function(Widget) {
                // TODO: widget should make own bus.
                var bus = runtime.bus().makeChannelBus({ description: 'Parent comm bus for input widget' }),
                    widget = Widget.make({
                        bus: bus,
                        workspaceInfo: arg.workspaceInfo
                    });
                bus.emit('run', {
                    node: arg.node,
                    appSpec: arg.appSpec,
                    parameters: arg.parameters
                });

                bus.on('sync-params', function(message) {
                    message.parameters.forEach(function(paramId) {
                        bus.send({
                            parameter: paramId,
                            value: arg.model.getItem(['params', message.parameter])
                        }, {
                            key: {
                                type: 'update',
                                parameter: message.parameter
                            }
                        });
                    });
                });

                bus.on('parameter-sync', function(message) {
                    var value = arg.model.getItem(['params', message.parameter]);
                    bus.send({
                        //                            parameter: message.parameter,
                        value: value
                    }, {
                        // This points the update back to a listener on this key
                        key: {
                            type: 'update',
                            parameter: message.parameter
                        }
                    });
                });

                bus.respond({
                    key: {
                        type: 'get-parameter'
                    },
                    handle: function(message) {
                        return {
                            value: arg.model.getItem(['params', message.parameterName])
                        };
                    }
                });

                bus.on('parameter-changed', function(message) {
                    arg.model.setItem(['params', message.parameter], message.newValue);
                    evaluateAppState();
                });

                return widget.start()
                    .then(function() {
                        resolve({
                            bus: bus,
                            instance: widget
                        });
                    });
            }, function(err) {
                console.log('ERROR', err);
                reject(err);
            });
        });
    }


    function factory(config) {
        var container,
            widget;

        function start(arg) {
            container = arg.node;

            return loadParamsWidget({
                node: container,
                workspaceInfo: arg.workspaceInfo,
                appSpec: arg.appSpec,
                parameters: arg.parameters

<<<<<<< HEAD
            }).then(function(result) {
                widget = result;
            });
=======
            })
                .then(function(result) {
                    widget = result;
                });
>>>>>>> d3be5e72

        }

        function stop() {
            return Promise.try(function() {
                if (widget) {
                    return widget.instance.stop();
                }
            });
        }

        return {
            start: start,
            stop: stop
        };
    }

    return {
        make: function(config) {
            return factory(config);
        }
    };

});<|MERGE_RESOLUTION|>--- conflicted
+++ resolved
@@ -91,16 +91,9 @@
                 appSpec: arg.appSpec,
                 parameters: arg.parameters
 
-<<<<<<< HEAD
             }).then(function(result) {
                 widget = result;
             });
-=======
-            })
-                .then(function(result) {
-                    widget = result;
-                });
->>>>>>> d3be5e72
 
         }
 
