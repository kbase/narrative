--- conflicted
+++ resolved
@@ -5,15 +5,10 @@
     'bluebird',
     'kb_common/html',
     'common/ui',
-<<<<<<< HEAD
-    './jobLogViewer',
+    'util/jobLogViewer',
     './jobStateViewer',
     './jobStateList',
     './jobInputParams'
-=======
-    'util/jobLogViewer',
-    './jobStateViewer'
->>>>>>> 81485f11
 ], function (
     Promise,
     html,
