define([
    'bluebird',
    'jquery',
    'common/ui',
    'common/runtime',
    'common/events',
    'kb_service/client/narrativeMethodStore',
    'kb_common/html',
    'util/display',
    'kbaseReportView',
], (Promise, $, UI, Runtime, Events, NarrativeMethodStore, html, DisplayUtil, KBaseReportView) => {
    'use strict';
    const t = html.tag,
        div = t('div'),
        a = t('a'),
        span = t('span');

    function factory(config) {
        const { model } = config;
        let container,
            ui,
            runtime,
            nms,
            reportRendered = false,
            reportRenderTimeout = null,
            reportParams;

        function start(arg) {
            container = arg.node;
            ui = UI.make({ node: container });
            runtime = Runtime.make();
            nms = new NarrativeMethodStore(runtime.config('services.narrative_method_store.url'));

            const { jobState } = arg;

            return Promise.try(() => {
                const layout = div(
                    {
                        style: {
                            overflowX: 'auto',
                            maxWidth: 'inherit',
                        },
                    },
                    [
                        ui.buildCollapsiblePanel({
                            title: 'Results',
                            name: 'results',
                            hidden: true,
                            type: 'default',
                            classes: ['kb-panel-container'],
                        }),
                        div({ dataElement: 'report' }),
                        div({ dataElement: 'next-steps' }),
                    ]
                );
                container.innerHTML = layout;

                // If there's a "report_ref" key in the results, load and show the report.
                // console.log('SHOWING RESULTS', result);
                const result = model.getItem('exec.outputWidgetInfo');
                if (arg.isParentJob && result && result.params && result.params.report_name) {
                    renderReportView(result.params);
                } else if (
                    jobState.widget_info &&
                    jobState.widget_info.params &&
                    jobState.widget_info.params.report_name
                ) {
                    // do report widget.
                    renderReportView(jobState.widget_info.params);
                } else {
                    ui.getElement('results').classList.remove('hidden');
                    ui.setContent(
                        'results.body',
                        ui.buildPresentableJson(jobState.job_output.result)
                    );
                }

                // Look up this app's info to get it's suggested next steps.
                return nms.get_method_full_info({
                    ids: [model.getItem('app.id')],
                    tag: model.getItem('app.tag'),
                });
            })
                .then((appInfo) => {
                    // If there are suggested next apps (er, methods), they'll be listed
                    // by app id. Look them up!
                    const suggestions = appInfo[0].suggestions || {};
                    const tag = model.getItem('app.tag');
                    if (suggestions.next_methods) {
                        return nms.get_method_spec({
                            ids: suggestions.next_methods,
                            tag: tag,
                        });
                    }
                })
                .then((nextApps) => {
                    renderNextApps(nextApps);
                });
        }

        function lazyRenderReport() {
<<<<<<< HEAD
            if (reportRendered) {
                return;
            }
            const reportElem = ui.getElement('report-widget');
            if (DisplayUtil.verticalInViewport(reportElem)) {
                const reportViewer = new KBaseReportView($(reportElem), reportParams);
                document
                    .querySelector('#notebook-container')
                    .removeEventListener('scroll', lazyRenderReport);
                reportViewer.loadAndRender().then(() => {
                    reportRendered = true;
                });
=======
            const nbContainer = document.querySelector('#notebook-container');
            // Add scroll event listener to the notebook container on first call.
            if (!reportRenderTimeout) {
                nbContainer.addEventListener("scroll", lazyRenderReport);
>>>>>>> 9e2fe390
            }
            // Use a debounce timeout to avoid rendering the report _while_ the user is scrolling.
            clearTimeout(reportRenderTimeout);
            reportRenderTimeout = setTimeout(() => {
                const reportElem = ui.getElement('report-widget');
                // Once scrolling stops...
                if (!reportRendered && DisplayUtil.verticalInViewport(reportElem)) {
                    new KBaseReportView($(reportElem), reportParams);
                    reportRendered = true;
                }
                if (reportRendered) {
                    // Remove the scroll event listener if the report has been rendered.
                    nbContainer.removeEventListener('scroll', lazyRenderReport);
                }
            }, 200);
        }

        function renderReportView(params) {
            reportParams = JSON.parse(JSON.stringify(params));
            // Override the option to show created objects listed in the report
            // object. For some reason this single option defaults to false!
            reportParams.showCreatedObjects = true;
            ui.setContent('report', div({ dataElement: 'report-widget' }));
            lazyRenderReport();
        }

        function renderNextApps(apps) {
            apps = apps || [];
            const events = Events.make();
            let appList = div([
                'No suggestions available! ',
                a({ href: 'https://www.kbase.us/support/', target: '_blank' }, 'Contact us'),
                ' if you would like to add one.',
            ]);
            // filter out legacy apps with no module name
            apps = apps.filter((app) => {
                return app.info.module_name;
            });
            // If there are no next apps to suggest, don't even show the Suggested Next Steps panel
            if (apps.length > 0) {
                appList = apps
                    .map((app) => {
                        return div([
                            a(
                                {
                                    id: events.addEvent({
                                        type: 'click',
                                        handler: function () {
                                            $(document).trigger('methodClicked.Narrative', [
                                                app,
                                                'dev',
                                            ]);
                                        },
                                    }),
                                },
                                app.info.name
                            ),
                            span(' - ' + app.info.module_name),
                        ]);
                    })
                    .join('\n');
                ui.setContent(
                    'next-steps',
                    ui.buildCollapsiblePanel({
                        title: 'Suggested Next Steps',
                        name: 'next-steps-toggle',
                        hidden: false,
                        type: 'default',
                        classes: ['kb-panel-container'],
                        body: appList,
                    })
                );
                events.attachEvents(container);
            }
        }

        function stop() {}

        return {
            start: start,
            stop: stop,
        };
    }

    return {
        make: (config) => {
            return factory(config);
        },
    };
});<|MERGE_RESOLUTION|>--- conflicted
+++ resolved
@@ -99,25 +99,10 @@
         }
 
         function lazyRenderReport() {
-<<<<<<< HEAD
-            if (reportRendered) {
-                return;
-            }
-            const reportElem = ui.getElement('report-widget');
-            if (DisplayUtil.verticalInViewport(reportElem)) {
-                const reportViewer = new KBaseReportView($(reportElem), reportParams);
-                document
-                    .querySelector('#notebook-container')
-                    .removeEventListener('scroll', lazyRenderReport);
-                reportViewer.loadAndRender().then(() => {
-                    reportRendered = true;
-                });
-=======
             const nbContainer = document.querySelector('#notebook-container');
             // Add scroll event listener to the notebook container on first call.
             if (!reportRenderTimeout) {
                 nbContainer.addEventListener("scroll", lazyRenderReport);
->>>>>>> 9e2fe390
             }
             // Use a debounce timeout to avoid rendering the report _while_ the user is scrolling.
             clearTimeout(reportRenderTimeout);
