--- conflicted
+++ resolved
@@ -483,10 +483,7 @@
             for (const [fileId, fileState] of Object.entries(model.getItem(['state', 'param']))) {
                 newFileTypeState[fileId] = fileState === 'complete';
             }
-<<<<<<< HEAD
-=======
-
->>>>>>> 8ddb3804
+
             state.fileType.completed = newFileTypeState;
             let cellReady = true;
             for (const _state of Object.values(model.getItem('state.param'))) {
@@ -678,26 +675,6 @@
         }
 
         /**
-<<<<<<< HEAD
-         * Passes the updated state to various widgets, and serialize it in
-         * the cell metadata, where appropriate.
-         */
-        function updateState() {
-            cellTabs.setState(state.tab);
-            controlPanel.setActionState(state.action);
-            fileTypePanel.updateState(state.fileType);
-            updateJobState();
-            // TODO: add in the FSM state
-            FSMBar.showFsmBar({
-                ui: ui,
-                state: {},
-                indexedJobs: model.getItem('exec.jobs.byId'),
-            });
-        }
-
-        /**
-=======
->>>>>>> 8ddb3804
          * Should do the following steps:
          * 1. if there's a tab showing, stop() it and detach it
          * 2. update the tabs state to be selected
