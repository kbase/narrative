--- conflicted
+++ resolved
@@ -7,10 +7,7 @@
     'common/ui',
     'common/events',
     'common/props',
-<<<<<<< HEAD
     'common/spec',
-=======
->>>>>>> c78473d8
     'base/js/namespace',
     'kb_common/html',
     './cellTabs',
@@ -28,10 +25,7 @@
     UI,
     Events,
     Props,
-<<<<<<< HEAD
     Spec,
-=======
->>>>>>> c78473d8
     Jupyter,
     html,
     CellTabs,
@@ -204,18 +198,6 @@
             initialize(typesToFiles);
         }
 
-        /**
-         * TODO: Detemine what the cell metadata is and how to work with it.
-         * The appCell data is currently mocked (snagged it from ci)
-         * Data will need to be updataed as a part of DATAUP-309
-         */
-        let model = Props.make({
-            data: TestAppObj,
-            onUpdate: function(props) {
-                Utils.setMeta(cell, 'appCell', props.getRawObject());
-            }
-        });
-
         let spec = Spec.make({
             appSpec: model.getItem('app.spec')
         });
@@ -357,7 +339,6 @@
                     widgetNode.removeChild(widgetNode.firstChild);
                 }
             }
-<<<<<<< HEAD
 
             tabWidget = tabSet.tabs[tab].widget.make({
                 bus: cellBus,
@@ -367,12 +348,6 @@
                 spec: spec
             });
 
-=======
-            tabWidget = tabSet.tabs[tab].widget.make({
-                bus: cellBus,
-                model: model
-            });
->>>>>>> c78473d8
             let node = document.createElement('div');
             ui.getElement('body.tab-pane.widget-container.widget').appendChild(node);
             return tabWidget.start({
