--- conflicted
+++ resolved
@@ -149,7 +149,7 @@
                 availableButtons: {
                     runApp: {
                         help: 'Run the app',
-                        type: 'success',
+                        type: 'primary',
                         classes: ['-run'],
                         label: 'Run'
                     },
@@ -422,23 +422,6 @@
                     runAction: runAction.bind(this),
                     actions: actionButtons
                 }
-<<<<<<< HEAD
-            };
-            this.actionButtons = {
-                current: this.tabState.actionState,
-                availableButtons: {
-                    runApp: {
-                        help: 'Run the app',
-                        type: 'primary',
-                        classes: ['-run'],
-                        label: 'Run'
-                    },
-                    cancel: {
-                        help: 'Cancel the running app',
-                        type: 'danger',
-                        classes: ['-cancel'],
-                        label: 'Cancel'
-=======
             });
             return controlPanel.buildLayout(events);
         }
@@ -475,7 +458,6 @@
                 categories: {
                     fastq: {
                         label: 'FASTQ Reads'
->>>>>>> c78473d8
                     },
                     sra: {
                         label: 'SRA Reads'
