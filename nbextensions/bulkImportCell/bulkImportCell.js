define([
    'uuid',
    'narrativeConfig',
    'common/appUtils',
    'common/utils',
    'common/runtime',
    'common/busEventManager',
    'common/ui',
    'common/events',
    'common/props',
    'common/spec',
    'base/js/namespace',
    'kb_common/html',
    './cellTabs',
    './cellControlPanel',
    'common/cellComponents/tabs/infoTab',
    'common/cellComponents/tabs/jobStatus/jobStatusTab',
    './tabs/configure',
    './fileTypePanel',
    './bulkImportCellStates',
    'json!./testAppObj.json'
], (
    Uuid,
    Config,
    AppUtils,
    Utils,
    Runtime,
    BusEventManager,
    UI,
    Events,
    Props,
    Spec,
    Jupyter,
    html,
    CellTabs,
    CellControlPanel,
    InfoTabWidget,
    JobStatusTabWidget,
    ConfigureWidget,
    FileTypePanel,
    States,
    TestAppObj
) => {
    'use strict';
    const CELL_TYPE = 'app-bulk-import';

    const div = html.tag('div'),
        cssCellType = 'kb-bulk-import';

    function DefaultWidget() {
        function make() {
            function start() {
                alert('starting default widget');
            }

            function stop() {

            }

            return {
                start: start,
                stop: stop
            };
        }
        return {
            make: make
        };
    }

    /**
     * This class creates and manages the bulk import cell. This works with, and wraps around,
     * the Jupyter Cell object.
     *
     * This follows a factory pattern. The factory does the work of initializing the bulk import
     * cell module. It modifies the cell metadata, if the initialize parameter is truthy, and
     * extends the cell object to do things we need it to, like respond to minimization requests
     * and render its icon. This modification also includes the contents of importData if
     * present.
     *
     * The common usage of this module, when imported, should be:
     * BulkImportCell.make({
     *   cell: myJupyterCell,
     *   initialize: true (if creating a new one from scratch),
     *   importData: {
     *     'file_type': ['array', 'of', 'files'],
     *     'file_type_2': ['array', 'of', 'files']
     *   }
     * })
     * @param {object} options - these are the options passed to the factory, with the following
     * expected properties:
     *  - cell - a Jupyter notebook cell. This should be a code cell, and will throw
     *    an Error if it is not.
     *  - initialize - boolean - if true, this will initialize the bulk import cell
     *    structure that gets serialized in the cell metadata. This should ONLY be set true when
     *    creating a new bulk import cell, not loading a narrative that already contains one.
     *
     *    If initialize is falsy, no changes are made to the structure, even if importData is
     *    present and contains new data.
     *  - importData - object - keys = data type strings, values = arrays of file paths
     *    to import
     *    e.g.:
     *    {
     *      'fastq_reads': ['file1.fq', 'file2.fq']
     *    }
     */
    function BulkImportCell(options) {
        if (options.cell.cell_type !== 'code') {
            throw new Error('Can only create Bulk Import Cells out of code cells!');
        }

        const cell = options.cell,
            runtime = Runtime.make(),
            busEventManager = BusEventManager.make({
                bus: runtime.bus()
            }),
            typesToFiles = setupFileData(options.importData) || cell.metadata.kbase.bulkImportCell.inputs;

        /**
         * If importData exists, and has the right structure, use it.
         * //TODO decide on right structure, should we test for knowledge about each file type?
         * If not, and there's input data in the metadata, use that.
         * If not, and there's nothing? throw an error.
         * @param {object} importData
         */
        function setupFileData(importData) {
            if (importData && Object.keys(importData).length) {
                return importData;
            }
            const metaInputs = Utils.getCellMeta(cell, 'kbase.bulkImportCell.inputs');
            if (metaInputs && Object.keys(metaInputs).length) {
                return metaInputs;
            }
            throw new Error('No files were selected to upload!');
        }

        let kbaseNode = null,  // the DOM element used as the container for everything in this cell
            cellBus = null,
            ui = null,
            tabWidget = null,  // the widget currently in view
            state = getInitialState(),
            tabSet = {
                selectedTab: 'configure',
                tabs: {
                    configure: {
                        label: 'Configure',
                        widget: ConfigureWidget
                    },
                    viewConfigure: {
                        label: 'View Configure',
                        widget: DefaultWidget()
                    },
                    info: {
                        label: 'Info',
                        widget: InfoTabWidget,
                    },
                    jobStatus: {
                        label: 'Job Status',
                        widget: JobStatusTabWidget
                    },
                    results: {
                        label: 'Result',
                        widget: DefaultWidget()
                    },
                    error: {
                        label: 'Error',
                        type: 'danger',
                        widget: DefaultWidget()
                    }
                }
            },
            actionButtons = {
                current: {
                    name: null,
                    disabled: null
                },
                availableButtons: {
                    runApp: {
                        help: 'Run the app',
                        type: 'primary',
                        classes: ['-run'],
                        label: 'Run'
                    },
                    cancel: {
                        help: 'Cancel the running app',
                        type: 'danger',
                        classes: ['-cancel'],
                        label: 'Cancel'
                    },
                    reRunApp: {
                        help: 'Edit and re-run the app',
                        type: 'default',
                        classes: ['-rerun'],
                        label: 'Reset'
                    },
                    resetApp: {
                        help: 'Reset the app and return to Edit mode',
                        type: 'default',
                        classes: ['-reset'],
                        label: 'Reset'
                    },
                    offline: {
                        help: 'Currently disconnected from the server.',
                        type: 'danger',
                        classes: ['-cancel'],
                        label: 'Offline'
                    }
                }
            },
            // widgets this cell owns
            cellTabs,
            controlPanel,
            fileTypePanel,
            model = Props.make({
                data: Utils.getMeta(cell, 'bulkImportCell'), //TestAppObj,
                onUpdate: function(props) {
                    Utils.setMeta(cell, 'bulkImportCell', props.getRawObject());
                }
            });
        if (options.initialize) {
            initialize();
        }

        let spec = Spec.make({
            appSpec: model.getItem('app.spec')
        });

        setupCell();

        /**
         * Does the initial pass on newly created cells to initialize its metadata and get it
         * set up for a new life as a Bulk Import Cell.
         */
        function initialize() {
            const meta = {
                kbase: {
                    attributes: {
                        id: new Uuid(4).format(),
                        status: 'new',
                        created: (new Date()).toUTCString(),
                        title: 'Import from Staging Area',
                        subtitle: 'Import files into your Narrative as data objects'
                    },
                    type: CELL_TYPE,
                    bulkImportCell: {
                        'user-settings': {
                            showCodeInputArea: false
                        },
                        inputs: typesToFiles
                    }
                }
            };
            cell.metadata = meta;
        }

        /**
         * This specializes this BulkImportCell's existing Jupyter Cell object to have several
         * extra functions that the Narrative can call.
         */
        function specializeCell() {

            // minimizes the cell
            cell.minimize = function() {
                const inputArea = this.input.find('.input_area').get(0),
                    outputArea = this.element.find('.output_wrapper'),
                    viewInputArea = this.element.find('[data-subarea-type="bulk-import-cell-input"]'),
                    showCode = Utils.getCellMeta(cell, 'kbase.bulkImportCell.user-settings.showCodeInputArea');

                if (showCode) {
                    inputArea.classList.remove('-show');
                }
                outputArea.addClass('hidden');
                viewInputArea.addClass('hidden');
            };

            // maximizes the cell
            cell.maximize = function() {
                const inputArea = this.input.find('.input_area').get(0),
                    outputArea = this.element.find('.output_wrapper'),
                    viewInputArea = this.element.find('[data-subarea-type="bulk-import-cell-input"]'),
                    showCode = Utils.getCellMeta(cell, 'kbase.bulkImportCell.user-settings.showCodeInputArea');

                if (showCode) {
                    if (!inputArea.classList.contains('-show')) {
                        inputArea.classList.add('-show');
                        cell.code_mirror.refresh();
                    }
                }
                outputArea.removeClass('hidden');
                viewInputArea.removeClass('hidden');
            };

            // returns a DOM node with an icon to be rendered elsewhere
            cell.getIcon = function() {
                return AppUtils.makeGenericIcon('upload', '#bf6c97');
            };

            // this renders the cell's icon in its toolbar
            cell.renderIcon = function() {
                const iconNode = this.element[0].querySelector('.celltoolbar [data-element="icon"]');
                if (iconNode) {
                    iconNode.innerHTML = this.getIcon();
                }
            };
        }

        /**
         * Initializes the base BulkImportCell's message bus and binds responses to external messages.
         */
        function setupMessageBus() {
            cellBus = runtime.bus().makeChannelBus({
                name: {
                    cell: Utils.getMeta(cell, 'attributes', 'id')
                },
                description: 'parent bus for BulkImportCell'
            });
            busEventManager.add(cellBus.on('delete-cell', () => deleteCell()));
        }

        /**
         * Initializes the DOM node (kbaseNode) for rendering.
         */
        function setupDomNode() {
            kbaseNode = document.createElement('div');
            kbaseNode.classList.add(`${cssCellType}__base-node`);
            kbaseNode.setAttribute('data-subarea-type', 'bulk-import-cell-input');
            // inserting after, with raw dom, means telling the parent node
            // to insert a node before the node following the one we are
            // referencing. If there is no next sibling, the null value
            // causes insertBefore to actually ... insert at the end!
            cell.input[0].parentNode.insertBefore(kbaseNode, cell.input[0].nextSibling);

            ui = UI.make({
                node: kbaseNode,
                bus: cellBus
            });
        }

        /**
         * This sets up the bulk import components.
         * This should only be called after a Bulk Import cell is initialized structurally -
         * i.e. if a new one is created, or if a page is loaded that already has one.
         */
        function setupCell() {
            if (!isBulkImportCell(cell)) {
                throw new Error('Can only set up real bulk import cells');
            }

            // set up various cell function extensions
            specializeCell();

            // set up the message bus and bind various commands
            setupMessageBus();

            setupDomNode();

            // finalize by updating the lastLoaded attribute, which triggers a toolbar re-render
            let meta = cell.metadata;
            meta.kbase.attributes.lastLoaded = new Date().toUTCString();
            cell.metadata = meta;
            render()
                .then(() => {
                    cell.renderMinMax();
                    // force toolbar refresh
                    // eslint-disable-next-line no-self-assign
                    cell.metadata = cell.metadata;
                    updateState();
                    runTab(state.tab.selected, state.fileType.selected);
                });
        }

        /**
         * Passes the updated state to various widgets, and serialize it in
         * the cell metadata, where appropriate.
         */
        function updateState() {
            cellTabs.setState(state.tab);
            controlPanel.setActionState(state.action);
            fileTypePanel.updateState(state.fileType);
        }

        /**
         * Should do the following steps:
         * 1. if there's a tab showing, stop() it and detach it
         * 2. update the tabs state to be selected
         * @param {string} tab id of the tab to display
         * @param {string} fileType id of the filetype we're swapping to
         */
        function toggleTab(tab, fileType) {
            // if we're toggling the currently selected tab off,
            // then it should be turned off.
            if (tab === state.tab.selected && tab !== null && !fileType) {
                tab = null;
            }
            state.tab.selected = tab;
            stopWidget();

            if (tab !== null) {
                runTab(tab, fileType);
            }
            cellTabs.setState(state.tab);
        }

        function stopWidget() {
            if (tabWidget !== null) {
                tabWidget.stop();
                const widgetNode = ui.getElement('widget');
                if (widgetNode.firstChild) {
                    widgetNode.removeChild(widgetNode.firstChild);
                }
            }
        }

        /**
         * Initializes a tab and runs its associated widget.
         * This doesn't change any state, just runs what it's told to,
         * and returns the widget's start() Promise.
         * @param {string} tab
         * @param {string} fileType
         */
        function runTab(tab, fileType) {
            tabWidget = tabSet.tabs[tab].widget.make({
                bus: cellBus,
<<<<<<< HEAD
                cell,
                model,
                spec,
                fileType
=======
                workspaceInfo: workspaceInfo,
                cell: cell,
                model: model,
                spec: spec,
                jobId: undefined
>>>>>>> 61225d4c
            });

            let node = document.createElement('div');
            ui.getElement('body.tab-pane.widget-container.widget').appendChild(node);
            return tabWidget.start({
                node: node
            });
        }

        /**
         * This toggles which file type should be shown. This sets the
         * fileType state, then updates the rest of the cell state to modify
         * which set of tabs should be active.
         *
         * Should:
         * 1. Shut change state to what tab should be shown
         * 2. Tabs should actually be a kind of matrix? Not just "configure" but
         *    "configure", "file_type"
         * 3.
         * @param {string} fileType - the file type that should be shown
         */
        function toggleFileType(fileType) {
            if (state.fileType.selected === fileType) {
                return;  // do nothing if we're toggling to the same fileType
            }
            state.fileType.selected = fileType;
            // stop existing tab widget
            // restart it with the new filetype
            toggleTab(state.tab.selected, fileType);


            updateState();
        }

        function runAction(action) {
            alert(action);
        }

        /**
         * Deletes the cell from the notebook after doing internal cleanup.
         */
        function deleteCell() {
            busEventManager.removeAll();
            controlPanel.stop();
            fileTypePanel.stop();
            const cellIndex = Jupyter.notebook.find_cell_index(cell);
            Jupyter.notebook.delete_cell(cellIndex);
        }

        /**
         * Returns a structured initial state of the cell.
         */
        function getInitialState() {
<<<<<<< HEAD
            // load current state from state list
            // modify to handle file types panel
            let state = States[0].ui;
            let fileTypeState = {
                completed: {}
=======
            return {
                fileType: {
                    selected: 'fastq',
                    completed: {
                        fastq: false,
                        sra: true
                    }
                },
                tab: {
                    selected: 'configure',
                    tabs: {
                        configure: {
                            enabled: true,
                            visible: true,
                        },
                        viewConfigure: {
                            enabled: false,
                            visible: false
                        },
                        info: {
                            enabled: true,
                            visible: true
                        },
                        jobStatus: {
                            enabled: true,
                            visible: true
                        },
                        results: {
                            enabled: false,
                            visible: true
                        },
                        error: {
                            enabled: false,
                            visible: false
                        }
                    }
                },
                action: {
                    name: 'runApp',
                    disabled: true
                }
>>>>>>> 61225d4c
            };
            for (const fileType of Object.keys(typesToFiles)) {
                fileTypeState.completed[fileType] = false;
            }
            fileTypeState.selected = Object.keys(typesToFiles)[0];

            state.fileType = fileTypeState;
            return state;
        }

        /**
         * This builds the action button control panel.
         * It gets stored in the internal controlPanel variable.
         * This returns the DOM layout that the controlPanel creates.
         * @param {Events} events - the events manager that should be used for laying out
         * the button
         */
        function buildActionButton(events) {
            controlPanel = CellControlPanel.make({
                bus: cellBus,
                ui: ui,
                action: {
                    runAction: runAction.bind(this),
                    actions: actionButtons
                }
            });
            return controlPanel.buildLayout(events);
        }

        /**
         * Builds the tab component and starts it up attached to the node.
         * This passes along the cellBus and set of tabs known by this cell.
         * @param {DOMElement} node - the node that should be used for the tabs
         */
        function buildTabs(node) {
            cellTabs = CellTabs.make({
                bus: cellBus,
                toggleAction: toggleTab,
                tabs: tabSet
            });
            return cellTabs.start({
                node: node
            });
        }

        /**
         * This builds the file type panel (the left column) of the cell and starts
         * it up attached to the given DOM node.
         * @param {DOMElement} node - the node that should be used for the left column
         */
        function buildFileTypePanel(node) {
            let fileTypes = Object.keys(typesToFiles);
            let fileTypesDisplay = {};
            let fileTypeMapping = {};
            let uploaders = Config.get('uploaders');
            for (const uploader of uploaders.dropdown_order) {
                fileTypeMapping[uploader.id] = uploader.name;
            }
            for (const fileType of fileTypes) {
                fileTypesDisplay[fileType] = {
                    label: fileTypeMapping[fileType] || `Unknown type "${fileType}"`
                };
            }
            fileTypePanel = FileTypePanel.make({
                bus: cellBus,
                header: {
                    label: 'Data type',
                    icon: 'icon icon-genome'
                },
                fileTypes: fileTypesDisplay,
                toggleAction: toggleFileType
            });
            return fileTypePanel.start({
                node: node,
                state: state.fileType
            });
        }

        /**
         * Renders the initial layout structure for the cell.
         * This returns an object with the created events and DOM content
         */
        function renderLayout() {
            const events = Events.make(),
                content = div({
                    class: `${cssCellType}__layout_container kbase-extension`,
                }, [
                    div({
                        class: `${cssCellType}__prompt prompt`,
                        dataElement: 'prompt',
                    }, [
                        div({
                            class: `${cssCellType}__prompt_status`,
                            dataElement: 'status'
                        })
                    ]),
                    div({
                        class: `${cssCellType}__body container-fluid`,
                        dataElement: 'body',
                    }, [
                        buildActionButton(events),
                        div({
                            class: `${cssCellType}__tab_pane`,
                            dataElement: 'tab-pane',
                        }, [
                            div({
                                class: `${cssCellType}__filetype_panel`,
                                dataElement: 'filetype-panel'
                            }),
                            div({
                                class: `${cssCellType}__tab_pane_widget_container`,
                                dataElement: 'widget-container'
                            }, [
                                div({
                                    class: `${cssCellType}__tab_pane_widget_container_tabs`,
                                    dataElement: 'tab-container'
                                }),
                                div({
                                    class: `${cssCellType}__tab_pane_widget_container_widget`,
                                    dataElement: 'widget'
                                })
                            ])
                        ])
                    ])
                ]);
            return {
                content: content,
                events: events
            };

        }

        /**
         * Renders the view. This does the work of building the left column, tabs, and
         * action button components and activating them all.
         */
        function render() {
            const layout = renderLayout();
            kbaseNode.innerHTML = layout.content;
            const proms = [
                buildFileTypePanel(ui.getElement('body.tab-pane.filetype-panel')),
                buildTabs(ui.getElement('body.tab-pane.widget-container.tab-container'))
            ];
            return Promise.all(proms)
                .then(() => {
                    layout.events.attachEvents(kbaseNode);
                });
        }

        /**
         * The factory returns an accessor to the underlying Jupyter cell, and the
         * deleteCell function. Everything else should just run internally.
         */
        return {
            cell,
            deleteCell
        };
    }

    /**
     * Returns true if the given cell should be treated as a bulk import cell
     * @param {Cell} cell - a Jupyter Notebook cell
     */
    function isBulkImportCell(cell) {
        if (cell.cell_type !== 'code' || !cell.metadata.kbase) {
            return false;
        }
        return cell.metadata.kbase.type === CELL_TYPE;
    }

    return {
        make: BulkImportCell,
        isBulkImportCell
    };
});<|MERGE_RESOLUTION|>--- conflicted
+++ resolved
@@ -211,7 +211,7 @@
             controlPanel,
             fileTypePanel,
             model = Props.make({
-                data: Utils.getMeta(cell, 'bulkImportCell'), //TestAppObj,
+                data: TestAppObj, //Utils.getMeta(cell, 'bulkImportCell'),
                 onUpdate: function(props) {
                     Utils.setMeta(cell, 'bulkImportCell', props.getRawObject());
                 }
@@ -420,18 +420,11 @@
         function runTab(tab, fileType) {
             tabWidget = tabSet.tabs[tab].widget.make({
                 bus: cellBus,
-<<<<<<< HEAD
                 cell,
                 model,
                 spec,
-                fileType
-=======
-                workspaceInfo: workspaceInfo,
-                cell: cell,
-                model: model,
-                spec: spec,
+                fileType,
                 jobId: undefined
->>>>>>> 61225d4c
             });
 
             let node = document.createElement('div');
@@ -485,55 +478,11 @@
          * Returns a structured initial state of the cell.
          */
         function getInitialState() {
-<<<<<<< HEAD
             // load current state from state list
             // modify to handle file types panel
             let state = States[0].ui;
             let fileTypeState = {
                 completed: {}
-=======
-            return {
-                fileType: {
-                    selected: 'fastq',
-                    completed: {
-                        fastq: false,
-                        sra: true
-                    }
-                },
-                tab: {
-                    selected: 'configure',
-                    tabs: {
-                        configure: {
-                            enabled: true,
-                            visible: true,
-                        },
-                        viewConfigure: {
-                            enabled: false,
-                            visible: false
-                        },
-                        info: {
-                            enabled: true,
-                            visible: true
-                        },
-                        jobStatus: {
-                            enabled: true,
-                            visible: true
-                        },
-                        results: {
-                            enabled: false,
-                            visible: true
-                        },
-                        error: {
-                            enabled: false,
-                            visible: false
-                        }
-                    }
-                },
-                action: {
-                    name: 'runApp',
-                    disabled: true
-                }
->>>>>>> 61225d4c
             };
             for (const fileType of Object.keys(typesToFiles)) {
                 fileTypeState.completed[fileType] = false;
