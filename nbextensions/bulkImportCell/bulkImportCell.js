define([
    'uuid',
    'common/appUtils',
    'common/utils',
    'common/runtime',
    'common/busEventManager',
    'common/ui',
    'common/events',
    'common/props',
    'common/spec',
    'base/js/namespace',
    'kb_common/html',
    'kb_service/client/workspace',
    './cellTabs',
    './cellControlPanel',
    './fileTypePanel',
    './tabs/configure',
    'common/cellComponents/tabs/infoTab',
    'common/cellComponents/tabs/jobStatus/jobStatusTab',
    'common/cellComponents/tabs/results/resultsTab',
    'json!./testAppObj.json',
], (
    Uuid,
    AppUtils,
    Utils,
    Runtime,
    BusEventManager,
    UI,
    Events,
    Props,
    Spec,
    Jupyter,
    html,
    Workspace,
    CellTabs,
    CellControlPanel,
    FileTypePanel,
    ConfigureWidget,
    InfoTabWidget,
    JobStatusTabWidget,
    ResultsWidget,
    TestAppObj
) => {
    'use strict';
    const CELL_TYPE = 'app-bulk-import';

    const div = html.tag('div'),
        cssCellType = 'kb-bulk-import';

    function DefaultWidget() {
        function make() {
            function start() {
                alert('starting default widget');
            }

            function stop() {}

            return {
                start: start,
                stop: stop,
            };
        }
        return {
            make: make,
        };
    }

    /**
     * This class creates and manages the bulk import cell. This works with, and wraps around,
     * the Jupyter Cell object.
     *
     * This follows a factory pattern. The factory does the work of initializing the bulk import
     * cell module. It modifies the cell metadata, if the initialize parameter is truthy, and
     * extends the cell object to do things we need it to, like respond to minimization requests
     * and render its icon. This modification also includes the contents of importData if
     * present.
     *
     * The common usage of this module, when imported, should be:
     * BulkImportCell.make({
     *   cell: myJupyterCell,
     *   initialize: true (if creating a new one from scratch),
     *   importData: {
     *     'file_type': ['array', 'of', 'files'],
     *     'file_type_2': ['array', 'of', 'files']
     *   }
     * })
     * @param {object} options - these are the options passed to the factory, with the following
     * expected properties:
     *  - cell - a Jupyter notebook cell. This should be a code cell, and will throw
     *    an Error if it is not.
     *  - initialize - boolean - if true, this will initialize the bulk import cell
     *    structure that gets serialized in the cell metadata. This should ONLY be set true when
     *    creating a new bulk import cell, not loading a narrative that already contains one.
     *
     *    If initialize is falsy, no changes are made to the structure, even if importData is
     *    present and contains new data.
     *  - importData - object - keys = data type strings, values = arrays of file paths
     *    to import
     *    e.g.:
     *    {
     *      'fastq_reads': ['file1.fq', 'file2.fq']
     *    }
     */
    function BulkImportCell(options) {
        if (options.cell.cell_type !== 'code') {
            throw new Error('Can only create Bulk Import Cells out of code cells!');
        }

        const cell = options.cell,
            runtime = Runtime.make(),
            busEventManager = BusEventManager.make({
                bus: runtime.bus(),
            }),
            typesToFiles = options.importData;

        let kbaseNode = null, // the DOM element used as the container for everything in this cell
            cellBus = null,
            ui = null,
            tabWidget = null, // the widget currently in view
<<<<<<< HEAD
            workspaceInfo = getWorkspaceInfo(),
=======
>>>>>>> 70334445
            state = getInitialState(),
            tabSet = {
                selectedTab: 'configure',
                tabs: {
                    configure: {
                        label: 'Configure',
                        widget: ConfigureWidget,
                    },
                    viewConfigure: {
                        label: 'View Configure',
                        widget: DefaultWidget(),
                    },
                    info: {
                        label: 'Info',
                        widget: InfoTabWidget,
                    },
                    jobStatus: {
                        label: 'Job Status',
                        widget: JobStatusTabWidget,
                    },
                    results: {
                        label: 'Result',
                        widget: ResultsWidget,
                    },
                    error: {
                        label: 'Error',
                        type: 'danger',
                        widget: DefaultWidget(),
                    },
                },
            },
            actionButtons = {
                current: {
                    name: null,
                    disabled: null,
                },
                availableButtons: {
                    runApp: {
                        help: 'Run the app',
                        type: 'primary',
                        classes: ['-run'],
                        label: 'Run',
                    },
                    cancel: {
                        help: 'Cancel the running app',
                        type: 'danger',
                        classes: ['-cancel'],
                        label: 'Cancel',
                    },
                    reRunApp: {
                        help: 'Edit and re-run the app',
                        type: 'default',
                        classes: ['-rerun'],
                        label: 'Reset',
                    },
                    resetApp: {
                        help: 'Reset the app and return to Edit mode',
                        type: 'default',
                        classes: ['-reset'],
                        label: 'Reset',
                    },
                    offline: {
                        help: 'Currently disconnected from the server.',
                        type: 'danger',
                        classes: ['-cancel'],
                        label: 'Offline',
                    },
                },
            },
            // widgets this cell owns
            cellTabs,
            controlPanel,
            fileTypePanel,
            model = Props.make({
                data: TestAppObj,
                onUpdate: function (props) {
                    Utils.setMeta(this.cell, 'bulkImportCell', props.getRawObject());
                },
            });
        if (options.initialize) {
            initialize(typesToFiles);
        }

        let spec = Spec.make({
            appSpec: model.getItem('app.spec'),
        });

        setupCell();

        /**
         * Does the initial pass on newly created cells to initialize its metadata and get it
         * set up for a new life as a Bulk Import Cell.
         *
         * @param {object} typesToFiles keys = data type strings, values = arrays of file paths
         * to import
         * e.g.: {
         *     'fastq_reads': ['file1.fq', 'file2.fq']
         * }
         */
        function initialize(_typesToFiles) {
            const meta = {
                kbase: {
                    attributes: {
                        id: new Uuid(4).format(),
                        status: 'new',
                        created: new Date().toUTCString(),
                        title: 'Import from Staging Area',
                        subtitle: 'Import files into your Narrative as data objects',
                    },
                    type: CELL_TYPE,
                    bulkImportCell: {
                        'user-settings': {
                            showCodeInputArea: false,
                        },
                        inputs: _typesToFiles,
                    },
                },
            };
            cell.metadata = meta;
        }

        /**
         * This specializes this BulkImportCell's existing Jupyter Cell object to have several
         * extra functions that the Narrative can call.
         */
        function specializeCell() {
            // minimizes the cell
            cell.minimize = function () {
                const inputArea = this.input.find('.input_area').get(0),
                    outputArea = this.element.find('.output_wrapper'),
                    viewInputArea = this.element.find(
                        '[data-subarea-type="bulk-import-cell-input"]'
                    ),
                    showCode = Utils.getCellMeta(
                        cell,
                        'kbase.bulkImportCell.user-settings.showCodeInputArea'
                    );

                if (showCode) {
                    inputArea.classList.remove('-show');
                }
                outputArea.addClass('hidden');
                viewInputArea.addClass('hidden');
            };

            // maximizes the cell
            cell.maximize = function () {
                const inputArea = this.input.find('.input_area').get(0),
                    outputArea = this.element.find('.output_wrapper'),
                    viewInputArea = this.element.find(
                        '[data-subarea-type="bulk-import-cell-input"]'
                    ),
                    showCode = Utils.getCellMeta(
                        cell,
                        'kbase.bulkImportCell.user-settings.showCodeInputArea'
                    );

                if (showCode) {
                    if (!inputArea.classList.contains('-show')) {
                        inputArea.classList.add('-show');
                        cell.code_mirror.refresh();
                    }
                }
                outputArea.removeClass('hidden');
                viewInputArea.removeClass('hidden');
            };

            // returns a DOM node with an icon to be rendered elsewhere
            cell.getIcon = function () {
                return AppUtils.makeGenericIcon('upload', '#bf6c97');
            };

            // this renders the cell's icon in its toolbar
            cell.renderIcon = function () {
                const iconNode = this.element[0].querySelector(
                    '.celltoolbar [data-element="icon"]'
                );
                if (iconNode) {
                    iconNode.innerHTML = this.getIcon();
                }
            };
        }

        /**
         * Initializes the base BulkImportCell's message bus and binds responses to external messages.
         */
        function setupMessageBus() {
            cellBus = runtime.bus().makeChannelBus({
                name: {
                    cell: Utils.getMeta(cell, 'attributes', 'id'),
                },
                description: 'parent bus for BulkImportCell',
            });
            busEventManager.add(cellBus.on('delete-cell', () => deleteCell()));
        }

        /**
         * Initializes the DOM node (kbaseNode) for rendering.
         */
        function setupDomNode() {
            kbaseNode = document.createElement('div');
            kbaseNode.classList.add(`${cssCellType}__base-node`);
            kbaseNode.setAttribute('data-subarea-type', 'bulk-import-cell-input');
            // inserting after, with raw dom, means telling the parent node
            // to insert a node before the node following the one we are
            // referencing. If there is no next sibling, the null value
            // causes insertBefore to actually ... insert at the end!
            cell.input[0].parentNode.insertBefore(kbaseNode, cell.input[0].nextSibling);

            ui = UI.make({
                node: kbaseNode,
                bus: cellBus,
            });
        }

        /**
         * This sets up the bulk import components.
         * This should only be called after a Bulk Import cell is initialized structurally -
         * i.e. if a new one is created, or if a page is loaded that already has one.
         */
        function setupCell() {
            if (!isBulkImportCell(cell)) {
                throw new Error('Can only set up real bulk import cells');
            }

            // set up various cell function extensions
            specializeCell();

            // set up the message bus and bind various commands
            setupMessageBus();

            setupDomNode();

            // finalize by updating the lastLoaded attribute, which triggers a toolbar re-render
            let meta = cell.metadata;
            meta.kbase.attributes.lastLoaded = new Date().toUTCString();
            cell.metadata = meta;
<<<<<<< HEAD

=======
>>>>>>> 70334445
            render().then(() => {
                cell.renderMinMax();
                // force toolbar refresh
                cell.metadata = cell.metadata;
                updateState();
                toggleTab(state.tab.selected);
            });
<<<<<<< HEAD
        }

        function getWorkspaceInfo() {
            const worskpaceURL = runtime.config('services.workspace.url');
            const authToken = runtime.authToken;
            const workspace = new Workspace(worskpaceURL, { token: authToken });

            return workspace;
=======
>>>>>>> 70334445
        }

        /**
         * Passes the updated state to various widgets
         */
        function updateState() {
            cellTabs.setState(state.tab);
            controlPanel.setActionState(state.action);
            fileTypePanel.updateState(state.fileType);
        }

        /**
         * Should do the following steps:
         * 1. if there's a tab showing, stop() it and detach it
         * 2. update the tabs state to be selected
         * @param {string} tab id of the tab to display
         */
        function toggleTab(tab) {
            state.tab.selected = tab;
            if (tabWidget !== null) {
                tabWidget.stop();
                var widgetNode = ui.getElement('widget');
                if (widgetNode.firstChild) {
                    widgetNode.removeChild(widgetNode.firstChild);
                }
            }

            tabWidget = tabSet.tabs[tab].widget.make({
                bus: cellBus,
                cell: cell,
                model: model,
                spec: spec,
                jobId: undefined,
<<<<<<< HEAD
                workspaceInfo: workspaceInfo,
=======
>>>>>>> 70334445
            });

            let node = document.createElement('div');
            ui.getElement('body.tab-pane.widget-container.widget').appendChild(node);

            return tabWidget.start({
                node: node,
            });
        }

        /**
         * This toggles which file type should be shown. This sets the
         * fileType state, then updates the rest of the cell state to modify
         * which set of tabs should be active.
         * @param {string} fileType - the file type that should be shown
         */
        function toggleFileType(fileType) {
            state.fileType.selected = fileType;
            updateState();
        }

        function runAction(action) {
            alert(action);
        }

        /**
         * Deletes the cell from the notebook after doing internal cleanup.
         */
        function deleteCell() {
            busEventManager.removeAll();
            controlPanel.stop();
            fileTypePanel.stop();
            const cellIndex = Jupyter.notebook.find_cell_index(cell);
            Jupyter.notebook.delete_cell(cellIndex);
        }

        /**
         * Returns a structured initial state of the cell.
         */
        function getInitialState() {
            return {
                fileType: {
                    selected: 'fastq',
                    completed: {
                        fastq: false,
                        sra: true,
                    },
                },
                tab: {
                    selected: 'configure',
                    tabs: {
                        configure: {
                            enabled: true,
                            visible: true,
                        },
                        viewConfigure: {
                            enabled: false,
                            visible: false,
                        },
                        info: {
                            enabled: true,
                            visible: true,
                        },
                        jobStatus: {
                            enabled: true,
                            visible: true,
                        },
                        results: {
                            enabled: true,
                            visible: true,
                        },
                        error: {
                            enabled: false,
                            visible: false,
                        },
                    },
                },
                action: {
                    name: 'runApp',
                    disabled: true,
                },
            };
        }

        /**
         * This builds the action button control panel.
         * It gets stored in the internal controlPanel variable.
         * This returns the DOM layout that the controlPanel creates.
         * @param {Events} events - the events manager that should be used for laying out
         * the button
         */
        function buildActionButton(events) {
            controlPanel = CellControlPanel.make({
                bus: cellBus,
                ui: ui,
                action: {
                    runAction: runAction.bind(this),
                    actions: actionButtons,
                },
            });
            return controlPanel.buildLayout(events);
        }

        /**
         * Builds the tab component and starts it up attached to the node.
         * This passes along the cellBus and set of tabs known by this cell.
         * @param {DOMElement} node - the node that should be used for the tabs
         */
        function buildTabs(node) {
            cellTabs = CellTabs.make({
                bus: cellBus,
                toggleAction: toggleTab,
                tabs: tabSet,
            });

            return cellTabs.start({
                node: node,
            });
        }

        /**
         * This builds the file type panel (the left column) of the cell and starts
         * it up attached to the given DOM node.
         * @param {DOMElement} node - the node that should be used for the left column
         */
        function buildFileTypePanel(node) {
            fileTypePanel = FileTypePanel.make({
                bus: cellBus,
                header: {
                    label: 'Data type',
                    icon: 'icon icon-genome',
                },
                fileTypes: {
                    fastq: {
                        label: 'FASTQ Reads (Non-Interleaved)',
                    },
                    sra: {
                        label: 'SRA Reads',
                    },
                },
                toggleAction: toggleFileType,
            });
            return fileTypePanel.start({
                node: node,
                state: state.fileType,
            });
        }

        /**
         * Renders the initial layout structure for the cell.
         * This returns an object with the created events and DOM content
         */
        function renderLayout() {
            const events = Events.make(),
                content = div(
                    {
                        class: `${cssCellType}__layout_container kbase-extension`,
                    },
                    [
                        div(
                            {
                                class: `${cssCellType}__prompt prompt`,
                                dataElement: 'prompt',
                            },
                            [
                                div({
                                    class: `${cssCellType}__prompt_status`,
                                    dataElement: 'status',
                                }),
                            ]
                        ),
                        div(
                            {
                                class: `${cssCellType}__body container-fluid`,
                                dataElement: 'body',
                            },
                            [
                                buildActionButton(events),
                                div(
                                    {
                                        class: `${cssCellType}__tab_pane`,
                                        dataElement: 'tab-pane',
                                    },
                                    [
                                        div({
                                            class: `${cssCellType}__filetype_panel`,
                                            dataElement: 'filetype-panel',
                                        }),
                                        div(
                                            {
                                                class: `${cssCellType}__tab_pane_widget_container`,
                                                dataElement: 'widget-container',
                                            },
                                            [
                                                div({
                                                    class: `${cssCellType}__tab_pane_widget_container_tabs`,
                                                    dataElement: 'tab-container',
                                                }),
                                                div({
                                                    class: `${cssCellType}__tab_pane_widget_container_widget`,
                                                    dataElement: 'widget',
                                                }),
                                            ]
                                        ),
                                    ]
                                ),
                            ]
                        ),
                    ]
                );
            return {
                content: content,
                events: events,
            };
        }

        /**
         * Renders the view. This does the work of building the left column, tabs, and
         * action button components and activating them all.
         */
        function render() {
            const layout = renderLayout();
            kbaseNode.innerHTML = layout.content;
            const proms = [
                buildFileTypePanel(ui.getElement('body.tab-pane.filetype-panel')),
                buildTabs(ui.getElement('body.tab-pane.widget-container.tab-container')),
            ];
            return Promise.all(proms).then(() => {
                layout.events.attachEvents(kbaseNode);
            });
        }

        /**
         * The factory returns an accessor to the underlying Jupyter cell, and the
         * deleteCell function. Everything else should just run internally.
         */
        return {
            cell,
            deleteCell,
        };
    }

    /**
     * Returns true if the given cell should be treated as a bulk import cell
     * @param {Cell} cell - a Jupyter Notebook cell
     */
    function isBulkImportCell(cell) {
        if (cell.cell_type !== 'code' || !cell.metadata.kbase) {
            return false;
        }
        return cell.metadata.kbase.type === CELL_TYPE;
    }

    return {
        make: BulkImportCell,
        isBulkImportCell,
    };
});<|MERGE_RESOLUTION|>--- conflicted
+++ resolved
@@ -117,10 +117,7 @@
             cellBus = null,
             ui = null,
             tabWidget = null, // the widget currently in view
-<<<<<<< HEAD
             workspaceInfo = getWorkspaceInfo(),
-=======
->>>>>>> 70334445
             state = getInitialState(),
             tabSet = {
                 selectedTab: 'configure',
@@ -358,10 +355,6 @@
             let meta = cell.metadata;
             meta.kbase.attributes.lastLoaded = new Date().toUTCString();
             cell.metadata = meta;
-<<<<<<< HEAD
-
-=======
->>>>>>> 70334445
             render().then(() => {
                 cell.renderMinMax();
                 // force toolbar refresh
@@ -369,7 +362,6 @@
                 updateState();
                 toggleTab(state.tab.selected);
             });
-<<<<<<< HEAD
         }
 
         function getWorkspaceInfo() {
@@ -378,8 +370,6 @@
             const workspace = new Workspace(worskpaceURL, { token: authToken });
 
             return workspace;
-=======
->>>>>>> 70334445
         }
 
         /**
@@ -413,10 +403,7 @@
                 model: model,
                 spec: spec,
                 jobId: undefined,
-<<<<<<< HEAD
                 workspaceInfo: workspaceInfo,
-=======
->>>>>>> 70334445
             });
 
             let node = document.createElement('div');
