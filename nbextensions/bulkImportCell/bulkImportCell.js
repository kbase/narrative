define([
    'uuid',
    'narrativeConfig',
    'common/appUtils',
    'common/utils',
    'common/runtime',
    'common/busEventManager',
    'common/ui',
    'common/events',
    'common/props',
    'common/spec',
    'base/js/namespace',
    'kb_common/html',
    './cellTabs',
    './cellControlPanel',
    'common/cellComponents/tabs/infoTab',
    './tabs/configure',
    './fileTypePanel',
    './bulkImportCellStates',
    'json!./testAppObj.json'
], (
    Uuid,
    Config,
    AppUtils,
    Utils,
    Runtime,
    BusEventManager,
    UI,
    Events,
    Props,
    Spec,
    Jupyter,
    html,
    CellTabs,
    CellControlPanel,
    InfoTabWidget,
    ConfigureWidget,
    FileTypePanel,
    States,
    TestAppObj
) => {
    'use strict';
    const CELL_TYPE = 'app-bulk-import';

    const div = html.tag('div'),
        cssCellType = 'kb-bulk-import';

    function DefaultWidget() {
        function make() {
            function start() {
                alert('starting default widget');
            }

            function stop() {

            }

            return {
                start: start,
                stop: stop
            };
        }
        return {
            make: make
        };
    }

    /**
     * This class creates and manages the bulk import cell. This works with, and wraps around,
     * the Jupyter Cell object.
     *
     * This follows a factory pattern. The factory does the work of initializing the bulk import
     * cell module. It modifies the cell metadata, if the initialize parameter is truthy, and
     * extends the cell object to do things we need it to, like respond to minimization requests
     * and render its icon. This modification also includes the contents of importData if
     * present.
     *
     * The common usage of this module, when imported, should be:
     * BulkImportCell.make({
     *   cell: myJupyterCell,
     *   initialize: true (if creating a new one from scratch),
     *   importData: {
     *     'file_type': ['array', 'of', 'files'],
     *     'file_type_2': ['array', 'of', 'files']
     *   }
     * })
     * @param {object} options - these are the options passed to the factory, with the following
     * expected properties:
     *  - cell - a Jupyter notebook cell. This should be a code cell, and will throw
     *    an Error if it is not.
     *  - initialize - boolean - if true, this will initialize the bulk import cell
     *    structure that gets serialized in the cell metadata. This should ONLY be set true when
     *    creating a new bulk import cell, not loading a narrative that already contains one.
     *
     *    If initialize is falsy, no changes are made to the structure, even if importData is
     *    present and contains new data.
     *  - importData - object - keys = data type strings, values = arrays of file paths
     *    to import
     *    e.g.:
     *    {
     *      'fastq_reads': ['file1.fq', 'file2.fq']
     *    }
     *  - workspaceInfo - Object with all workspace details we need to initialize widgets
     */
    function BulkImportCell(options) {
        if (options.cell.cell_type !== 'code') {
            throw new Error('Can only create Bulk Import Cells out of code cells!');
        }

        const cell = options.cell,
            runtime = Runtime.make(),
            busEventManager = BusEventManager.make({
                bus: runtime.bus()
            }),
            typesToFiles = setupFileData(options.importData) || cell.metadata.kbase.bulkImportCell.inputs,
            workspaceInfo = options.workspaceInfo;

        /**
         * If importData exists, and has the right structure, use it.
         * //TODO decide on right structure, should we test for knowledge about each file type?
         * If not, and there's input data in the metadata, use that.
         * If not, and there's nothing? throw an error.
         * @param {object} importData
         */
        function setupFileData(importData) {
            if (importData && Object.keys(importData).length) {
                return importData;
            }
            const metaInputs = Utils.getCellMeta(cell, 'kbase.bulkImportCell.inputs');
            if (metaInputs && Object.keys(metaInputs).length) {
                return metaInputs;
            }
            throw new Error('No files were selected to upload!');
        }

        let kbaseNode = null, // the DOM element used as the container for everything in this cell
            cellBus = null,
            ui = null,
            tabWidget = null,  // the widget currently in view
            state = getInitialState(),
            tabSet = {
                selectedTab: 'configure',
                tabs: {
                    configure: {
                        label: 'Configure',
                        widget: ConfigureWidget
                    },
                    viewConfigure: {
                        label: 'View Configure',
                        widget: DefaultWidget()
                    },
                    info: {
                        label: 'Info',
                        widget: InfoTabWidget,
                    },
                    logs: {
                        label: 'Job Status',
                        widget: DefaultWidget()
                    },
                    results: {
                        label: 'Result',
                        widget: DefaultWidget()
                    },
                    error: {
                        label: 'Error',
                        type: 'danger',
                        widget: DefaultWidget()
                    }
                }
            },
            actionButtons = {
                current: {
                    name: null,
                    disabled: null
                },
                availableButtons: {
                    runApp: {
                        help: 'Run the app',
                        type: 'primary',
                        classes: ['-run'],
                        label: 'Run'
                    },
                    cancel: {
                        help: 'Cancel the running app',
                        type: 'danger',
                        classes: ['-cancel'],
                        label: 'Cancel'
                    },
                    reRunApp: {
                        help: 'Edit and re-run the app',
                        type: 'default',
                        classes: ['-rerun'],
                        label: 'Reset'
                    },
                    resetApp: {
                        help: 'Reset the app and return to Edit mode',
                        type: 'default',
                        classes: ['-reset'],
                        label: 'Reset'
                    },
                    offline: {
                        help: 'Currently disconnected from the server.',
                        type: 'danger',
                        classes: ['-cancel'],
                        label: 'Offline'
                    }
                }
            },
            // widgets this cell owns
            cellTabs,
            controlPanel,
            fileTypePanel,
            model = Props.make({
                data: TestAppObj,
                onUpdate: function(props) {
                    Utils.setMeta(this.cell, 'bulkImportCell', props.getRawObject());
                }
            });
        if (options.initialize) {
            initialize();
        }

        let spec = Spec.make({
            appSpec: model.getItem('app.spec')
        });

        setupCell();

        /**
         * Does the initial pass on newly created cells to initialize its metadata and get it
         * set up for a new life as a Bulk Import Cell.
         */
        function initialize() {
            const meta = {
                kbase: {
                    attributes: {
                        id: new Uuid(4).format(),
                        status: 'new',
                        created: (new Date()).toUTCString(),
                        title: 'Import from Staging Area',
                        subtitle: 'Import files into your Narrative as data objects'
                    },
                    type: CELL_TYPE,
                    bulkImportCell: {
                        'user-settings': {
                            showCodeInputArea: false
                        },
                        inputs: typesToFiles
                    }
                }
            };
            cell.metadata = meta;
        }

        /**
         * This specializes this BulkImportCell's existing Jupyter Cell object to have several
         * extra functions that the Narrative can call.
         */
        function specializeCell() {

            // minimizes the cell
            cell.minimize = function() {
                const inputArea = this.input.find('.input_area').get(0),
                    outputArea = this.element.find('.output_wrapper'),
                    viewInputArea = this.element.find('[data-subarea-type="bulk-import-cell-input"]'),
                    showCode = Utils.getCellMeta(cell, 'kbase.bulkImportCell.user-settings.showCodeInputArea');

                if (showCode) {
                    inputArea.classList.remove('-show');
                }
                outputArea.addClass('hidden');
                viewInputArea.addClass('hidden');
            };

            // maximizes the cell
            cell.maximize = function() {
                const inputArea = this.input.find('.input_area').get(0),
                    outputArea = this.element.find('.output_wrapper'),
                    viewInputArea = this.element.find('[data-subarea-type="bulk-import-cell-input"]'),
                    showCode = Utils.getCellMeta(cell, 'kbase.bulkImportCell.user-settings.showCodeInputArea');

                if (showCode) {
                    if (!inputArea.classList.contains('-show')) {
                        inputArea.classList.add('-show');
                        cell.code_mirror.refresh();
                    }
                }
                outputArea.removeClass('hidden');
                viewInputArea.removeClass('hidden');
            };

            // returns a DOM node with an icon to be rendered elsewhere
            cell.getIcon = function() {
                return AppUtils.makeGenericIcon('upload', '#bf6c97');
            };

            // this renders the cell's icon in its toolbar
            cell.renderIcon = function() {
                const iconNode = this.element[0].querySelector('.celltoolbar [data-element="icon"]');
                if (iconNode) {
                    iconNode.innerHTML = this.getIcon();
                }
            };
        }

        /**
         * Initializes the base BulkImportCell's message bus and binds responses to external messages.
         */
        function setupMessageBus() {
            cellBus = runtime.bus().makeChannelBus({
                name: {
                    cell: Utils.getMeta(cell, 'attributes', 'id')
                },
                description: 'parent bus for BulkImportCell'
            });
            busEventManager.add(cellBus.on('delete-cell', () => deleteCell()));
        }

        /**
         * Initializes the DOM node (kbaseNode) for rendering.
         */
        function setupDomNode() {
            kbaseNode = document.createElement('div');
            kbaseNode.classList.add(`${cssCellType}__base-node`);
            kbaseNode.setAttribute('data-subarea-type', 'bulk-import-cell-input');
            // inserting after, with raw dom, means telling the parent node
            // to insert a node before the node following the one we are
            // referencing. If there is no next sibling, the null value
            // causes insertBefore to actually ... insert at the end!
            cell.input[0].parentNode.insertBefore(kbaseNode, cell.input[0].nextSibling);

            ui = UI.make({
                node: kbaseNode,
                bus: cellBus
            });
        }

        /**
         * This sets up the bulk import components.
         * This should only be called after a Bulk Import cell is initialized structurally -
         * i.e. if a new one is created, or if a page is loaded that already has one.
         */
        function setupCell() {
            if (!isBulkImportCell(cell)) {
                throw new Error('Can only set up real bulk import cells');
            }

            // set up various cell function extensions
            specializeCell();

            // set up the message bus and bind various commands
            setupMessageBus();

            setupDomNode();

            // finalize by updating the lastLoaded attribute, which triggers a toolbar re-render
            let meta = cell.metadata;
            meta.kbase.attributes.lastLoaded = new Date().toUTCString();
            cell.metadata = meta;
            render()
                .then(() => {
                    updateState();
                    runTab(state.tab.selected);
                });
        }

        /**
         * Passes the updated state to various widgets, and serialize it in
         * the cell metadata, where appropriate.
         */
        function updateState() {
            cellTabs.setState(state.tab);
            controlPanel.setActionState(state.action);
            fileTypePanel.updateState(state.fileType);
            console.log(state);
        }

        /**
         * Should do the following steps:
         * 1. if there's a tab showing, stop() it and detach it
         * 2. update the tabs state to be selected
         * @param {string} tab id of the tab to display
         */
        function toggleTab(tab) {
            // if we're toggling the currently selected tab off,
            // then it should be turned off.
            if (tab === state.tab.selected && tab !== null) {
                tab = null;
            }
            state.tab.selected = tab;
            if (tabWidget !== null) {
                tabWidget.stop();
                var widgetNode = ui.getElement('widget');
                if (widgetNode.firstChild) {
                    widgetNode.removeChild(widgetNode.firstChild);
                }
            }

            if (tab !== null) {
                runTab(tab);
            }
            cellTabs.setState(state.tab);
        }

        /**
         * Initializes a tab and runs its associated widget.
         * This doesn't change any state, just runs what it's told to,
         * and returns the widget's start() Promise.
         * @param {string} tab
         */
        function runTab(tab) {
            tabWidget = tabSet.tabs[tab].widget.make({
                bus: cellBus,
                workspaceInfo: workspaceInfo,
                cell: cell,
                model: model,
                spec: spec
            });

            let node = document.createElement('div');
            ui.getElement('body.tab-pane.widget-container.widget').appendChild(node);
            return tabWidget.start({
                node: node
            });
        }

        /**
         * This toggles which file type should be shown. This sets the
         * fileType state, then updates the rest of the cell state to modify
         * which set of tabs should be active.
         * @param {string} fileType - the file type that should be shown
         */
        function toggleFileType(fileType) {
            state.fileType.selected = fileType;
            updateState();
        }

        function runAction(action) {
            alert(action);
        }

        /**
         * Deletes the cell from the notebook after doing internal cleanup.
         */
        function deleteCell() {
            busEventManager.removeAll();
            controlPanel.stop();
            fileTypePanel.stop();
            const cellIndex = Jupyter.notebook.find_cell_index(cell);
            Jupyter.notebook.delete_cell(cellIndex);
        }

        /**
         * Returns a structured initial state of the cell.
         */
        function getInitialState() {
            // load current state from state list
            // modify to handle file types panel
            let state = States[0].ui;
            let fileTypeState = {
                completed: {}
            };
            for (const fileType of Object.keys(typesToFiles)) {
                fileTypeState.completed[fileType] = false;
            }
            fileTypeState.selected = Object.keys(typesToFiles)[0];

            state.fileType = fileTypeState;
            return state;
        }

        /**
         * This builds the action button control panel.
         * It gets stored in the internal controlPanel variable.
         * This returns the DOM layout that the controlPanel creates.
         * @param {Events} events - the events manager that should be used for laying out
         * the button
         */
        function buildActionButton(events) {
            controlPanel = CellControlPanel.make({
                bus: cellBus,
                ui: ui,
                action: {
                    runAction: runAction.bind(this),
                    actions: actionButtons
                }
            });
            return controlPanel.buildLayout(events);
        }

        /**
         * Builds the tab component and starts it up attached to the node.
         * This passes along the cellBus and set of tabs known by this cell.
         * @param {DOMElement} node - the node that should be used for the tabs
         */
        function buildTabs(node) {
            cellTabs = CellTabs.make({
                bus: cellBus,
                toggleAction: toggleTab,
                tabs: tabSet
            });
            return cellTabs.start({
                node: node
            });
        }

        /**
         * This builds the file type panel (the left column) of the cell and starts
         * it up attached to the given DOM node.
         * @param {DOMElement} node - the node that should be used for the left column
         */
        function buildFileTypePanel(node) {
            let fileTypes = Object.keys(typesToFiles);
            let categories = {};
            let fileTypeMapping = {};
            let uploaders = Config.get('uploaders');
            for (const uploader of uploaders.dropdown_order) {
                fileTypeMapping[uploader.id] = uploader.name;
            }
            for (const fileType of fileTypes) {
                categories[fileType] = {
                    label: fileTypeMapping[fileType] || `Unknown type "${fileType}"`
                };
            }
            fileTypePanel = FileTypePanel.make({
                bus: cellBus,
                header: {
                    label: 'Data type',
                    icon: 'icon icon-genome'
                },
<<<<<<< HEAD
                categories: categories,
=======
                fileTypes: {
                    fastq: {
                        label: 'FASTQ Reads (Non-Interleaved)'
                    },
                    sra: {
                        label: 'SRA Reads'
                    }
                },
>>>>>>> 28922b2d
                toggleAction: toggleFileType
            });
            return fileTypePanel.start({
                node: node,
                state: state.fileType
            });
        }

        /**
         * Renders the initial layout structure for the cell.
         * This returns an object with the created events and DOM content
         */
        function renderLayout() {
            const events = Events.make(),
                content = div({
                    class: `${cssCellType}__layout_container kbase-extension`,
                }, [
                    div({
                        class: `${cssCellType}__prompt prompt`,
                        dataElement: 'prompt',
                    }, [
                        div({
                            class: `${cssCellType}__prompt_status`,
                            dataElement: 'status'
                        })
                    ]),
                    div({
                        class: `${cssCellType}__body container-fluid`,
                        dataElement: 'body',
                    }, [
                        buildActionButton(events),
                        div({
                            class: `${cssCellType}__tab_pane`,
                            dataElement: 'tab-pane',
                        }, [
                            div({
                                class: `${cssCellType}__filetype_panel`,
                                dataElement: 'filetype-panel'
                            }),
                            div({
                                class: `${cssCellType}__tab_pane_widget_container`,
                                dataElement: 'widget-container'
                            }, [
                                div({
                                    class: `${cssCellType}__tab_pane_widget_container_tabs`,
                                    dataElement: 'tab-container'
                                }),
                                div({
                                    class: `${cssCellType}__tab_pane_widget_container_widget`,
                                    dataElement: 'widget'
                                })
                            ])
                        ])
                    ])
                ]);
            return {
                content: content,
                events: events
            };

        }

        /**
         * Renders the view. This does the work of building the left column, tabs, and
         * action button components and activating them all.
         */
        function render() {
            const layout = renderLayout();
            kbaseNode.innerHTML = layout.content;
            const proms = [
                buildFileTypePanel(ui.getElement('body.tab-pane.filetype-panel')),
                buildTabs(ui.getElement('body.tab-pane.widget-container.tab-container'))
            ];
            return Promise.all(proms)
                .then(() => {
                    layout.events.attachEvents(kbaseNode);
                });
        }

        /**
         * The factory returns an accessor to the underlying Jupyter cell, and the
         * deleteCell function. Everything else should just run internally.
         */
        return {
            cell,
            deleteCell
        };
    }

    /**
     * Returns true if the given cell should be treated as a bulk import cell
     * @param {Cell} cell - a Jupyter Notebook cell
     */
    function isBulkImportCell(cell) {
        if (cell.cell_type !== 'code' || !cell.metadata.kbase) {
            return false;
        }
        return cell.metadata.kbase.type === CELL_TYPE;
    }

    return {
        make: BulkImportCell,
        isBulkImportCell
    };
});<|MERGE_RESOLUTION|>--- conflicted
+++ resolved
@@ -528,18 +528,7 @@
                     label: 'Data type',
                     icon: 'icon icon-genome'
                 },
-<<<<<<< HEAD
                 categories: categories,
-=======
-                fileTypes: {
-                    fastq: {
-                        label: 'FASTQ Reads (Non-Interleaved)'
-                    },
-                    sra: {
-                        label: 'SRA Reads'
-                    }
-                },
->>>>>>> 28922b2d
                 toggleAction: toggleFileType
             });
             return fileTypePanel.start({
