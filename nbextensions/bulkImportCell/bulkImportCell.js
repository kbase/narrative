--- conflicted
+++ resolved
@@ -12,14 +12,10 @@
     'kb_common/html',
     './cellTabs',
     './cellControlPanel',
-<<<<<<< HEAD
     'common/cellComponents/tabs/infoTab',
     './tabs/configure',
-    'json!./testAppObj.json'
-=======
-    './tabs/configure',
+    'json!./testAppObj.json',
     './categoryPanel'
->>>>>>> 227fd3b3
 ], (
     Uuid,
     AppUtils,
@@ -34,14 +30,10 @@
     html,
     CellTabs,
     CellControlPanel,
-<<<<<<< HEAD
     InfoTabWidget,
     ConfigureWidget,
-    TestAppObj
-=======
-    ConfigureWidget,
+    TestAppObj,
     CategoryPanel
->>>>>>> 227fd3b3
 ) => {
     'use strict';
     const CELL_TYPE = 'app-bulk-import';
@@ -120,7 +112,7 @@
             if (initialize) {
                 this.initialize(typesToFiles);
             }
-<<<<<<< HEAD
+
             /**
              * TODO: Detemine what the cell metadata is and how to work with it.
              * The appCell data is currently mocked (snagged it from ci)
@@ -136,7 +128,7 @@
             this.spec = Spec.make({
                 appSpec: this.model.getItem('app.spec')
             });
-=======
+
             this.tabSet = {
                 selectedTab: 'configure',
                 tabs: {
@@ -167,6 +159,7 @@
                     }
                 }
             };
+            
             this.actionButtons = {
                 current: {
                     name: null,
@@ -205,7 +198,6 @@
                     }
                 }
             };
->>>>>>> 227fd3b3
 
             this.setupCell();
         }
@@ -344,16 +336,7 @@
          * @param {string} tab id of the tab to display
          */
         toggleTab(tab) {
-<<<<<<< HEAD
-            var widgetNode = this.ui.getElement('cell-container.tab-pane.widget');
-            if (widgetNode.firstChild) {
-                widgetNode.removeChild(widgetNode.firstChild);
-            }
-
-            this.controlPanel.setTabState(this.state.tabState);
-=======
             this.state.tab.selected = tab;
->>>>>>> 227fd3b3
             if (this.tabWidget !== null) {
                 this.tabWidget.stop();
             }
@@ -432,84 +415,8 @@
             };
         }
 
-<<<<<<< HEAD
-        buildControlPanel(events) {
-            this.tabState = this.getInitialState();
-            this.tabSet = {
-                selectedTab: 'configure',
-                tabs: {
-                    configure: {
-                        label: 'Configure',
-                        widget: ConfigureWidget
-                    },
-                    viewConfigure: {
-                        label: 'View Configure',
-                        widget: DefaultWidget()
-                    },
-                    info: {
-                        label: 'Info',
-                        widget: DefaultWidget(),
-                    },
-                    logs: {
-                        label: 'Job Status',
-                        widget: DefaultWidget()
-                    },
-                    results: {
-                        label: 'Result',
-                        widget: DefaultWidget()
-                    },
-                    error: {
-                        label: 'Error',
-                        type: 'danger',
-                        widget: DefaultWidget()
-                    }
-                }
-            };
-
-            this.actionButtons = {
-                current: {
-                    name: null,
-                    disabled: null
-                },
-                availableButtons: {
-                    runApp: {
-                        help: 'Run the app',
-                        type: 'success',
-                        classes: ['-run'],
-                        label: 'Run'
-                    },
-                    cancel: {
-                        help: 'Cancel the running app',
-                        type: 'danger',
-                        classes: ['-cancel'],
-                        label: 'Cancel'
-                    },
-                    reRunApp: {
-                        help: 'Edit and re-run the app',
-                        type: 'default',
-                        classes: ['-rerun'],
-                        label: 'Reset'
-                    },
-                    resetApp: {
-                        help: 'Reset the app and return to Edit mode',
-                        type: 'default',
-                        classes: ['-reset'],
-                        label: 'Reset'
-                    },
-                    offline: {
-                        help: 'Currently disconnected from the server.',
-                        type: 'danger',
-                        classes: ['-cancel'],
-                        label: 'Offline'
-                    }
-                }
-            };
-
-            this.controlPanel = new CellControlPanel({
-=======
         buildActionButton(events) {
             this.controlPanel = CellControlPanel.make({
->>>>>>> 227fd3b3
                 bus: this.cellBus,
                 ui: this.ui,
                 action: {
