--- conflicted
+++ resolved
@@ -703,11 +703,7 @@
 
                             if (cellCollapsed && jobStatusEl) {
                                 jobStatusEl.innerHTML = Jobs.createCombinedJobStateSummary(
-<<<<<<< HEAD
-                                    jobManagerContext.model.getItem('exec.jobs')
-=======
                                     jobManagerContext.model.getItem('exec.jobs.byId')
->>>>>>> 15f714c7
                                 );
                             }
                         },
