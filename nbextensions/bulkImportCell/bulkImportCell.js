--- conflicted
+++ resolved
@@ -283,9 +283,11 @@
             let meta = this.cell.metadata;
             meta.kbase.attributes.lastLoaded = new Date().toUTCString();
             this.cell.metadata = meta;
-            this.render();
-            this.updateState();
-            this.toggleTab(this.state.tab.selected);
+            this.render()
+                .then(() => {
+                    this.updateState();
+                    this.toggleTab(this.state.tab.selected);
+                });
         }
 
         updateState() {
@@ -307,7 +309,7 @@
             this.tabWidget = this.tabSet.tabs[tab].widget.make({bus: this.bus});
             let node = document.createElement('div');
             this.ui.getElement('cell-container.tab-pane.widget-container.widget').appendChild(node);
-            this.tabWidget.start({
+            return this.tabWidget.start({
                 node: node
             });
         }
@@ -389,7 +391,7 @@
                 toggleAction: this.toggleTab.bind(this),
                 tabs: this.tabSet
             });
-            this.cellTabs.start({
+            return this.cellTabs.start({
                 node: node
             });
         }
@@ -410,7 +412,7 @@
                     }
                 }
             });
-            this.categoryPanel.start({
+            return this.categoryPanel.start({
                 node: node
             });
         }
@@ -437,44 +439,32 @@
                             class: `${cssCellType}__widget_container`,
                             dataElement: 'widget',
                         }, [
-<<<<<<< HEAD
-                            div({ class: 'container-fluid', dataElement: 'cell-container' }, [
-                                this.buildActionButton(events),
-                                div({
-                                    dataElement: 'tab-pane',
-                                    style: {
-                                        display: 'flex',
-                                        flexDirection: 'row',
-                                        width: '100%',
-                                        alignItems: 'stretch',
-                                        alignContent: 'stretch'
-                                    }
-                                }, [
-                                    div({ dataElement: 'category-panel'}),
-                                    div({
-                                        style: {
-                                            flex: '1'
-                                        },
-                                        dataElement: 'widget-container'
-                                    }, [
-                                        div({ dataElement: 'tab-container'}),
-                                        div({ dataElement: 'widget'})
-                                    ])
-=======
                             div({
                                 class: `${cssCellType}__cell_container container-fluid`,
                                 dataElement: 'cell-container'
                             }, [
-                                this.buildControlPanel(events),
+                                this.buildActionButton(events),
                                 div({
                                     class: `${cssCellType}__tab_pane`,
                                     dataElement: 'tab-pane',
                                 }, [
                                     div({
-                                        class: `${cssCellType}__tab_pane_widget`,
-                                        dataElement: 'widget'
-                                    })
->>>>>>> 53883fcc
+                                        class: `${cssCellType}__category_panel`,
+                                        dataElement: 'category-panel'
+                                    }),
+                                    div({
+                                        class: `${cssCellType}__tab_pane_widget_container`,
+                                        dataElement: 'widget-container'
+                                    }, [
+                                        div({
+                                            class: `${cssCellType}__tab_pane_widget_container_tabs`,
+                                            dataElement: 'tab-container'
+                                        }),
+                                        div({
+                                            class: `${cssCellType}__tab_pane_widget_container_widget`,
+                                            dataElement: 'widget'
+                                        })
+                                    ])
                                 ])
                             ])
                         ])
@@ -493,9 +483,14 @@
         render() {
             const layout = this.renderLayout();
             this.kbaseNode.innerHTML = layout.content;
-            this.buildCategoryPanel(this.ui.getElement('cell-container.tab-pane.category-panel'));
-            this.buildTabs(this.ui.getElement('cell-container.tab-pane.widget-container.tab-container'));
-            layout.events.attachEvents(this.kbaseNode);
+            const proms = [
+                this.buildCategoryPanel(this.ui.getElement('cell-container.tab-pane.category-panel')),
+                this.buildTabs(this.ui.getElement('cell-container.tab-pane.widget-container.tab-container'))
+            ];
+            return Promise.all(proms)
+                .then(() => {
+                    layout.events.attachEvents(this.kbaseNode);
+                });
         }
     }
 
