--- conflicted
+++ resolved
@@ -11,14 +11,10 @@
     'kb_common/html',
     './cellTabs',
     './cellControlPanel',
-<<<<<<< HEAD
     'common/cellComponents/tabs/infoTab',
     './tabs/configure',
-    'json!./testAppObj.json'
-=======
-    './tabs/configure',
+    'json!./testAppObj.json',
     './categoryPanel'
->>>>>>> d3be5e72
 ], (
     Uuid,
     AppUtils,
@@ -32,14 +28,10 @@
     html,
     CellTabs,
     CellControlPanel,
-<<<<<<< HEAD
     InfoTabWidget,
     ConfigureWidget,
-    TestAppObj
-=======
-    ConfigureWidget,
+    TestAppObj,
     CategoryPanel
->>>>>>> d3be5e72
 ) => {
     'use strict';
     const CELL_TYPE = 'app-bulk-import';
@@ -53,13 +45,7 @@
                 alert('starting default widget');
             }
 
-<<<<<<< HEAD
-        start() {
-            alert('starting default widget');
-        }
-=======
             function stop() {
->>>>>>> d3be5e72
 
             }
 
@@ -109,64 +95,9 @@
      *      'fastq_reads': ['file1.fq', 'file2.fq']
      *    }
      */
-<<<<<<< HEAD
-    class BulkImportCell {
-        /**
-         * The constructor does the work of initializing the bulk import cell module. It
-         * modifies the cell metadata, if the initialize parameter is truthy, and extends the
-         * cell object to do things we need it to, like respond to minimization requests and
-         * render its icon. This modification also includes the contents of typesToFiles if
-         * present.
-         *
-         * If initialize is falsy, no changes are made to the structure, even if typesToFiles is
-         * present and contains new data.
-         * @param {Cell} cell a Jupyter notebook cell. This should be a code cell, and will throw
-         * an Error if it is not.
-         * @param {boolean} initialize if true, this will initialize the bulk import cell
-         * structure that gets serialized in the cell metadata. This should ONLY be set true when
-         * creating a new bulk import cell, not loading a narrative that already contains one
-         * @param {object} typesToFiles keys = data type strings, values = arrays of file paths
-         * to import
-         * e.g.: {
-         *     'fastq_reads': ['file1.fq', 'file2.fq']
-         * }
-         */
-        constructor(cell, initialize, typesToFiles) {
-            if (cell.cell_type !== 'code') {
-                throw new Error('Can only create Bulk Import Cells out of code cells!');
-            }
-            this.cell = cell;
-            // this is the DOM element used as the container for everything controlled by this cell.
-            this.kbaseNode = null;
-            this.runtime = Runtime.make();
-            this.cellBus = null;
-            this.busEventManager = BusEventManager.make({
-                bus: this.runtime.bus()
-            });
-            this.ui = null;
-            this.tabWidget = null;  // the widget currently in view
-            this.state = this.getInitialState();
-            if (initialize) {
-                this.initialize(typesToFiles);
-            }
-            /**
-             * TODO: Detemine what the cell metadata is and how to work with it.
-             * The appCell data is currently mocked (snagged it from ci)
-             * Data will need to be updataed as a part of DATAUP-309
-             */
-            this.model = Props.make({
-                data: TestAppObj,
-                onUpdate: function(props) {
-                    Utils.setMeta(this.cell, 'appCell', props.getRawObject());
-                }
-            });
-
-            this.setupCell();
-=======
     function BulkImportCell(options) {
         if (options.cell.cell_type !== 'code') {
             throw new Error('Can only create Bulk Import Cells out of code cells!');
->>>>>>> d3be5e72
         }
         const cell = options.cell,
             runtime = Runtime.make(),
@@ -193,7 +124,7 @@
                     },
                     info: {
                         label: 'Info',
-                        widget: DefaultWidget(),
+                        widget: InfoTabWidget,
                     },
                     logs: {
                         label: 'Job Status',
@@ -251,8 +182,13 @@
             // widgets this cell owns
             cellTabs,
             controlPanel,
-            categoryPanel;
-
+            categoryPanel,
+            model = Props.make({
+                data: TestAppObj,
+                onUpdate: function(props) {
+                    Utils.setMeta(this.cell, 'appCell', props.getRawObject());
+                }
+            });
         if (options.initialize) {
             initialize(typesToFiles);
         }
@@ -384,37 +320,19 @@
          * 2. update the tabs state to be selected
          * @param {string} tab id of the tab to display
          */
-<<<<<<< HEAD
-        toggleTab(tab) {
-            var widgetNode = this.ui.getElement('cell-container.tab-pane.widget');
-            if (widgetNode.firstChild) {
-                widgetNode.removeChild(widgetNode.firstChild);
-            }
-
-            this.controlPanel.setTabState(this.state.tabState);
-            if (this.tabWidget !== null) {
-                this.tabWidget.stop();
-            }
-            let toggleTab = this.tabSet.tabs[tab];
-
-            if (toggleTab.class) {
-                this.tabWidget = new toggleTab.widget();
-            } else {
-                // TODO: update jobId with actual value
-                this.tabWidget = toggleTab.widget.make({
-                    model: this.model,
-                    jobId: undefined
-                });
-            }
-
-=======
         function toggleTab(tab) {
             state.tab.selected = tab;
             if (tabWidget !== null) {
                 tabWidget.stop();
+                var widgetNode = ui.getElement('widget');
+                if (widgetNode.firstChild) {
+                    widgetNode.removeChild(widgetNode.firstChild);
+                }
             }
-            tabWidget = tabSet.tabs[tab].widget.make({bus: cellBus});
->>>>>>> d3be5e72
+            tabWidget = tabSet.tabs[tab].widget.make({
+                bus: cellBus,
+                model: model
+            });
             let node = document.createElement('div');
             ui.getElement('body.tab-pane.widget-container.widget').appendChild(node);
             return tabWidget.start({
@@ -489,51 +407,6 @@
             };
         }
 
-<<<<<<< HEAD
-        buildControlPanel(events) {
-            this.tabState = this.getInitialState();
-            this.tabSet = {
-                selectedTab: 'configure',
-                tabs: {
-                    configure: {
-                        label: 'Configure',
-                        widget: ConfigureWidget,
-                        class: true
-                    },
-                    viewConfigure: {
-                        label: 'View Configure',
-                        widget: DefaultWidget,
-                        class: true
-                    },
-                    info: {
-                        label: 'Info',
-                        widget: InfoTabWidget,
-                        class: false
-                    },
-                    logs: {
-                        label: 'Job Status',
-                        widget: DefaultWidget,
-                        class: true
-                    },
-                    results: {
-                        label: 'Result',
-                        widget: DefaultWidget,
-                        class: true
-                    },
-                    error: {
-                        label: 'Error',
-                        type: 'danger',
-                        widget: DefaultWidget,
-                        class: true
-                    }
-                }
-            };
-
-            this.actionButtons = {
-                current: {
-                    name: null,
-                    disabled: null
-=======
         /**
          * This builds the action button control panel.
          * It gets stored in the internal controlPanel variable.
@@ -581,7 +454,6 @@
                 header: {
                     label: 'Data type',
                     icon: 'fas fa-dna'
->>>>>>> d3be5e72
                 },
                 categories: {
                     fastq: {
