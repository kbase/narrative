define([
    'uuid',
    'narrativeConfig',
    'common/appUtils',
    'common/utils',
    'common/runtime',
    'common/busEventManager',
    'common/ui',
    'common/events',
    'common/props',
    'common/spec',
    'base/js/namespace',
    'kb_common/html',
    'kb_service/client/workspace',
    './cellTabs',
    './cellControlPanel',
    './fileTypePanel',
    './tabs/configure',
    'common/cellComponents/tabs/infoTab',
    'common/cellComponents/tabs/jobStatus/jobStatusTab',
    './bulkImportCellStates',
    'common/cellComponents/tabs/results/resultsTab',
    'json!./testAppObj.json',
], (
    Uuid,
    Config,
    AppUtils,
    Utils,
    Runtime,
    BusEventManager,
    UI,
    Events,
    Props,
    Spec,
    Jupyter,
    html,
    Workspace,
    CellTabs,
    CellControlPanel,
    FileTypePanel,
    ConfigureWidget,
    InfoTabWidget,
    JobStatusTabWidget,
    States,
    ResultsWidget,
    TestAppObj
) => {
    'use strict';
    const CELL_TYPE = 'app-bulk-import';

    const div = html.tag('div'),
        cssCellType = 'kb-bulk-import';

    // TODO: remove once jobs are hooked up to cell
    let testDataModel = Props.make({
        data: TestAppObj,
        onUpdate: () => {},
    });

    function DefaultWidget() {
        function make() {
            function start() {
                alert('starting default widget');
            }

            function stop() {}

            return {
                start: start,
                stop: stop,
            };
        }
        return {
            make: make,
        };
    }

    /**
     * This class creates and manages the bulk import cell. This works with, and wraps around,
     * the Jupyter Cell object.
     *
     * This follows a factory pattern. The factory does the work of initializing the bulk import
     * cell module. It modifies the cell metadata, if the initialize parameter is truthy, and
     * extends the cell object to do things we need it to, like respond to minimization requests
     * and render its icon. This modification also includes the contents of importData if
     * present.
     *
     * The common usage of this module, when imported, should be:
     * BulkImportCell.make({
     *   cell: myJupyterCell,
     *   initialize: true (if creating a new one from scratch),
     *   importData: {
     *     file_type: {
     *          files: ['array', 'of', 'files'],
     *          appId: 'importAppId'
     *     },
     *     file_type_2: {
     *          files: ['array', 'of', 'files'],
     *          appId: 'importAppId2'
     *     }
     *   },
     *   specs: {
     *      importAppId: { app spec },
     *      importAppId2: { app spec }
     *   }
     * })
     * @param {object} options - these are the options passed to the factory, with the following
     * expected properties:
     *  - cell - a Jupyter notebook cell. This should be a code cell, and will throw
     *    an Error if it is not.
     *  - initialize - boolean - if true, this will initialize the bulk import cell
     *    structure that gets serialized in the cell metadata. This should ONLY be set true when
     *    creating a new bulk import cell, not loading a narrative that already contains one.
     *
     *    If initialize is falsy, no changes are made to the structure, even if importData is
     *    present and contains new data.
     *  - importData - object - keys = data type strings, values = structure with these keys:
     *      - appId - the app spec id for that importer
     *      - files - the array of files of that type to import using the proper app
     *    e.g.:
     *    {
     *      fastq_reads: {
     *          appId: 'SomeImportModule/some_importer_app,
     *          files: ['file1.fq', 'file2.fq']
     *      }
     *    }
<<<<<<< HEAD
=======
     *  - specs - object - keys = app ids, values = app specs as described by the Narrative Method
     *    Store service.
>>>>>>> 21bda9f4
     */
    function BulkImportCell(options) {
        if (options.cell.cell_type !== 'code') {
            throw new Error('Can only create Bulk Import Cells out of code cells!');
        }

        const cell = options.cell,
            runtime = Runtime.make(),
            busEventManager = BusEventManager.make({
                bus: runtime.bus(),
            }),
<<<<<<< HEAD
            typesToFiles = options.importData;
=======
            typesToFiles = setupFileData(options.importData);

        /**
         * If importData exists, and has the right structure, use it.
         * //TODO decide on right structure, should we test for knowledge about each file type?
         * If not, and there's input data in the metadata, use that.
         * If not, and there's nothing? throw an error.
         * @param {object} importData
         */
        function setupFileData(importData) {
            if (importData && Object.keys(importData).length) {
                return importData;
            }
            const metaInputs = Utils.getCellMeta(cell, 'kbase.bulkImportCell.inputs');
            if (metaInputs && Object.keys(metaInputs).length) {
                return metaInputs;
            }
            throw new Error('No files were selected to upload!');
        }
>>>>>>> 21bda9f4

        let kbaseNode = null,  // the DOM element used as the container for everything in this cell
            cellBus = null,
            ui = null,
            tabWidget = null, // the widget currently in view
            workspaceClient = getWorkspaceClient(),
            state = getInitialState(),
            tabSet = {
                selectedTab: 'configure',
                tabs: {
                    configure: {
                        label: 'Configure',
                        widget: ConfigureWidget,
                    },
                    viewConfigure: {
                        label: 'View Configure',
                        widget: DefaultWidget(),
                    },
                    info: {
                        label: 'Info',
                        widget: InfoTabWidget,
                    },
                    jobStatus: {
                        label: 'Job Status',
                        widget: JobStatusTabWidget,
                    },
                    results: {
                        label: 'Result',
                        widget: ResultsWidget,
                    },
                    error: {
                        label: 'Error',
                        type: 'danger',
                        widget: DefaultWidget(),
                    },
                },
            },
            actionButtons = {
                current: {
                    name: null,
                    disabled: null,
                },
                availableButtons: {
                    runApp: {
                        help: 'Run the app',
                        type: 'primary',
                        classes: ['-run'],
                        label: 'Run',
                    },
                    cancel: {
                        help: 'Cancel the running app',
                        type: 'danger',
                        classes: ['-cancel'],
                        label: 'Cancel',
                    },
                    reRunApp: {
                        help: 'Edit and re-run the app',
                        type: 'default',
                        classes: ['-rerun'],
                        label: 'Reset',
                    },
                    resetApp: {
                        help: 'Reset the app and return to Edit mode',
                        type: 'default',
                        classes: ['-reset'],
                        label: 'Reset',
                    },
                    offline: {
                        help: 'Currently disconnected from the server.',
                        type: 'danger',
                        classes: ['-cancel'],
                        label: 'Offline',
                    },
                },
            },
            // widgets this cell owns
            cellTabs,
            controlPanel,
            fileTypePanel;
        if (options.initialize) {
            initialize(options.specs);
        }
        let model = Props.make({
            data: Utils.getMeta(cell, 'bulkImportCell'),
            onUpdate: function(props) {
                Utils.setMeta(cell, 'bulkImportCell', props.getRawObject());
            }
        });

        let specs = {};
        let rawSpecs = model.getItem('app.specs');
        Object.keys(rawSpecs).forEach((appId) => {
            specs[appId] = Spec.make({
                appSpec: rawSpecs[appId]
            });
        });

        setupCell();

        /**
         * Does the initial pass on newly created cells to initialize its metadata and get it
         * set up for a new life as a Bulk Import Cell.
         * @param {object} appSpecs - a mapping from app id -> app specs as defined by the
         *  Narrative Method Store service
         */
        function initialize(appSpecs) {
            /* Initialize the parameters section.
             * This is broken down per-app, and here we use the file type
             * as the key.
             * So we need to filter through the parameters section of each spec,
             * generate the parameter ids, and make a structure like:
             * {
             *   fileType1: {
             *      param1: '' or default from spec,
             *      param2: '' or default from spec,
             *      ...etc.
             *   },
             *   fileType2: {...}
             * }
             *
             */
            const initialParams = {};
            Object.keys(typesToFiles).forEach((fileType) => {
                const spec = appSpecs[typesToFiles[fileType].appId];
                initialParams[fileType] = {};
                spec.parameters.forEach((param) => {
                    // let initValue = param.default_values[0];
                    initialParams[fileType][param.id] = param.default_values[0];
                });
            });
            const meta = {
                kbase: {
                    attributes: {
                        id: new Uuid(4).format(),
                        status: 'new',
                        created: new Date().toUTCString(),
                        title: 'Import from Staging Area',
                        subtitle: 'Import files into your Narrative as data objects',
                    },
                    type: CELL_TYPE,
                    bulkImportCell: {
                        'user-settings': {
                            showCodeInputArea: false,
                        },
                        inputs: typesToFiles,
                        params: initialParams,
                        app: {
                            specs: appSpecs,
                            tag: 'release'
                        }
                    }
                }
            };
            cell.metadata = meta;
        }

        /**
         * This specializes this BulkImportCell's existing Jupyter Cell object to have several
         * extra functions that the Narrative can call.
         */
        function specializeCell() {
            // minimizes the cell
            cell.minimize = function () {
                const inputArea = this.input.find('.input_area').get(0),
                    outputArea = this.element.find('.output_wrapper'),
                    viewInputArea = this.element.find(
                        '[data-subarea-type="bulk-import-cell-input"]'
                    ),
                    showCode = Utils.getCellMeta(
                        cell,
                        'kbase.bulkImportCell.user-settings.showCodeInputArea'
                    );

                if (showCode) {
                    inputArea.classList.remove('-show');
                }
                outputArea.addClass('hidden');
                viewInputArea.addClass('hidden');
            };

            // maximizes the cell
            cell.maximize = function () {
                const inputArea = this.input.find('.input_area').get(0),
                    outputArea = this.element.find('.output_wrapper'),
                    viewInputArea = this.element.find(
                        '[data-subarea-type="bulk-import-cell-input"]'
                    ),
                    showCode = Utils.getCellMeta(
                        cell,
                        'kbase.bulkImportCell.user-settings.showCodeInputArea'
                    );

                if (showCode) {
                    if (!inputArea.classList.contains('-show')) {
                        inputArea.classList.add('-show');
                        cell.code_mirror.refresh();
                    }
                }
                outputArea.removeClass('hidden');
                viewInputArea.removeClass('hidden');
            };

            // returns a DOM node with an icon to be rendered elsewhere
            cell.getIcon = function () {
                return AppUtils.makeGenericIcon('upload', '#bf6c97');
            };

            // this renders the cell's icon in its toolbar
            cell.renderIcon = function () {
                const iconNode = this.element[0].querySelector(
                    '.celltoolbar [data-element="icon"]'
                );
                if (iconNode) {
                    iconNode.innerHTML = this.getIcon();
                }
            };
        }

        /**
         * Initializes the base BulkImportCell's message bus and binds responses to external messages.
         */
        function setupMessageBus() {
            cellBus = runtime.bus().makeChannelBus({
                name: {
                    cell: Utils.getMeta(cell, 'attributes', 'id'),
                },
                description: 'parent bus for BulkImportCell',
            });
            busEventManager.add(cellBus.on('delete-cell', () => deleteCell()));
        }

        /**
         * Initializes the DOM node (kbaseNode) for rendering.
         */
        function setupDomNode() {
            kbaseNode = document.createElement('div');
            kbaseNode.classList.add(`${cssCellType}__base-node`);
            kbaseNode.setAttribute('data-subarea-type', 'bulk-import-cell-input');
            // inserting after, with raw dom, means telling the parent node
            // to insert a node before the node following the one we are
            // referencing. If there is no next sibling, the null value
            // causes insertBefore to actually ... insert at the end!
            cell.input[0].parentNode.insertBefore(kbaseNode, cell.input[0].nextSibling);

            ui = UI.make({
                node: kbaseNode,
                bus: cellBus,
            });
        }

        /**
         * This sets up the bulk import components.
         * This should only be called after a Bulk Import cell is initialized structurally -
         * i.e. if a new one is created, or if a page is loaded that already has one.
         */
        function setupCell() {
            if (!isBulkImportCell(cell)) {
                throw new Error('Can only set up real bulk import cells');
            }

            // set up various cell function extensions
            specializeCell();

            // set up the message bus and bind various commands
            setupMessageBus();
            setupDomNode();

            // finalize by updating the lastLoaded attribute, which triggers a toolbar re-render
            let meta = cell.metadata;
            meta.kbase.attributes.lastLoaded = new Date().toUTCString();
            cell.metadata = meta;
            render().then(() => {
                cell.renderMinMax();
                // force toolbar refresh
                cell.metadata = cell.metadata;
                updateState();
                toggleTab(state.tab.selected);
            });
        }

        function getWorkspaceClient() {
            const worskpaceURL = runtime.config('services.workspace.url');
            const authToken = runtime.authToken();
            const workspace = new Workspace(worskpaceURL, { token: authToken });

            return workspace;
        }

        /**
         * Passes the updated state to various widgets, and serialize it in
         * the cell metadata, where appropriate.
         */
        function updateState() {
            cellTabs.setState(state.tab);
            controlPanel.setActionState(state.action);
            fileTypePanel.updateState(state.fileType);
        }

        /**
         * Should do the following steps:
         * 1. if there's a tab showing, stop() it and detach it
         * 2. update the tabs state to be selected
         * @param {string} tab id of the tab to display
         * @param {string} fileType id of the filetype we're swapping to
         */
        function toggleTab(tab, fileType) {
            // if we're toggling the currently selected tab off,
            // then it should be turned off.
            if (tab === state.tab.selected && tab !== null && !fileType) {
                tab = null;
            }
            state.tab.selected = tab;
            stopWidget();

            if (tab !== null) {
                if (!fileType) {
                    fileType = state.fileType.selected;
                }
                runTab(tab, fileType);
            }
            cellTabs.setState(state.tab);
        }

        function stopWidget() {
            if (tabWidget !== null) {
                tabWidget.stop();
                const widgetNode = ui.getElement('widget');
                if (widgetNode.firstChild) {
                    widgetNode.removeChild(widgetNode.firstChild);
                }
            }
        }

        /**
         * Initializes a tab and runs its associated widget.
         * This doesn't change any state, just runs what it's told to,
         * and returns the widget's start() Promise.
         * @param {string} tab
         * @param {string} fileType
         */
        function runTab(tab, fileType) {
            tabWidget = tabSet.tabs[tab].widget.make({
                bus: cellBus,
<<<<<<< HEAD
                cell: cell,
                model: model,
                spec: spec,
                jobId: undefined,
                workspaceClient: workspaceClient,
=======
                cell,
                // TODO: Remove once jobs are hooked up
                model: 'jobStatus' === tab ? testDataModel: model,
                spec: specs[typesToFiles[state.fileType.selected].appId],
                fileType,
                jobId: undefined
>>>>>>> 21bda9f4
            });

            let node = document.createElement('div');
            ui.getElement('body.tab-pane.widget-container.widget').appendChild(node);

            return tabWidget.start({
                node: node,
                currentApp: typesToFiles[state.fileType.selected].appId
            });
        }

        /**
         * This toggles which file type should be shown. This sets the
         * fileType state, then updates the rest of the cell state to modify
         * which set of tabs should be active.
         *
         * Toggling the filetype also toggles the active tab to ensure it
         * has the selected file type.
         * @param {string} fileType - the file type that should be shown
         */
        function toggleFileType(fileType) {
            if (state.fileType.selected === fileType) {
                return;  // do nothing if we're toggling to the same fileType
            }
            state.fileType.selected = fileType;
            // stop existing tab widget
            // restart it with the new filetype
            toggleTab(state.tab.selected, fileType);
            updateState();
        }

        function runAction(action) {
            alert(action);
        }

        /**
         * Deletes the cell from the notebook after doing internal cleanup.
         */
        function deleteCell() {
            busEventManager.removeAll();
            controlPanel.stop();
            fileTypePanel.stop();
            const cellIndex = Jupyter.notebook.find_cell_index(cell);
            Jupyter.notebook.delete_cell(cellIndex);
        }

        /**
         * Returns a structured initial state of the cell.
         */
        function getInitialState() {
            // load current state from state list
            // modify to handle file types panel
            let state = States[0].ui;
            let fileTypeState = {
                completed: {}
            };
            for (const fileType of Object.keys(typesToFiles)) {
                fileTypeState.completed[fileType] = false;
            }
            fileTypeState.selected = Object.keys(typesToFiles)[0];

            state.fileType = fileTypeState;
            return state;
        }

        /**
         * This builds the action button control panel.
         * It gets stored in the internal controlPanel variable.
         * This returns the DOM layout that the controlPanel creates.
         * @param {Events} events - the events manager that should be used for laying out
         * the button
         */
        function buildActionButton(events) {
            controlPanel = CellControlPanel.make({
                bus: cellBus,
                ui: ui,
                action: {
                    runAction: runAction.bind(this),
                    actions: actionButtons,
                },
            });
            return controlPanel.buildLayout(events);
        }

        /**
         * Builds the tab component and starts it up attached to the node.
         * This passes along the cellBus and set of tabs known by this cell.
         * @param {DOMElement} node - the node that should be used for the tabs
         */
        function buildTabs(node) {
            cellTabs = CellTabs.make({
                bus: cellBus,
                toggleAction: toggleTab,
                tabs: tabSet,
            });

            return cellTabs.start({
                node: node,
            });
        }

        /**
         * This builds the file type panel (the left column) of the cell and starts
         * it up attached to the given DOM node.
         * @param {DOMElement} node - the node that should be used for the left column
         */
        function buildFileTypePanel(node) {
            let fileTypesDisplay = {};
            let fileTypeMapping = {};
            let uploaders = Config.get('uploaders');
            for (const uploader of uploaders.dropdown_order) {
                fileTypeMapping[uploader.id] = uploader.name;
            }
            for (const fileType of Object.keys(typesToFiles)) {
                fileTypesDisplay[fileType] = {
                    label: fileTypeMapping[fileType] || `Unknown type "${fileType}"`
                };
            }
            fileTypePanel = FileTypePanel.make({
                bus: cellBus,
                header: {
                    label: 'Data type',
                    icon: 'icon icon-genome',
                },
                fileTypes: fileTypesDisplay,
                toggleAction: toggleFileType
            });
            return fileTypePanel.start({
                node: node,
                state: state.fileType,
            });
        }

        /**
         * Renders the initial layout structure for the cell.
         * This returns an object with the created events and DOM content
         */
        function renderLayout() {
            const events = Events.make(),
                content = div(
                    {
                        class: `${cssCellType}__layout_container kbase-extension`,
                    },
                    [
                        div(
                            {
                                class: `${cssCellType}__prompt prompt`,
                                dataElement: 'prompt',
                            },
                            [
                                div({
                                    class: `${cssCellType}__prompt_status`,
                                    dataElement: 'status',
                                }),
                            ]
                        ),
                        div(
                            {
                                class: `${cssCellType}__body container-fluid`,
                                dataElement: 'body',
                            },
                            [
                                buildActionButton(events),
                                div(
                                    {
                                        class: `${cssCellType}__tab_pane`,
                                        dataElement: 'tab-pane',
                                    },
                                    [
                                        div({
                                            class: `${cssCellType}__filetype_panel`,
                                            dataElement: 'filetype-panel',
                                        }),
                                        div(
                                            {
                                                class: `${cssCellType}__tab_pane_widget_container`,
                                                dataElement: 'widget-container',
                                            },
                                            [
                                                div({
                                                    class: `${cssCellType}__tab_pane_widget_container_tabs`,
                                                    dataElement: 'tab-container',
                                                }),
                                                div({
                                                    class: `${cssCellType}__tab_pane_widget_container_widget`,
                                                    dataElement: 'widget',
                                                }),
                                            ]
                                        ),
                                    ]
                                ),
                            ]
                        ),
                    ]
                );
            return {
                content: content,
                events: events,
            };
        }

        /**
         * Renders the view. This does the work of building the left column, tabs, and
         * action button components and activating them all.
         */
        function render() {
            const layout = renderLayout();
            kbaseNode.innerHTML = layout.content;
            const proms = [
                buildFileTypePanel(ui.getElement('body.tab-pane.filetype-panel')),
                buildTabs(ui.getElement('body.tab-pane.widget-container.tab-container')),
            ];
            return Promise.all(proms).then(() => {
                layout.events.attachEvents(kbaseNode);
            });
        }

        /**
         * The factory returns an accessor to the underlying Jupyter cell, and the
         * deleteCell function. Everything else should just run internally.
         */
        return {
            cell,
            deleteCell,
        };
    }

    /**
     * Returns true if the given cell should be treated as a bulk import cell
     * @param {Cell} cell - a Jupyter Notebook cell
     */
    function isBulkImportCell(cell) {
        if (cell.cell_type !== 'code' || !cell.metadata.kbase) {
            return false;
        }
        return cell.metadata.kbase.type === CELL_TYPE;
    }

    return {
        make: BulkImportCell,
        isBulkImportCell,
    };
});<|MERGE_RESOLUTION|>--- conflicted
+++ resolved
@@ -124,11 +124,8 @@
      *          files: ['file1.fq', 'file2.fq']
      *      }
      *    }
-<<<<<<< HEAD
-=======
      *  - specs - object - keys = app ids, values = app specs as described by the Narrative Method
      *    Store service.
->>>>>>> 21bda9f4
      */
     function BulkImportCell(options) {
         if (options.cell.cell_type !== 'code') {
@@ -140,9 +137,6 @@
             busEventManager = BusEventManager.make({
                 bus: runtime.bus(),
             }),
-<<<<<<< HEAD
-            typesToFiles = options.importData;
-=======
             typesToFiles = setupFileData(options.importData);
 
         /**
@@ -162,7 +156,6 @@
             }
             throw new Error('No files were selected to upload!');
         }
->>>>>>> 21bda9f4
 
         let kbaseNode = null,  // the DOM element used as the container for everything in this cell
             cellBus = null,
@@ -506,20 +499,12 @@
         function runTab(tab, fileType) {
             tabWidget = tabSet.tabs[tab].widget.make({
                 bus: cellBus,
-<<<<<<< HEAD
-                cell: cell,
-                model: model,
-                spec: spec,
-                jobId: undefined,
-                workspaceClient: workspaceClient,
-=======
                 cell,
                 // TODO: Remove once jobs are hooked up
                 model: 'jobStatus' === tab ? testDataModel: model,
                 spec: specs[typesToFiles[state.fileType.selected].appId],
                 fileType,
                 jobId: undefined
->>>>>>> 21bda9f4
             });
 
             let node = document.createElement('div');
