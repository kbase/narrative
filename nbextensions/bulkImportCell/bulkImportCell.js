define([
    'uuid',
    'common/appUtils',
    'common/utils',
    'common/runtime',
    'common/busEventManager',
    'common/ui',
    'common/events',
    'base/js/namespace',
    'kb_common/html',
    './cellControlPanel',
<<<<<<< HEAD
    'common/cellComponents/tabs/infoTab',
=======
    './tabs/configure'
>>>>>>> 932bd463
], (
    Uuid,
    AppUtils,
    Utils,
    Runtime,
    BusEventManager,
    UI,
    Events,
    Jupyter,
    html,
    CellControlPanel,
<<<<<<< HEAD
    infoTabWidget,
=======
    ConfigureWidget
>>>>>>> 932bd463
) => {
    'use strict';
    const CELL_TYPE = 'app-bulk-import';

    const div = html.tag('div');

    class DefaultWidget {
        constructor() {

        }

        start(options) {
            alert('starting default widget');
        }

        stop() {

        }
    }

    /**
     * This class creates and manages the bulk import cell. This works with, and wraps around,
     * the Jupyter Cell object.
     */
    class BulkImportCell {
        /**
         * The constructor does the work of initializing the bulk import cell module. It
         * modifies the cell metadata, if the initialize parameter is truthy, and extends the
         * cell object to do things we need it to, like respond to minimization requests and
         * render its icon. This modification also includes the contents of typesToFiles if
         * present.
         *
         * If initialize is falsy, no changes are made to the structure, even if typesToFiles is
         * present and contains new data.
         * @param {Cell} cell a Jupyter notebook cell. This should be a code cell, and will throw
         * an Error if it is not.
         * @param {boolean} initialize if true, this will initialize the bulk import cell
         * structure that gets serialized in the cell metadata. This should ONLY be set true when
         * creating a new bulk import cell, not loading a narrative that already contains one
         * @param {object} typesToFiles keys = data type strings, values = arrays of file paths
         * to import
         * e.g.: {
         *     'fastq_reads': ['file1.fq', 'file2.fq']
         * }
         */
        constructor(cell, initialize, typesToFiles) {
            if (cell.cell_type !== 'code') {
                throw new Error('Can only create Bulk Import Cells out of code cells!');
            }
            this.cell = cell;
            // this is the DOM element used as the container for everything controlled by this cell.
            this.kbaseNode = null;
            this.runtime = Runtime.make();
            this.cellBus = null;
            this.busEventManager = BusEventManager.make({
                bus: this.runtime.bus()
            });
            this.ui = null;
            this.tabWidget = null;  // the widget currently in view
            this.state = this.getInitialState();
            if (initialize) {
                this.initialize(typesToFiles);
            }
            this.setupCell();
        }

        /**
         * Returns true if the given cell should be treated as a bulk import cell
         * @param {Cell} cell - a Jupyter Notebook cell
         */
        static isBulkImportCell(cell) {
            if (cell.cell_type !== 'code' || !cell.metadata.kbase) {
                return false;
            }
            return cell.metadata.kbase.type === CELL_TYPE;
        }

        /**
         * Does the initial pass on newly created cells to initialize its metadata and get it
         * set up for a new life as a Bulk Import Cell.
         *
         * @param {object} typesToFiles keys = data type strings, values = arrays of file paths
         * to import
         * e.g.: {
         *     'fastq_reads': ['file1.fq', 'file2.fq']
         * }
         */
        initialize(typesToFiles) {
            const meta = {
                kbase: {
                    attributes: {
                        id: new Uuid(4).format(),
                        status: 'new',
                        created: (new Date()).toUTCString(),
                        title: 'Import from Staging Area',
                        subtitle: 'Import files into your Narrative as data objects'
                    },
                    type: CELL_TYPE,
                    bulkImportCell: {
                        'user-settings': {
                            showCodeInputArea: false
                        },
                        inputs: typesToFiles
                    }
                }
            };
            this.cell.metadata = meta;
        }

        /**
         * This specializes this BulkImportCell's existing Jupyter Cell object to have several
         * extra functions that the Narrative can call.
         */
        specializeCell() {
            // returns a DOM node with an icon to be rendered elsewhere
            this.cell.getIcon = function() {
                return AppUtils.makeGenericIcon('upload', '#bf6c97');
            };

            // this renders the cell's icon in its toolbar
            this.cell.renderIcon = function() {
                const iconNode = this.element[0].querySelector('.celltoolbar [data-element="icon"]');
                if (iconNode) {
                    iconNode.innerHTML = this.getIcon();
                }
            };
        }

        /**
         * Initializes the base BulkImportCell's message bus and binds responses to external messages.
         */
        setupMessageBus() {
            this.cellBus = this.runtime.bus().makeChannelBus({
                name: {
                    cell: Utils.getMeta(this.cell, 'attributes', 'id')
                },
                description: 'parent bus for BulkImportCell'
            });
            this.busEventManager.add(this.cellBus.on('delete-cell', () => this.deleteCell()));
        }

        /**
         * Initializes the DOM node (kbaseNode) for rendering.
         */
        setupDomNode() {
            this.kbaseNode = document.createElement('div');
            // inserting after, with raw dom, means telling the parent node
            // to insert a node before the node following the one we are
            // referencing. If there is no next sibling, the null value
            // causes insertBefore to actually ... insert at the end!
            this.cell.input[0].parentNode.insertBefore(this.kbaseNode, this.cell.input[0].nextSibling);

            this.ui = UI.make({
                node: this.kbaseNode,
                bus: this.cellBus
            });
        }

        /**
         * This sets up the bulk import components.
         * This should only be called after a Bulk Import cell is initialized structurally -
         * i.e. if a new one is created, or if a page is loaded that already has one.
         */
        setupCell() {
            if (!BulkImportCell.isBulkImportCell(this.cell)) {
                throw new Error('Can only set up real bulk import cells');
            }

            // set up various cell function extensions
            this.specializeCell();

            // set up the message bus and bind various commands
            this.setupMessageBus();

            this.setupDomNode();

            // finalize by updating the lastLoaded attribute, which triggers a toolbar re-render
            let meta = this.cell.metadata;
            meta.kbase.attributes.lastLoaded = new Date().toUTCString();
            this.cell.metadata = meta;
            this.render();
            this.updateState();
        }

        updateState() {
            this.controlPanel.setTabState(this.state.tabState);
            this.controlPanel.setActionState(this.state.actionState);
        }

        /**
         * Should do the following steps:
         * 1. if there's a tab showing, stop() it and detach it
         * 2. update the tabs state to be selected
         * @param {string} tab id of the tab to display
         */
        toggleTab(tab) {
            this.state.tabState.selected = tab;
            this.controlPanel.setTabState(this.state.tabState);
            if (this.tabWidget !== null) {
                this.tabWidget.stop();
            }
            this.tabWidget = new this.tabSet.tabs[tab].widget();
            let node = document.createElement('div');
            this.ui.getElement('cell-container.tab-pane.widget').appendChild(node);
            this.tabWidget.start({
                node: node
            });
        }

        runAction(action) {
            alert(action);
        }

        /**
         * Deletes the cell from the notebook after doing internal cleanup.
         */
        deleteCell() {
            this.busEventManager.removeAll();
            this.controlPanel.stop();
            const cellIndex = Jupyter.notebook.find_cell_index(this.cell);
            Jupyter.notebook.delete_cell(cellIndex);
        }

        getInitialState() {
            return {
                tabState: {
                    selected: 'configure',
                    tabs: {
                        configure: {
                            enabled: true,
                            visible: true,
                        },
                        viewConfigure: {
                            enabled: false,
                            visible: false
                        },
                        info: {
                            enabled: true,
                            visible: true
                        },
                        logs: {
                            enabled: false,
                            visible: true
                        },
                        results: {
                            enabled: false,
                            visible: true
                        },
                        error: {
                            enabled: false,
                            visible: false
                        }
                    }
                },
                actionState: {
                    name: 'runApp',
                    enabled: false
                }
            };
        }

        buildControlPanel(events) {
            this.tabState = this.getInitialState();
            this.tabSet = {
                selectedTab: 'configure',
                tabs: {
                    configure: {
                        label: 'Configure',
                        widget: ConfigureWidget
                    },
                    viewConfigure: {
                        label: 'View Configure',
                        widget: DefaultWidget
                    },
                    info: {
                        label: 'Info',
<<<<<<< HEAD
                        widget: infoTabWidget,
=======
                        widget: DefaultWidget,
>>>>>>> 932bd463
                    },
                    logs: {
                        label: 'Job Status',
                        widget: DefaultWidget
                    },
                    results: {
                        label: 'Result',
                        widget: DefaultWidget
                    },
                    error: {
                        label: 'Error',
                        type: 'danger',
                        widget: DefaultWidget
                    }
                }
            };
            this.actionButtons = {
                current: {
                    name: null,
                    disabled: null
                },
                availableButtons: {
                    runApp: {
                        help: 'Run the app',
                        type: 'success',
                        classes: ['-run'],
                        label: 'Run'
                    },
                    cancel: {
                        help: 'Cancel the running app',
                        type: 'danger',
                        classes: ['-cancel'],
                        label: 'Cancel'
                    },
                    reRunApp: {
                        help: 'Edit and re-run the app',
                        type: 'default',
                        classes: ['-rerun'],
                        label: 'Reset'
                    },
                    resetApp: {
                        help: 'Reset the app and return to Edit mode',
                        type: 'default',
                        classes: ['-reset'],
                        label: 'Reset'
                    },
                    offline: {
                        help: 'Currently disconnected from the server.',
                        type: 'danger',
                        classes: ['-cancel'],
                        label: 'Offline'
                    }
                }
            };
            this.controlPanel = new CellControlPanel({
                bus: this.cellBus,
                ui: this.ui,
                tabs: {
                    toggleAction: this.toggleTab.bind(this),
                    tabs: this.tabSet
                },
                action: {
                    runAction: this.runAction.bind(this),
                    actions: this.actionButtons
                }
            });
            return this.controlPanel.buildLayout(events);
        }

        renderLayout() {
            const events = Events.make(),
                content = div({
                    class: 'kbase-extension kb-app-cell',
                    style: { display: 'flex', alignItems: 'stretch' }
                }, [
                    div({
                        class: 'prompt',
                        dataElement: 'prompt',
                        style: { display: 'flex', alignItems: 'stretch', flexDirection: 'column' }
                    }, [
                        div({ dataElement: 'status' })
                    ]),
                    div({
                        class: 'body',
                        dataElement: 'body',
                        style: { display: 'flex', alignItems: 'stretch', flexDirection: 'column', flex: '1', width: '100%' }
                    }, [
                        div({
                            dataElement: 'widget',
                            style: { display: 'block', width: '100%' }
                        }, [
                            div({ class: 'container-fluid', dataElement: 'cell-container' }, [
                                this.buildControlPanel(events),
                                div({
                                    dataElement: 'tab-pane'
                                }, [
                                    div({ dataElement: 'widget' })
                                ])
                            ])
                        ])
                    ])
                ]);
            return {
                content: content,
                events: events
            };

        }

        /**
         * Renders the view.
         */
        render() {
            const layout = this.renderLayout();
            this.kbaseNode.innerHTML = layout.content;
            layout.events.attachEvents(this.kbaseNode);
        }
    }

    return BulkImportCell;
});<|MERGE_RESOLUTION|>--- conflicted
+++ resolved
@@ -9,11 +9,8 @@
     'base/js/namespace',
     'kb_common/html',
     './cellControlPanel',
-<<<<<<< HEAD
     'common/cellComponents/tabs/infoTab',
-=======
     './tabs/configure'
->>>>>>> 932bd463
 ], (
     Uuid,
     AppUtils,
@@ -25,11 +22,8 @@
     Jupyter,
     html,
     CellControlPanel,
-<<<<<<< HEAD
     infoTabWidget,
-=======
     ConfigureWidget
->>>>>>> 932bd463
 ) => {
     'use strict';
     const CELL_TYPE = 'app-bulk-import';
@@ -306,11 +300,7 @@
                     },
                     info: {
                         label: 'Info',
-<<<<<<< HEAD
                         widget: infoTabWidget,
-=======
-                        widget: DefaultWidget,
->>>>>>> 932bd463
                     },
                     logs: {
                         label: 'Job Status',
