define([
    'uuid',
    // 'narrativeConfig',
    'util/icon',
    'common/busEventManager',
    'common/events',
    'common/html',
    'common/jobManager',
    'common/jobs',
    'common/props',
    'common/runtime',
    'common/spec',
    'common/ui',
    'common/utils',
    'common/pythonInterop',
    'base/js/namespace',
    'kb_service/client/workspace',
    // './fileTypePanel',
    './tabs/configure',
    'common/cellComponents/cellControlPanel',
    'common/cellComponents/cellTabs',
    'common/cellComponents/fsmBar',
    'common/cellComponents/tabs/infoTab',
    'common/cellComponents/tabs/jobStatus/jobStatusTab',
    'common/cellComponents/tabs/results/resultsTab',
    './bulkImportCellStates',
    './testAppObj',
], (
    Uuid,
    // Config,
    Icon,
    BusEventManager,
    Events,
    html,
    JobManager,
    Jobs,
    Props,
    Runtime,
    Spec,
    UI,
    Utils,
    PythonInterop,
    Jupyter,
    Workspace,
    // FileTypePanel,
    ConfigureWidget,
    CellControlPanel,
    CellTabs,
    FSMBar,
    InfoTabWidget,
    JobStatusTabWidget,
    ResultsWidget,
    States,
    TestAppObj
) => {
    'use strict';
    const CELL_TYPE = 'app-bulk-import';

    const div = html.tag('div'),
        p = html.tag('p'),
        cssCellType = 'kb-bulk-import';

    function DefaultWidget() {
        function make() {
            function start() {
                alert('starting default widget');
                return Promise.resolve();
            }

            function stop() {
                return Promise.resolve();
            }

            return {
                start: start,
                stop: stop,
            };
        }
        return {
            make: make,
        };
    }

    /**
     * This class creates and manages the bulk import cell. This works with, and wraps around,
     * the Jupyter Cell object.
     *
     * This follows a factory pattern. The factory does the work of initializing the bulk import
     * cell module. It modifies the cell metadata, if the initialize parameter is truthy, and
     * extends the cell object to do things we need it to, like respond to minimization requests
     * and render its icon. This modification also includes the contents of importData if
     * present.
     *
     * The common usage of this module, when imported, should be:
     * BulkImportCell.make({
     *   cell: myJupyterCell,
     *   initialize: true (if creating a new one from scratch),
     *   importData: {
     *     file_type: {
     *          files: ['array', 'of', 'files'],
     *          appId: 'importAppId'
     *     },
     *     file_type_2: {
     *          files: ['array', 'of', 'files'],
     *          appId: 'importAppId2'
     *     }
     *   },
     *   specs: {
     *      importAppId: { app spec },
     *      importAppId2: { app spec }
     *   }
     * })
     * @param {object} options - these are the options passed to the factory, with the following
     * expected properties:
     *  - cell - a Jupyter notebook cell. This should be a code cell, and will throw
     *    an Error if it is not.
     *  - initialize - boolean - if true, this will initialize the bulk import cell
     *    structure that gets serialized in the cell metadata. This should ONLY be set true when
     *    creating a new bulk import cell, not loading a narrative that already contains one.
     *
     *    If initialize is falsy, no changes are made to the structure, even if importData is
     *    present and contains new data.
     *  - importData - object - keys = data type strings, values = structure with these keys:
     *      - appId - the app spec id for that importer
     *      - files - the array of files of that type to import using the proper app
     *    e.g.:
     *    {
     *      fastq_reads: {
     *          appId: 'SomeImportModule/some_importer_app,
     *          files: ['file1.fq', 'file2.fq']
     *      }
     *    }
     *  - specs - object - keys = app ids, values = app specs as described by the Narrative Method
     *    Store service.
     */
    function BulkImportCell(options) {
        if (options.cell.cell_type !== 'code') {
            throw new Error('Can only create Bulk Import Cells out of code cells!');
        }

        const cell = options.cell,
            runtime = Runtime.make(),
            busEventManager = BusEventManager.make({
                bus: runtime.bus(),
            }),
            typesToFiles = setupFileData(options.importData),
            workspaceClient = getWorkspaceClient(),
            tabSet = {
                selected: 'configure',
                tabs: {
                    configure: {
                        label: 'Configure',
                        widget: ConfigureWidget,
                    },
                    viewConfigure: {
                        label: 'View Configure',
                        widget: DefaultWidget(),
                    },
                    info: {
                        label: 'Info',
                        widget: InfoTabWidget,
                    },
                    jobStatus: {
                        label: 'Job Status',
                        widget: JobStatusTabWidget,
                    },
                    results: {
                        label: 'Result',
                        widget: ResultsWidget,
                    },
                    error: {
                        label: 'Error',
                        type: 'danger',
                        widget: DefaultWidget(),
                    },
                },
            },
            actionButtons = {
                current: {
                    name: null,
                    disabled: null,
                },
                availableButtons: {
                    runApp: {
                        help: 'Run the app',
                        type: 'primary',
                        classes: ['-run'],
                        label: 'Run',
                    },
                    cancel: {
                        help: 'Cancel the running app',
                        type: 'danger',
                        classes: ['-cancel'],
                        label: 'Cancel',
                    },
                    reRunApp: {
                        help: 'Edit and re-run the app',
                        type: 'default',
                        classes: ['-rerun'],
                        label: 'Reset',
                    },
                    resetApp: {
                        help: 'Reset the app and return to Edit mode',
                        type: 'default',
                        classes: ['-reset'],
                        label: 'Reset',
                    },
                    offline: {
                        help: 'Currently disconnected from the server.',
                        type: 'danger',
                        classes: ['-cancel'],
                        label: 'Offline',
                    },
                },
            };
        let runStatusListener = null, // only used while listening for the jobs to start
            readOnly = false,
            kbaseNode = null, // the DOM element used as the container for everything in this cell
            cellBus = null, // the parent cell bus that gets external messages
            controllerBus = null, // the main bus for this cell and its children
            ui = null,
            tabWidget = null; // the widget currently in view
        // widgets this cell owns
        let cellTabs, controlPanel, /*fileTypePanel*/ jobManager;

        if (options.initialize) {
            initialize(options.specs);
        }

        const model = Props.make({
                // TODO: Remove and replace with the commented-out line below
                // once the backend is hooked up
                data: Object.assign(
                    {},
                    Utils.getMeta(cell, 'bulkImportCell'),
                    // execution data
                    { exec: TestAppObj.exec }
                ),
                // data: Utils.getMeta(cell, 'bulkImportCell'),
                onUpdate: function (props) {
                    Utils.setMeta(cell, 'bulkImportCell', props.getRawObject());
                },
            }),
            // These are the processed Spec object with proper layout order, etc.
            specs = {};
        // gets updated in total later by updateState
        let state = getInitialState();

        for (const [appId, appSpec] of Object.entries(model.getItem('app.specs'))) {
            specs[appId] = Spec.make({ appSpec });
        }

        setupCell();

        /**
         * If importData exists, and has the right structure, use it.
         * //TODO decide on right structure, should we test for knowledge about each file type?
         * If not, and there's input data in the metadata, use that.
         * If not, and there's nothing? throw an error.
         * @param {object} importData
         */
        function setupFileData(importData) {
            if (importData && Object.keys(importData).length) {
                return importData;
            }
            const metaInputs = Utils.getCellMeta(cell, 'kbase.bulkImportCell.inputs');
            if (metaInputs && Object.keys(metaInputs).length) {
                return metaInputs;
            }
            throw new Error('No files were selected to upload!');
        }

        /**
         * Filters the app spec's parameters into two separate arrays and return them
         * as a single array of arrays.
         * The first has the "file param" ids - these are the parameters that include
         * file paths that come from the FTP file staging area (i.e. dynamic dropdown
         * inputs that get their data from the "ftp_staging" source) and the final
         * data object name that they should use.
         * The second is all other params: those parameters that are meant to
         * cover all input data files, i.e. source format.
         * Note that this is intended to be used as part of the cell initialization. At
         * that point, we haven't processed the app specs yet, so we don't know the
         * proper order to lay these out in. Thus, consider the returned arrays unordered.
         * @param {object} appSpec - a plain app spec (not processed by the Spec module)
         * @returns an array with two elements. The first is an array of file parameter
         *   ids, an the second is an array with all other parameter ids.
         */
        function filterFileParameters(appSpec) {
            const fileParams = appSpec.parameters.filter((param) => {
                if (param.text_options && param.text_options.is_output_name) {
                    return true;
                }
                const isFilePathParam =
                    param.dynamic_dropdown_options &&
                    param.dynamic_dropdown_options.data_source === 'ftp_staging';

                return isFilePathParam;
            });
            const allParamIds = appSpec.parameters.map((param) => param.id);
            const fileParamIds = fileParams.map((param) => param.id);
            const fileParamIdSet = new Set(fileParamIds); // for the efficient has() function
            const nonFileParamIds = allParamIds.filter((id) => !fileParamIdSet.has(id));
            return [fileParamIds, nonFileParamIds];
        }

        /**
         * Does the initial pass on newly created cells to initialize its metadata and get it
         * set up for a new life as a Bulk Import Cell.
         * @param {object} appSpecs - a mapping from app id -> app specs as defined by the
         *  Narrative Method Store service
         */
        function initialize(appSpecs) {
            /* Initialize the parameters section.
             * This is broken down per-app, and here we use the file type
             * as the key.
             * So we need to filter through the parameters section of each spec,
             * generate the parameter ids, and make a structure like:
             * {
             *   fileType1: {
             *      params: {
             *          param1: '' or default from spec,
             *          param2: '' or default from spec,
             *          ...etc.
             *      },
             *      filePaths: [{
             *
             *      }],
             *   fileType2: {...}
             * }
             *
             */
            const initialParams = {},
                fileParamIds = {},
                otherParamIds = {},
                initialParamStates = {};
            /* Initialize the parameters set.
             * Get the app spec and split the set of parameters into filePaths and params.
             * Each input file (typesToFiles[fileType].files) gets its own set of filePath
             * parameters.
             * TODO: figure a good way to initialize these with one file use per param file row.
             */
            Object.keys(typesToFiles).forEach((fileType) => {
                const spec = appSpecs[typesToFiles[fileType].appId];
                initialParams[fileType] = {
                    filePaths: [],
                    params: {},
                };
                initialParamStates[fileType] = 'incomplete';
                [fileParamIds[fileType], otherParamIds[fileType]] = filterFileParameters(spec);
                initialParams[fileType].filePaths = typesToFiles[fileType].files.map(
                    (inputFile) => {
                        return fileParamIds[fileType].reduce((fileParams, paramId) => {
                            fileParams[paramId] = inputFile;
                            return fileParams;
                        }, {});
                    }
                );
                spec.parameters.forEach((param) => {
                    if (otherParamIds[fileType].includes(param.id)) {
                        initialParams[fileType].params[param.id] = param.default_values[0];
                    }
                });
            });
            const meta = {
                kbase: {
                    attributes: {
                        id: new Uuid(4).format(),
                        status: 'new',
                        created: new Date().toUTCString(),
                        title: 'Import from Staging Area',
                        subtitle: 'Import files into your Narrative as data objects',
                    },
                    type: CELL_TYPE,
                    bulkImportCell: {
                        'user-settings': {
                            showCodeInputArea: false,
                        },
                        inputs: typesToFiles,
                        params: initialParams,
                        app: {
                            fileParamIds: fileParamIds,
                            otherParamIds: otherParamIds,
                            specs: appSpecs,
                            tag: 'release',
                        },
                        state: {
                            state: 'editingIncomplete',
                            selectedTab: 'configure',
                            selectedFileType: Object.keys(typesToFiles)[0],
                            params: initialParamStates,
                        },
                    },
                },
            };
            cell.metadata = meta;
        }

        /**
         * This specializes this BulkImportCell's existing Jupyter Cell object to have several
         * extra functions that the Narrative can call.
         */
        function specializeCell() {
            // minimizes the cell
            cell.minimize = function () {
                const inputArea = this.input.find('.input_area').get(0),
                    outputArea = this.element.find('.output_wrapper'),
                    viewInputArea = this.element.find(
                        '[data-subarea-type="bulk-import-cell-input"]'
                    ),
                    showCode = Utils.getCellMeta(
                        cell,
                        'kbase.bulkImportCell.user-settings.showCodeInputArea'
                    );

                if (showCode) {
                    inputArea.classList.remove('-show');
                }
                outputArea.addClass('hidden');
                viewInputArea.addClass('hidden');
            };

            // maximizes the cell
            cell.maximize = function () {
                const inputArea = this.input.find('.input_area').get(0),
                    outputArea = this.element.find('.output_wrapper'),
                    viewInputArea = this.element.find(
                        '[data-subarea-type="bulk-import-cell-input"]'
                    ),
                    showCode = Utils.getCellMeta(
                        cell,
                        'kbase.bulkImportCell.user-settings.showCodeInputArea'
                    );

                if (showCode) {
                    if (!inputArea.classList.contains('-show')) {
                        inputArea.classList.add('-show');
                        cell.code_mirror.refresh();
                    }
                }
                outputArea.removeClass('hidden');
                viewInputArea.removeClass('hidden');
            };

            // returns a DOM node with an icon to be rendered elsewhere
            cell.getIcon = function () {
                return Icon.makeToolbarGenericIcon('upload', '#bf6c97');
            };

            // this renders the cell's icon in its toolbar
            cell.renderIcon = function () {
                const iconNode = this.element[0].querySelector(
                    '.celltoolbar [data-element="icon"]'
                );
                if (iconNode) {
                    iconNode.innerHTML = this.getIcon();
                }
            };
        }

        /**
         * Initializes the base BulkImportCell's message bus and binds responses to external messages.
         */
        function setupMessageBus() {
            cellBus = runtime.bus().makeChannelBus({
                name: {
                    cell: Utils.getMeta(cell, 'attributes', 'id'),
                },
                description: 'parent bus for BulkImportCell',
            });
            busEventManager.add(cellBus.on('delete-cell', () => deleteCell()));
            controllerBus = runtime.bus().makeChannelBus({
                description: 'An app cell widget',
            });
            controllerBus.on('update-param-state', (message) => {
                updateParameterState(message.paramsReady);
            });
        }

        function handleRunStatus(message) {
            switch (message.event) {
                case 'launched_job_batch':
                    jobManager.updateModel(message.child_job_ids);
                    updateState('queued');
                    break;
                case 'error':
                    updateState('appError');
                    break;
                default:
                    console.warn(`Unknown run-status event ${message.event}!`);
                    updateState('generalError');
                    break;
            }
        }

        function updateParameterState(paramsReady) {
            const curState = model.getItem('state.state');
            if (!['editingComplete', 'editingIncomplete'].includes(curState)) {
                // only change ready state if we're not running yet or in an error.
                return;
            }
<<<<<<< HEAD
            const uiState = paramsReady ? 'editingComplete' : 'editingIncomplete';
=======

            model.setItem(['state', 'param', fileType], newState);
            const newFileTypeState = {};
            for (const [fileId, fileState] of Object.entries(model.getItem(['state', 'param']))) {
                newFileTypeState[fileId] = fileState === 'complete';
            }

            state.fileType.completed = newFileTypeState;
            updateEditingState();
        }

        /**
         * This will toggle the cell to either the editingComplete or editingIncomplete state,
         * based on the ready state of each filetype.
         */
        function updateEditingState() {
            let cellReady = true;
            for (const _state of Object.values(model.getItem('state.param'))) {
                if (_state !== 'complete') {
                    cellReady = false;
                    break;
                }
            }
            const uiState = cellReady ? 'editingComplete' : 'editingIncomplete';
>>>>>>> b8645386
            updateState(uiState);
            if (paramsReady) {
                buildPythonCode();
            } else {
                clearPythonCode();
            }
        }

        function buildPythonCode() {
            const runId = new Uuid(4).format(),
                cellId = Utils.getMeta(cell, 'attributes', 'id'),
                appInfos = [],
                inputs = model.getItem('inputs'),
                params = model.getItem('params'),
                appSpecs = model.getItem('app.specs');
            /* appInfo should look like:
             * [{
             *   app_id: string,
             *   version: string,
             *   tag: string
             *   params: [{ set of params for individual run }]
             * }]
             */
            Object.keys(inputs).forEach((fileType) => {
                const appSpecInfo = appSpecs[inputs[fileType].appId].full_info;
                const appInfo = {
                    app_id: appSpecInfo.id,
                    tag: 'release',
                    version: appSpecInfo.ver,
                    params: params[fileType].filePaths.map((filePathParams) => {
                        return Object.assign({}, filePathParams, params[fileType].params);
                    }),
                };
                appInfos.push(appInfo);
            });

            const code = PythonInterop.buildBulkAppRunner(cellId, runId, appInfos);
            cell.set_text(code);
        }

        function clearPythonCode() {
            cell.set_text('');
        }

        /**
         * Initializes the DOM node (kbaseNode) for rendering.
         */
        function setupDomNode() {
            kbaseNode = document.createElement('div');
            kbaseNode.classList.add(`${cssCellType}__base-node`);
            kbaseNode.setAttribute('data-subarea-type', 'bulk-import-cell-input');
            // inserting after, with raw dom, means telling the parent node
            // to insert a node before the node following the one we are
            // referencing. If there is no next sibling, the null value
            // causes insertBefore to actually ... insert at the end!
            cell.input[0].parentNode.insertBefore(kbaseNode, cell.input[0].nextSibling);

            ui = UI.make({
                node: kbaseNode,
                bus: cellBus,
            });
        }

        /**
         * This sets up the bulk import components.
         * This should only be called after a Bulk Import cell is initialized structurally -
         * i.e. if a new one is created, or if a page is loaded that already has one.
         */
        function setupCell() {
            if (!isBulkImportCell(cell)) {
                throw new Error('Can only set up real bulk import cells');
            }

            // set up various cell function extensions
            specializeCell();

            // set up the message bus and bind various commands
            setupMessageBus();
            setupDomNode();

            // initialise the job manager
            jobManager = new JobManager({
                model: model,
                bus: runtime.bus(),
                viewResultsFunction: () => {
                    toggleTab('results');
                },
            });

            // finalize by updating the lastLoaded attribute, which triggers a toolbar re-render
            const meta = cell.metadata;
            meta.kbase.attributes.lastLoaded = new Date().toUTCString();
            cell.metadata = meta;
            render().then(() => {
                // add in the control panel so we can update the job status in the cell header
                jobManager.addUpdateHandler({
                    controlPanel: (updatedModel) => {
                        // Update the execMessage panel with details of the active jobs
                        controlPanel.setExecMessage(
                            Jobs.createCombinedJobState(updatedModel.getItem('exec.jobs.byStatus'))
                        );
                    },
                });
                // populate the execMessage with the current job state
                jobManager.runUpdateHandlers();

                cell.renderMinMax();
                // force toolbar refresh
                // eslint-disable-next-line no-self-assign
                cell.metadata = cell.metadata;
                updateState();
                runTab(state.tab.selected); //, state.fileType.selected);
            });
        }

        function getWorkspaceClient() {
            return new Workspace(runtime.config('services.workspace.url'), {
                token: runtime.authToken(),
            });
        }

        /**
         * Should do the following steps:
         * 1. if there's a tab showing, stop() it and detach it
         * 2. update the tabs state to be selected
         * @param {string} tab id of the tab to display
        //  * @param {string} fileType id of the filetype we're swapping to
         */
        function toggleTab(tab) {
            // if we're toggling the currently selected tab off,
            // then it should be turned off.
            if (tab === state.tab.selected && tab !== null) {
                tab = null;
            }
            state.tab.selected = tab;
            return stopWidget().then(() => {
                if (tab !== null) {
                    runTab(tab);
                    // if (!fileType) {
                    //     fileType = state.fileType.selected;
                    // }
                    // runTab(tab, fileType);
                }
                model.setItem('state.selectedTab', tab);
                cellTabs.setState(state.tab);
            });
        }

        function stopWidget() {
            if (tabWidget === null) {
                return Promise.resolve();
            }
            return tabWidget.stop().then(() => {
                const widgetNode = ui.getElement('widget');
                if (widgetNode.firstChild) {
                    widgetNode.removeChild(widgetNode.firstChild);
                }
                ui.getElement('body.tab-pane').setAttribute('data-active-tab', '');
            });
        }

        /**
         * Initializes a tab and runs its associated widget.
         * This doesn't change any state, just runs what it's told to,
         * and returns the widget's start() Promise.
         * @param {string} tab
        //  * @param {string} fileType
         */
        function runTab(tab) {
            //}, fileType) {
            tabWidget = tabSet.tabs[tab].widget.make({
                bus: controllerBus,
                cell,
                // fileType,
                jobId: undefined,
                jobManager,
                model,
                // spec: specs[typesToFiles[state.fileType.selected].appId],
                specs,
                typesToFiles,
                workspaceClient,
            });

            ui.getElement('body.tab-pane').setAttribute('data-active-tab', tab);

            return tabWidget.start({
                node: ui.getElement('body.tab-pane.widget'),
                // currentApp: typesToFiles[state.fileType.selected].appId,
                currentApp: typesToFiles[model.getItem('state.selectedFileType')].appId,
            });
        }

        // /**
        //  * This toggles which file type should be shown. This sets the
        //  * fileType state, then updates the rest of the cell state to modify
        //  * which set of tabs should be active.
        //  *
        //  * Toggling the filetype also toggles the active tab to ensure it
        //  * has the selected file type.
        //  * @param {string} fileType - the file type that should be shown
        //  */
        // function toggleFileType(fileType) {
        //     if (state.fileType.selected === fileType) {
        //         return; // do nothing if we're toggling to the same fileType
        //     }
        //     state.fileType.selected = fileType;
        //     // stop existing tab widget
        //     // restart it with the new filetype
        //     toggleTab(state.tab.selected, fileType);
        //     updateState();
        // }

        /**
         * @param {string} action
         * @returns
         */
        function runAction(action) {
            if (readOnly) {
                console.warn('ignoring attempted action in readonly mode');
                return;
            }
            switch (action) {
                case 'runApp':
                    doRunCellAction();
                    break;
                case 'cancel':
                    doCancelCellAction();
                    break;
                case 'reRunApp':
                    // TODO implement
                    alert('re-running app');
                    break;
                case 'resetApp':
                    // TODO implement
                    alert('resetting app');
                    break;
                case 'offline':
                    // TODO implement / test better
                    alert('currently disconnected from the server');
                    break;
                default:
                    alert(`Unknown command ${action}`);
                    break;
            }
        }

        /**
         * Starts the cell by executing the generated code in its input area.
         * Then changes the global cell state to "launching".
         */
        function doRunCellAction() {
            runStatusListener = cellBus.on('run-status', handleRunStatus);
            busEventManager.add(runStatusListener);
            cell.execute();
            updateState('launching');
        }

        /**
         * Globally cancels all running jobs and the run status by the following steps.
         * 1. If we've clicked run, but we don't have any jobs yet, just remove the
         *    listener and ignore the jobs.
         *    //TODO: make this wait for jobs to start first, then cancel them all in turn?
         *      or set up some state that we catch jobs when they appear and THEN cancel them?
         *      Maybe send a kernel message to stop all jobs with this run id?
         * 2. If we have a list of jobs, cancel them all.
         * 3. Return to the editing state, trigger updateParameterState.
         */
        async function doCancelCellAction() {
            if (runStatusListener !== null) {
                const dialogArgs = {
                    title: 'Cancel job batch?',
                    body: div([
                        p([
                            'Canceling the job will halt any currently running jobs. ',
                            'Any output objects already created will remain in your narrative and can be removed from the Data panel.',
                        ]),
                        p('Continue to Cancel the running job batch?'),
                    ]),
                };

                const confirmed = await UI.showConfirmDialog(dialogArgs);
                if (!confirmed) {
                    return;
                }
                busEventManager.remove(runStatusListener);
                updateEditingState();
            } else {
                await jobManager.cancelJobsByStatus(['created', 'estimating', 'queued', 'running']);
                updateEditingState();
            }
        }

        /**
         * Deletes the cell from the notebook after doing internal cleanup.
         */
        function deleteCell() {
            busEventManager.removeAll();
            // fileTypePanel.stop();
            const cellIndex = Jupyter.notebook.find_cell_index(cell);
            Jupyter.notebook.delete_cell(cellIndex);
        }

        /**
         * Returns a structured initial view state of the cell. This includes
         * the availability / visibility of the various UI elements.
         *
         * This needs to be run after setting up the data model. It uses
         * that to get the initial state, but defaults to the "editingIncomplete"
         * state if that's not available.
         */
        function getInitialState() {
            // load current state from state list
            // modify to handle file types panel
            const defaultState = 'editingIncomplete';
            let currentState = model.getItem('state.state');
            if (!currentState || !(currentState in States)) {
                currentState = defaultState;
            }
            const uiState = States[currentState].ui;
            uiState.tab.selected = model.getItem('state.selectedTab', 'configure');
            // TODO: inspect the parameters to see which file types are
            // completely filled out, maybe store that in the metadata
            // on completion?
            // uiState.selectedFileType = model.getItem('state.selectedFileType', Object.keys(typesToFiles)[0]);
            // const fileTypeState = {
            //     completed: {},
            // };
            // for (const fileType of Object.keys(typesToFiles)) {
            //     fileTypeState.completed[fileType] = false;
            // }
            // fileTypeState.selected = Object.keys(typesToFiles)[0];

            // uiState.fileType = fileTypeState;
            return uiState;
        }

        /**
         * Passes the updated state to various widgets, and serialize it in
         * the cell metadata, where appropriate.
         * @param {string} newUiState - change to a new UI state, if defined.
         */
        function updateState(newUiState) {
            if (newUiState && newUiState in States) {
                const stateDiff = Object.assign({}, States[newUiState].ui);
                model.setItem('state.state', newUiState);
                // update selections
                stateDiff.tab.selected = state.tab.selected;
                stateDiff.selectedFileType = state.selectedFileType;
                state = stateDiff;
            }
            cellTabs.setState(state.tab);
            controlPanel.setActionState(state.action);
            // TODO: add in the FSM state
            FSMBar.showFsmBar({
                ui: ui,
                state: {},
                job: model.getItem('exec.jobState'),
            });
        }

        /**
         * This builds the cell control panel, which includes the action button.
         * It gets stored in the internal controlPanel variable.
         * This returns the DOM layout that the controlPanel creates.
         * @param {Events} events - the events manager that should be used for laying out
         * the button
         */
        function buildControlPanel(events) {
            controlPanel = CellControlPanel.make({
                bus: cellBus,
                ui: ui,
                action: {
                    runAction: runAction.bind(this),
                    actions: actionButtons,
                },
            });
            return controlPanel.buildLayout(events);
        }

        /**
         * Builds the tab component and starts it up attached to the node.
         * This passes along the cellBus and set of tabs known by this cell.
         * @param {DOMElement} node - the node that should be used for the tabs
         */
        function buildTabs(node) {
            cellTabs = CellTabs.make({
                bus: cellBus,
                toggleAction: toggleTab,
                tabs: tabSet,
            });

            return cellTabs.start({
                node: node,
            });
        }

        // /**
        //  * This builds the file type panel (the left column) of the cell and starts
        //  * it up attached to the given DOM node.
        //  * @param {DOMElement} node - the node that should be used for the left column
        //  */
        // function buildFileTypePanel(node) {
        //     const fileTypesDisplay = {},
        //         fileTypeMapping = {},
        //         uploaders = Config.get('uploaders');
        //     for (const uploader of uploaders.dropdown_order) {
        //         fileTypeMapping[uploader.id] = uploader.name;
        //     }
        //     for (const fileType of Object.keys(typesToFiles)) {
        //         fileTypesDisplay[fileType] = {
        //             label: fileTypeMapping[fileType] || `Unknown type "${fileType}"`,
        //         };
        //     }
        //     fileTypePanel = FileTypePanel.make({
        //         bus: cellBus,
        //         header: {
        //             label: 'Data type',
        //             icon: 'icon icon-genome',
        //         },
        //         fileTypes: fileTypesDisplay,
        //         toggleAction: toggleFileType,
        //     });
        //     return fileTypePanel.start({
        //         node: node,
        //         state: state.fileType,
        //     });
        // }

        /**
         * Renders the initial layout structure for the cell.
         * This returns an object with the created events and DOM content
         */
        function renderLayout() {
            const events = Events.make(),
                content = div(
                    {
                        class: `${cssCellType}__layout_container kbase-extension`,
                    },
                    [
                        div(
                            {
                                class: `${cssCellType}__prompt prompt`,
                                dataElement: 'prompt',
                            },
                            [
                                div({
                                    class: `${cssCellType}__prompt_status`,
                                    dataElement: 'status',
                                }),
                            ]
                        ),
                        div(
                            {
                                class: `${cssCellType}__body container-fluid`,
                                dataElement: 'body',
                            },
                            [
                                buildControlPanel(events),
                                div(
                                    {
                                        class: `${cssCellType}__tab_pane`,
                                        dataElement: 'tab-pane',
                                    },
                                    [
                                        div({
                                            class: `${cssCellType}__tab_pane_widget`,
                                            dataElement: 'widget',
                                        }),
                                    ]
                                ),
                            ]
                        ),
                    ]
                );
            return {
                content: content,
                events: events,
            };
        }

        /**
         * Renders the view. This does the work of building the left column, tabs, and
         * action button components and activating them all.
         */
        function render() {
            const layout = renderLayout();
            kbaseNode.innerHTML = layout.content;
            return buildTabs(ui.getElement('body.run-control-panel.toolbar')).then(() => {
                layout.events.attachEvents(kbaseNode);
            });
            // const proms = [
            //     buildFileTypePanel(ui.getElement('body.tab-pane.filetype-panel')),
            //     buildTabs(ui.getElement('body.run-control-panel.toolbar')),
            // ];
            // return Promise.all(proms).then(() => {
            //     layout.events.attachEvents(kbaseNode);
            // });
        }

        /**
         * The factory returns an accessor to the underlying Jupyter cell, and the
         * deleteCell function. Everything else should just run internally.
         */
        return {
            cell,
            deleteCell,
        };
    }

    /**
     * Returns true if the given cell should be treated as a bulk import cell
     * @param {Cell} cell - a Jupyter Notebook cell
     */
    function isBulkImportCell(cell) {
        if (cell.cell_type !== 'code' || !cell.metadata.kbase) {
            return false;
        }
        return cell.metadata.kbase.type === CELL_TYPE;
    }

    return {
        make: BulkImportCell,
        isBulkImportCell,
    };
});<|MERGE_RESOLUTION|>--- conflicted
+++ resolved
@@ -1,6 +1,5 @@
 define([
     'uuid',
-    // 'narrativeConfig',
     'util/icon',
     'common/busEventManager',
     'common/events',
@@ -15,7 +14,6 @@
     'common/pythonInterop',
     'base/js/namespace',
     'kb_service/client/workspace',
-    // './fileTypePanel',
     './tabs/configure',
     'common/cellComponents/cellControlPanel',
     'common/cellComponents/cellTabs',
@@ -27,7 +25,6 @@
     './testAppObj',
 ], (
     Uuid,
-    // Config,
     Icon,
     BusEventManager,
     Events,
@@ -42,7 +39,6 @@
     PythonInterop,
     Jupyter,
     Workspace,
-    // FileTypePanel,
     ConfigureWidget,
     CellControlPanel,
     CellTabs,
@@ -221,7 +217,7 @@
             ui = null,
             tabWidget = null; // the widget currently in view
         // widgets this cell owns
-        let cellTabs, controlPanel, /*fileTypePanel*/ jobManager;
+        let cellTabs, controlPanel, jobManager;
 
         if (options.initialize) {
             initialize(options.specs);
@@ -254,7 +250,6 @@
 
         /**
          * If importData exists, and has the right structure, use it.
-         * //TODO decide on right structure, should we test for knowledge about each file type?
          * If not, and there's input data in the metadata, use that.
          * If not, and there's nothing? throw an error.
          * @param {object} importData
@@ -493,23 +488,12 @@
             }
         }
 
-        function updateParameterState(paramsReady) {
+        function updateParameterState() {
             const curState = model.getItem('state.state');
             if (!['editingComplete', 'editingIncomplete'].includes(curState)) {
                 // only change ready state if we're not running yet or in an error.
                 return;
             }
-<<<<<<< HEAD
-            const uiState = paramsReady ? 'editingComplete' : 'editingIncomplete';
-=======
-
-            model.setItem(['state', 'param', fileType], newState);
-            const newFileTypeState = {};
-            for (const [fileId, fileState] of Object.entries(model.getItem(['state', 'param']))) {
-                newFileTypeState[fileId] = fileState === 'complete';
-            }
-
-            state.fileType.completed = newFileTypeState;
             updateEditingState();
         }
 
@@ -519,16 +503,15 @@
          */
         function updateEditingState() {
             let cellReady = true;
-            for (const _state of Object.values(model.getItem('state.param'))) {
+            for (const _state of Object.values(model.getItem('state.params'))) {
                 if (_state !== 'complete') {
                     cellReady = false;
                     break;
                 }
             }
             const uiState = cellReady ? 'editingComplete' : 'editingIncomplete';
->>>>>>> b8645386
             updateState(uiState);
-            if (paramsReady) {
+            if (cellReady) {
                 buildPythonCode();
             } else {
                 clearPythonCode();
@@ -665,10 +648,6 @@
             return stopWidget().then(() => {
                 if (tab !== null) {
                     runTab(tab);
-                    // if (!fileType) {
-                    //     fileType = state.fileType.selected;
-                    // }
-                    // runTab(tab, fileType);
                 }
                 model.setItem('state.selectedTab', tab);
                 cellTabs.setState(state.tab);
@@ -696,15 +675,12 @@
         //  * @param {string} fileType
          */
         function runTab(tab) {
-            //}, fileType) {
             tabWidget = tabSet.tabs[tab].widget.make({
                 bus: controllerBus,
                 cell,
-                // fileType,
                 jobId: undefined,
                 jobManager,
                 model,
-                // spec: specs[typesToFiles[state.fileType.selected].appId],
                 specs,
                 typesToFiles,
                 workspaceClient,
@@ -714,30 +690,9 @@
 
             return tabWidget.start({
                 node: ui.getElement('body.tab-pane.widget'),
-                // currentApp: typesToFiles[state.fileType.selected].appId,
                 currentApp: typesToFiles[model.getItem('state.selectedFileType')].appId,
             });
         }
-
-        // /**
-        //  * This toggles which file type should be shown. This sets the
-        //  * fileType state, then updates the rest of the cell state to modify
-        //  * which set of tabs should be active.
-        //  *
-        //  * Toggling the filetype also toggles the active tab to ensure it
-        //  * has the selected file type.
-        //  * @param {string} fileType - the file type that should be shown
-        //  */
-        // function toggleFileType(fileType) {
-        //     if (state.fileType.selected === fileType) {
-        //         return; // do nothing if we're toggling to the same fileType
-        //     }
-        //     state.fileType.selected = fileType;
-        //     // stop existing tab widget
-        //     // restart it with the new filetype
-        //     toggleTab(state.tab.selected, fileType);
-        //     updateState();
-        // }
 
         /**
          * @param {string} action
@@ -847,19 +802,6 @@
             }
             const uiState = States[currentState].ui;
             uiState.tab.selected = model.getItem('state.selectedTab', 'configure');
-            // TODO: inspect the parameters to see which file types are
-            // completely filled out, maybe store that in the metadata
-            // on completion?
-            // uiState.selectedFileType = model.getItem('state.selectedFileType', Object.keys(typesToFiles)[0]);
-            // const fileTypeState = {
-            //     completed: {},
-            // };
-            // for (const fileType of Object.keys(typesToFiles)) {
-            //     fileTypeState.completed[fileType] = false;
-            // }
-            // fileTypeState.selected = Object.keys(typesToFiles)[0];
-
-            // uiState.fileType = fileTypeState;
             return uiState;
         }
 
@@ -922,38 +864,6 @@
                 node: node,
             });
         }
-
-        // /**
-        //  * This builds the file type panel (the left column) of the cell and starts
-        //  * it up attached to the given DOM node.
-        //  * @param {DOMElement} node - the node that should be used for the left column
-        //  */
-        // function buildFileTypePanel(node) {
-        //     const fileTypesDisplay = {},
-        //         fileTypeMapping = {},
-        //         uploaders = Config.get('uploaders');
-        //     for (const uploader of uploaders.dropdown_order) {
-        //         fileTypeMapping[uploader.id] = uploader.name;
-        //     }
-        //     for (const fileType of Object.keys(typesToFiles)) {
-        //         fileTypesDisplay[fileType] = {
-        //             label: fileTypeMapping[fileType] || `Unknown type "${fileType}"`,
-        //         };
-        //     }
-        //     fileTypePanel = FileTypePanel.make({
-        //         bus: cellBus,
-        //         header: {
-        //             label: 'Data type',
-        //             icon: 'icon icon-genome',
-        //         },
-        //         fileTypes: fileTypesDisplay,
-        //         toggleAction: toggleFileType,
-        //     });
-        //     return fileTypePanel.start({
-        //         node: node,
-        //         state: state.fileType,
-        //     });
-        // }
 
         /**
          * Renders the initial layout structure for the cell.
@@ -1017,13 +927,6 @@
             return buildTabs(ui.getElement('body.run-control-panel.toolbar')).then(() => {
                 layout.events.attachEvents(kbaseNode);
             });
-            // const proms = [
-            //     buildFileTypePanel(ui.getElement('body.tab-pane.filetype-panel')),
-            //     buildTabs(ui.getElement('body.run-control-panel.toolbar')),
-            // ];
-            // return Promise.all(proms).then(() => {
-            //     layout.events.attachEvents(kbaseNode);
-            // });
         }
 
         /**
