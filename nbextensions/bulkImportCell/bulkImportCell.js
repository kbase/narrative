define([
    'uuid',
    'narrativeConfig',
    'common/appUtils',
    'common/utils',
    'common/runtime',
    'common/busEventManager',
    'common/ui',
    'common/events',
    'common/props',
    'common/spec',
    'base/js/namespace',
    'kb_common/html',
    './cellTabs',
    './cellControlPanel',
    './fileTypePanel',
    './tabs/configure',
    'common/cellComponents/tabs/infoTab',
    'common/cellComponents/tabs/jobStatus/jobStatusTab',
<<<<<<< HEAD
    './tabs/configure',
    './fileTypePanel',
    './bulkImportCellStates'
=======
    'common/cellComponents/tabs/results/resultsTab',
    'json!./testAppObj.json',
>>>>>>> 70334445
], (
    Uuid,
    Config,
    AppUtils,
    Utils,
    Runtime,
    BusEventManager,
    UI,
    Events,
    Props,
    Spec,
    Jupyter,
    html,
    CellTabs,
    CellControlPanel,
    FileTypePanel,
    ConfigureWidget,
    InfoTabWidget,
    JobStatusTabWidget,
<<<<<<< HEAD
    ConfigureWidget,
    FileTypePanel,
    States
=======
    ResultsWidget,
    TestAppObj
>>>>>>> 70334445
) => {
    'use strict';
    const CELL_TYPE = 'app-bulk-import';

    const div = html.tag('div'),
        cssCellType = 'kb-bulk-import';

    function DefaultWidget() {
        function make() {
            function start() {
                alert('starting default widget');
            }

            function stop() {}

            return {
                start: start,
                stop: stop,
            };
        }
        return {
            make: make,
        };
    }

    /**
     * This class creates and manages the bulk import cell. This works with, and wraps around,
     * the Jupyter Cell object.
     *
     * This follows a factory pattern. The factory does the work of initializing the bulk import
     * cell module. It modifies the cell metadata, if the initialize parameter is truthy, and
     * extends the cell object to do things we need it to, like respond to minimization requests
     * and render its icon. This modification also includes the contents of importData if
     * present.
     *
     * The common usage of this module, when imported, should be:
     * BulkImportCell.make({
     *   cell: myJupyterCell,
     *   initialize: true (if creating a new one from scratch),
     *   importData: {
     *     file_type: {
     *          files: ['array', 'of', 'files'],
     *          appId: 'importAppId'
     *     },
     *     file_type_2: {
     *          files: ['array', 'of', 'files'],
     *          appId: 'importAppId2'
     *     }
     *   },
     *   specs: {
     *      importAppId: { app spec },
     *      importAppId2: { app spec }
     *   }
     * })
     * @param {object} options - these are the options passed to the factory, with the following
     * expected properties:
     *  - cell - a Jupyter notebook cell. This should be a code cell, and will throw
     *    an Error if it is not.
     *  - initialize - boolean - if true, this will initialize the bulk import cell
     *    structure that gets serialized in the cell metadata. This should ONLY be set true when
     *    creating a new bulk import cell, not loading a narrative that already contains one.
     *
     *    If initialize is falsy, no changes are made to the structure, even if importData is
     *    present and contains new data.
     *  - importData - object - keys = data type strings, values = structure with these keys:
     *      - appId - the app spec id for that importer
     *      - files - the array of files of that type to import using the proper app
     *    e.g.:
     *    {
     *      fastq_reads: {
     *          appId: 'SomeImportModule/some_importer_app,
     *          files: ['file1.fq', 'file2.fq']
     *      }
     *    }
     */
    function BulkImportCell(options) {
        if (options.cell.cell_type !== 'code') {
            throw new Error('Can only create Bulk Import Cells out of code cells!');
        }

        const cell = options.cell,
            runtime = Runtime.make(),
            busEventManager = BusEventManager.make({
                bus: runtime.bus(),
            }),
            typesToFiles = setupFileData(options.importData) || cell.metadata.kbase.bulkImportCell.inputs;

        /**
         * If importData exists, and has the right structure, use it.
         * //TODO decide on right structure, should we test for knowledge about each file type?
         * If not, and there's input data in the metadata, use that.
         * If not, and there's nothing? throw an error.
         * @param {object} importData
         */
        function setupFileData(importData) {
            if (importData && Object.keys(importData).length) {
                return importData;
            }
            const metaInputs = Utils.getCellMeta(cell, 'kbase.bulkImportCell.inputs');
            if (metaInputs && Object.keys(metaInputs).length) {
                return metaInputs;
            }
            throw new Error('No files were selected to upload!');
        }

        let kbaseNode = null,  // the DOM element used as the container for everything in this cell
            cellBus = null,
            ui = null,
            tabWidget = null, // the widget currently in view
            state = getInitialState(),
            tabSet = {
                selectedTab: 'configure',
                tabs: {
                    configure: {
                        label: 'Configure',
                        widget: ConfigureWidget,
                    },
                    viewConfigure: {
                        label: 'View Configure',
                        widget: DefaultWidget(),
                    },
                    info: {
                        label: 'Info',
                        widget: InfoTabWidget,
                    },
                    jobStatus: {
                        label: 'Job Status',
                        widget: JobStatusTabWidget,
                    },
                    results: {
                        label: 'Result',
                        widget: ResultsWidget,
                    },
                    error: {
                        label: 'Error',
                        type: 'danger',
                        widget: DefaultWidget(),
                    },
                },
            },
            actionButtons = {
                current: {
                    name: null,
                    disabled: null,
                },
                availableButtons: {
                    runApp: {
                        help: 'Run the app',
                        type: 'primary',
                        classes: ['-run'],
                        label: 'Run',
                    },
                    cancel: {
                        help: 'Cancel the running app',
                        type: 'danger',
                        classes: ['-cancel'],
                        label: 'Cancel',
                    },
                    reRunApp: {
                        help: 'Edit and re-run the app',
                        type: 'default',
                        classes: ['-rerun'],
                        label: 'Reset',
                    },
                    resetApp: {
                        help: 'Reset the app and return to Edit mode',
                        type: 'default',
                        classes: ['-reset'],
                        label: 'Reset',
                    },
                    offline: {
                        help: 'Currently disconnected from the server.',
                        type: 'danger',
                        classes: ['-cancel'],
                        label: 'Offline',
                    },
                },
            },
            // widgets this cell owns
            cellTabs,
            controlPanel,
<<<<<<< HEAD
            fileTypePanel;
=======
            fileTypePanel,
            model = Props.make({
                data: TestAppObj,
                onUpdate: function (props) {
                    Utils.setMeta(this.cell, 'bulkImportCell', props.getRawObject());
                },
            });
>>>>>>> 70334445
        if (options.initialize) {
            initialize(options.specs);
        }
        let model = Props.make({
            data: Utils.getMeta(cell, 'bulkImportCell'),
            onUpdate: function(props) {
                Utils.setMeta(cell, 'bulkImportCell', props.getRawObject());
            }
        });

<<<<<<< HEAD
        let specs = {};
        let rawSpecs = model.getItem('app.specs');
        Object.keys(rawSpecs).forEach((appId) => {
            specs[appId] = Spec.make({
                appSpec: rawSpecs[appId]
            });
=======
        let spec = Spec.make({
            appSpec: model.getItem('app.spec'),
>>>>>>> 70334445
        });

        setupCell();

        /**
         * Does the initial pass on newly created cells to initialize its metadata and get it
         * set up for a new life as a Bulk Import Cell.
         * @param {object} appSpecs - a mapping from app id -> app specs as defined by the
         *  Narrative Method Store service
         */
        function initialize(appSpecs) {
            /* Initialize the parameters section.
             * This is broken down per-app, and here we use the file type
             * as the key.
             * So we need to filter through the parameters section of each spec,
             * generate the parameter ids, and make a structure like:
             * {
             *   fileType1: {
             *      param1: '' or default from spec,
             *      param2: '' or default from spec,
             *      ...etc.
             *   },
             *   fileType2: {...}
             * }
             *
             */
            const initialParams = {};
            Object.keys(typesToFiles).forEach((fileType) => {
                const spec = appSpecs[typesToFiles[fileType].appId];
                initialParams[fileType] = {};
                spec.parameters.forEach((param) => {
                    // let initValue = param.default_values[0];
                    initialParams[fileType][param.id] = param.default_values[0];
                });
            });
            const meta = {
                kbase: {
                    attributes: {
                        id: new Uuid(4).format(),
                        status: 'new',
                        created: new Date().toUTCString(),
                        title: 'Import from Staging Area',
                        subtitle: 'Import files into your Narrative as data objects',
                    },
                    type: CELL_TYPE,
                    bulkImportCell: {
                        'user-settings': {
                            showCodeInputArea: false,
                        },
<<<<<<< HEAD
                        inputs: typesToFiles,
                        params: initialParams,
                        app: {
                            specs: appSpecs,
                            tag: 'release'
                        }
                    }
                }
=======
                        inputs: _typesToFiles,
                    },
                },
>>>>>>> 70334445
            };
            cell.metadata = meta;
        }

        /**
         * This specializes this BulkImportCell's existing Jupyter Cell object to have several
         * extra functions that the Narrative can call.
         */
        function specializeCell() {
            // minimizes the cell
            cell.minimize = function () {
                const inputArea = this.input.find('.input_area').get(0),
                    outputArea = this.element.find('.output_wrapper'),
                    viewInputArea = this.element.find(
                        '[data-subarea-type="bulk-import-cell-input"]'
                    ),
                    showCode = Utils.getCellMeta(
                        cell,
                        'kbase.bulkImportCell.user-settings.showCodeInputArea'
                    );

                if (showCode) {
                    inputArea.classList.remove('-show');
                }
                outputArea.addClass('hidden');
                viewInputArea.addClass('hidden');
            };

            // maximizes the cell
            cell.maximize = function () {
                const inputArea = this.input.find('.input_area').get(0),
                    outputArea = this.element.find('.output_wrapper'),
                    viewInputArea = this.element.find(
                        '[data-subarea-type="bulk-import-cell-input"]'
                    ),
                    showCode = Utils.getCellMeta(
                        cell,
                        'kbase.bulkImportCell.user-settings.showCodeInputArea'
                    );

                if (showCode) {
                    if (!inputArea.classList.contains('-show')) {
                        inputArea.classList.add('-show');
                        cell.code_mirror.refresh();
                    }
                }
                outputArea.removeClass('hidden');
                viewInputArea.removeClass('hidden');
            };

            // returns a DOM node with an icon to be rendered elsewhere
            cell.getIcon = function () {
                return AppUtils.makeGenericIcon('upload', '#bf6c97');
            };

            // this renders the cell's icon in its toolbar
            cell.renderIcon = function () {
                const iconNode = this.element[0].querySelector(
                    '.celltoolbar [data-element="icon"]'
                );
                if (iconNode) {
                    iconNode.innerHTML = this.getIcon();
                }
            };
        }

        /**
         * Initializes the base BulkImportCell's message bus and binds responses to external messages.
         */
        function setupMessageBus() {
            cellBus = runtime.bus().makeChannelBus({
                name: {
                    cell: Utils.getMeta(cell, 'attributes', 'id'),
                },
                description: 'parent bus for BulkImportCell',
            });
            busEventManager.add(cellBus.on('delete-cell', () => deleteCell()));
        }

        /**
         * Initializes the DOM node (kbaseNode) for rendering.
         */
        function setupDomNode() {
            kbaseNode = document.createElement('div');
            kbaseNode.classList.add(`${cssCellType}__base-node`);
            kbaseNode.setAttribute('data-subarea-type', 'bulk-import-cell-input');
            // inserting after, with raw dom, means telling the parent node
            // to insert a node before the node following the one we are
            // referencing. If there is no next sibling, the null value
            // causes insertBefore to actually ... insert at the end!
            cell.input[0].parentNode.insertBefore(kbaseNode, cell.input[0].nextSibling);

            ui = UI.make({
                node: kbaseNode,
                bus: cellBus,
            });
        }

        /**
         * This sets up the bulk import components.
         * This should only be called after a Bulk Import cell is initialized structurally -
         * i.e. if a new one is created, or if a page is loaded that already has one.
         */
        function setupCell() {
            if (!isBulkImportCell(cell)) {
                throw new Error('Can only set up real bulk import cells');
            }

            // set up various cell function extensions
            specializeCell();

            // set up the message bus and bind various commands
            setupMessageBus();
            setupDomNode();

            // finalize by updating the lastLoaded attribute, which triggers a toolbar re-render
            let meta = cell.metadata;
            meta.kbase.attributes.lastLoaded = new Date().toUTCString();
            cell.metadata = meta;
<<<<<<< HEAD
            render()
                .then(() => {
                    cell.renderMinMax();
                    // force toolbar refresh
                    // eslint-disable-next-line no-self-assign
                    cell.metadata = cell.metadata;
                    updateState();
                    runTab(state.tab.selected, state.fileType.selected);
                });
=======
            render().then(() => {
                cell.renderMinMax();
                // force toolbar refresh
                cell.metadata = cell.metadata;
                updateState();
                toggleTab(state.tab.selected);
            });
>>>>>>> 70334445
        }

        /**
         * Passes the updated state to various widgets, and serialize it in
         * the cell metadata, where appropriate.
         */
        function updateState() {
            cellTabs.setState(state.tab);
            controlPanel.setActionState(state.action);
            fileTypePanel.updateState(state.fileType);
        }

        /**
         * Should do the following steps:
         * 1. if there's a tab showing, stop() it and detach it
         * 2. update the tabs state to be selected
         * @param {string} tab id of the tab to display
         * @param {string} fileType id of the filetype we're swapping to
         */
        function toggleTab(tab, fileType) {
            // if we're toggling the currently selected tab off,
            // then it should be turned off.
            if (tab === state.tab.selected && tab !== null && !fileType) {
                tab = null;
            }
            state.tab.selected = tab;
            stopWidget();

            if (tab !== null) {
                if (!fileType) {
                    fileType = state.fileType.selected;
                }
                runTab(tab, fileType);
            }
            cellTabs.setState(state.tab);
        }

        function stopWidget() {
            if (tabWidget !== null) {
                tabWidget.stop();
                const widgetNode = ui.getElement('widget');
                if (widgetNode.firstChild) {
                    widgetNode.removeChild(widgetNode.firstChild);
                }
            }
        }

        /**
         * Initializes a tab and runs its associated widget.
         * This doesn't change any state, just runs what it's told to,
         * and returns the widget's start() Promise.
         * @param {string} tab
         * @param {string} fileType
         */
        function runTab(tab, fileType) {
            tabWidget = tabSet.tabs[tab].widget.make({
                bus: cellBus,
<<<<<<< HEAD
                cell,
                model,
                spec: specs[typesToFiles[state.fileType.selected].appId],
                fileType,
                jobId: undefined
=======
                workspaceInfo: workspaceInfo,
                cell: cell,
                model: model,
                spec: spec,
                jobId: undefined,
>>>>>>> 70334445
            });

            let node = document.createElement('div');
            ui.getElement('body.tab-pane.widget-container.widget').appendChild(node);

            return tabWidget.start({
                node: node,
<<<<<<< HEAD
                currentApp: typesToFiles[state.fileType.selected].appId
=======
>>>>>>> 70334445
            });
        }

        /**
         * This toggles which file type should be shown. This sets the
         * fileType state, then updates the rest of the cell state to modify
         * which set of tabs should be active.
         *
         * Should:
         * 1. Change state to which tab should be shown.
         * 2. Tabs should actually be a kind of matrix? Not just "configure" but
         *    "configure", "file_type"
         * 3.
         * @param {string} fileType - the file type that should be shown
         */
        function toggleFileType(fileType) {
            if (state.fileType.selected === fileType) {
                return;  // do nothing if we're toggling to the same fileType
            }
            state.fileType.selected = fileType;
            // stop existing tab widget
            // restart it with the new filetype
            toggleTab(state.tab.selected, fileType);
            updateState();
        }

        function runAction(action) {
            alert(action);
        }

        /**
         * Deletes the cell from the notebook after doing internal cleanup.
         */
        function deleteCell() {
            busEventManager.removeAll();
            controlPanel.stop();
            fileTypePanel.stop();
            const cellIndex = Jupyter.notebook.find_cell_index(cell);
            Jupyter.notebook.delete_cell(cellIndex);
        }

        /**
         * Returns a structured initial state of the cell.
         */
        function getInitialState() {
<<<<<<< HEAD
            // load current state from state list
            // modify to handle file types panel
            let state = States[0].ui;
            let fileTypeState = {
                completed: {}
=======
            return {
                fileType: {
                    selected: 'fastq',
                    completed: {
                        fastq: false,
                        sra: true,
                    },
                },
                tab: {
                    selected: 'configure',
                    tabs: {
                        configure: {
                            enabled: true,
                            visible: true,
                        },
                        viewConfigure: {
                            enabled: false,
                            visible: false,
                        },
                        info: {
                            enabled: true,
                            visible: true,
                        },
                        jobStatus: {
                            enabled: true,
                            visible: true,
                        },
                        results: {
                            enabled: true,
                            visible: true,
                        },
                        error: {
                            enabled: false,
                            visible: false,
                        },
                    },
                },
                action: {
                    name: 'runApp',
                    disabled: true,
                },
>>>>>>> 70334445
            };
            for (const fileType of Object.keys(typesToFiles)) {
                fileTypeState.completed[fileType] = false;
            }
            fileTypeState.selected = Object.keys(typesToFiles)[0];

            state.fileType = fileTypeState;
            return state;
        }

        /**
         * This builds the action button control panel.
         * It gets stored in the internal controlPanel variable.
         * This returns the DOM layout that the controlPanel creates.
         * @param {Events} events - the events manager that should be used for laying out
         * the button
         */
        function buildActionButton(events) {
            controlPanel = CellControlPanel.make({
                bus: cellBus,
                ui: ui,
                action: {
                    runAction: runAction.bind(this),
                    actions: actionButtons,
                },
            });
            return controlPanel.buildLayout(events);
        }

        /**
         * Builds the tab component and starts it up attached to the node.
         * This passes along the cellBus and set of tabs known by this cell.
         * @param {DOMElement} node - the node that should be used for the tabs
         */
        function buildTabs(node) {
            cellTabs = CellTabs.make({
                bus: cellBus,
                toggleAction: toggleTab,
                tabs: tabSet,
            });

            return cellTabs.start({
                node: node,
            });
        }

        /**
         * This builds the file type panel (the left column) of the cell and starts
         * it up attached to the given DOM node.
         * @param {DOMElement} node - the node that should be used for the left column
         */
        function buildFileTypePanel(node) {
            let fileTypesDisplay = {};
            let fileTypeMapping = {};
            let uploaders = Config.get('uploaders');
            for (const uploader of uploaders.dropdown_order) {
                fileTypeMapping[uploader.id] = uploader.name;
            }
            for (const fileType of Object.keys(typesToFiles)) {
                fileTypesDisplay[fileType] = {
                    label: fileTypeMapping[fileType] || `Unknown type "${fileType}"`
                };
            }
            fileTypePanel = FileTypePanel.make({
                bus: cellBus,
                header: {
                    label: 'Data type',
                    icon: 'icon icon-genome',
                },
<<<<<<< HEAD
                fileTypes: fileTypesDisplay,
                toggleAction: toggleFileType
=======
                fileTypes: {
                    fastq: {
                        label: 'FASTQ Reads (Non-Interleaved)',
                    },
                    sra: {
                        label: 'SRA Reads',
                    },
                },
                toggleAction: toggleFileType,
>>>>>>> 70334445
            });
            return fileTypePanel.start({
                node: node,
                state: state.fileType,
            });
        }

        /**
         * Renders the initial layout structure for the cell.
         * This returns an object with the created events and DOM content
         */
        function renderLayout() {
            const events = Events.make(),
                content = div(
                    {
                        class: `${cssCellType}__layout_container kbase-extension`,
                    },
                    [
                        div(
                            {
                                class: `${cssCellType}__prompt prompt`,
                                dataElement: 'prompt',
                            },
                            [
                                div({
                                    class: `${cssCellType}__prompt_status`,
                                    dataElement: 'status',
                                }),
                            ]
                        ),
                        div(
                            {
                                class: `${cssCellType}__body container-fluid`,
                                dataElement: 'body',
                            },
                            [
                                buildActionButton(events),
                                div(
                                    {
                                        class: `${cssCellType}__tab_pane`,
                                        dataElement: 'tab-pane',
                                    },
                                    [
                                        div({
                                            class: `${cssCellType}__filetype_panel`,
                                            dataElement: 'filetype-panel',
                                        }),
                                        div(
                                            {
                                                class: `${cssCellType}__tab_pane_widget_container`,
                                                dataElement: 'widget-container',
                                            },
                                            [
                                                div({
                                                    class: `${cssCellType}__tab_pane_widget_container_tabs`,
                                                    dataElement: 'tab-container',
                                                }),
                                                div({
                                                    class: `${cssCellType}__tab_pane_widget_container_widget`,
                                                    dataElement: 'widget',
                                                }),
                                            ]
                                        ),
                                    ]
                                ),
                            ]
                        ),
                    ]
                );
            return {
                content: content,
                events: events,
            };
        }

        /**
         * Renders the view. This does the work of building the left column, tabs, and
         * action button components and activating them all.
         */
        function render() {
            const layout = renderLayout();
            kbaseNode.innerHTML = layout.content;
            const proms = [
                buildFileTypePanel(ui.getElement('body.tab-pane.filetype-panel')),
                buildTabs(ui.getElement('body.tab-pane.widget-container.tab-container')),
            ];
            return Promise.all(proms).then(() => {
                layout.events.attachEvents(kbaseNode);
            });
        }

        /**
         * The factory returns an accessor to the underlying Jupyter cell, and the
         * deleteCell function. Everything else should just run internally.
         */
        return {
            cell,
            deleteCell,
        };
    }

    /**
     * Returns true if the given cell should be treated as a bulk import cell
     * @param {Cell} cell - a Jupyter Notebook cell
     */
    function isBulkImportCell(cell) {
        if (cell.cell_type !== 'code' || !cell.metadata.kbase) {
            return false;
        }
        return cell.metadata.kbase.type === CELL_TYPE;
    }

    return {
        make: BulkImportCell,
        isBulkImportCell,
    };
});<|MERGE_RESOLUTION|>--- conflicted
+++ resolved
@@ -17,14 +17,9 @@
     './tabs/configure',
     'common/cellComponents/tabs/infoTab',
     'common/cellComponents/tabs/jobStatus/jobStatusTab',
-<<<<<<< HEAD
-    './tabs/configure',
-    './fileTypePanel',
-    './bulkImportCellStates'
-=======
+    './bulkImportCellStates',
     'common/cellComponents/tabs/results/resultsTab',
     'json!./testAppObj.json',
->>>>>>> 70334445
 ], (
     Uuid,
     Config,
@@ -44,14 +39,9 @@
     ConfigureWidget,
     InfoTabWidget,
     JobStatusTabWidget,
-<<<<<<< HEAD
-    ConfigureWidget,
-    FileTypePanel,
-    States
-=======
+    States,
     ResultsWidget,
     TestAppObj
->>>>>>> 70334445
 ) => {
     'use strict';
     const CELL_TYPE = 'app-bulk-import';
@@ -233,17 +223,7 @@
             // widgets this cell owns
             cellTabs,
             controlPanel,
-<<<<<<< HEAD
             fileTypePanel;
-=======
-            fileTypePanel,
-            model = Props.make({
-                data: TestAppObj,
-                onUpdate: function (props) {
-                    Utils.setMeta(this.cell, 'bulkImportCell', props.getRawObject());
-                },
-            });
->>>>>>> 70334445
         if (options.initialize) {
             initialize(options.specs);
         }
@@ -254,17 +234,12 @@
             }
         });
 
-<<<<<<< HEAD
         let specs = {};
         let rawSpecs = model.getItem('app.specs');
         Object.keys(rawSpecs).forEach((appId) => {
             specs[appId] = Spec.make({
                 appSpec: rawSpecs[appId]
             });
-=======
-        let spec = Spec.make({
-            appSpec: model.getItem('app.spec'),
->>>>>>> 70334445
         });
 
         setupCell();
@@ -314,7 +289,6 @@
                         'user-settings': {
                             showCodeInputArea: false,
                         },
-<<<<<<< HEAD
                         inputs: typesToFiles,
                         params: initialParams,
                         app: {
@@ -323,11 +297,6 @@
                         }
                     }
                 }
-=======
-                        inputs: _typesToFiles,
-                    },
-                },
->>>>>>> 70334445
             };
             cell.metadata = meta;
         }
@@ -447,17 +416,6 @@
             let meta = cell.metadata;
             meta.kbase.attributes.lastLoaded = new Date().toUTCString();
             cell.metadata = meta;
-<<<<<<< HEAD
-            render()
-                .then(() => {
-                    cell.renderMinMax();
-                    // force toolbar refresh
-                    // eslint-disable-next-line no-self-assign
-                    cell.metadata = cell.metadata;
-                    updateState();
-                    runTab(state.tab.selected, state.fileType.selected);
-                });
-=======
             render().then(() => {
                 cell.renderMinMax();
                 // force toolbar refresh
@@ -465,7 +423,6 @@
                 updateState();
                 toggleTab(state.tab.selected);
             });
->>>>>>> 70334445
         }
 
         /**
@@ -523,19 +480,11 @@
         function runTab(tab, fileType) {
             tabWidget = tabSet.tabs[tab].widget.make({
                 bus: cellBus,
-<<<<<<< HEAD
                 cell,
                 model,
                 spec: specs[typesToFiles[state.fileType.selected].appId],
                 fileType,
                 jobId: undefined
-=======
-                workspaceInfo: workspaceInfo,
-                cell: cell,
-                model: model,
-                spec: spec,
-                jobId: undefined,
->>>>>>> 70334445
             });
 
             let node = document.createElement('div');
@@ -543,10 +492,7 @@
 
             return tabWidget.start({
                 node: node,
-<<<<<<< HEAD
                 currentApp: typesToFiles[state.fileType.selected].appId
-=======
->>>>>>> 70334445
             });
         }
 
@@ -592,55 +538,11 @@
          * Returns a structured initial state of the cell.
          */
         function getInitialState() {
-<<<<<<< HEAD
             // load current state from state list
             // modify to handle file types panel
             let state = States[0].ui;
             let fileTypeState = {
                 completed: {}
-=======
-            return {
-                fileType: {
-                    selected: 'fastq',
-                    completed: {
-                        fastq: false,
-                        sra: true,
-                    },
-                },
-                tab: {
-                    selected: 'configure',
-                    tabs: {
-                        configure: {
-                            enabled: true,
-                            visible: true,
-                        },
-                        viewConfigure: {
-                            enabled: false,
-                            visible: false,
-                        },
-                        info: {
-                            enabled: true,
-                            visible: true,
-                        },
-                        jobStatus: {
-                            enabled: true,
-                            visible: true,
-                        },
-                        results: {
-                            enabled: true,
-                            visible: true,
-                        },
-                        error: {
-                            enabled: false,
-                            visible: false,
-                        },
-                    },
-                },
-                action: {
-                    name: 'runApp',
-                    disabled: true,
-                },
->>>>>>> 70334445
             };
             for (const fileType of Object.keys(typesToFiles)) {
                 fileTypeState.completed[fileType] = false;
@@ -710,20 +612,8 @@
                     label: 'Data type',
                     icon: 'icon icon-genome',
                 },
-<<<<<<< HEAD
                 fileTypes: fileTypesDisplay,
                 toggleAction: toggleFileType
-=======
-                fileTypes: {
-                    fastq: {
-                        label: 'FASTQ Reads (Non-Interleaved)',
-                    },
-                    sra: {
-                        label: 'SRA Reads',
-                    },
-                },
-                toggleAction: toggleFileType,
->>>>>>> 70334445
             });
             return fileTypePanel.start({
                 node: node,
