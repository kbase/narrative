--- conflicted
+++ resolved
@@ -97,83 +97,19 @@
      *      'fastq_reads': ['file1.fq', 'file2.fq']
      *    }
      */
-<<<<<<< HEAD
-    class BulkImportCell {
-        /**
-         * The constructor does the work of initializing the bulk import cell module. It
-         * modifies the cell metadata, if the initialize parameter is truthy, and extends the
-         * cell object to do things we need it to, like respond to minimization requests and
-         * render its icon. This modification also includes the contents of typesToFiles if
-         * present.
-         *
-         * If initialize is falsy, no changes are made to the structure, even if typesToFiles is
-         * present and contains new data.
-         * @param {Cell} cell a Jupyter notebook cell. This should be a code cell, and will throw
-         * an Error if it is not.
-         * @param {boolean} initialize if true, this will initialize the bulk import cell
-         * structure that gets serialized in the cell metadata. This should ONLY be set true when
-         * creating a new bulk import cell, not loading a narrative that already contains one
-         * @param {object} typesToFiles keys = data type strings, values = arrays of file paths
-         * to import
-         * e.g.: {
-         *     'fastq_reads': ['file1.fq', 'file2.fq']
-         * }
-         */
-        constructor(options) {
-            const cell = options.cell,
-                initialize = options.initialize,
-                typesToFiles = options.typesToFiles,
-                workspaceInfo = options.workspaceInfo;
-
-            if (cell.cell_type !== 'code') {
-                throw new Error('Can only create Bulk Import Cells out of code cells!');
-            }
-
-            this.cell = cell;
-            // this is the DOM element used as the container for everything controlled by this cell.
-            this.kbaseNode = null;
-            this.runtime = Runtime.make();
-            this.cellBus = null;
-            this.busEventManager = BusEventManager.make({
-                bus: this.runtime.bus()
-            });
-            this.ui = null;
-            this.workspaceInfo = workspaceInfo;
-            this.tabWidget = null;  // the widget currently in view
-            this.state = this.getInitialState();
-            
-            if (initialize) {
-                this.initialize(typesToFiles);
-            }
-
-            /**
-             * TODO: Detemine what the cell metadata is and how to work with it.
-             * The appCell data is currently mocked (snagged it from ci)
-             * Data will need to be updataed as a part of DATAUP-309
-             */
-            this.model = Props.make({
-                data: TestAppObj,
-                onUpdate: function(props) {
-                    Utils.setMeta(this.cell, 'appCell', props.getRawObject());
-                }
-            });
-
-            this.spec = Spec.make({
-                appSpec: this.model.getItem('app.spec')
-            });
-
-            this.tabSet = {
-=======
     function BulkImportCell(options) {
+        console.log('initalizing bulk impor with options: ', options);
         if (options.cell.cell_type !== 'code') {
             throw new Error('Can only create Bulk Import Cells out of code cells!');
         }
+
         const cell = options.cell,
             runtime = Runtime.make(),
             busEventManager = BusEventManager.make({
                 bus: runtime.bus()
             }),
-            typesToFiles = options.importData;
+            typesToFiles = options.importData,
+            workspaceInfo = options.workspaceInfo;
 
         let kbaseNode = null, // the DOM element used as the container for everything in this cell
             cellBus = null,
@@ -181,7 +117,6 @@
             tabWidget = null,  // the widget currently in view
             state = getInitialState(),
             tabSet = {
->>>>>>> d3be5e72
                 selectedTab: 'configure',
                 tabs: {
                     configure: {
@@ -210,14 +145,8 @@
                         widget: DefaultWidget()
                     }
                 }
-<<<<<<< HEAD
-            };
-            
-            this.actionButtons = {
-=======
             },
             actionButtons = {
->>>>>>> d3be5e72
                 current: {
                     name: null,
                     disabled: null
@@ -263,6 +192,23 @@
         if (options.initialize) {
             initialize(typesToFiles);
         }
+
+        /**
+         * TODO: Detemine what the cell metadata is and how to work with it.
+         * The appCell data is currently mocked (snagged it from ci)
+         * Data will need to be updataed as a part of DATAUP-309
+         */
+        let model = Props.make({
+            data: TestAppObj,
+            onUpdate: function(props) {
+                Utils.setMeta(cell, 'appCell', props.getRawObject());
+            }
+        });
+
+        let spec = Spec.make({
+            appSpec: model.getItem('app.spec')
+        });
+
         setupCell();
 
         /**
@@ -396,19 +342,15 @@
             if (tabWidget !== null) {
                 tabWidget.stop();
             }
-<<<<<<< HEAD
-
-            this.tabWidget = this.tabSet.tabs[tab].widget.make({
-                bus: this.cellBus,
-                workspaceInfo: this.workspaceInfo,
-                cell: this.cell,
-                model: this.model,
-                spec: this.spec
-            });
-
-=======
-            tabWidget = tabSet.tabs[tab].widget.make({bus: cellBus});
->>>>>>> d3be5e72
+
+            tabWidget = tabSet.tabs[tab].widget.make({
+                bus: cellBus,
+                workspaceInfo: workspaceInfo,
+                cell: cell,
+                model: model,
+                spec: spec
+            });
+
             let node = document.createElement('div');
             ui.getElement('body.tab-pane.widget-container.widget').appendChild(node);
             return tabWidget.start({
