define([
    'common/html',
    './actionButton'
], (
    html,
    ActionButton
) => {
    'use strict';

    const div = html.tag('div'),
        span = html.tag('span'),
        cssCellType = 'kb-bulk-import';

    /**
     * options -
     * - bus - the message bus
     * - ui - the UI controller
     * - action: object that defines the action buttons:
     *   - current: which is the current button, and its state:
     *     - name - string, one of the action keys
     *     - disabled - if truthy, then should not be clickable
     *   - availableButtons - the set of available buttons, each key
     *      is the button name, values have the following properties:
     *      - help - tooltip string
     *      - type - Bootstrap class types
     *      - classes - array of classes to add to the button component
     *      - label - button text
     *   - runAction - function that gets run when the button is clicked,
     *      takes the button name as the single parameter
     * @param {object} options
     */
    function CellControlPanel(options) {
        let bus = options.bus;
        let ui = options.ui;
<<<<<<< HEAD
=======

>>>>>>> 227fd3b3
        let actionButton = new ActionButton({
            ui: ui,
            bus: bus,
            runAction: options.action.runAction,
            actions: options.action.actions
        });

        function start() {

        }

        function stop() {
            actionButton.stop();
        }

        function setActionState(newState) {
            actionButton.setState(newState);
        }

        function buildLayout(events) {
            return div({
                class: `${cssCellType}-control-panel__container`,
                dataElement: 'run-control-panel'
            }, [
                div({
                    class: `${cssCellType}-control-panel__border`,
                }, [
                    actionButton.buildLayout(events),
                    div({
                        class: `${cssCellType}-control-panel__status_container`,
                        dataElement: 'status',
                    }, [
                        div({
                            class: `${cssCellType}-control-panel__message_box_holder`,
                        }, [
                            div({
                                class: `${cssCellType}-control-panel__message_box`,
                            }, [
                                span({
                                    class: `${cssCellType}-control-panel__exec_message`,
                                    dataElement: 'execMessage'
                                })
                            ])
                        ])
                    ]),
                ])
            ]);
        }
        return {
            start: start,
            stop: stop,
            buildLayout: buildLayout,
            setActionState: setActionState
        };
    }

    return {
        make: CellControlPanel
    };
});<|MERGE_RESOLUTION|>--- conflicted
+++ resolved
@@ -32,10 +32,6 @@
     function CellControlPanel(options) {
         let bus = options.bus;
         let ui = options.ui;
-<<<<<<< HEAD
-=======
-
->>>>>>> 227fd3b3
         let actionButton = new ActionButton({
             ui: ui,
             bus: bus,
