define([
    'common/html',
<<<<<<< HEAD
    'common/cellComponents/actionButtons',
    './cellTabs'
], (
    html,
    ActionButton,
    CellTabs
=======
    './actionButton'
], (
    html,
    ActionButton
>>>>>>> c78473d8
) => {
    'use strict';

    const div = html.tag('div'),
        span = html.tag('span'),
        cssCellType = 'kb-bulk-import';

    /**
     * options -
     * - bus - the message bus
     * - ui - the UI controller
     * - action: object that defines the action buttons:
     *   - current: which is the current button, and its state:
     *     - name - string, one of the action keys
     *     - disabled - if truthy, then should not be clickable
     *   - availableButtons - the set of available buttons, each key
     *      is the button name, values have the following properties:
     *      - help - tooltip string
     *      - type - Bootstrap class types
     *      - classes - array of classes to add to the button component
     *      - label - button text
     *   - runAction - function that gets run when the button is clicked,
     *      takes the button name as the single parameter
     * @param {object} options
     */
    function CellControlPanel(options) {
        let bus = options.bus;
        let ui = options.ui;
        let actionButton = new ActionButton({
            ui: ui,
            bus: bus,
            runAction: options.action.runAction,
            actions: options.action.actions
        });

        function start() {

<<<<<<< HEAD
            this.actionButton = ActionButton.make({
                ui: this.ui,
                bus: this.bus,
                runAction: options.action.runAction,
                actionButtons: options.action.actions
            });
=======
>>>>>>> c78473d8
        }

        function stop() {
            actionButton.stop();
        }

        function setActionState(newState) {
            actionButton.setState(newState);
        }

        function buildLayout(events) {
            return div({
                class: `${cssCellType}-control-panel__container`,
                dataElement: 'run-control-panel'
            }, [
                div({
                    class: `${cssCellType}-control-panel__border`,
                }, [
                    actionButton.buildLayout(events),
                    div({
                        class: `${cssCellType}-control-panel__status_container`,
                        dataElement: 'status',
                    }, [
                        div({
                            class: `${cssCellType}-control-panel__message_box_holder`,
                        }, [
                            div({
                                class: `${cssCellType}-control-panel__message_box`,
                            }, [
                                span({
                                    class: `${cssCellType}-control-panel__exec_message`,
                                    dataElement: 'execMessage'
                                })
                            ])
                        ])
                    ]),
                ])
            ]);
        }
        return {
            start: start,
            stop: stop,
            buildLayout: buildLayout,
            setActionState: setActionState
        };
    }

    return {
        make: CellControlPanel
    };
});<|MERGE_RESOLUTION|>--- conflicted
+++ resolved
@@ -1,18 +1,9 @@
 define([
     'common/html',
-<<<<<<< HEAD
-    'common/cellComponents/actionButtons',
-    './cellTabs'
-], (
-    html,
-    ActionButton,
-    CellTabs
-=======
-    './actionButton'
+    'common/cellComponents/actionButtons'
 ], (
     html,
     ActionButton
->>>>>>> c78473d8
 ) => {
     'use strict';
 
@@ -41,24 +32,15 @@
     function CellControlPanel(options) {
         let bus = options.bus;
         let ui = options.ui;
-        let actionButton = new ActionButton({
+        let actionButton = ActionButton.make({
             ui: ui,
             bus: bus,
             runAction: options.action.runAction,
-            actions: options.action.actions
+            actionButtons: options.action.actions
         });
 
         function start() {
 
-<<<<<<< HEAD
-            this.actionButton = ActionButton.make({
-                ui: this.ui,
-                bus: this.bus,
-                runAction: options.action.runAction,
-                actionButtons: options.action.actions
-            });
-=======
->>>>>>> c78473d8
         }
 
         function stop() {
