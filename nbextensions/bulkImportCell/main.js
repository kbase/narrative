--- conflicted
+++ resolved
@@ -44,14 +44,10 @@
         return Promise.all(Jupyter.notebook.get_cells().map((cell) => {
             if (BulkImportCell.isBulkImportCell(cell)) {
                 try {
-<<<<<<< HEAD
-                    new BulkImportCell({
-                        cell: cell,
-                        workspaceInfo: workspaceInfo
+                    BulkImportCell.make({
+                        cell,
+                        workspaceInfo
                     });
-=======
-                    BulkImportCell.make({cell});
->>>>>>> d3be5e72
                 }
                 catch(error) {
                     // If we have an error here, there is a serious problem setting up the cell and it is not usable.
@@ -119,18 +115,11 @@
                     const importData = setupData.typesToFiles || {};
 
                     try {
-<<<<<<< HEAD
-                        new BulkImportCell({
-                            cell: cell, 
-                            initialize: true, 
-                            typesToFiles: importData,
-                            workspaceInfo: workspaceInfo
-=======
                         BulkImportCell.make({
                             cell,
                             importData,
-                            initialize: true
->>>>>>> d3be5e72
+                            initialize: true,
+                            workspaceInfo
                         });
                     }
                     catch(error) {
