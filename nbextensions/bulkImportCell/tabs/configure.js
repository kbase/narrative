--- conflicted
+++ resolved
@@ -2,30 +2,22 @@
     'bluebird',
     'common/ui',
     'common/html',
-<<<<<<< HEAD
     'common/events',
     'common/runtime',
     'common/props',
     'common/utils',
     'common/spec',
     '../paramsWidget'
-=======
-    'common/events'
->>>>>>> 53883fcc
 ], (
     Promise,
     UI,
     html,
-<<<<<<< HEAD
     Events,
     Runtime,
     Props,
     utils,
     Spec,
     ParamsWidget
-=======
-    Events
->>>>>>> 53883fcc
 ) => {
     'use strict';
 
@@ -33,7 +25,6 @@
         span = html.tag('span'),
         form = html.tag('form');
 
-<<<<<<< HEAD
     /*
         Options:
             bus: message bus
@@ -47,12 +38,6 @@
         let container = null,
             ui = null,
             runtime = Runtime.make();
-=======
-    function ConfigureWidget(options) {
-        const bus = options.bus;
-        let container = null,
-            ui = null;
->>>>>>> 53883fcc
 
         /**
          * args includes:
@@ -67,7 +52,6 @@
                     node: container,
                     bus: bus
                 });
-<<<<<<< HEAD
 
                 //TODO: not sure about using this Props factory
                 this.model = Props.make({
@@ -202,30 +186,13 @@
 
         function renderLayout() {
 
-=======
-                const layout = renderLayout();
-                container.innerHTML = layout.content;
-                layout.events.attachEvents(container);
-            });
-        }
-
-        function renderLayout() {
->>>>>>> 53883fcc
             let events = Events.make(),
                 formContent = [
                     ui.buildPanel({
                         title: span([
                             'File Paths',
                             span({
-<<<<<<< HEAD
-                                dataElement: 'advanced-hidden-message',
-                                style: {
-                                    marginLeft: '6px',
-                                    fontStyle: 'italic'
-                                }
-=======
                                 dataElement: 'advanced-hidden-message'
->>>>>>> 53883fcc
                             })]),
                         name: 'file-paths-area',
                         body: div({ dataElement: 'file-path-fields' }),
@@ -235,36 +202,20 @@
                         title: span([
                             'Parameters',
                             span({
-<<<<<<< HEAD
-                                dataElement: 'advanced-hidden-message',
-                                style: {
-                                    marginLeft: '6px',
-                                    fontStyle: 'italic'
-                                }
-=======
                                 dataElement: 'advanced-hidden-message'
->>>>>>> 53883fcc
                             })]),
                         name: 'parameters-area',
                         body: div({ dataElement: 'parameter-fields' }),
                         classes: ['kb-panel-light']
                     }),
                 ];
-<<<<<<< HEAD
 
             const content = form({ dataElement: 'input-widget-form' }, formContent);
 
-=======
-            const content = form({ dataElement: 'input-widget-form' }, formContent);
->>>>>>> 53883fcc
             return {
                 content: content,
                 events: events
             };
-<<<<<<< HEAD
-
-=======
->>>>>>> 53883fcc
         }
 
         function stop() {
