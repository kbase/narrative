{
  "app": {
    "gitCommitHash": "25e7a896377f5ec50bd15a27ade9f279cb16cd0b",
    "id": "kb_uploadmethods/import_fastq_sra_as_reads_from_staging",
    "spec": {
      "behavior": {
        "kb_service_input_mapping": [
          {
            "narrative_system_variable": "workspace",
            "target_property": "workspace_name"
          },
          {
            "input_parameter": "import_type",
            "target_property": "import_type"
          },
          {
            "input_parameter": "fastq_fwd_staging_file_name",
            "target_property": "fastq_fwd_staging_file_name"
          },
          {
            "input_parameter": "fastq_rev_staging_file_name",
            "target_property": "fastq_rev_staging_file_name"
          },
          {
            "input_parameter": "sra_staging_file_name",
            "target_property": "sra_staging_file_name"
          },
          {
            "input_parameter": "sequencing_tech",
            "target_property": "sequencing_tech"
          },
          {
<<<<<<< HEAD
            "input_parameter": "name",
            "target_property": "name"
          },
          {
            "input_parameter": "single_genome",
            "target_property": "single_genome"
=======
            "advanced": 0,
            "allow_multiple": 0,
            "default_values": [
              "Illumina"
            ],
            "description": "The name of the sequencing technology used to create the reads file",
            "disabled": 0,
            "dropdown_options": {
              "multiselection": 0,
              "options": [
                {
                  "display": "Illumina",
                  "index": 0,
                  "value": "Illumina"
                },
                {
                  "display": "PacBio CLR",
                  "index": 1,
                  "value": "PacBio CLR"
                },
                {
                  "display": "PacBio CCS",
                  "index": 2,
                  "value": "PacBio CCS"
                },
                {
                  "display": "IonTorrent",
                  "index": 3,
                  "value": "IonTorrent"
                },
                {
                  "display": "NanoPore",
                  "index": 4,
                  "value": "NanoPore"
                },
                {
                  "display": "Unknown",
                  "index": 5,
                  "value": "Unknown"
                }
              ]
            },
            "field_type": "dropdown",
            "id": "sequencing_tech",
            "optional": 0,
            "short_hint": "The name of the sequencing technology used to create the reads file",
            "ui_class": "parameter",
            "ui_name": "Sequencing Technology"
>>>>>>> 4cd09dde
          },
          {
            "input_parameter": "interleaved",
            "target_property": "interleaved"
          },
          {
            "input_parameter": "insert_size_mean",
            "target_property": "insert_size_mean"
          },
          {
            "input_parameter": "insert_size_std_dev",
            "target_property": "insert_size_std_dev"
          },
          {
            "input_parameter": "read_orientation_outward",
            "target_property": "read_orientation_outward"
          }
        ],
        "kb_service_method": "import_reads_from_staging",
        "kb_service_name": "kb_uploadmethods",
        "kb_service_output_mapping": [
          {
            "narrative_system_variable": "workspace",
            "target_property": "wsName"
          },
          {
            "service_method_output_path": [
              "0",
              "obj_ref"
            ],
            "target_property": "obj_ref",
            "target_type_transform": "resolved-ref"
          },
          {
            "service_method_output_path": [
              "0",
              "report_name"
            ],
            "target_property": "report_name"
          },
          {
            "service_method_output_path": [
              "0",
              "report_ref"
            ],
            "target_property": "report_ref"
          },
          {
            "constant_value": "16",
            "target_property": "report_window_line_height"
          }
        ],
        "kb_service_url": "",
        "kb_service_version": "25e7a896377f5ec50bd15a27ade9f279cb16cd0b"
      },
      "fixed_parameters": [],
      "full_info": {
        "id": "kb_uploadmethods/import_fastq_sra_as_reads_from_staging",
        "module_name": "kb_uploadmethods",
        "git_commit_hash": "25e7a896377f5ec50bd15a27ade9f279cb16cd0b",
        "name": "Import FASTQ/SRA File as Reads from Staging Area",
        "ver": "1.0.43",
        "authors": [
          "tgu2"
        ],
        "contact": "http://kbase.us/contact-us/",
        "subtitle": "Import a FASTQ/SRA file into your Narrative as a Reads data object",
        "tooltip": "Import a FASTQ/SRA file into your Narrative as a Reads data object",
        "description": "<p> Import a FASTQ/SRA file into your Narrative as a Reads data object\nPlease see the <a href=\"http://kbase.us/data-upload-download-guide/\">Data Upload/Download Guide</a> for more information. </p>",
        "technical_description": "none",
        "app_type": "app",
        "suggestions": {
          "related_methods": [],
          "next_methods": [],
          "related_apps": [],
          "next_apps": []
        },
        "icon": {
          "url": "img?method_id=kb_uploadmethods/import_fastq_sra_as_reads_from_staging&image_name=data-pink.png&tag=release"
        },
        "categories": [
          "inactive",
          "reads",
          "upload"
        ],
        "screenshots": [],
        "publications": [],
        "namespace": "kb_uploadmethods"
      },
      "info": {
        "app_type": "app",
        "authors": [
          "tgu2"
        ],
        "categories": [
          "inactive",
          "reads",
          "upload"
        ],
        "git_commit_hash": "25e7a896377f5ec50bd15a27ade9f279cb16cd0b",
        "icon": {
          "url": "img?method_id=kb_uploadmethods/import_fastq_sra_as_reads_from_staging&image_name=data-pink.png&tag=release"
        },
        "id": "kb_uploadmethods/import_fastq_sra_as_reads_from_staging",
        "input_types": [],
        "module_name": "kb_uploadmethods",
        "name": "Import FASTQ/SRA File as Reads from Staging Area",
        "namespace": "kb_uploadmethods",
        "output_types": [
          "KBaseFile.PairedEndLibrary",
          "KBaseFile.SingleEndLibrary"
        ],
        "subtitle": "Import a FASTQ/SRA file into your Narrative as a Reads data object",
        "tooltip": "Import a FASTQ/SRA file into your Narrative as a Reads data object",
        "ver": "1.0.43"
      },
      "job_id_output_field": "docker",
      "parameters": [
        {
          "advanced": 0,
          "allow_multiple": 0,
          "default_values": [
            "FASTQ/FASTA"
          ],
          "description": "Import file type ['FASTQ/FASTA' or 'SRA']",
          "disabled": 0,
          "dropdown_options": {
            "multiselection": 0,
            "options": [
              {
                "display": "FASTQ/FASTA",
                "index": 0,
                "value": "FASTQ/FASTA"
              },
              {
                "display": "SRA",
                "index": 1,
                "value": "SRA"
              }
            ]
          },
          "field_type": "dropdown",
          "id": "import_type",
          "optional": 0,
          "short_hint": "Import file type ['FASTQ/FASTA' or 'SRA']",
          "ui_class": "parameter",
          "ui_name": "Import File Type"
        },
        {
          "advanced": 0,
          "allow_multiple": 0,
          "default_values": [
            ""
          ],
          "description": "Valid file extensions for FASTA: .fasta, .fna, .fa   Valid file extensions for FASTQ: .fastq, .fnq, .fq; Compressed files (containing files with vaild extentions): .zip, .gz, .bz2, .tar.gz, .tar.bz2",
          "disabled": 0,
          "dynamic_dropdown_options": {
            "data_source": "ftp_staging",
            "multiselection": 0,
            "query_on_empty_input": 1,
            "result_array_index": 0,
            "service_params": null
          },
          "field_type": "dynamic_dropdown",
          "id": "fastq_fwd_staging_file_name",
          "optional": 1,
          "short_hint": "Short read file containing a paired end library in FASTA/FASTQ format",
          "ui_class": "parameter",
          "ui_name": "Forward/Left FASTA/FASTQ File Path"
        },
        {
          "advanced": 0,
          "allow_multiple": 0,
          "default_values": [
            ""
          ],
          "description": "Valid file extensions for FASTA: .fasta, .fna, .fa   Valid file extensions for FASTQ: .fastq, .fnq, .fq; Compressed files (containing files with vaild extentions): .zip, .gz, .bz2, .tar.gz, .tar.bz2",
          "disabled": 0,
          "dynamic_dropdown_options": {
            "data_source": "ftp_staging",
            "multiselection": 0,
            "query_on_empty_input": 1,
            "result_array_index": 0,
            "service_params": null
          },
          "field_type": "dynamic_dropdown",
          "id": "fastq_rev_staging_file_name",
          "optional": 1,
          "short_hint": "Second short read file containing a paired end library in FASTA/FASTQ format.",
          "ui_class": "parameter",
          "ui_name": "Reverse/Right FASTA/FASTQ File Path"
        },
        {
          "advanced": 0,
          "allow_multiple": 0,
          "default_values": [
            ""
          ],
          "description": "SRA staing file path",
          "disabled": 0,
          "dynamic_dropdown_options": {
            "data_source": "ftp_staging",
            "multiselection": 0,
            "query_on_empty_input": 1,
            "result_array_index": 0,
            "service_params": null
          },
          "field_type": "dynamic_dropdown",
          "id": "sra_staging_file_name",
          "optional": 1,
          "short_hint": "SRA staing file path",
          "ui_class": "parameter",
          "ui_name": "SRA File Path"
        },
        {
          "advanced": 0,
          "allow_multiple": 0,
          "default_values": [
            "Illumina"
          ],
          "description": "The name of the sequencing technology used to create the reads file",
          "disabled": 0,
          "dropdown_options": {
            "multiselection": 0,
            "options": [
              {
                "display": "Illumina",
                "index": 0,
                "value": "Illumina"
              },
              {
                "display": "PacBio CLR",
                "index": 1,
                "value": "PacBio CLR"
              },
              {
                "display": "PacBio CCS",
                "index": 2,
                "value": "PacBio CCS"
              },
              {
                "display": "IonTorrent",
                "index": 3,
                "value": "IonTorrent"
              },
              {
                "display": "NanoPore",
                "index": 4,
                "value": "NanoPore"
              },
              {
                "display": "Unknown",
                "index": 5,
                "value": "Unknown"
              }
            ]
          },
          "field_type": "dropdown",
          "id": "sequencing_tech",
          "optional": 0,
          "short_hint": "The name of the sequencing technology used to create the reads file",
          "ui_class": "parameter",
          "ui_name": "Sequencing Technology"
        },
        {
          "advanced": 0,
          "allow_multiple": 0,
          "default_values": [
            ""
          ],
          "description": "Provide a name for the Reads object that will be created by this importer",
          "disabled": 0,
          "field_type": "text",
          "id": "name",
          "optional": 0,
          "short_hint": "Provide a name for the Reads object that will be created by this importer",
          "text_options": {
            "is_output_name": 1,
            "placeholder": "",
            "regex_constraint": [],
            "valid_ws_types": [
              "KBaseFile.SingleEndLibrary",
              "KBaseFile.PairedEndLibrary"
            ]
          },
          "ui_class": "output",
          "ui_name": "Reads Object Name"
        },
        {
          "advanced": 0,
          "allow_multiple": 0,
          "checkbox_options": {
            "checked_value": 1,
            "unchecked_value": 0
          },
          "default_values": [
            "1"
          ],
          "description": "Select if the reads are from a single genome, leave blank if from a metagenome",
          "disabled": 0,
          "field_type": "checkbox",
          "id": "single_genome",
          "optional": 0,
          "short_hint": "Select if the reads are from a single genome, leave blank if from a metagenome",
          "ui_class": "parameter",
          "ui_name": "Single Genome"
        },
        {
          "advanced": 0,
          "allow_multiple": 0,
          "checkbox_options": {
            "checked_value": 1,
            "unchecked_value": 0
          },
          "default_values": [
            "0"
          ],
          "description": "Select if reads file is interleaved",
          "disabled": 0,
          "field_type": "checkbox",
          "id": "interleaved",
          "optional": 0,
          "short_hint": "Select if reads file is interleaved",
          "ui_class": "parameter",
          "ui_name": "Interleaved"
        },
        {
          "advanced": 1,
          "allow_multiple": 0,
          "checkbox_options": {
            "checked_value": 1,
            "unchecked_value": 0
          },
          "default_values": [
            "0"
          ],
          "description": "Select if reads in a pair point outward",
          "disabled": 0,
          "field_type": "checkbox",
          "id": "read_orientation_outward",
          "optional": 1,
          "short_hint": "Select if reads in a pair point outward",
          "ui_class": "parameter",
          "ui_name": "Reads Orientation Outward"
        },
        {
          "advanced": 1,
          "allow_multiple": 0,
          "default_values": [
            ""
          ],
          "description": "The standard deviation of insert lengths",
          "disabled": 0,
          "field_type": "text",
          "id": "insert_size_std_dev",
          "optional": 1,
          "short_hint": "The standard deviation of insert lengths",
          "text_options": {
            "is_output_name": 0,
            "placeholder": "",
            "regex_constraint": [],
            "validate_as": "float"
          },
          "ui_class": "parameter",
          "ui_name": "St. Dev. of Insert Size"
        },
        {
          "advanced": 1,
          "allow_multiple": 0,
          "default_values": [
            ""
          ],
          "description": "The mean (average) insert length",
          "disabled": 0,
          "field_type": "text",
          "id": "insert_size_mean",
          "optional": 1,
          "short_hint": "The mean (average) insert length",
          "text_options": {
            "is_output_name": 0,
            "placeholder": "",
            "regex_constraint": [],
            "validate_as": "float"
          },
          "ui_class": "parameter",
          "ui_name": "Mean Insert Size"
        }
      ],
      "widgets": {
        "input": "null",
        "output": "no-display"
      }
    },
    "tag": "release",
    "version": "1.0.43"
  },
  "exec": {
    "jobState": {
      "authstrat": "kbaseworkspace",
      "batch_size": 7,
      "cell_id": "13395335-1f3d-4e0c-80f7-44b634968da0",
      "child_jobs": [
        {
          "authstrat": "kbaseworkspace",
          "child_jobs": [],
          "created": 1607109169000,
          "exec_start_time": 1607109169000,
          "finish_time": 1607109486097,
          "finished": 1607109486097,
          "job_id": "5fca8a3168dcf051ac8c79e3",
          "job_input": {
            "app_id": "MEGAHIT",
            "method": "MEGAHIT.run_megahit",
            "narrative_cell_info": {},
            "params": [
              {
                "k_list": [],
                "k_max": null,
                "k_min": null,
                "k_step": null,
                "megahit_parameter_preset": null,
                "min_contig_len": 500,
                "min_count": null,
                "output_contigset_name": "reads_test3_contigs",
                "read_library_ref": "57373/6/1",
                "workspace_name": "ialarmedalien:narrative_1607108970427"
              }
            ],
            "parent_job_id": "5fca8a1bd257f9f38c9862a0",
            "requirements": {
              "clientgroup": "njs",
              "cpu": 2,
              "disk": 100,
              "memory": 23000
            },
            "service_ver": "cc91ddfe376f907aa56cfb3dd1b1b21cae8885a6",
            "source_ws_objects": []
          },
          "job_output": {},
          "job_state": "created",
          "queued": 1607109169066,
          "scheduler_id": "23204",
          "scheduler_type": "condor",
          "status": "created",
          "updated": 1607109486235,
          "user": "ialarmedalien"
        },
        {
          "authstrat": "kbaseworkspace",
          "child_jobs": [],
          "created": 1607109169000,
          "exec_start_time": 1607109169000,
          "finish_time": 1607109486663,
          "finished": 1607109486663,
          "job_id": "5fca8a31d257f9f38c9862a1",
          "job_input": {
            "app_id": "MEGAHIT",
            "method": "MEGAHIT.run_megahit",
            "narrative_cell_info": {},
            "params": [
              {
                "k_list": [],
                "k_max": null,
                "k_min": null,
                "k_step": null,
                "megahit_parameter_preset": null,
                "min_contig_len": 500,
                "min_count": null,
                "output_contigset_name": "reads_test2_contigs",
                "read_library_ref": "57373/4/1",
                "workspace_name": "ialarmedalien:narrative_1607108970427"
              }
            ],
            "parent_job_id": "5fca8a1bd257f9f38c9862a0",
            "requirements": {
              "clientgroup": "njs",
              "cpu": 2,
              "disk": 100,
              "memory": 23000
            },
            "service_ver": "cc91ddfe376f907aa56cfb3dd1b1b21cae8885a6",
            "source_ws_objects": []
          },
          "job_output": {
            "id": "5fca8a31d257f9f38c9862a1",
            "result": [
              {
                "report_name": "kb_megahit_report_33c8f76d-0aaa-4b27-a0f9-4569b69fef3e",
                "report_ref": "57373/16/1"
              }
            ],
            "version": "1.1"
          },
          "job_state": "completed",
          "queued": 1607109169578,
          "result": [
            {
              "report_name": "kb_megahit_report_33c8f76d-0aaa-4b27-a0f9-4569b69fef3e",
              "report_ref": "57373/16/1"
            }
          ],
          "running": 1607109187944,
          "scheduler_id": "23205",
          "scheduler_type": "condor",
          "status": "completed",
          "updated": 1607109486818,
          "user": "ialarmedalien"
        },
        {
          "authstrat": "kbaseworkspace",
          "child_jobs": [],
          "job_id": "5fca8a32b254b87cbf066b09",
          "job_state": "queued",
          "result": [],
          "status": "queued",
          "updated": 1607109525035,
          "user": "ialarmedalien"
        },
        {
          "authstrat": "kbaseworkspace",
          "child_jobs": [],
          "job_id": "5fca8a32b254b87cbf066b01",
          "job_state": "running",
          "result": [],
          "status": "running",
          "updated": 1607109525035,
          "user": "ialarmedalien"
        },
        {
          "authstrat": "kbaseworkspace",
          "child_jobs": [],
          "job_id": "5fca8a32b254b87cbf066b02",
          "job_state": "error",
          "result": [],
          "status": "error",
          "updated": 1607109525035,
          "user": "ialarmedalien"
        },
        {
          "authstrat": "kbaseworkspace",
          "child_jobs": [],
          "job_id": "5fca8a32b254b87cbf066b03",
          "job_state": "terminated",
          "result": [],
          "status": "terminated",
          "updated": 1607109525035,
          "user": "ialarmedalien"
        },
        {
          "authstrat": "kbaseworkspace",
          "child_jobs": [],
          "job_id": "5fca8a32b254b87cbf066b04",
          "job_state": "estimating",
          "result": [],
          "status": "estimating",
          "updated": 1607109525035,
          "user": "ialarmedalien"
        }
      ],
      "created": 1607109147000,
      "finished": 1607109627617,
      "job_id": "5fca8a1bd257f9f38c9862a0",
      "job_output": {
        "id": "5fca8a1bd257f9f38c9862a0",
        "result": [
          {
            "batch_results": {
              "5fca8a3168dcf051ac8c79e3": {
                "final_job_state": {
                  "authstrat": "kbaseworkspace",
                  "child_jobs": [],
                  "condor_job_ads": {
                    "CommittedSuspensionTime": 0,
                    "CommittedTime": 0,
                    "CompletionDate": 0,
                    "CpusUsage": null,
                    "CumulativeRemoteSysCpu": 0,
                    "CumulativeRemoteUserCpu": 0,
                    "CumulativeSuspensionTime": 0,
                    "CumulativeTransferTime": null,
                    "DiskUsage": 325,
                    "DiskUsage_RAW": 320,
                    "HoldReason": null,
                    "HoldReasonCode": null,
                    "ImageSize_RAW": 2,
                    "JobCurrentFinishTransferInputDate": null,
                    "JobCurrentFinishTransferOutputDate": null,
                    "JobCurrentStartDate": 1607109176,
                    "JobCurrentStartExecutingDate": null,
                    "JobCurrentStartTransferInputDate": null,
                    "JobCurrentStartTransferOutputDate": null,
                    "LastRemoteHost": null,
                    "RemoteHost": "slot1_1@ci-core-condorworker-mixed-privileged-partionable-6-1",
                    "RemoteUserCpu": 0,
                    "ResidentSetSize": null,
                    "ResidentSetSize_RAW": null
                  },
                  "created": 1607109169000,
                  "exec_start_time": 1607109169000,
                  "finish_time": 1607109486097,
                  "finished": 1607109486097,
                  "job_id": "5fca8a3168dcf051ac8c79e3",
                  "job_input": {
                    "app_id": "MEGAHIT",
                    "method": "MEGAHIT.run_megahit",
                    "narrative_cell_info": {},
                    "params": [
                      {
                        "k_list": [],
                        "k_max": null,
                        "k_min": null,
                        "k_step": null,
                        "megahit_parameter_preset": null,
                        "min_contig_len": 500,
                        "min_count": null,
                        "output_contigset_name": "reads_test3_contigs",
                        "read_library_ref": "57373/6/1",
                        "workspace_name": "ialarmedalien:narrative_1607108970427"
                      }
                    ],
                    "parent_job_id": "5fca8a1bd257f9f38c9862a0",
                    "requirements": {
                      "clientgroup": "njs",
                      "cpu": 2,
                      "disk": 100,
                      "memory": 23000
                    },
                    "service_ver": "cc91ddfe376f907aa56cfb3dd1b1b21cae8885a6",
                    "source_ws_objects": []
                  },
                  "job_output": {},
                  "job_state": "created",
                  "queued": 1607109169066,
                  "scheduler_id": "23204",
                  "scheduler_type": "condor",
                  "status": "created",
                  "updated": 1607109486235,
                  "user": "ialarmedalien"
                },
                "is_error": false,
                "result_package": {}
              },
              "5fca8a31d257f9f38c9862a1": {
                "final_job_state": {
                  "authstrat": "kbaseworkspace",
                  "child_jobs": [],
                  "condor_job_ads": {
                    "CommittedSuspensionTime": 0,
                    "CommittedTime": 0,
                    "CompletionDate": 0,
                    "CpusUsage": null,
                    "CumulativeRemoteSysCpu": 0,
                    "CumulativeRemoteUserCpu": 0,
                    "CumulativeSuspensionTime": 0,
                    "CumulativeTransferTime": null,
                    "DiskUsage": 325,
                    "DiskUsage_RAW": 320,
                    "HoldReason": null,
                    "HoldReasonCode": null,
                    "ImageSize_RAW": 2,
                    "JobCurrentFinishTransferInputDate": null,
                    "JobCurrentFinishTransferOutputDate": null,
                    "JobCurrentStartDate": 1607109176,
                    "JobCurrentStartExecutingDate": null,
                    "JobCurrentStartTransferInputDate": null,
                    "JobCurrentStartTransferOutputDate": null,
                    "LastRemoteHost": null,
                    "RemoteHost": "slot1_1@ci-core-condorworker-mixed-privileged-partionable-2-1",
                    "RemoteUserCpu": 0,
                    "ResidentSetSize": null,
                    "ResidentSetSize_RAW": null
                  },
                  "created": 1607109169000,
                  "exec_start_time": 1607109169000,
                  "finish_time": 1607109486663,
                  "finished": 1607109486663,
                  "job_id": "5fca8a31d257f9f38c9862a1",
                  "job_input": {
                    "app_id": "MEGAHIT",
                    "method": "MEGAHIT.run_megahit",
                    "narrative_cell_info": {},
                    "params": [
                      {
                        "k_list": [],
                        "k_max": null,
                        "k_min": null,
                        "k_step": null,
                        "megahit_parameter_preset": null,
                        "min_contig_len": 500,
                        "min_count": null,
                        "output_contigset_name": "reads_test2_contigs",
                        "read_library_ref": "57373/4/1",
                        "workspace_name": "ialarmedalien:narrative_1607108970427"
                      }
                    ],
                    "parent_job_id": "5fca8a1bd257f9f38c9862a0",
                    "requirements": {
                      "clientgroup": "njs",
                      "cpu": 2,
                      "disk": 100,
                      "memory": 23000
                    },
                    "service_ver": "cc91ddfe376f907aa56cfb3dd1b1b21cae8885a6",
                    "source_ws_objects": []
                  },
                  "job_output": {
                    "id": "5fca8a31d257f9f38c9862a1",
                    "result": [
                      {
                        "report_name": "kb_megahit_report_33c8f76d-0aaa-4b27-a0f9-4569b69fef3e",
                        "report_ref": "57373/16/1"
                      }
                    ],
                    "version": "1.1"
                  },
                  "job_state": "completed",
                  "queued": 1607109169578,
                  "result": [
                    {
                      "report_name": "kb_megahit_report_33c8f76d-0aaa-4b27-a0f9-4569b69fef3e",
                      "report_ref": "57373/16/1"
                    }
                  ],
                  "running": 1607109187944,
                  "scheduler_id": "23205",
                  "scheduler_type": "condor",
                  "status": "completed",
                  "updated": 1607109486818,
                  "user": "ialarmedalien"
                },
                "is_error": false,
                "result_package": {
                  "error": null,
                  "function": {
                    "method_name": "run_megahit",
                    "module_name": "MEGAHIT",
                    "version": "2.2.2"
                  },
                  "result": [
                    {
                      "report_name": "kb_megahit_report_33c8f76d-0aaa-4b27-a0f9-4569b69fef3e",
                      "report_ref": "57373/16/1"
                    }
                  ],
                  "run_context": {
                    "job_id": "5fca8a31d257f9f38c9862a1",
                    "location": "njsw",
                    "parent_job_id": "5fca8a1bd257f9f38c9862a0"
                  }
                }
              },
              "5fca8a32b254b87cbf066b09": {
                "final_job_state": {
                  "authstrat": "kbaseworkspace",
                  "child_jobs": [],
                  "job_id": "5fca8a32b254b87cbf066b09",
                  "job_state": "queued",
                  "result": [],
                  "status": "queued",
                  "updated": 1607109525035,
                  "user": "ialarmedalien"
                },
                "is_error": false,
                "result_package": {}
              },
              "5fca8a32b254b87cbf066b01": {
                "final_job_state": {
                  "authstrat": "kbaseworkspace",
                  "child_jobs": [],
                  "job_id": "5fca8a32b254b87cbf066b01",
                  "job_state": "running",
                  "result": [],
                  "status": "running",
                  "updated": 1607109525035,
                  "user": "ialarmedalien"
                },
                "is_error": false
              },
              "5fca8a32b254b87cbf066b02": {
                "final_job_state": {
                  "authstrat": "kbaseworkspace",
                  "child_jobs": [],
                  "job_id": "5fca8a32b254b87cbf066b02",
                  "job_state": "error",
                  "result": [],
                  "status": "error",
                  "updated": 1607109525035,
                  "user": "ialarmedalien"
                },
                "is_error": true
              },
              "5fca8a32b254b87cbf066b03": {
                "final_job_state": {
                  "authstrat": "kbaseworkspace",
                  "child_jobs": [],
                  "job_id": "5fca8a32b254b87cbf066b03",
                  "job_state": "terminated",
                  "result": [],
                  "status": "terminated",
                  "updated": 1607109525035,
                  "user": "ialarmedalien"
                }
              },
              "5fca8a32b254b87cbf066b04": {
                "final_job_state": {
                  "authstrat": "kbaseworkspace",
                  "child_jobs": [],
                  "job_id": "5fca8a32b254b87cbf066b04",
                  "job_state": "estimating",
                  "result": [],
                  "status": "estimating",
                  "updated": 1607109525035,
                  "user": "ialarmedalien"
                }
              }
            },
            "report_name": "batch_report_1607109609490",
            "report_ref": "57373/19/1"
          }
        ],
        "version": "1.1"
      },
      "queued": 1607109147274,
      "run_id": "13395335-1f3d-4e0c-80f7-44b634968da0",
      "running": 1607109162603,
      "scheduler_id": "23203",
      "scheduler_type": "condor",
      "status": "completed",
      "updated": 1607109627760,
      "user": "ialarmedalien",
      "wsid": 57373
    },
    "jobStateUpdated": 1607109635241,
    "launchState": {
      "cell_id": "13395335-1f3d-4e0c-80f7-44b634968da0",
      "event": "launched_job",
      "event_at": "2020-12-04T19:12:27.690847Z",
      "job_id": "5fca8a1bd257f9f38c9862a0",
      "run_id": "8c202a66-e868-4cf4-a990-bab2393985ae"
    },
    "outputWidgetInfo": {
      "name": "no-display",
      "params": {
        "report_name": "batch_report_1607109609490",
        "report_ref": "57373/19/1"
      },
      "tag": "dev"
    }
  },
  "executionStats": {
    "full_app_id": "kb_uploadmethods/import_fastq_sra_as_reads_from_staging",
    "time_range": "*",
    "type": "a",
    "number_of_calls": 170,
    "number_of_errors": 63,
    "total_exec_time": 70242.75900101662,
    "total_queue_time": 40118.08499789238,
    "module_name": "kb_uploadmethods"
  },
  "fsm": {
    "currentState": {
      "code": "built",
      "mode": "editing",
      "params": "complete"
    }
  },
  "output": {
    "byJob": {}
  },
  "params": {
    "fastq_fwd_staging_file_name": "",
    "fastq_rev_staging_file_name": "",
    "import_type": "SRA",
    "insert_size_mean": null,
    "insert_size_std_dev": null,
    "interleaved": 0,
    "name": "KBase_object_details_22020-10-14T232042188.json_reads",
    "read_orientation_outward": 0,
    "sequencing_tech": "Illumina",
    "single_genome": 1,
    "sra_staging_file_name": "KBase_object_details_22020-10-14T232042188.json"
  },
  "user-settings": {
    "showCodeInputArea": false
  }
}<|MERGE_RESOLUTION|>--- conflicted
+++ resolved
@@ -22,71 +22,16 @@
             "target_property": "fastq_rev_staging_file_name"
           },
           {
-            "input_parameter": "sra_staging_file_name",
-            "target_property": "sra_staging_file_name"
-          },
-          {
             "input_parameter": "sequencing_tech",
             "target_property": "sequencing_tech"
           },
           {
-<<<<<<< HEAD
             "input_parameter": "name",
             "target_property": "name"
           },
           {
             "input_parameter": "single_genome",
             "target_property": "single_genome"
-=======
-            "advanced": 0,
-            "allow_multiple": 0,
-            "default_values": [
-              "Illumina"
-            ],
-            "description": "The name of the sequencing technology used to create the reads file",
-            "disabled": 0,
-            "dropdown_options": {
-              "multiselection": 0,
-              "options": [
-                {
-                  "display": "Illumina",
-                  "index": 0,
-                  "value": "Illumina"
-                },
-                {
-                  "display": "PacBio CLR",
-                  "index": 1,
-                  "value": "PacBio CLR"
-                },
-                {
-                  "display": "PacBio CCS",
-                  "index": 2,
-                  "value": "PacBio CCS"
-                },
-                {
-                  "display": "IonTorrent",
-                  "index": 3,
-                  "value": "IonTorrent"
-                },
-                {
-                  "display": "NanoPore",
-                  "index": 4,
-                  "value": "NanoPore"
-                },
-                {
-                  "display": "Unknown",
-                  "index": 5,
-                  "value": "Unknown"
-                }
-              ]
-            },
-            "field_type": "dropdown",
-            "id": "sequencing_tech",
-            "optional": 0,
-            "short_hint": "The name of the sequencing technology used to create the reads file",
-            "ui_class": "parameter",
-            "ui_name": "Sequencing Technology"
->>>>>>> 4cd09dde
           },
           {
             "input_parameter": "interleaved",
@@ -278,28 +223,6 @@
           "short_hint": "Second short read file containing a paired end library in FASTA/FASTQ format.",
           "ui_class": "parameter",
           "ui_name": "Reverse/Right FASTA/FASTQ File Path"
-        },
-        {
-          "advanced": 0,
-          "allow_multiple": 0,
-          "default_values": [
-            ""
-          ],
-          "description": "SRA staing file path",
-          "disabled": 0,
-          "dynamic_dropdown_options": {
-            "data_source": "ftp_staging",
-            "multiselection": 0,
-            "query_on_empty_input": 1,
-            "result_array_index": 0,
-            "service_params": null
-          },
-          "field_type": "dynamic_dropdown",
-          "id": "sra_staging_file_name",
-          "optional": 1,
-          "short_hint": "SRA staing file path",
-          "ui_class": "parameter",
-          "ui_name": "SRA File Path"
         },
         {
           "advanced": 0,
