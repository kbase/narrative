<<<<<<< HEAD
define(
    [
        'bluebird',
        'jquery',
        'uuid',
        'base/js/namespace',
        'common/utils',
        'common/appUtils',
        'common/props',
        'common/cellUtils',
        'common/pythonInterop',
        'common/ui',
        'common/jupyter',
        'kb_common/html',
        './widgets/codeCell',
        'custom/custom',
    ],
    (
        Promise,
        $,
        Uuid,
        Jupyter,
        utils,
        AppUtils,
        Props,
        cellUtils,
        PythonInterop,
        UI,
        jupyter,
        html,
        CodeCell
    ) => {
        'use strict';

        const t = html.tag,
            span = t('span');

        function specializeCell(cell) {
            cell.minimize = function () {
                const inputArea = this.input.find('.input_area').get(0),
                    outputArea = this.element.find('.output_wrapper'),
                    showCode = utils.getCellMeta(
                        cell,
                        'kbase.codeCell.userSettings.showCodeInputArea'
                    );
=======
define([
    'jquery',
    'uuid',
    'base/js/namespace',
    'common/cellUtils',
    'kb_common/html',
    './widgets/codeCell',
    'custom/custom',
], ($, Uuid, Jupyter, utils, html, CodeCell) => {
    'use strict';

    const t = html.tag,
        span = t('span');

    function specializeCell(cell) {
        cell.minimize = function () {
            const inputArea = this.input.find('.input_area').get(0),
                outputArea = this.element.find('.output_wrapper'),
                showCode = utils.getCellMeta(
                    cell,
                    'kbase.codeCell.user-settings.showCodeInputArea'
                );

            if (showCode) {
                inputArea.classList.remove('-show');
            }
            outputArea.addClass('hidden');
        };
>>>>>>> 574ccfa8

                if (showCode) {
                    inputArea.classList.remove('-show');
                }
                outputArea.addClass('hidden');
            };

            cell.maximize = function () {
                const inputArea = this.input.find('.input_area').get(0),
                    outputArea = this.element.find('.output_wrapper'),
                    showCode = utils.getCellMeta(
                        cell,
                        'kbase.codeCell.userSettings.showCodeInputArea'
                    );

                if (showCode) {
                    if (!inputArea.classList.contains('-show')) {
                        inputArea.classList.add('-show');
                        cell.code_mirror.refresh();
                    }
                }
                outputArea.removeClass('hidden');
            };

            cell.getIcon = function () {
                const iconColor = 'silver';
                const icon = span({ class: 'fa fa-inverse fa-stack-1x fa-' + 'terminal' });

                return span({ style: '' }, [
                    span(
                        {
                            class: 'fa-stack fa-2x',
                            style: { textAlign: 'center', color: iconColor },
                        },
                        [
                            span({
                                class: 'fa fa-square fa-stack-2x',
                                style: { color: iconColor },
                            }),
                            icon,
                        ]
                    ),
                ]);
            };

            cell.toggleCodeInputArea = function () {
                const codeInputArea = this.input.find('.input_area')[0];
                if (codeInputArea) {
                    codeInputArea.classList.toggle('-show');
                    utils.setCellMeta(
                        cell,
                        'kbase.codeCell.userSettings.showCodeInputArea',
                        this.isCodeShowing(),
                        true
                    );
                    // NB purely for side effect - toolbar refresh
                    // eslint-disable-next-line no-self-assign
                    cell.metadata = cell.metadata;
                }
            };
        }

        function setupCell(cell) {
            if (cell.cell_type !== 'code') {
                return;
            }
            if (
                cell.metadata.kbase &&
                cell.metadata.kbase.type &&
                cell.metadata.kbase.type !== 'code'
            ) {
                return;
            }

            specializeCell(cell);

            // The kbase property is only used for managing runtime state of the cell
            // for kbase. Anything to be persistent should be on the metadata.
            cell.kbase = {};

            // Code cell input area is always set to be open by default, but users
            // can chose to override this and this choice should be remembered.
            // import/job cells dont' show code input area as regular code cells do.
            if (utils.getCellMeta(cell, 'kbase.codeCell.jobInfo')) {
                utils.setCellMeta(cell, 'kbase.codeCell.userSettings.showCodeInputArea', false);
            }

            const widget = CodeCell.make({
                cell: cell,
            });
            widget.bus.emit('run', {
                node: null,
            });

            cell.renderMinMax();
            // force toolbar rerender.
            // eslint-disable-next-line no-self-assign
            cell.metadata = cell.metadata;
        }

        function fixupCell(cell) {
            if (cell.metadata.kbase && cell.metadata.kbase.type) {
                return;
            }
            return upgradeCell({
                cell: cell,
                kbase: {
                    type: 'code',
                    language: 'python',
                },
            });
        }

        function upgradeCell(cell, data) {
            data = data || {};
            const meta = cell.metadata || {},
                cellId = data.cellId || new Uuid(4).format();

            // Accomodate import/job cells.
            // For now we create an import property on the side.
            let jobInfo;
            if (data && data.state) {
                jobInfo = {
                    jobId: data.jobId,
                    state: data.state,
                };
            }

            // Set the initial metadata for the output cell.
            meta.kbase = {
                type: 'code',
                attributes: {
                    id: cellId,
                    status: 'new',
                    created: new Date().toGMTString(),
                    lastLoaded: new Date().toGMTString(),
                    icon: 'code',
                    title: data.title || 'Code Cell',
                    subtitle: data.language,
                },
                codeCell: {
                    userSettings: {
                        showCodeInputArea: true,
                    },
                },
            };

            if (jobInfo) {
                meta.kbase.codeCell.jobInfo = jobInfo;
            }

            cell.metadata = meta;

            return cell;
        }

        function ensureCodeCell(cell) {
            if (cell.cell_type === 'code') {
                if (cell.metadata.kbase) {
                    if (cell.metadata.kbase.type) {
                        if (cell.metadata.kbase.type === 'code') {
                            // fully flocked jupyter/kbase code cell
                            return true;
                        } else {
                            // a typed kbase cell, and not a code cell
                            return false;
                        }
                    } else {
                        // a code cell with a kbase property but no type specified
                        // must be a pre-code-cell-extension code cell, which can be
                        // converted.
                        fixupCell(cell);
                        return true;
                    }
                } else {
                    // a plain code cell with no kbase-stuff is possible, but unlikely, still, convert.
                    fixupCell(cell);
                    return true;
                }
            } else {
                // not a code cell, sorry.
                return false;
            }
        }

        function initializeExtension() {
            Jupyter.notebook.get_cells().forEach((cell) => {
                try {
                    if (ensureCodeCell(cell)) {
                        setupCell(cell);
                    }
                } catch (ex) {
                    console.error('ERROR setting up code cell', ex);
                }
            });

            $([Jupyter.events]).on('insertedAtIndex.Cell', (event, payload) => {
                const cell = payload.cell;
                const setupData = payload.data;
                const jupyterCellType = payload.type;
                // var hasKBaseMetadata = payload.cell.metadata && payload.cell.metadata.kbase;
                if (jupyterCellType === 'code' && (!setupData || setupData.type === 'code')) {
                    try {
                        upgradeCell(cell, setupData);
                        setupCell(cell);
                    } catch (err) {
                        console.error('ERROR creating cell', err);
                        // delete cell.
                        $(document).trigger(
                            'deleteCell.Narrative',
                            Jupyter.notebook.find_cell_index(setupData.cell)
                        );
                        alert('Could not insert cell due to errors.\n' + err.message);
                    }
                }
            });
        }

        function load() {
            /* Only initialize after the notebook is fully loaded. */
            if (Jupyter.notebook._fully_loaded) {
                initializeExtension();
            } else {
                $([Jupyter.events]).one('notebook_loaded.Notebook', () => {
                    initializeExtension();
                });
            }
        }

        return {
            // This is the sole ipython/jupyter api call
            load_ipython_extension: load,
        };
    },
    (err) => {
        'use strict';
        console.error('ERROR loading codeCell main', err);
    }
);<|MERGE_RESOLUTION|>--- conflicted
+++ resolved
@@ -1,50 +1,3 @@
-<<<<<<< HEAD
-define(
-    [
-        'bluebird',
-        'jquery',
-        'uuid',
-        'base/js/namespace',
-        'common/utils',
-        'common/appUtils',
-        'common/props',
-        'common/cellUtils',
-        'common/pythonInterop',
-        'common/ui',
-        'common/jupyter',
-        'kb_common/html',
-        './widgets/codeCell',
-        'custom/custom',
-    ],
-    (
-        Promise,
-        $,
-        Uuid,
-        Jupyter,
-        utils,
-        AppUtils,
-        Props,
-        cellUtils,
-        PythonInterop,
-        UI,
-        jupyter,
-        html,
-        CodeCell
-    ) => {
-        'use strict';
-
-        const t = html.tag,
-            span = t('span');
-
-        function specializeCell(cell) {
-            cell.minimize = function () {
-                const inputArea = this.input.find('.input_area').get(0),
-                    outputArea = this.element.find('.output_wrapper'),
-                    showCode = utils.getCellMeta(
-                        cell,
-                        'kbase.codeCell.userSettings.showCodeInputArea'
-                    );
-=======
 define([
     'jquery',
     'uuid',
@@ -73,243 +26,229 @@
             }
             outputArea.addClass('hidden');
         };
->>>>>>> 574ccfa8
-
-                if (showCode) {
-                    inputArea.classList.remove('-show');
-                }
-                outputArea.addClass('hidden');
+
+        cell.maximize = function () {
+            const inputArea = this.input.find('.input_area').get(0),
+                outputArea = this.element.find('.output_wrapper'),
+                showCode = utils.getCellMeta(
+                    cell,
+                    'kbase.codeCell.user-settings.showCodeInputArea'
+                );
+
+            if (showCode) {
+                if (!inputArea.classList.contains('-show')) {
+                    inputArea.classList.add('-show');
+                    cell.code_mirror.refresh();
+                }
+            }
+            outputArea.removeClass('hidden');
+        };
+
+        cell.getIcon = function () {
+            const iconColor = 'silver';
+            const icon = span({ class: 'fa fa-inverse fa-stack-1x fa-' + 'terminal' });
+
+            return span({ style: '' }, [
+                span(
+                    {
+                        class: 'fa-stack fa-2x',
+                        style: { textAlign: 'center', color: iconColor },
+                    },
+                    [
+                        span({
+                            class: 'fa fa-square fa-stack-2x',
+                            style: { color: iconColor },
+                        }),
+                        icon,
+                    ]
+                ),
+            ]);
+        };
+
+        cell.toggleCodeInputArea = function () {
+            const codeInputArea = this.input.find('.input_area')[0];
+            if (codeInputArea) {
+                codeInputArea.classList.toggle('-show');
+                utils.setCellMeta(
+                    cell,
+                    'kbase.codeCell.user-settings.showCodeInputArea',
+                    this.isCodeShowing(),
+                    true
+                );
+                // NB purely for side effect - toolbar refresh
+                // eslint-disable-next-line no-self-assign
+                cell.metadata = cell.metadata;
+            }
+        };
+    }
+
+    function setupCell(cell) {
+        if (cell.cell_type !== 'code') {
+            return;
+        }
+        if (
+            cell.metadata.kbase &&
+            cell.metadata.kbase.type &&
+            cell.metadata.kbase.type !== 'code'
+        ) {
+            return;
+        }
+
+        // migrate from 'userSettings' to 'user-settings'
+        if (utils.getCellMeta(cell, 'kbase.codeCell')) {
+            const cellMeta = utils.getCellMeta(cell, 'kbase.codeCell');
+            let oldSettings = cellMeta.userSettings;
+            const newSettings = cellMeta['user-settings'];
+            if (oldSettings) {
+                if (newSettings) {
+                    // merge, with old (saved) settings taking priority
+                    Object.assign(newSettings, oldSettings);
+                    oldSettings = newSettings;
+                }
+                cellMeta['user-settings'] = oldSettings;
+                delete cellMeta.userSettings;
+                utils.setCellMeta(cell, 'kbase.codeCell', cellMeta);
+            }
+        }
+        specializeCell(cell);
+
+        // The kbase property is only used for managing runtime state of the cell
+        // for kbase. Anything to be persistent should be on the metadata.
+        cell.kbase = {};
+
+        // Code cell input area is always set to be open by default, but users
+        // can chose to override this and this choice should be remembered.
+        // import/job cells don't show code input area as regular code cells do.
+        if (utils.getCellMeta(cell, 'kbase.codeCell.jobInfo')) {
+            utils.setCellMeta(cell, 'kbase.codeCell.user-settings.showCodeInputArea', false);
+        }
+
+        const widget = CodeCell.make({
+            cell: cell,
+        });
+        widget.bus.emit('run', {
+            node: null,
+        });
+
+        cell.renderMinMax();
+        // force toolbar rerender.
+        // eslint-disable-next-line no-self-assign
+        cell.metadata = cell.metadata;
+    }
+
+    function upgradeCell(cell, data) {
+        data = data || {};
+        const meta = cell.metadata || {},
+            cellId = data.cellId || new Uuid(4).format();
+
+        // Accomodate import/job cells.
+        // For now we create an import property on the side.
+        let jobInfo;
+        if (data && data.state) {
+            jobInfo = {
+                jobId: data.jobId,
+                state: data.state,
             };
-
-            cell.maximize = function () {
-                const inputArea = this.input.find('.input_area').get(0),
-                    outputArea = this.element.find('.output_wrapper'),
-                    showCode = utils.getCellMeta(
-                        cell,
-                        'kbase.codeCell.userSettings.showCodeInputArea'
+        }
+
+        // Set the initial metadata for the output cell.
+        meta.kbase = {
+            type: 'code',
+            attributes: {
+                id: cellId,
+                status: 'new',
+                created: new Date().toGMTString(),
+                lastLoaded: new Date().toGMTString(),
+                icon: 'code',
+                title: data.title || 'Code Cell',
+                subtitle: data.language,
+            },
+            codeCell: {
+                'user-settings': {
+                    showCodeInputArea: true,
+                },
+            },
+        };
+
+        if (jobInfo) {
+            meta.kbase.codeCell.jobInfo = jobInfo;
+        }
+
+        cell.metadata = meta;
+
+        return cell;
+    }
+
+    function ensureCodeCell(cell) {
+        if (cell.cell_type !== 'code') {
+            return false;
+        }
+        if (cell.metadata.kbase && cell.metadata.kbase.type) {
+            return cell.metadata.kbase.type === 'code';
+        }
+        // a code cell with a kbase property but no type specified
+        // must be a pre-code-cell-extension code cell, which can be
+        // converted.
+        // a plain code cell with no kbase-stuff is possible, but unlikely
+        // still, convert it.
+        upgradeCell({
+            cell: cell,
+            kbase: {
+                type: 'code',
+                language: 'python',
+            },
+        });
+        return true;
+    }
+
+    function initializeExtension() {
+        Jupyter.notebook.get_cells().forEach((cell) => {
+            try {
+                if (ensureCodeCell(cell)) {
+                    setupCell(cell);
+                }
+            } catch (ex) {
+                console.error('ERROR setting up code cell', ex);
+            }
+        });
+
+        $([Jupyter.events]).on('insertedAtIndex.Cell', (event, payload) => {
+            const cell = payload.cell;
+            const setupData = payload.data;
+            const jupyterCellType = payload.type;
+            if (jupyterCellType === 'code' && (!setupData || setupData.type === 'code')) {
+                try {
+                    upgradeCell(cell, setupData);
+                    setupCell(cell);
+                } catch (err) {
+                    console.error('ERROR creating cell', err);
+                    // delete cell.
+                    $(document).trigger(
+                        'deleteCell.Narrative',
+                        Jupyter.notebook.find_cell_index(setupData.cell)
                     );
-
-                if (showCode) {
-                    if (!inputArea.classList.contains('-show')) {
-                        inputArea.classList.add('-show');
-                        cell.code_mirror.refresh();
-                    }
-                }
-                outputArea.removeClass('hidden');
-            };
-
-            cell.getIcon = function () {
-                const iconColor = 'silver';
-                const icon = span({ class: 'fa fa-inverse fa-stack-1x fa-' + 'terminal' });
-
-                return span({ style: '' }, [
-                    span(
-                        {
-                            class: 'fa-stack fa-2x',
-                            style: { textAlign: 'center', color: iconColor },
-                        },
-                        [
-                            span({
-                                class: 'fa fa-square fa-stack-2x',
-                                style: { color: iconColor },
-                            }),
-                            icon,
-                        ]
-                    ),
-                ]);
-            };
-
-            cell.toggleCodeInputArea = function () {
-                const codeInputArea = this.input.find('.input_area')[0];
-                if (codeInputArea) {
-                    codeInputArea.classList.toggle('-show');
-                    utils.setCellMeta(
-                        cell,
-                        'kbase.codeCell.userSettings.showCodeInputArea',
-                        this.isCodeShowing(),
-                        true
-                    );
-                    // NB purely for side effect - toolbar refresh
-                    // eslint-disable-next-line no-self-assign
-                    cell.metadata = cell.metadata;
-                }
-            };
-        }
-
-        function setupCell(cell) {
-            if (cell.cell_type !== 'code') {
-                return;
-            }
-            if (
-                cell.metadata.kbase &&
-                cell.metadata.kbase.type &&
-                cell.metadata.kbase.type !== 'code'
-            ) {
-                return;
-            }
-
-            specializeCell(cell);
-
-            // The kbase property is only used for managing runtime state of the cell
-            // for kbase. Anything to be persistent should be on the metadata.
-            cell.kbase = {};
-
-            // Code cell input area is always set to be open by default, but users
-            // can chose to override this and this choice should be remembered.
-            // import/job cells dont' show code input area as regular code cells do.
-            if (utils.getCellMeta(cell, 'kbase.codeCell.jobInfo')) {
-                utils.setCellMeta(cell, 'kbase.codeCell.userSettings.showCodeInputArea', false);
-            }
-
-            const widget = CodeCell.make({
-                cell: cell,
+                    alert('Could not insert cell due to errors.\n' + err.message);
+                }
+            }
+        });
+    }
+
+    function load() {
+        /* Only initialize after the notebook is fully loaded. */
+        if (Jupyter.notebook._fully_loaded) {
+            initializeExtension();
+        } else {
+            $([Jupyter.events]).one('notebook_loaded.Notebook', () => {
+                initializeExtension();
             });
-            widget.bus.emit('run', {
-                node: null,
-            });
-
-            cell.renderMinMax();
-            // force toolbar rerender.
-            // eslint-disable-next-line no-self-assign
-            cell.metadata = cell.metadata;
-        }
-
-        function fixupCell(cell) {
-            if (cell.metadata.kbase && cell.metadata.kbase.type) {
-                return;
-            }
-            return upgradeCell({
-                cell: cell,
-                kbase: {
-                    type: 'code',
-                    language: 'python',
-                },
-            });
-        }
-
-        function upgradeCell(cell, data) {
-            data = data || {};
-            const meta = cell.metadata || {},
-                cellId = data.cellId || new Uuid(4).format();
-
-            // Accomodate import/job cells.
-            // For now we create an import property on the side.
-            let jobInfo;
-            if (data && data.state) {
-                jobInfo = {
-                    jobId: data.jobId,
-                    state: data.state,
-                };
-            }
-
-            // Set the initial metadata for the output cell.
-            meta.kbase = {
-                type: 'code',
-                attributes: {
-                    id: cellId,
-                    status: 'new',
-                    created: new Date().toGMTString(),
-                    lastLoaded: new Date().toGMTString(),
-                    icon: 'code',
-                    title: data.title || 'Code Cell',
-                    subtitle: data.language,
-                },
-                codeCell: {
-                    userSettings: {
-                        showCodeInputArea: true,
-                    },
-                },
-            };
-
-            if (jobInfo) {
-                meta.kbase.codeCell.jobInfo = jobInfo;
-            }
-
-            cell.metadata = meta;
-
-            return cell;
-        }
-
-        function ensureCodeCell(cell) {
-            if (cell.cell_type === 'code') {
-                if (cell.metadata.kbase) {
-                    if (cell.metadata.kbase.type) {
-                        if (cell.metadata.kbase.type === 'code') {
-                            // fully flocked jupyter/kbase code cell
-                            return true;
-                        } else {
-                            // a typed kbase cell, and not a code cell
-                            return false;
-                        }
-                    } else {
-                        // a code cell with a kbase property but no type specified
-                        // must be a pre-code-cell-extension code cell, which can be
-                        // converted.
-                        fixupCell(cell);
-                        return true;
-                    }
-                } else {
-                    // a plain code cell with no kbase-stuff is possible, but unlikely, still, convert.
-                    fixupCell(cell);
-                    return true;
-                }
-            } else {
-                // not a code cell, sorry.
-                return false;
-            }
-        }
-
-        function initializeExtension() {
-            Jupyter.notebook.get_cells().forEach((cell) => {
-                try {
-                    if (ensureCodeCell(cell)) {
-                        setupCell(cell);
-                    }
-                } catch (ex) {
-                    console.error('ERROR setting up code cell', ex);
-                }
-            });
-
-            $([Jupyter.events]).on('insertedAtIndex.Cell', (event, payload) => {
-                const cell = payload.cell;
-                const setupData = payload.data;
-                const jupyterCellType = payload.type;
-                // var hasKBaseMetadata = payload.cell.metadata && payload.cell.metadata.kbase;
-                if (jupyterCellType === 'code' && (!setupData || setupData.type === 'code')) {
-                    try {
-                        upgradeCell(cell, setupData);
-                        setupCell(cell);
-                    } catch (err) {
-                        console.error('ERROR creating cell', err);
-                        // delete cell.
-                        $(document).trigger(
-                            'deleteCell.Narrative',
-                            Jupyter.notebook.find_cell_index(setupData.cell)
-                        );
-                        alert('Could not insert cell due to errors.\n' + err.message);
-                    }
-                }
-            });
-        }
-
-        function load() {
-            /* Only initialize after the notebook is fully loaded. */
-            if (Jupyter.notebook._fully_loaded) {
-                initializeExtension();
-            } else {
-                $([Jupyter.events]).one('notebook_loaded.Notebook', () => {
-                    initializeExtension();
-                });
-            }
-        }
-
-        return {
-            // This is the sole ipython/jupyter api call
-            load_ipython_extension: load,
-        };
-    },
-    (err) => {
-        'use strict';
-        console.error('ERROR loading codeCell main', err);
-    }
-);+        }
+    }
+
+    return {
+        // This is the sole ipython/jupyter api call
+        load_ipython_extension: load,
+    };
+}, (err) => {
+    'use strict';
+    console.error('ERROR loading codeCell main', err);
+});