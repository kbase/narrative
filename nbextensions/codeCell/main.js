--- conflicted
+++ resolved
@@ -5,14 +5,8 @@
     'common/utils',
     'kb_common/html',
     './widgets/codeCell',
-<<<<<<< HEAD
-    'custom/custom',
-], (
-    Promise,
-=======
     'custom/custom'
 ], function (
->>>>>>> 25a65a5c
     $,
     Uuid,
     Jupyter,
@@ -68,16 +62,7 @@
             const codeInputArea = this.input.find('.input_area')[0];
             if (codeInputArea) {
                 codeInputArea.classList.toggle('-show');
-<<<<<<< HEAD
-                utils.setCellMeta(
-                    cell,
-                    'kbase.codeCell.userSettings.showCodeInputArea',
-                    this.isCodeShowing(),
-                    true
-                );
-=======
                 utils.setCellMeta(cell, 'kbase.codeCell.user-settings.showCodeInputArea', this.isCodeShowing(), true);
->>>>>>> 25a65a5c
                 // NB purely for side effect - toolbar refresh
                 cell.metadata = cell.metadata;
             }
@@ -137,22 +122,6 @@
         cell.metadata = cell.metadata;
     }
 
-<<<<<<< HEAD
-    function fixupCell(cell) {
-        if (cell.metadata.kbase && cell.metadata.kbase.type) {
-            return;
-        }
-        return upgradeCell({
-            cell: cell,
-            kbase: {
-                type: 'code',
-                language: 'python',
-            },
-        });
-    }
-
-=======
->>>>>>> 25a65a5c
     function upgradeCell(cell, data) {
         data = data || {};
         const meta = cell.metadata || {},
@@ -181,17 +150,10 @@
                 subtitle: data.language,
             },
             codeCell: {
-<<<<<<< HEAD
-                userSettings: {
-                    showCodeInputArea: true,
-                },
-            },
-=======
                 'user-settings': {
                     showCodeInputArea: true
                 }
             }
->>>>>>> 25a65a5c
         };
 
         if (jobInfo) {
@@ -236,21 +198,12 @@
             }
         });
 
-<<<<<<< HEAD
         $([Jupyter.events]).on('insertedAtIndex.Cell', (event, payload) => {
             const cell = payload.cell;
             const setupData = payload.data;
             const jupyterCellType = payload.type;
             // var hasKBaseMetadata = payload.cell.metadata && payload.cell.metadata.kbase;
             if (jupyterCellType === 'code' && (!setupData || setupData.type === 'code')) {
-=======
-        $([Jupyter.events]).on('insertedAtIndex.Cell', function (event, payload) {
-            var cell = payload.cell;
-            var setupData = payload.data;
-            var jupyterCellType = payload.type;
-            if (jupyterCellType === 'code' &&
-                (!setupData || setupData.type === 'code')) {
->>>>>>> 25a65a5c
                 try {
                     upgradeCell(cell, setupData);
                     setupCell(cell);
@@ -282,11 +235,7 @@
         // This is the sole ipython/jupyter api call
         load_ipython_extension: load,
     };
-<<<<<<< HEAD
-}, (err) => {
-=======
 }, function (err) {
     'use strict';
->>>>>>> 25a65a5c
     console.error('ERROR loading codeCell main', err);
 });