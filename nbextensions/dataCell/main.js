define([
    'bluebird',
    'jquery',
    'uuid',
    'base/js/namespace',
    'common/utils',
    'util/icon',
    'common/props',
    'common/cellUtils',
    'common/pythonInterop',
    'common/ui',
    'common/jupyter',
    'kb_common/html',
    './widgets/dataCell',
    'custom/custom',
], (
    Promise,
    $,
    Uuid,
    Jupyter,
    utils,
    Icon,
    Props,
    cellUtils,
    PythonInterop,
    UI,
    jupyter,
    html,
    DataCell
) => {
    'use strict';

    const t = html.tag,
        div = t('div');

    function specializeCell(cell) {
        cell.minimize = function () {
            const inputArea = this.input.find('.input_area').get(0),
                outputArea = this.element.find('.output_wrapper'),
                showCode = utils.getCellMeta(
                    cell,
                    'kbase.dataCell.user-settings.showCodeInputArea'
                );

            if (showCode) {
                inputArea.classList.remove('-show');
            }
            outputArea.addClass('hidden');
        };

        cell.maximize = function () {
            const inputArea = this.input.find('.input_area').get(0),
                outputArea = this.element.find('.output_wrapper'),
                showCode = utils.getCellMeta(
                    cell,
                    'kbase.dataCell.user-settings.showCodeInputArea'
                );

            if (showCode) {
                if (!inputArea.classList.contains('-show')) {
                    inputArea.classList.add('-show');
                    cell.code_mirror.refresh();
                }
            }
            outputArea.removeClass('hidden');
        };

        /*
         * The data cell icon is derived by looking up the type in the
         * narrative configuration.
         */
<<<<<<< HEAD
        cell.renderIcon = function () {
            const inputPrompt = this.element[0].querySelector('[data-element="icon"]'),
                type = Props.getDataItem(cell.metadata, 'kbase.dataCell.objectInfo.type');

            if (inputPrompt) {
                inputPrompt.innerHTML = div(
                    {
                        style: { textAlign: 'center' },
                    },
                    [AppUtils.makeTypeIcon(type)]
                );
            }
        };

        cell.getIcon = function () {
            const type = Props.getDataItem(cell.metadata, 'kbase.dataCell.objectInfo.type'),
                icon = AppUtils.makeToolbarTypeIcon(type);
            return icon;
=======
        cell.renderIcon = function() {
            var inputPrompt = this.element[0].querySelector('[data-element="icon"]');
            if (inputPrompt) {
                inputPrompt.innerHTML = this.getIcon();
            }
        };

        cell.getIcon = function() {
            return Icon.makeToolbarTypeIcon(Props.getDataItem(cell.metadata, 'kbase.dataCell.objectInfo.type'));
>>>>>>> 25a65a5c
        };

        cell.toggleCodeInputArea = function () {
            const codeInputArea = this.input.find('.input_area')[0];
            if (codeInputArea) {
                codeInputArea.classList.toggle('-show');
                utils.setCellMeta(
                    cell,
                    'kbase.dataCell.user-settings.showCodeInputArea',
                    this.isCodeShowing(),
                    true
                );
                // NB purely for side effect - toolbar refresh
                cell.metadata = cell.metadata;
            }
        };
    }

    function setupCell(cell) {
        if (cell.cell_type !== 'code') {
            return;
        }
        if (!cell.metadata.kbase) {
            return;
        }
        if (cell.metadata.kbase.type !== 'data') {
            return;
        }

        specializeCell(cell);

        // The kbase property is only used for managing runtime state of the cell
        // for kbase. Anything to be persistent should be on the metadata.
        cell.kbase = {};

        // Update metadata.
        utils.setMeta(cell, 'attributes', 'lastLoaded', new Date().toUTCString());

        // Ensure code showing is closed to start with.
        // Disable this line to allow this setting to be sticky.
        utils.setCellMeta(cell, 'kbase.dataCell.user-settings.showCodeInputArea', false);

        // Create our own input area for interaction with the user.
        let cellInputNode = cell.input[0],
            kbaseNode,
            ui = UI.make({ node: cellInputNode });

        kbaseNode = ui.createNode(
            div({
                dataSubareaType: 'data-cell-input',
            })
        );

        cellInputNode.appendChild(kbaseNode);

        const dataCell = DataCell.make({
            cell: cell,
        });
        dataCell.bus.emit('run', {
            node: kbaseNode,
        });

        // The output cell just needs to inhibit the input area.
        // The input code and associated output (a widget) is already
        // to be found in this cell (during insertion).

        jupyter.disableKeyListenersForCell(cell);
        cell.renderMinMax();
        cell.renderIcon();
    }

    function upgradeCell(cell, setupData) {
        return Promise.try(() => {
            const meta = cell.metadata,
                cellId = setupData.cellId || new Uuid(4).format();

            // Set the initial metadata for the output cell.
            meta.kbase = {
                type: 'data',
                attributes: {
                    id: cellId,
                    status: 'new',
                    created: new Date().toGMTString(),
                    lastLoaded: new Date().toGMTString(),
                    icon: 'database',
                    title: 'Data Cell',
                },
                dataCell: {
                    objectInfo: setupData.objectInfo,
                    widget: setupData.widget,
                },
            };
            cell.metadata = meta;

            // We just need to generate, set, and execute the output
            // the first time (for now).

            let tag = Jupyter.narrative.sidePanel.$methodsWidget.currentTag;
            if (!tag) {
                tag = 'release';
            }
            const objInfo = setupData.objectInfo;
            let ref = objInfo.ref_path;
            const wsId = objInfo.ws_id || objInfo.wsid;
            if (!ref) {
                ref = wsId + '/' + objInfo.id + '/' + objInfo.version;
            }
            const title = objInfo && objInfo.name ? objInfo.name : 'Data Viewer';
            const cellText = PythonInterop.buildDataWidgetRunner(ref, cellId, title, tag);

            cell.set_text(cellText);
            cell.execute();

            // all we do for now is set up the input area
            utils.setCellMeta(cell, 'kbase.dataCell.user-settings.showCodeInputArea', false);

            utils.setCellMeta(cell, 'kbase.attributes.title', setupData.objectInfo.name);
            const subtitle =
                'v' + String(setupData.objectInfo.version) + ' - ' + setupData.objectInfo.type;
            utils.setCellMeta(cell, 'kbase.attributes.subtitle', subtitle, true);

            setupCell(cell);
        });
    }

    function initializeExtension() {
        $([Jupyter.events]).on('insertedAtIndex.Cell', (event, payload) => {
            const cell = payload.cell;
            const setupData = payload.data;
            const jupyterCellType = payload.type;

            if (jupyterCellType === 'code' && setupData && setupData.type === 'data') {
                upgradeCell(cell, setupData).catch((err) => {
                    console.error('ERROR creating cell', err);
                    // delete cell.
                    $(document).trigger(
                        'deleteCell.Narrative',
                        Jupyter.notebook.find_cell_index(cell)
                    );
                    // TODO: better error handling - a cell failing to insert is a major error.
                    alert('Could not insert cell due to errors.\n' + err.message);
                });
            }
        });

        Jupyter.notebook.get_cells().forEach((cell) => {
            try {
                setupCell(cell);
            } catch (ex) {
                console.error('ERROR setting up output cell', ex);
            }
        });
    }

    function load() {
        /* Only initialize after the notebook is fully loaded. */
        if (Jupyter.notebook._fully_loaded) {
            initializeExtension();
        } else {
            $([Jupyter.events]).one('notebook_loaded.Notebook', () => {
                initializeExtension();
            });
        }
    }

    return {
        // This is the sole ipython/jupyter api call
        load_ipython_extension: load,
    };
}, (err) => {
    'use strict';
    // NB we should probably not be handling individual loading errors. If the
    // data cell couldn't load it is not recoverable -- the user should either reload the
    // narrative or the system is broken. This handling in particular will just hide the error.
    console.error('ERROR loading dataCell main', err);
});<|MERGE_RESOLUTION|>--- conflicted
+++ resolved
@@ -69,26 +69,6 @@
          * The data cell icon is derived by looking up the type in the
          * narrative configuration.
          */
-<<<<<<< HEAD
-        cell.renderIcon = function () {
-            const inputPrompt = this.element[0].querySelector('[data-element="icon"]'),
-                type = Props.getDataItem(cell.metadata, 'kbase.dataCell.objectInfo.type');
-
-            if (inputPrompt) {
-                inputPrompt.innerHTML = div(
-                    {
-                        style: { textAlign: 'center' },
-                    },
-                    [AppUtils.makeTypeIcon(type)]
-                );
-            }
-        };
-
-        cell.getIcon = function () {
-            const type = Props.getDataItem(cell.metadata, 'kbase.dataCell.objectInfo.type'),
-                icon = AppUtils.makeToolbarTypeIcon(type);
-            return icon;
-=======
         cell.renderIcon = function() {
             var inputPrompt = this.element[0].querySelector('[data-element="icon"]');
             if (inputPrompt) {
@@ -98,7 +78,6 @@
 
         cell.getIcon = function() {
             return Icon.makeToolbarTypeIcon(Props.getDataItem(cell.metadata, 'kbase.dataCell.objectInfo.type'));
->>>>>>> 25a65a5c
         };
 
         cell.toggleCodeInputArea = function () {
