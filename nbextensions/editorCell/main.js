/*global define,console*/
/*jslint white:true,browser:true*/
/*
 * KBase Editor Cell Extension
 *
 * Supports kbase editor cells and the kbase cell toolbar.
 *
 * Note that, out of our control, this operates under the "module as singleton" model.
 * In this model, the execution of the module the first time per session is the same
 * as creating a global management object.
 *
 * Thus we do things like createa a message bus
 *
 * @param {type} $
 * @param {type} Jupyter
 * @param {type} html
 *
 */
define([
    'jquery',
    'require',
    'base/js/namespace',
    'bluebird',
    'uuid',
    'kb_common/html',
    'common/runtime',
    'common/parameterSpec',
    'common/utils',
    'common/clock',
    'common/dom',
    'common/appUtils',
    'common/jupyter',
    'kb_service/utils',
    'kb_service/client/workspace',
    'css!kbase/css/appCell.css',
    'css!./styles/main.css',
    'bootstrap'
], function(
    $,
    require,
    Jupyter,
    Promise,
    Uuid,
    html,
    Runtime,
    ParameterSpec,
    utils,
    Clock,
    Dom,
    AppUtils,
    jupyter,
    serviceUtils,
    Workspace
) {
    'use strict';
    var t = html.tag,
        div = t('div'),
<<<<<<< HEAD
        span = t('span'),
=======
>>>>>>> 0c88db48
        workspaceInfo,
        env,
        runtime = Runtime.make();

    // This is copied out of jupyter code.
    function activateToolbar() {
        var toolbarName = 'KBase';
        Jupyter.CellToolbar.global_show();
        Jupyter.CellToolbar.activate_preset(toolbarName, Jupyter.events);
        Jupyter.notebook.metadata.celltoolbar = toolbarName;
    }

<<<<<<< HEAD


    // TODO: move into app cell widget and invoke with an event 'reset-to-default-values'
    function setupParams(cell, appSpec) {
        var defaultParams = {};
        appSpec.parameters.forEach(function(parameterSpec) {
            var param = ParameterSpec.make({ parameterSpec: parameterSpec }),
                defaultValue = param.defaultValue();

            // A default value may be undefined, e.g. if the parameter is required and there is no default value.
            if (defaultValue !== undefined) {
                defaultParams[param.id()] = defaultValue;
            }
        });
        utils.setMeta(cell, 'editorCell', 'params', defaultParams);
    }

    /*
     *
     *
     */

=======
>>>>>>> 0c88db48
    /*
     * Should only be called when a cell is first inserted into a narrative.
     * It creates the correct metadata and then sets up the cell.
     *
     */
    function upgradeToEditorCell(cell, appSpec, appTag) {
        return Promise.try(function() {
                var meta = cell.metadata;
                meta.kbase = {
                    type: 'editor',
                    attributes: {
                        id: new Uuid(4).format(),
                        status: 'new',
                        created: (new Date()).toUTCString(),
                        icon: 'bar-chart'
                    },
                    cellState: {
                        icon: 'bar-chart'
                    },
                    editorCell: {
                        app: {
                            id: appSpec.info.id,
                            gitCommitHash: appSpec.info.git_commit_hash,
                            version: appSpec.info.ver,
                            tag: appTag,
<<<<<<< HEAD
                            appSpec: appSpec
=======
                            spec: appSpec
                        },
                        editor: {
                            type: appSpec.widgets.input
>>>>>>> 0c88db48
                        },
                        state: {
                            edit: 'editing',
                            params: null,
                            code: null,
                            request: null,
                            result: null
                        },
                        params: null
                    }
                };
                cell.metadata = meta;
            })
<<<<<<< HEAD
            //.then(function () {
            // Add the params
            //return setupParams(cell, appSpec);
            //})
=======
>>>>>>> 0c88db48
            .then(function() {
                // Complete the cell setup.
                return setupCell(cell);
            });
    }

    function specializeCell(cell) {
        cell.minimize = function() {
            var inputArea = this.input.find('.input_area'),
                outputArea = this.element.find('.output_wrapper'),
                editorInputArea = this.element.find('[data-subarea-type="editor-cell-input"]'),
                showCode = utils.getCellMeta(cell, 'kbase.appCell.user-settings.showCodeInputArea');

            if (showCode) {
                inputArea.addClass('hidden');
            }
            outputArea.addClass('hidden');
            editorInputArea.addClass('hidden');
        };

        cell.maximize = function() {
            var inputArea = this.input.find('.input_area'),
                outputArea = this.element.find('.output_wrapper'),
                editorInputArea = this.element.find('[data-subarea-type="editor-cell-input"]'),
                showCode = utils.getCellMeta(cell, 'kbase.appCell.user-settings.showCodeInputArea');

            if (showCode) {
                inputArea.removeClass('hidden');
            }
            outputArea.removeClass('hidden');
            editorInputArea.removeClass('hidden');
        };
        cell.renderIcon = function() {
            var inputPrompt = this.element[0].querySelector('[data-element="prompt"]');

            if (inputPrompt) {
                inputPrompt.innerHTML = div({
                    style: { textAlign: 'center' }
                }, [
                    AppUtils.makeAppIcon(utils.getCellMeta(cell, 'kbase.editorCell.app.spec'))
                ]);
            }
        };
        cell.getIcon = function() {
<<<<<<< HEAD
            return span({ class: 'fa-stack fa-2x', style: { verticalAlign: 'top', textAlign: 'center', color: 'rgb(103,58,183)', lineHeight: '56px' } }, [
                span({ class: 'fa fa-square fa-stack-2x', style: { color: 'rgb(103,58,183)', lineHeight: '56px' } }),
                span({ class: 'fa fa-inverse fa-stack-1x fa-pencil-square-o' })
            ]);
=======
            return AppUtils.makeToolbarAppIcon(utils.getCellMeta(cell, 'kbase.editorCell.app.spec'));
>>>>>>> 0c88db48
        };
    }

    function getEditorModule(type) {
        return new Promise(function(resolve, reject) {
<<<<<<< HEAD
            var moduleName;
=======
            var editorDir;
>>>>>>> 0c88db48

            // Dispatch on the editor type.
            // Type is passed in the widgets.input spec property
            // Editors are located in ./widgets/editors            
            switch (type) {
                case 'reads_set_editor':
                    editorDir = 'readsSet';
                    break;
                default:
                    reject(new Error('Unknown editor type: ' + type));
                    return;
            }
            var modulePath = './widgets/editors/' + editorDir + '/editor';

            // Wrap the module require in a promise.
            require([modulePath], function(Editor) {
                resolve(Editor);
            }, function(err) {
<<<<<<< HEAD
                console.error('ERROR loading module', moduleName, err);
                reject(new Error('Error loading module ' + moduleName));
=======
                console.error('ERROR loading module', modulePath, err);
                reject(new Error('Error loading module ' + modulePath));
>>>>>>> 0c88db48
            });
        });
    }

    /*
        Responsible for checking the vailidity of this editor cell, and fixing up if possible.
    */
    function checkAndRepairCell(cell) {

        // Has proper structure?
        // TODO:

        // Has proper app spec?
        var spec = utils.getCellMeta(cell, 'kbase.editorCell.app.spec');
        if (!spec) {
            spec = utils.getCellMeta(cell, 'kbase.editorCell.app.appSpec');
            if (!spec) {
                throw new Error('App Spec not set on this editor.');
            }
            utils.setCellMeta(cell, 'kbase.editorCell.app.spec', spec);
            console.warn('Editor cell repaired -- the app spec was set on the old property');
            delete utils.getCellMeta(cell, 'kbase.editorCell.app').appSpec;
        }

        // Has proper editor spec?
        var editorType = utils.getCellMeta(cell, 'kbase.editorCell.editor.type');
        if (!editorType) {
            editorType = utils.getCellMeta(cell, 'kbase.editorCell.app.spec.widgets.input');
            if (!editorType) {
                throw new Error('App Spec does not provide an editor type on the widgets.input property');
            }
            console.warn('Editor cell repaired -- the editor type was not set');
            utils.setCellMeta(cell, 'kbase.editorCell.editor.type', editorType);
        }
    }

    function setupCell(cell) {
        return Promise.try(function() {
            if (cell.cell_type !== 'code') {
                return;
            }
            if (!cell.metadata.kbase) {
                return;
            }
            if (cell.metadata.kbase.type !== 'editor') {
                return;
            }

            checkAndRepairCell(cell);

            specializeCell(cell);

            // The kbase property is only used for managing runtime state of the cell
            // for kbase. Anything to be persistent should be on the metadata.
            cell.kbase = {};

            // Update metadata.
            utils.setMeta(cell, 'attributes', 'lastLoaded', (new Date()).toUTCString());

            // TODO: the code cell input widget should instantiate its state
            // from the cell!!!!            
            var editorType = utils.getCellMeta(cell, 'kbase.editorCell.app.spec.widgets.input');

            return getEditorModule(editorType)
                .then(function(editorModule) {

                    var cellBus = runtime.bus().makeChannelBus({ description: 'Parent comm for The Cell Bus' }),
                        appId = utils.getCellMeta(cell, 'kbase.editorCell.app.id'),
                        appTag = utils.getCellMeta(cell, 'kbase.editorCell.app.tag');

                    //  determine the editor type based on the 
                    var editor = editorModule.make({
                            bus: cellBus,
                            cell: cell,
                            runtime: runtime,
                            workspaceInfo: workspaceInfo
                        }),
                        dom = Dom.make({ node: cell.input[0] }),
                        kbaseNode = dom.createNode(div({
                            dataSubareaType: 'editor-cell-input'
                        }));

                    // Create (above) and place the main container for the input cell.
                    cell.input.after($(kbaseNode));
                    cell.kbase.node = kbaseNode;
                    cell.kbase.$node = $(kbaseNode);

                    jupyter.disableKeyListenersForCell(cell);

                    return editor.init()
                        .then(function() {
                            return editor.attach(kbaseNode);
                        })
                        .then(function() {
                            return editor.start();
                        })
                        .then(function() {
                            return editor.run({
                                appId: appId,
                                appTag: appTag,
                                authToken: runtime.authToken()
                            });
                        })
                        .then(function() {
                            // AppCellController.start();
                            cell.renderMinMax();
                            return {
                                widget: editor,
                                bus: cellBus
                            };
                        })
<<<<<<< HEAD
                        .catch(function(err) {
                            console.error('ERROR starting app cell', err);
                            alert('Error starting app cell');
                        });
=======
                        // .catch(function(err) {
                        //     console.error('ERROR starting app cell', err);
                        //     alert('Error starting app cell: ' + err.message);
                        // });
>>>>>>> 0c88db48
                });
        });
    }

    function setupNotebook() {
        return Promise.all(Jupyter.notebook.get_cells().map(function(cell) {
<<<<<<< HEAD
            return setupCell(cell);
=======
            return setupCell(cell)
                .catch(function(err) {
                    console.error('ERROR creating cell', err, Jupyter.notebook.find_cell_index(cell));
                    // delete cell.
                    Jupyter.notebook.delete_cell(Jupyter.notebook.find_cell_index(cell));
                    //  $(document).trigger('deleteCell.Narrative', Jupyter.notebook.find_cell_index(cell));
                    alert('Could not load cell due to errors.\nThis cell will be deleted from your Narrative. It will not be permanently deleted until you save your Narrative.\n\nThe error is: ' + err.message);
                });
>>>>>>> 0c88db48
        }));
    }

    function getWorkspaceRef() {
        // TODO: all kbase notebook metadata should be on a kbase top level property;
        var workspaceName = Jupyter.notebook.metadata.ws_name, // Jupyter.notebook.metadata.kbase.ws_name,
            workspaceId;

        if (workspaceName) {
            return { workspace: workspaceName };
        }

        workspaceId = Jupyter.notebook.metadata.ws_id; // Jupyter.notebook.metadata.kbase.ws_id;
        if (workspaceId) {
            return { id: workspaceId };
        }

        throw new Error('workspace name or id is missing from this narrative');
    }

    function setupWorkspace(workspaceUrl) {
        // TODO where to get config from generally?
        var workspaceRef = getWorkspaceRef(),
            workspace = new Workspace(workspaceUrl, {
                token: runtime.authToken()
            });

        return workspace.get_workspace_info(workspaceRef);

    }

    /*
     * Called directly by Jupyter during the notebook startup process.
     * Called after the notebook is loaded and the dom structure is created.
     * The job of this call is to mutate the notebook and cells to suite
     * oneself, set up any services or other things needed for operation of
     * the notebook or cells.
     * The work is carried out asynchronously through an orphan promise.
     */
    function load() {
        // Listen for interesting narrative jquery events...
        // dataUpdated.Narrative is emitted by the data sidebar list
        // after it has fetched and updated its data. Not the best of
        // triggers that the ws has changed, not the worst.

        // TODO: complete the work for narrative startup and migrate this (and all such instances)
        //       into the core startup function.
        $(document).on('dataUpdated.Narrative', function() {
            runtime.bus().emit('workspace-changed');
        });

        // Set the notebook environment.
        // For instance, we don't want to override the toolbar in the Narrative, but we need to supply our on in a plain notebook.
        env = 'narrative';

        // And make a toolbar preset composed of the extensions, and activate it for this notebook.
        if (env !== 'narrative') {
            activateToolbar();
        }

        // TODO: get the kbase specific info out of the notebook, specifically
        // the workspace name, ...

        setupWorkspace(runtime.config('services.workspace.url'))
            .then(function(wsInfo) {
                workspaceInfo = serviceUtils.workspaceInfoToObject(wsInfo);
                return workspaceInfo;
            })
            .then(function() {
                return setupNotebook();
            })
            .then(function() {
                // set up event hooks

                // Primary hook for new cell creation.
                // If the cell has been set with the metadata key kbase.type === 'app'
                // we have a app cell.
                $([Jupyter.events]).on('inserted.Cell', function(event, data) {
                    if (data.kbase && data.kbase.type === 'editor') {
                        // NB: the app spec and tag come in as appSpec and appTag, but 
                        // are rewritten in the "upgraded" cell to app.spec and app.tag
                        upgradeToEditorCell(data.cell, data.kbase.appSpec, data.kbase.appTag)
                            .then(function() {
                                // console.log('Cell created?');
                            })
                            .catch(function(err) {
                                console.error('ERROR creating cell', err);
                                // delete cell.
                                // $(document).trigger('deleteCell.Narrative', Jupyter.notebook.find_cell_index(data.cell));
                                Jupyter.notebook.delete_cell(Jupyter.notebook.find_cell_index(data.cell));
                                alert('Could not insert cell due to errors.\n\n' + err.message);
                            });
                    }
                });
                // also delete.Cell, edit_mode.Cell, select.Cell, command_mocd.Cell, output_appended.OutputArea ...
                // preset_activated.CellToolbar, preset_added.CellToolbar
            })
            .catch(function(err) {
                console.error('ERROR setting up notebook', err);
                alert('Error loading editor cell extension');
            });
    }

    // MAIN
    // module state instantiation

<<<<<<< HEAD
    function init() {}
    init();

=======
>>>>>>> 0c88db48
    var clock = Clock.make({
        bus: runtime.bus(),
        resolution: 1000
    });
    clock.start();
    // runtime.bus().logMessages(true);
    // there is not a service/component lifecycle for the narrative is there?
    // so the clock starts, and is never stopped.

    //    runtime.bus().on('clock-tick', function (message) {
    //       console.log('TICK', message);
    //    });

    return {
        // This is the sole ipython/jupyter api call
        load_ipython_extension: load
            // These are kbase api calls
    };
}, function(err) {
    console.log('ERROR loading editorCell main', err);
});<|MERGE_RESOLUTION|>--- conflicted
+++ resolved
@@ -55,10 +55,6 @@
     'use strict';
     var t = html.tag,
         div = t('div'),
-<<<<<<< HEAD
-        span = t('span'),
-=======
->>>>>>> 0c88db48
         workspaceInfo,
         env,
         runtime = Runtime.make();
@@ -71,31 +67,6 @@
         Jupyter.notebook.metadata.celltoolbar = toolbarName;
     }
 
-<<<<<<< HEAD
-
-
-    // TODO: move into app cell widget and invoke with an event 'reset-to-default-values'
-    function setupParams(cell, appSpec) {
-        var defaultParams = {};
-        appSpec.parameters.forEach(function(parameterSpec) {
-            var param = ParameterSpec.make({ parameterSpec: parameterSpec }),
-                defaultValue = param.defaultValue();
-
-            // A default value may be undefined, e.g. if the parameter is required and there is no default value.
-            if (defaultValue !== undefined) {
-                defaultParams[param.id()] = defaultValue;
-            }
-        });
-        utils.setMeta(cell, 'editorCell', 'params', defaultParams);
-    }
-
-    /*
-     *
-     *
-     */
-
-=======
->>>>>>> 0c88db48
     /*
      * Should only be called when a cell is first inserted into a narrative.
      * It creates the correct metadata and then sets up the cell.
@@ -121,14 +92,10 @@
                             gitCommitHash: appSpec.info.git_commit_hash,
                             version: appSpec.info.ver,
                             tag: appTag,
-<<<<<<< HEAD
-                            appSpec: appSpec
-=======
                             spec: appSpec
                         },
                         editor: {
                             type: appSpec.widgets.input
->>>>>>> 0c88db48
                         },
                         state: {
                             edit: 'editing',
@@ -142,13 +109,6 @@
                 };
                 cell.metadata = meta;
             })
-<<<<<<< HEAD
-            //.then(function () {
-            // Add the params
-            //return setupParams(cell, appSpec);
-            //})
-=======
->>>>>>> 0c88db48
             .then(function() {
                 // Complete the cell setup.
                 return setupCell(cell);
@@ -193,24 +153,13 @@
             }
         };
         cell.getIcon = function() {
-<<<<<<< HEAD
-            return span({ class: 'fa-stack fa-2x', style: { verticalAlign: 'top', textAlign: 'center', color: 'rgb(103,58,183)', lineHeight: '56px' } }, [
-                span({ class: 'fa fa-square fa-stack-2x', style: { color: 'rgb(103,58,183)', lineHeight: '56px' } }),
-                span({ class: 'fa fa-inverse fa-stack-1x fa-pencil-square-o' })
-            ]);
-=======
             return AppUtils.makeToolbarAppIcon(utils.getCellMeta(cell, 'kbase.editorCell.app.spec'));
->>>>>>> 0c88db48
         };
     }
 
     function getEditorModule(type) {
         return new Promise(function(resolve, reject) {
-<<<<<<< HEAD
-            var moduleName;
-=======
             var editorDir;
->>>>>>> 0c88db48
 
             // Dispatch on the editor type.
             // Type is passed in the widgets.input spec property
@@ -229,13 +178,8 @@
             require([modulePath], function(Editor) {
                 resolve(Editor);
             }, function(err) {
-<<<<<<< HEAD
-                console.error('ERROR loading module', moduleName, err);
-                reject(new Error('Error loading module ' + moduleName));
-=======
                 console.error('ERROR loading module', modulePath, err);
                 reject(new Error('Error loading module ' + modulePath));
->>>>>>> 0c88db48
             });
         });
     }
@@ -347,26 +291,12 @@
                                 bus: cellBus
                             };
                         })
-<<<<<<< HEAD
-                        .catch(function(err) {
-                            console.error('ERROR starting app cell', err);
-                            alert('Error starting app cell');
-                        });
-=======
-                        // .catch(function(err) {
-                        //     console.error('ERROR starting app cell', err);
-                        //     alert('Error starting app cell: ' + err.message);
-                        // });
->>>>>>> 0c88db48
                 });
         });
     }
 
     function setupNotebook() {
         return Promise.all(Jupyter.notebook.get_cells().map(function(cell) {
-<<<<<<< HEAD
-            return setupCell(cell);
-=======
             return setupCell(cell)
                 .catch(function(err) {
                     console.error('ERROR creating cell', err, Jupyter.notebook.find_cell_index(cell));
@@ -375,7 +305,6 @@
                     //  $(document).trigger('deleteCell.Narrative', Jupyter.notebook.find_cell_index(cell));
                     alert('Could not load cell due to errors.\nThis cell will be deleted from your Narrative. It will not be permanently deleted until you save your Narrative.\n\nThe error is: ' + err.message);
                 });
->>>>>>> 0c88db48
         }));
     }
 
@@ -482,12 +411,6 @@
     // MAIN
     // module state instantiation
 
-<<<<<<< HEAD
-    function init() {}
-    init();
-
-=======
->>>>>>> 0c88db48
     var clock = Clock.make({
         bus: runtime.bus(),
         resolution: 1000
