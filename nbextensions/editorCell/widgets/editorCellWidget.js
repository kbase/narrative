/*global define*/
/*jslint white:true,browser:true*/

define([
    'bluebird',
    'uuid',
    'common/runtime',
    'common/events',
    'common/html',
    'common/props',
    'common/jupyter',
    'common/busEventManager',
    'kb_service/client/narrativeMethodStore',
    'kb_service/utils',
    'kb_sdk_clients/genericClient',
    'common/pythonInterop',
    'common/utils',
    'common/ui',
    'common/fsm',
    'google-code-prettify/prettify',
    './editorCell-fsm',

    'css!google-code-prettify/prettify.css',
    'css!font-awesome.css'
], function(
    Promise,
    Uuid,
    Runtime,
    Events,
    html,
    Props,
    Jupyter,
    BusEventManager,
    NarrativeMethodStore,
    serviceUtils,
    GenericClient,
    PythonInterop,
    utils,
    Ui,
    Fsm,
    PR,
    editorCellFsm
) {
    'use strict';
    var t = html.tag,
        div = t('div'),
        span = t('span'),
        a = t('a'),
        p = t('p'),
        table = t('table'),
        tr = t('tr'),
        th = t('th'),
        td = t('td'),
        pre = t('pre'),
        input = t('input'),
        places,
        appStates = editorCellFsm.fsm;

    function factory(config) {
        var container, ui,
            workspaceInfo = config.workspaceInfo,
            runtime = Runtime.make(),
            cell = config.cell,
            parentBus = config.bus,
            // TODO: the cell bus should be created and managed through main.js,
            // that is, the extension.
            cellBus,
            bus = runtime.bus().makeChannelBus({ description: 'An editor cell widget' }),
            env = {},
            editorState,
            model,
            eventManager = BusEventManager.make({
                bus: runtime.bus()
            }),
            // HMM. Sync with metadata, or just keep everything there?
            settings = {
                showAdvanced: {
                    label: 'Show advanced parameters',
                    defaultValue: false,
                    type: 'custom'
                },
                showNotifications: {
                    label: 'Show the notifications panel',
                    defaultValue: false,
                    type: 'toggle',
                    element: 'notifications'
                },
                showAboutApp: {
                    label: 'Show the About App panel',
                    defaultValue: false,
                    type: 'toggle',
                    element: 'about-app'
                }
            },
            widgets = {},
            fsm,
            saveMaxFrequency = config.saveMaxFrequency || 5000;

        if (runtime.config('features.developer')) {
            settings.showDeveloper = {
                label: 'Show developer features',
                defaultValue: false,
                type: 'toggle',
                element: 'developer-options'
            };
        }

        // DATA API

        /*
         * The app spec parameters, were we to use them, do not at present
         * accurately reflect what we need to present to the user, so we
         * invent some here.
         * They more or less match what we need for editing and to persiste
         * through the setApi
         */
        function getLayout() {}

        function getRelations() {

        }

        function getParameters() {
            return {
                name: {
                    id: 'name',

                    multipleItems: false,

                    ui: {
                        label: 'Reads Set Name',
                        description: 'Name of the reads set',
                        hint: 'The name of the set of sequence reads',
                        class: 'parameter',
                        control: null
                    },
                    data: {
                        type: 'string',
                        constraints: {
                            required: true,
                            rule: 'WorkspaceObjectName' // ws data_type
                        },
                        defaultValue: ''
                    }
                },
                description: {
                    id: 'description',
                    multipleItems: false,
                    ui: {
                        label: 'Description',
                        description: 'Description of the Reads Set',
                        hint: 'The description of the set of sequence reads',
                        class: 'parameter',
                        control: 'textarea',
                        rows: 5
                    },
                    data: {
                        type: 'string',
                        constraints: {
                            required: false,
                            multiLine: true
                        },
                        defaultValue: ''
                    }
                },
                items: {
                    id: 'items',
                    multipleItems: false,
                    ui: {
                        label: 'Items',
                        description: 'A set of Reads Objects',
                        hint: 'A set of Reads Objects',
                        class: 'parameter',
                        control: '',
                        layout: ['ref', 'label']
                    },
                    data: {
                        type: '[]struct',
                        constraints: {
                            required: true
                        },
                        defaultValue: null
                    },
                    parameters: {
                        ref: {
                            id: 'ref',

                            multipleItems: false,

                            ui: {
                                label: 'Reads Object',
                                description: 'This is param 1',
                                hint: 'Hint 1',
                                class: 'parameter'
                            },
                            data: {
                                type: 'workspaceObjectRef',
                                constraints: {
                                    required: true,
                                    types: ['KBaseFile.PairedEndLibrary', 'KBaseFile.SingleEndLibrary']
                                },
                                defaultValue: null
                            }
                        },
                        label: {
                            id: 'label',

                            multipleItems: false,

                            ui: {
                                label: 'Label',
                                description: 'This is param 2',
                                hint: 'Hint 2',
                                class: 'parameter'
                            },
                            data: {
                                type: 'string',
                                constraints: {
                                    required: true
                                },
                                defaultValue: null
                            }
                        }

                    }
                }
            };
        }

        function getLayout() {
            return ['name', 'description', 'items'];
        }

        /*
         * Fetch the app spec for a given app and store the spec in the model.
         * As well, process and store the parameters in the model as well.
         *
         * @param {type} appId
         * @param {type} appTag
         * @returns {unresolved}
         */
        function syncAppSpec(appId, appTag) {
            env.appId = appId;
            env.appTag = appTag;
            var appRef = {
                    ids: [appId],
                    tag: appTag
                },
                nms = new NarrativeMethodStore(runtime.config('services.narrative_method_store.url'), {
                    token: runtime.authToken()
                });

            return nms.get_method_spec(appRef)
                .then(function(data) {
                    if (!data[0]) {
                        throw new Error('App not found');
                    }
                    // TODO: really the best way to store state?
                    env.appSpec = data[0];
                    // Get an input field widget per parameter


                    //                    var parameterMap = {},
                    //                        parameters = getParameters().map(function (parameterSpec) {
                    //                            // tee hee
                    //                            var param = ParameterSpec.make({parameterSpec: parameterSpec});
                    //                            parameterMap[param.id()] = param;
                    //                            return param;
                    //                        });
                    //                    env.parameters = parameters;
                    //                    env.parameterMap = parameterMap;
                    //                    
                    //                    
                    //                   
                    //                    return parameters;
                });
        }

        // RENDER API


        function syncFatalError() {
            ui.setContent('fatal-error.title', editorState.getItem('fatalError.title'));
            ui.setContent('fatal-error.message', editorState.getItem('fatalError.message'));
            ui.setContent('fatal-error.details', editorState.getItem('fatalError.details'));
            ui.setContent('fatal-error.advice', editorState.getItem('fatalError.advice'));
        }

        function showFatalError(arg) {
            ui.showElement('fatal-error');
        }

        function showFsmBar() {
            var currentState = fsm.getCurrentState(),
                content = Object.keys(currentState.state).map(function(key) {
                    return span([
                        span({ style: { fontStyle: 'italic' } }, key),
                        ' : ',
                        span({ style: { padding: '4px', fontWeight: 'noramal', border: '1px silver solid', backgroundColor: 'gray', color: 'white' } }, currentState.state[key])
                    ]);
                }).join('  ');

            ui.setContent('fsm-display.content', content);
        }

        function showDebug(status) {
            // NOOP for now
            // console.log('debug', status);
            // ui.setContent('editor-status.debug', status);
        }

        function renderAppSpec() {
            return pre({
                dataElement: 'spec',
                class: 'prettyprint lang-json',
                style: { fontSize: '80%' }
            });
        }

        function renderAppSummary() {
            return table({ class: 'table table-striped' }, [
                tr([
                    th('Name'),
                    td({ dataElement: 'name' })
                ]),
                ui.ifAdvanced(function() {
                    return tr([
                        th('Module'),
                        td({ dataElement: 'module' })
                    ]);
                }),
                tr([
                    th('Id'),
                    td({ dataElement: 'id' })
                ]),
                tr([
                    th('Version'),
                    td({ dataElement: 'version' })
                ]),
                tr([
                    th('Summary'),
                    td({ dataElement: 'summary' })
                ]),
                tr([
                    th('Authors'),
                    td({ dataElement: 'authors' })
                ]),
                ui.ifAdvanced(function() {
                    return tr([
                        th('Git commit hash'),
                        td({ dataElement: 'git-commit-hash' })
                    ]);
                }),
                tr([
                    th('More info'),
                    td({ dataElement: 'catalog-link' })
                ])
            ]);
        }

        function renderAboutApp() {
            return html.makeTabs({
                tabs: [{
                        label: 'Summary',
                        name: 'summary',
                        content: renderAppSummary()
                    },
                    ui.ifAdvanced(function() {
                        return {
                            label: 'Spec',
                            name: 'spec',
                            content: renderAppSpec()
                        };
                    })
                ]
            });
        }

        function renderSetting(settingName) {
            var setting = settings[settingName],
                value;

            if (!setting) {
                return;
            }

            value = editorState.getItem(['user-settings', settingName], setting.defaultValue);
            switch (setting.type) {
                case 'toggle':
                    if (value) {
                        ui.showElement(setting.element);
                    } else {
                        ui.hideElement(setting.element);
                    }
                    break;
            }
        }

        function doChangeSetting(event) {
            var control = event.target,
                settingName = control.value;

            editorState.setItem(['user-settings', settingName], control.checked);

            renderSetting(settingName);
        }

        function renderSettings() {
            var events = Events.make({ node: container }),
                content = Object.keys(settings).map(function(key) {
                    var setting = settings[key],
                        settingsValue = editorState.getItem(['user-settings', key], setting.defaultValue);
                    return div({}, [
                        input({
                            type: 'checkbox',
                            checked: (settingsValue ? true : false),
                            dataSetting: key,
                            value: key,
                            id: events.addEvent({
                                type: 'change',
                                handler: function(e) {
                                    doChangeSetting(e);
                                }
                            })
                        }),
                        span({ style: { marginLeft: '4px', fontStyle: 'italic' } }, setting.label)
                    ]);
                }).join('\n');
            ui.setContent('settings.content', content);
            events.attachEvents();

            //Ensure that the settings are reflected in the UI.
            Object.keys(settings).forEach(function(key) {
                renderSetting(key);
            });
        }

        function toBoolean(value) {
            if (value && value !== null) {
                return true;
            }
            return false;
        }

        function showAboutApp() {
            var appSpec = env.appSpec;
            ui.setContent('about-app.name', appSpec.info.name);
            ui.setContent('about-app.module', appSpec.info.namespace || ui.na());
            ui.setContent('about-app.id', appSpec.info.id);
            ui.setContent('about-app.summary', appSpec.info.subtitle);
            ui.setContent('about-app.version', appSpec.info.ver);
            ui.setContent('about-app.git-commit-hash', appSpec.info.git_commit_hash || ui.na());
            ui.setContent('about-app.authors', (function() {
                if (appSpec.info.authors && appSpec.info.authors.length > 0) {
                    return appSpec.info.authors.join('<br>');
                }
                return ui.na();
            }()));
            var appRef = [appSpec.info.namespace || 'l.m', appSpec.info.id].filter(toBoolean).join('/'),
                link = a({ href: '/#appcatalog/app/' + appRef, target: '_blank' }, 'Catalog Page');
            ui.setContent('about-app.catalog-link', link);
        }

        function showAppSpec() {
            if (!env.appSpec) {
                return;
            }
            var specText = JSON.stringify(env.appSpec, false, 3),
                fixedText = specText.replace(/</g, '&lt;').replace(/>/g, '&gt;'),
                content = pre({ class: 'prettyprint lang-json', style: { fontSize: '80%' } }, fixedText);
            ui.setContent('about-app.spec', content);
        }

        function renderLayout() {
            console.log('rendering layou...');
            var events = Events.make(),
                content = div({ class: 'kbase-extension kb-editor-cell', style: { display: 'flex', alignItems: 'stretch' } }, [
                    div({ class: 'prompt', dataElement: 'prompt', style: { display: 'flex', alignItems: 'stretch', flexDirection: 'column' } }, [
                        div({ dataElement: 'status' })
                    ]),
                    div({
                        class: 'body',
                        dataElement: 'body',
                        style: { display: 'flex', alignItems: 'stretch', flexDirection: 'column', flex: '1' }
                    }, [
                        div({ dataElement: 'widget', style: { display: 'block', width: '100%' } }, [
                            div({ class: 'container-fluid' }, [
                                ui.buildPanel({
                                    title: 'Error',
                                    name: 'fatal-error',
                                    hidden: true,
                                    type: 'danger',
                                    classes: ['kb-panel-container'],
                                    body: div([
                                        table({ class: 'table table-striped' }, [
                                            tr([
                                                th('Title'), td({ dataElement: 'title' })
                                            ]),
                                            tr([
                                                th('Message'), td({ dataElement: 'message' })
                                            ]),
                                            tr([
                                                th('Details'), td({ dataElement: 'details' })
                                            ])
                                        ])
                                    ])
                                }),
                                ui.buildPanel({
                                    title: 'Cell Settings',
                                    name: 'settings',
                                    hidden: true,
                                    type: 'default',
                                    classes: ['kb-panel-container'],
                                    body: div({ dataElement: 'content' })
                                }),
                                ui.buildCollapsiblePanel({
                                    title: 'Notifications',
                                    name: 'notifications',
                                    hidden: true,
                                    type: 'default',
                                    classes: ['kb-panel-container'],
                                    body: [
                                        div({ dataElement: 'content' })
                                    ]
                                }),
                                ui.buildCollapsiblePanel({
                                    title: 'About',
                                    name: 'about-app',
                                    hidden: false,
                                    collapsed: true,
                                    type: 'default',
                                    classes: ['kb-panel-container'],
                                    body: [
                                        div({ dataElement: 'about-app' }, renderAboutApp())
                                    ]
                                }),
                                ui.buildCollapsiblePanel({
                                    title: 'Dev',
                                    name: 'developer-options',
                                    hidden: true,
                                    type: 'default',
                                    classes: ['kb-panel-container'],
                                    body: [
                                        div({ dataElement: 'fsm-display', style: { marginBottom: '4px' } }, [
                                            span({ style: { marginRight: '4px' } }, 'FSM'),
                                            span({ dataElement: 'content' })
                                        ]),
                                        div([
                                            ui.makeButton('Show Code', 'toggle-code-view', { events: events }),
                                            ui.makeButton('Edit Metadata', 'edit-cell-metadata', { events: events }),
                                            ui.makeButton('Edit Notebook Metadata', 'edit-notebook-metadata', { events: events })
                                        ])
                                    ]
                                }),
                                ui.buildCollapsiblePanel({
                                    title: 'Select Object to Edit',
                                    name: 'edit-object-selector',
                                    hidden: false,
                                    type: 'default',
                                    classes: ['kb-panel-container'],
                                    body: div({ dataElement: 'widget' })
                                }),
                                ui.buildCollapsiblePanel({
<<<<<<< HEAD
                                    title: span(['Currently Editing ', span({ dataElement: 'name', style: { textDecoration: 'underline' } })]),
=======
                                    title: span(['Currently Editing ', span({
                                        dataElement: 'name',
                                        style: {
                                            fontWeight: 'bold'
                                        }
                                    })]),
>>>>>>> 0c88db48
                                    name: 'currently-editing',
                                    hidden: false,
                                    collapsed: true,
                                    type: 'default',
                                    classes: ['kb-panel-container'],
                                    body: div({ dataElement: 'widget' })
                                }),
                                ui.buildPanel({
                                    title: 'Editor ' + span({ class: 'fa fa-pencil' }),
                                    name: 'editor',
                                    hidden: false,
                                    type: 'default',
                                    classes: ['kb-panel-container'],
                                    body: div({ dataElement: 'widget' })
                                }),
                                div({
                                    dataElement: 'available-actions'
                                }, [
                                    div({ class: 'btn-toolbar kb-btn-toolbar-cell-widget' }, [
                                        div({ class: 'btn-group' }, [
                                            ui.makeButton('Save', 'save', { events: events, type: 'primary' })
                                        ])
                                    ])
                                ]),
                                // just a simple status area for now...
                                ui.buildCollapsiblePanel({
                                    title: 'Status',
                                    name: 'editor-status',
                                    hidden: false,
                                    collapsed: true,
                                    type: 'default',
                                    classes: ['kb-panel-container'],
                                    body: div([
                                        div({
                                            dataElement: 'message',
                                            style: {
                                                width: '100%',
                                                padding: '4px',
                                                minHeight: '1em'
                                            }
                                        }),
                                        div({
                                            dataElement: 'flags',
                                            style: { borderTop: '1px silver solid' }
                                        }, [
                                            span('param flags: '),
                                            span({ style: { border: '0px silver solid' } }, [
                                                'touched:', span({
                                                    dataElement: 'touched',
                                                    style: {
                                                        display: 'inline-block',
                                                        border: '1px silver solid',
                                                        width: '10px',
                                                        height: '10px'
                                                    }
                                                })
                                            ]),
                                            span({ style: { border: '0px silver solid', marginLeft: '10px' } }, [
                                                'changed:', span({
                                                    dataElement: 'changed',
                                                    style: {
                                                        display: 'inline-block',
                                                        border: '1px silver solid',
                                                        width: '10px',
                                                        height: '10px'
                                                    }
                                                })
                                            ])
                                        ])
                                        // div(['debug: ', span({dataElement: 'debug'}, 'debug here')])
                                    ])
                                })
                            ])
                        ])
                    ])
                ]);
            return {
                content: content,
                events: events
            };
        }

        function validateModel() {

            // TODO: make this work

            return {
                isValid: true,
                errors: []
            };

            /*
             * Validation is currently very simple.
             * Iterate through all parameters in the model specification.
             * If the model contains a value, validate it.
             * Record any failure
             * If the model does not contain a value, and it is optional, use the "null value" for that type.
             * If the model does not contain a value, and it is required, record that failure
             * If there are any failures, the validation feails.
             * And return the set of failures.
             *
             * FOR NOW: let us assume that values only get into the model if
             * they are valid.
             * All we need to do now then is to ensure that all required fields are present,
             * and missing fields get their default "nullish" value.
             *
             * Also FOR NOW: we don't have a model of what "blank" is for a field, so we use this:
             * - for strings, empty string or undefined
             * - for ints, undefined
             * - for floats, undefined
             * - for sets, empty array
             * - for object refs, empty string (we should check if refs are valid here as well, but not yet.)
             *
             *
             */
            var params = model.getItem('params'),
                parameters = getParameters(),
                errors = Object.keys(parameters).map(function(id) {
                    var parameterSpec = parameters[id];
                    if (parameterSpec.required()) {
                        if (parameterSpec.isEmpty(params[id].value)) {
                            return {
                                diagnosis: 'required-missing',
                                errorMessage: 'The ' + parameterSpec.dataType() + ' "' + parameterSpec.id() + '" is required but was not provided'
                            };
                        }
                    }
                }).filter(function(error) {
                    if (error) {
                        return true;
                    }
                    return false;
                });
            return {
                isValid: (errors.length === 0),
                errors: errors
            };
        }

        function setStatus(message) {
            ui.setContent('editor-status.message', message);
        }

        // TODO: we need to determine the proper forms for a app identifier, and
        // who creates this canonical identifier. E.g. the method panel supplies
        // the app id to the cell, but it gets it from the kernel, which gets it
        // directly from the nms/catalog. If the catalog provides the version
        // for a beta or release tag ...
        function fixApp(app) {
            switch (app.tag) {
                case 'release':
                    {
                        return {
                            id: app.id,
                            tag: app.tag,
                            version: app.version
                        };
                    }
                case 'beta':
                case 'dev':
                    return {
                        id: app.id,
                        tag: app.tag
                    };
                default:
                    throw new Error('Invalid tag for app ' + app.id);
            }
        }

        /*
         * For now we are using this to transform the params as stored in the
         * model to those expected by the "save" method
         */
        function fixParams(params) {
            var obj = {
                output_object: params.name,
                description: params.description,
                reads_tuple: params.items.map(function(item) {
                    return {
                        input_reads_label: null,
                        input_reads_obj: item,
                        input_reads_metadata: null
                    };
                })
            };
            return obj;
        }

        function buildPython(cell, cellId, app, params) {
            var runId = new Uuid(4).format(),
                fixedApp = fixApp(app),
                code = PythonInterop.buildEditorRunner(cellId, runId, fixedApp, params);
            // TODO: do something with the runId 

            setStatus('Successfully built code');
            editorState.setItem('editorState.currentRunId', runId);
            cell.set_text(code);
        }

        function resetPython(cell) {
            cell.set_text('');
        }

        function initializeFSM() {
            var currentState = editorState.getItem('fsm.currentState');
            if (!currentState) {
                // TODO: evaluate the state of things to try to guess the state?
                // Or is this just an error unless it is a new cell?
                // currentState = {mode: 'editing', params: 'incomplete'};
                currentState = { mode: 'new' };
            }
            fsm = Fsm.make({
                states: appStates,
                initialState: {
                    mode: 'new'
                },
                //xinitialState: {
                //    mode: 'editing', params: 'incomplete'
                //},
                onNewState: function(fsm) {
                    editorState.setItem('fsm.currentState', fsm.getCurrentState().state);
                    // save the narrative!

                },
                bus: bus
            });
            fsm.start(currentState);
        }

        // LIFECYCYLE API

        function doEditNotebookMetadata() {
            Jupyter.editNotebookMetadata();
        }

        function doEditCellMetadata() {
            Jupyter.editCellMetadata(cell);
        }

        function initCodeInputArea() {
            // var codeInputArea = cell.input[0];
            //if (!cell.kbase.inputAreaDisplayStyle) {
            //    cell.kbase.inputAreaDisplayStyle = codeInputArea.css('display');
            // }
            // try this hack to reset the initial state for the input subarea...
            //codeInputArea[0].setAttribute('data-toggle-initial-state', 'hidden');
            editorState.setItem('user-settings.showCodeInputArea', false);
        }

        function showCodeInputArea() {
            var codeInputArea = cell.input.find('.input_area');
            if (editorState.getItem('user-settings.showCodeInputArea')) {
                codeInputArea.removeClass('hidden');
                // codeInputArea.css('display', cell.kbase.inputAreaDisplayStyle);
            } else {
                codeInputArea.addClass('hidden');
                // codeInputArea.css('display', 'none');
            }
        }

        function toggleCodeInputArea(cell) {
            if (editorState.getItem('user-settings.showCodeInputArea')) {
                editorState.setItem('user-settings.showCodeInputArea', false);
            } else {
                editorState.setItem('user-settings.showCodeInputArea', true);
            }
            showCodeInputArea();
            return editorState.getItem('user-settings.showCodeInputArea');
        }

        function toggleSettings(cell) {
            var name = 'showSettings',
                selector = 'settings',
                node = ui.getElement(selector),
                showing = editorState.getItem(['user-settings', name]);
            if (showing) {
                editorState.setItem(['user-settings', name], false);
            } else {
                editorState.setItem(['user-settings', name], true);
            }

            showing = editorState.getItem(['user-settings', name]);
            if (showing) {
                node.classList.remove('hidden');
                //node.style.display = 'block';
            } else {
                //node.style.display = 'none';
                node.classList.add('hidden');
            }
            return showing;
        }

        function doRemoveNotification(index) {
            var notifications = editorState.getItem('notifications') || [];
            notifications.splice(index, 1);
            editorState.setItem('notifications', notifications);
            renderNotifications();
        }

        function renderNotifications() {
            var events = Events.make(),
                notifications = editorState.getItem('notifications') || [],
                content = notifications.map(function(notification, index) {
                    return div({ class: 'row' }, [
                        div({ class: 'col-md-10' }, notification),
                        div({ class: 'col-md-2', style: { textAlign: 'right' } }, span({}, [
                            a({
                                class: 'btn btn-default',
                                id: events.addEvent({
                                    type: 'click',
                                    handler: function() {
                                        doRemoveNotification(index);
                                    }
                                })
                            }, 'X')
                        ]))
                    ]);
                }).join('\n');
            ui.setContent('notifications.content', content);
            events.attachEvents(container);
        }

        function addNotification(notification) {
            var notifications = editorState.getItem('notifications') || [];
            notifications.push(notification);
            editorState.setItem('notifications', notifications);
            renderNotifications();
        }

        function clearNotifications() {
            editorState.setItem('notifications', []);
        }

        // WIDGETS

        function showWidget(name, widgetModule, path) {
            var bus = runtime.bus().makeChannelBus({ description: 'Bus for showWidget' }),
                widget = widgetModule.make({
                    bus: bus,
                    workspaceInfo: workspaceInfo
                });
            widgets[name] = {
                path: path,
                module: widgetModule,
                instance: widget
            };
            widget.start();
            bus.emit('attach', {
                node: ui.getElement(path)
            });
        }

        /*
         *
         * Render the UI according to the FSM
         */
        function renderUI() {
            showFsmBar();
            renderNotifications();
            renderSettings();
            var state = fsm.getCurrentState();
            showDebug(JSON.stringify(state.state));

            // Button state
            state.ui.buttons.enabled.forEach(function(button) {
                ui.enableButton(button);
            });
            state.ui.buttons.disabled.forEach(function(button) {
                ui.disableButton(button);
            });


            // Element state
            state.ui.elements.show.forEach(function(element) {
                ui.showElement(element);
            });
            state.ui.elements.hide.forEach(function(element) {
                ui.hideElement(element);
            });

            // Editor state flags
            ['touched', 'changed'].forEach(function(flag) {
                var flagged, params = model.getItem('params');
                if (params) {
                    Object.keys(params).forEach(function(key) {
                        var param = params[key];
                        if (param[flag]) {
                            flagged = true;
                        }
                    });
                    setStatusFlag(flag, flagged);
                }
            });


        }

        var saveTimer = null;

        function saveNarrative() {
            if (saveTimer) {
                return;
            }
            saveTimer = window.setTimeout(function() {
                saveTimer = null;
                Jupyter.saveNotebook();
            }, saveMaxFrequency);
        }

        function doDeleteCell() {
            var content = div([
                p([
                    'Deleting this cell will remove the data visualization, ',
                    'but will not delete the data object, which will still be avaiable ',
                    'in the data panel.'
                ]),
                p('Continue to delete this data cell?')
            ]);
            ui.showConfirmDialog({ title: 'Confirm Cell Deletion', body: content })
                .then(function(confirmed) {
                    if (!confirmed) {
                        return;
                    }

                    bus.emit('stop');

                    Jupyter.deleteCell(cell);
                });
        }

        function isModelChanged() {
            var params = model.getItem('params');
            if (!params) {
                return false;
            }
            return ['touched', 'changed'].some(function(flag) {
                return Object.keys(params).some(function(key) {
                    return params[key];
                });
            });
        }

        function clearModelFlags() {
            var params = model.getItem('params');
            ['touched', 'changed'].forEach(function(flag) {
                Object.keys(params).forEach(function(key) {
                    var param = params[key];
                    param[flag] = false;
                });
            });
        }

        function doSave() {
            setStatus(html.loading('Saving...'));
            doSaveReadsSet()
                .then(function() {
                    // Clear the parameter flags
                    clearModelFlags();
                    renderUI();
                })
                .catch(function(err) {
                    console.error('ERROR!', err);
                });
        }

        // LIFECYCLE API

        function init() {
            return Promise.try(function() {
                initializeFSM();
                initCodeInputArea();
                return null;
            });
        }

        function attach(node) {
            return Promise.try(function() {
                container = node;
                ui = Ui.make({
                    node: container,
                    bus: bus
                });

                if (ui.isDeveloper()) {
                    settings.showDeveloper = {
                        label: 'Show developer features',
                        defaultValue: false,
                        type: 'toggle',
                        element: 'developer-options'
                    };
                }

                var layout = renderLayout();
                container.innerHTML = layout.content;
                layout.events.attachEvents(container);



                places = {
                    status: container.querySelector('[data-element="status"]'),
                    notifications: container.querySelector('[data-element="notifications"]'),
                    widget: container.querySelector('[data-element="widget"]')
                };
                return null;
            });
        }

        function start() {
            return Promise.try(function() {
                /*
                 * listeners for the local input cell message bus
                 */

                bus.on('toggle-code-view', function() {
                    var showing = toggleCodeInputArea(),
                        label = showing ? 'Hide Code' : 'Show Code';
                    ui.setButtonLabel('toggle-code-view', label);
                });
                bus.on('show-notifications', function() {
                    doShowNotifications();
                });
                bus.on('edit-cell-metadata', function() {
                    doEditCellMetadata();
                });
                bus.on('edit-notebook-metadata', function() {
                    doEditNotebookMetadata();
                });
                cell.element.on('toggleCellSettings.cell', function() {
                    toggleSettings(cell);
                });
                bus.on('toggle-settings', function() {
                    var showing = toggleSettings(cell),
                        label = span({ class: 'fa fa-cog ' }),
                        buttonNode = ui.getButton('toggle-settings');
                    buttonNode.innerHTML = label;
                    if (showing) {
                        buttonNode.classList.add('active');
                    } else {
                        buttonNode.classList.remove('active');
                    }
                });
                bus.on('save', function() {
                    doSave();
                });
                //                bus.on('remove', function () {
                //                    doRemove();
                //                });

                bus.on('on-success', function() {
                    doOnSuccess();
                });

                // Events from widgets...

                parentBus.on('newstate', function(message) {
                    console.log('GOT NEWSTATE', message);
                });

                parentBus.on('reset-to-defaults', function() {
                    bus.emit('reset-to-defaults');
                });

                cellBus = runtime.bus().makeChannelBus({
                    name: {
                        cell: Props.getDataItem(cell.metadata, 'kbase.attributes.id')
                    },
                    description: 'A cell channel'
                });

                eventManager.add(cellBus.on('delete-cell', function() {
                    doDeleteCell();
                }));

                eventManager.add(cellBus.on('result', function(message) {
                    // Verify that the run id is the same.
                    if (message.address.run_id !== editorState.getItem('editorState.currentRunId')) {
                        setStatus('Error! result message is not from the generated code!');
                        return;
                    }
                    if (message.message.result) {
                        setStatus('Successfully saved the reads set');
                        editorState.setItem('editorState.touched', false);
                        editorState.setItem('editorState.changed', false);
                        fsm.newState({ mode: 'editing', params: 'complete', data: 'clean' });
                        renderUI();

                        // Now we need to reload the editor with thew new item.
                        model.setItem('current.readsSetRef', message.message.result.set_ref);
                        model.setItem('current.readsSet.object', serviceUtils.objectInfoToObject(message.message.result.set_info));
                        updateEditor(message.message.result.set_ref);

                    } else if (message.message.error) {
                        // cheap as heck error message
                        var errorMessage = div({ class: 'alert alert-danger' }, [
                            'Error saving reads set: ',
                            message.message.error.message
                        ]);
                        setStatus(errorMessage);
                    } else {
                        setStatus('what?');
                    }
                }));

                showCodeInputArea();

                return null;
            });
        }

        /*
         * Convert the model into a set of params suitable for the editor
         * app.
         */
        function modelToParams() {
            return [{
                workspace: workspaceInfo.id,
                output_object_name: model.getItem('params.name.value'),
                data: {
                    description: model.getItem('params.description.value'),
                    items: model.getItem('params.items.value', []).map(function(item) {
                        return {
                            label: item.label,
                            ref: item.ref
                        };
                    })
                }
            }];
        }

        // TODO: this should be a the error area -- and we should switch the 
        // editor into error mode.
        function loadErrorWidget(error) {
            console.error('ERROR', error);
            console.error(error.detail.replace('\n', '<br>'));
            var detail;
            if (error.detail) {
                detail = error.detail.replace('\n', '<br>');
            } else {
                detail = '';
            }

            var content = div({
                style: { border: '1px red solid' }
            }, [
                div({ style: { color: 'red' } }, 'Error'),
                table({
                    class: 'table table-bordered'
                }, [
                    tr([
                        th('Type'), td(error.name || 'Unknown')
                    ]),
                    tr([
                        th('Message'), td(error.message || '')
                    ]),
                    tr([
                        th('Details'), td(error.detail.replace('\n', '<br>'))
                    ])
                ])
            ]);

            ui.setContent('editor.widget', content);
        }

        function setStatusFlag(flag, value) {
            var flagNode = ui.getElement('editor-status.flags.' + flag);
            if (flagNode) {
                if (value) {
                    flagNode.style.backgroundColor = 'green';
                } else {
                    flagNode.style.backgroundColor = 'white';
                }
            }
        }

        function loadUpdateEditor() {
            return new Promise(function(resolve, reject) {
                ui.setContent('editor.widget', html.loading());
                require(['nbextensions/editorCell/widgets/readsSetUpdateEditor'], function(Widget) {
                    // TODO: widget should make own bus.
                    var bus = runtime.bus().makeChannelBus({ descriptino: 'Parent comm bus for input widget' }),
                        widget = Widget.make({
                            bus: bus,
                            workspaceInfo: workspaceInfo,
                            appId: env.appId,
                            appTag: env.appTag
                        });
                    widgets.editor = {
                        path: ['editor', 'widget'],
                        // module: widgetModule,
                        type: 'update',
                        bus: bus,
                        instance: widget
                    };
                    bus.on('parameter-sync', function(message) {
                        var value = model.getItem(['params', message.parameter, 'value']);
                        bus.send({
                            parameter: message.parameter,
                            value: value
                        }, {
                            // This points the update back to a listener on this key
                            key: {
                                type: 'update',
                                parameter: message.parameter
                            }
                        });
                    });

                    bus.on('sync-params', function(message) {
                        message.parameters.forEach(function(paramId) {
                            bus.send({
                                parameter: paramId,
                                value: model.getItem(['params', message.parameter, 'value'])
                            }, {
                                key: {
                                    type: 'parameter-value',
                                    parameter: paramId
                                },
                                channel: message.replyToChannel
                            });
                        });
                    });

                    bus.respond({
                        key: {
                            type: 'get-parameter'
                        },
                        handle: function(message) {
                            return {
                                value: model.getItem(['params', message.parameterName, 'value'])
                            };
                        }
                    });

                    bus.on('parameter-changed', function(message) {
                        // We simply store the new value for the parameter.
                        model.setItem(['params', message.parameter, 'value'], message.newValue);
                        model.setItem(['params', message.parameter, 'changed'], true);
                        model.setItem(['params', message.parameter, 'touched'], false);
                        // hack this in for now...
                        var state = fsm.getCurrentState(),
                            newState = JSON.parse(JSON.stringify(state.state));
                        newState.data = 'changed';
                        fsm.newState(newState);

                        evaluateAppState();
                    });

                    bus.on('parameter-touched', function(message) {
                        model.setItem(['params', message.parameter, 'touched'], true);
                        var state = fsm.getCurrentState(),
                            newState = JSON.parse(JSON.stringify(state.state));
                        newState.data = 'touched';
                        fsm.newState(newState);
                        evaluateAppState();
                    });

                    return widget.start()
                        .then(function() {
                            resolve();
                            widget.bus.emit('run', {
                                node: ui.getElement(['editor', 'widget']),
                                appSpec: env.appSpec,
                                parameters: getParameters(),
                                layout: getLayout() // LEFT OFF HERE - need layout + parameters in the update widget...
                            });

                            return null;
                        })
                        .catch(function(err) {
                            console.error('ERROR starting editor widget', err);
                            reject(err);
                        });

                }, function(err) {
                    console.error('ERROR', err);
                    reject(err);
                });
            });
        }

        function unloadEditor() {
            return Promise.try(function() {
                if (widgets.editor) {
                    return widgets.editor.instance.stop()
                        .then(function(stopped) {
                            if (stopped) {
                                widgets.editor = null;
                            }
                            return stopped;
                        });
                }
                return true;
            });
        }

        function loadCreationEditor() {
            return new Promise(function(resolve, reject) {
                ui.setContent('editor.widget', html.loading());

                require(['nbextensions/editorCell/widgets/readsSetCreateEditor'], function(Widget) {
                    // TODO: widget should make own bus.
                    var bus = runtime.bus().makeChannelBus({ description: 'Parent comm bus for input widget' }),
                        widget = Widget.make({
                            bus: bus,
                            workspaceInfo: workspaceInfo
                        });
                    widgets.editor = {
                        path: ['editor', 'widget'],
                        // module: widgetModule,
                        type: 'create',
                        bus: bus,
                        instance: widget
                    };
                    bus.emit('run', {
                        node: ui.getElement(['editor', 'widget']),
                        appSpec: env.appSpec,
                        parameters: getParameters()
                    });
                    bus.on('parameter-sync', function(message) {
                        var value = model.getItem(['params', message.parameter, 'value']);
                        bus.send({
                            parameter: message.parameter,
                            value: value
                        }, {
                            // This points the update back to a listener on this key
                            key: {
                                type: 'update',
                                parameter: message.parameter
                            }
                        });
                    });

                    bus.on('sync-params', function(message) {
                        message.parameters.forEach(function(paramId) {
                            bus.send({
                                parameter: paramId,
                                value: model.getItem(['params', paramId, 'value'])
                            }, {
                                key: {
                                    type: 'parameter-value',
                                    parameter: paramId
                                },
                                channel: message.replyToChannel
                            });
                        });
                    });

                    bus.respond({
                        key: {
                            type: 'get-parameter'
                        },
                        handle: function(message) {
                            return {
                                value: model.getItem(['params', message.parameterName, 'value'])
                            };
                        }
                    });

                    //                    bus.on('get-parameter-value', function (message) {
                    //                        var value = model.getItem(['params', message.parameter]);
                    //                        bus.send({
                    //                            parameter: message.parameter,
                    //                            value: value
                    //                        }, {
                    //                            key: {
                    //                                type: 'parameter-value',
                    //                                parameter: message.parameter
                    //                            }
                    //                        });
                    //                    });
                    bus.on('parameter-changed', function(message) {
                        // We simply store the new value for the parameter.
                        model.setItem(['params', message.parameter, 'value'], message.newValue);
                        evaluateAppState();
                    });
                    widget.start()
                        .then(function() {
                            resolve();
                            return null;
                        })
                        .catch(function(err) {
                            reject(err);
                        });

                }, function(err) {
                    console.error('ERROR', err);
                    reject(err);
                });
            });
        }


        function renderCurrentlyEditing(info) {
            var content = table({ class: 'table table-striped' }, [
                tr([th('Name'), td({ style: { fontWeight: 'bold' } }, info.name)]),
                tr([th('Ref'), td(info.ref)]),
                tr([th('Last saved'), td(info.saveDate.toLocaleDateString() + ' at ' + info.saveDate.toLocaleTimeString())]),
                tr([th('By'), td(info.saved_by)])
            ]);

            ui.setContent('currently-editing.widget', content);

            ui.setContent('currently-editing.name', info.name);
        }


        /*
         * Given an object ref, fetch the set object via the setApi, 
         * then populate
         */
        function updateEditor(objectRef) {

            // TODO: check if the editor has unsaved changed, and 
            // show an error message if so, and refuse to switch.

            var setApiClient = new GenericClient({
                    url: runtime.config('services.service_wizard.url'),
                    token: runtime.authToken(),
                    module: 'SetAPI',
                    version: 'dev'
                }),
                params = {
                    ref: objectRef,
                    include_item_info: 1
                };

            return setApiClient.callFunc('get_reads_set_v1', [params])
                .spread(function(setObject) {
                    // After getting the reads set object, we populate our 
                    // view model (data model-ish) with the results.
                    // The editor will sync up with the model, and pick up the
                    // values.                    
                    model.setItem('params', {});

                    // TODO: move this into code or config specific to 
                    // the reads set editor.
                    model.setItem('params.name.value', setObject.info[1]);
                    model.setItem('params.description.value', setObject.data.description);
                    model.setItem('params.items.value', setObject.data.items.map(function(item) {
                        return {
                            ref: item.ref,
                            label: item.label
                        };
                    }));

                    var info = serviceUtils.objectInfoToObject(setObject.info);

                    model.setItem('currentReadsSet', info);

                    renderCurrentlyEditing(info);

                    return loadUpdateEditor();
                })
                .then(function() {
                    evaluateAppState(true);
                })
                .catch(function(err) {
                    console.error('ERROR getting reads set ', err);
                    console.error(err.detail ? err.detail.replace('\n', '<br>') : '');
                    loadErrorWidget(err);
                });

        }

        /*
         * Reset the editor to default values for the parameters.
         * TODO: this really should be done through the spec, but we
         * are rapidly cutting corners here...
         */
        function resetEditorModel(objectRef) {
            model.setItem('params', {});
            model.setItem('params.name.value', '');
            model.setItem('params.description.value', '');
            model.setItem('params.items.value', []);

            //loadUpdateEditor();

        }

        function doCreateNewSet(name) {
            var setApiClient = new GenericClient({
                    url: runtime.config('services.service_wizard.url'),
                    token: runtime.authToken(),
                    module: 'SetAPI',
                    version: 'dev'
                }),
                //                donorReadsRef = (function (type) {
                //                    switch (type) {
                //                        case 'KBaseFile.SingleEndLibrary':
                //                            return '11733/31/1';
                //                        case 'KBaseFile.PairedEndLibrary':
                //                            return '11733/16/4';
                //                    }
                //                }(type)),
                params = {
                    workspace: String(workspaceInfo.id),
                    output_object_name: name,
                    data: {
                        description: '',
                        // set api has bug -- will throw exception if fetch a 
                        // set with no items.
                        // stuff a sample item in here to start with.
                        items: []
                    }
                };
            return setApiClient.callFunc('save_reads_set_v1', [params])
                .spread(function(result) {
<<<<<<< HEAD
=======
                    console.log('collapsing panel...');
                    ui.collapsePanel('edit-object-selector');
                    ui.collapsePanel('currently-editing');

>>>>>>> 0c88db48

                    // remove whatever is in the editor panel

                    // place the update editor there

                    // updatethe update editor with the thing to edit.

                    updateEditor(result.set_ref);
                })
                .catch(function(err) {
                    console.error('ERROR!', err);
                });

        }

        function doSaveReadsSet() {
            return Promise.try(function() {
                cell.execute();
            });
        }

        function doLoadNewSetForm() {
            unloadEditor();
            resetEditorModel();
            loadCreationEditor();
        }

        function doEditObject(objectInfo) {
            // Update editor state (is also persistent in the metadata)
            editorState.setItem('current.set.ref', objectInfo.ref);
            editorState.setItem('current.set.info', objectInfo);

<<<<<<< HEAD
=======
            // Twiddle the sections.
            console.log('collapsing panel...');
            ui.collapsePanel('edit-object-selector');
            ui.collapsePanel('currently-editing');

>>>>>>> 0c88db48
            updateEditor(objectInfo.ref);
        }

        function loadEditObjectSelector() {
            return new Promise(function(resolve, reject) {
                require([
                    'nbextensions/editorCell/widgets/editObjectSelector'
                ], function(Widget) {
                    var widget = Widget.make({
                        workspaceInfo: workspaceInfo,
                        objectType: 'KBaseSets.ReadsSet'
                    });
                    widgets.editObjectSelector = {
                        path: ['edit-object-selector', 'widget'],
                        instance: widget
                    };
                    widget.bus.on('ready', function() {
                        widget.bus.emit('run', {
                            node: ui.getElement(['edit-object-selector', 'widget']),
                            appSpec: env.appSpec,
                            selectedSet: editorState.getItem('current.set.ref')
                                // parameters: getParameters()
                        });
                    });
                    // When the user selects a reads set to edit.
                    widget.bus.on('changed', function(message) {
                        // Call this when we have a new object to edit. It will 
                        // take care of updating the cell state as well as
                        // rendering the object.
                        doEditObject(message.value);
                    });
                    widget.bus.on('create-new-set', function(message) {
                        doCreateNewSet(message.name);
                    });
                    widget.bus.on('new-set-form', function() {
                        // TODO: ask user if they want to save the editor if it is dirty.
                        doLoadNewSetForm();
                        // swap out the update editor with the creation editor.
                    });
                    widget.bus.on('fatal-error', function(message) {
                        setFatalError({
                            title: 'Fatal error from ' + message.location,
                            message: message.error.message,
                            details: message.error.details || 'You may need to consult the browser log for additional information',
                            advice: message.error.advice
                        });
                        renderUI();
                    });
                    widget.start()
                        .then(function() {
                            resolve();
                            return null;
                        })
                        .catch(function(err) {
                            reject(err);
                        });
                }, function(err) {
                    console.error('ERROR', err);
                    reject(err);
                });
            });
        }

        function evaluateAppState(force) {
            if (force || isModelChanged()) {
                var validationResult = validateModel();
                if (validationResult.isValid) {
                    buildPython(cell, utils.getCellMeta(cell, 'kbase.attributes.id'), editorState.getItem('app'), modelToParams());
                    fsm.newState({ mode: 'editing', params: 'complete', data: 'changed' });
                } else {
                    resetPython(cell);
                    fsm.newState({ mode: 'editing', params: 'incomplete', data: 'changed' });
                }
            }
            renderUI();
        }

        function setFatalError(arg) {
            editorState.setItem('fatalError', {
                title: arg.title,
                message: arg.message,
                details: arg.details,
                advice: arg.advice
            });
            syncFatalError();
            fsm.newState({ mode: 'fatal-error' });
        }

        function run(params) {
            // First get the app specs, which is stashed in the model,
            // with the parameters returned.
            return syncAppSpec(params.appId, params.appTag)
                .then(function() {
                    var appRef = [editorState.getItem('app').id, editorState.getItem('app').tag].filter(toBoolean).join('/'),
                        url = '/#appcatalog/app/' + appRef;
                    utils.setCellMeta(cell, 'kbase.attributes.title', env.appSpec.info.name);
                    utils.setCellMeta(cell, 'kbase.attributes.subtitle', env.appSpec.info.subtitle);
                    utils.setCellMeta(cell, 'kbase.attributes.info.url', url);
                    utils.setCellMeta(cell, 'kbase.attributes.info.label', 'more...');
                    return Promise.all([
                        loadEditObjectSelector(),
                        (function() {
                            if (editorState.getItem('current.set.info')) {
                                return doEditObject(editorState.getItem('current.set.info'));
                            }
                        }())
                    ]);
                })
                .then(function() {
                    // this will not change, so we can just render it here.
                    showAboutApp();
                    showAppSpec();
                    PR.prettyPrint(null, container);
                })
                .then(function() {
                    // if we start out in 'new' state, then we need to promote to
                    // editing...
                    if (fsm.getCurrentState().state.mode === 'new') {
                        // fsm.newState({mode: 'editing', params: 'incomplete'});
                        evaluateAppState();
                    }
                    renderUI();
                })
                .catch(function(err) {
                    console.error('ERROR loading main widgets', err);
                    addNotification('Error loading main widgets: ' + err.message);
                    setFatalError({
                        title: 'Error loading main widgets',
                        message: err.message,
                        details: err.details,
                        advice: err.advice
                    });
                    renderUI();
                });
        }

        // INIT

        model = Props.make({
            data: {},
            onUpdate: function(props) {
                renderUI();
            }
        });

        editorState = Props.make({
            data: utils.getCellMeta(cell, 'kbase.editorCell'),
            onUpdate: function(props) {
                utils.setCellMeta(cell, 'kbase.editorCell', props.getRawObject());
                renderUI();
            }
        });

        return {
            init: init,
            attach: attach,
            start: start,
            run: run
        };
    }

    return {
        make: function(config) {
            return factory(config);
        }
    };
}, function(err) {
    console.error('ERROR loading editorCell editorCellWidget', err);
});<|MERGE_RESOLUTION|>--- conflicted
+++ resolved
@@ -561,16 +561,12 @@
                                     body: div({ dataElement: 'widget' })
                                 }),
                                 ui.buildCollapsiblePanel({
-<<<<<<< HEAD
-                                    title: span(['Currently Editing ', span({ dataElement: 'name', style: { textDecoration: 'underline' } })]),
-=======
                                     title: span(['Currently Editing ', span({
                                         dataElement: 'name',
                                         style: {
-                                            fontWeight: 'bold'
+                                            textDecoration: 'underline'
                                         }
                                     })]),
->>>>>>> 0c88db48
                                     name: 'currently-editing',
                                     hidden: false,
                                     collapsed: true,
@@ -1578,13 +1574,8 @@
                 };
             return setApiClient.callFunc('save_reads_set_v1', [params])
                 .spread(function(result) {
-<<<<<<< HEAD
-=======
-                    console.log('collapsing panel...');
                     ui.collapsePanel('edit-object-selector');
                     ui.collapsePanel('currently-editing');
-
->>>>>>> 0c88db48
 
                     // remove whatever is in the editor panel
 
@@ -1617,14 +1608,10 @@
             editorState.setItem('current.set.ref', objectInfo.ref);
             editorState.setItem('current.set.info', objectInfo);
 
-<<<<<<< HEAD
-=======
             // Twiddle the sections.
-            console.log('collapsing panel...');
             ui.collapsePanel('edit-object-selector');
             ui.collapsePanel('currently-editing');
 
->>>>>>> 0c88db48
             updateEditor(objectInfo.ref);
         }
 
