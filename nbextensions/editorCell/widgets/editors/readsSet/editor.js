--- conflicted
+++ resolved
@@ -592,32 +592,11 @@
                 ];
             }
 
-<<<<<<< HEAD
-            const content = div(
-                {
-                    style: { border: '1px solid red' },
-                },
-                [
-                    div({ style: { color: 'red' } }, 'Error'),
-                    table(
-                        {
-                            class: 'table table-bordered',
-                        },
-                        [
-                            tr([th('Type'), td(error.name || 'Unknown')]),
-                            tr([th('Message'), td(error.message || '')]),
-                            tr([th('Details'), td(error.detail.replace('\n', '<br>'))]),
-                        ]
-                    ),
-                ]
-            );
-=======
             // TODO: this should be a the error area -- and we should switch the
             // editor into error mode.
             function loadErrorWidget(error) {
                 console.error('ERROR', error);
                 console.error(error.detail.replace('\n', '<br>'));
->>>>>>> 9e2fe390
 
                 const content = div(
                     {
@@ -1173,12 +1152,6 @@
                         }
                     });
                 })
-<<<<<<< HEAD
-                .catch((err) => {
-                    console.error('INTERNAL ERROR', err);
-                });
-        }
-=======
                     .then(() => {
                         renderUI();
                     })
@@ -1187,7 +1160,6 @@
                         console.error('INTERNAL ERROR', err);
                     });
             }
->>>>>>> 9e2fe390
 
             function setFatalError(arg) {
                 editorState.setItem('fatalError', {
@@ -1427,17 +1399,4 @@
         'use strict';
         console.error('ERROR loading editorCell editorCellWidget', err);
     }
-<<<<<<< HEAD
-
-    return {
-        make: function (config) {
-            return factory(config);
-        },
-    };
-}, (err) => {
-    'use strict';
-    console.error('ERROR loading editorCell editorCellWidget', err);
-});
-=======
-);
->>>>>>> 9e2fe390
+);