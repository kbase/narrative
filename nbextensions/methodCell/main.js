--- conflicted
+++ resolved
@@ -25,12 +25,8 @@
     './methodCellController',
     './pythonInterop',
     './widgets/codeCellInputWidget',
-<<<<<<< HEAD
-    './widgets/fieldWidget',
-=======
     './widgets/codeCellRunWidget',
     './widgets/FieldWidget',
->>>>>>> d84e981f
     './runtime',
     './microBus',
     './parameterSpec',
