--- conflicted
+++ resolved
@@ -1,7 +1,3 @@
-<<<<<<< HEAD
-=======
-
->>>>>>> 25a65a5c
 define([
     'bluebird',
     'jquery',
@@ -30,12 +26,6 @@
 ) => {
     'use strict';
 
-<<<<<<< HEAD
-    const t = html.tag,
-        div = t('div');
-
-=======
->>>>>>> 25a65a5c
     function specializeCell(cell) {
         cell.minimize = function () {
             const inputArea = this.input.find('.input_area').get(0),
@@ -72,27 +62,12 @@
             const inputPrompt = this.element[0].querySelector('[data-element="icon"]');
 
             if (inputPrompt) {
-<<<<<<< HEAD
-                inputPrompt.innerHTML = div(
-                    {
-                        style: { textAlign: 'center' },
-                    },
-                    [AppUtils.makeGenericIcon('arrow-left')]
-                );
-            }
-        };
-
-        cell.getIcon = function () {
-            const icon = AppUtils.makeToolbarGenericIcon('arrow-left');
-            return icon;
-=======
                 inputPrompt.innerHTML = this.getIcon();
             }
         };
 
         cell.getIcon = function() {
             return Icon.makeToolbarGenericIcon('arrow-left');
->>>>>>> 25a65a5c
         };
 
         cell.isCodeShowing = function () {
@@ -257,11 +232,6 @@
         // This is the sole ipython/jupyter api call
         load_ipython_extension: load,
     };
-<<<<<<< HEAD
 }, (err) => {
-=======
-}, function(err) {
-    'use strict';
->>>>>>> 25a65a5c
     console.error('ERROR loading outputCell main', err);
 });