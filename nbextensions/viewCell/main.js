--- conflicted
+++ resolved
@@ -175,27 +175,11 @@
             const inputPrompt = this.element[0].querySelector('[data-element="prompt"]');
 
             if (inputPrompt) {
-<<<<<<< HEAD
-                inputPrompt.innerHTML = div(
-                    {
-                        style: { textAlign: 'center' },
-                    },
-                    [AppUtils.makeAppIcon(utils.getCellMeta(cell, 'kbase.viewCell.app.spec'))]
-                );
-            }
-        };
-        cell.getIcon = function () {
-            const icon = AppUtils.makeToolbarAppIcon(
-                utils.getCellMeta(cell, 'kbase.viewCell.app.spec')
-            );
-            return icon;
-=======
                 inputPrompt.innerHTML = this.getIcon();
             }
         };
         cell.getIcon = function() {
             return Icon.makeToolbarAppIcon(utils.getCellMeta(cell, 'kbase.viewCell.app.spec'));
->>>>>>> 25a65a5c
         };
         cell.showInfo = function () {
             const app = utils.getCellMeta(cell, 'kbase.viewCell.app');
