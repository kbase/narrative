define([
    'jquery',
    'bluebird',
    'uuid',
    'base/js/namespace',
    'common/runtime',
    'common/events',
    'common/html',
    'common/props',
    'common/jupyter',
    'common/busEventManager',
    'kb_service/client/narrativeMethodStore',
    'kb_service/client/workspace',
    'common/pythonInterop',
    'common/utils',
    'common/ui',
    'common/fsm',
    'common/spec',
    'google-code-prettify/prettify',
    'css!google-code-prettify/prettify.css',
    'css!font-awesome.css',
], (
    $,
    Promise,
    Uuid,
    JupyterNamespace,
    Runtime,
    Events,
    html,
    Props,
    Narrative,
    BusEventManager,
    NarrativeMethodStore,
    Workspace,
    PythonInterop,
    utils,
    Ui,
    Fsm,
    Spec,
    PR
) => {
    'use strict';
    const t = html.tag,
        div = t('div'),
        span = t('span'),
        a = t('a'),
        p = t('p'),
        table = t('table'),
        tr = t('tr'),
        th = t('th'),
        td = t('td'),
        pre = t('pre'),
        input = t('input'),
        appStates = [
            {
                state: {
                    mode: 'new',
                },
                ui: {
                    buttons: {
                        enabled: [],
                        disabled: ['run-app'],
                    },
                    elements: {
                        show: [],
                        hide: [
                            'fatal-error',
                            'parameters-group',
                            'output-group',
                            'parameters-display-group',
                            'exec-group',
                        ],
                    },
                },
                next: [
                    {
                        mode: 'fatal-error',
                    },
                    {
                        mode: 'editing',
                        params: 'incomplete',
                    },
                ],
            },
            {
                state: {
                    mode: 'fatal-error',
                },
                ui: {
                    buttons: {
                        enabled: [],
                        disabled: ['run-app'],
                    },
                    elements: {
                        show: ['fatal-error'],
                        hide: [
                            'parameters-group',
                            'output-group',
                            'parameters-display-group',
                            'exec-group',
                        ],
                    },
                },
                next: [],
            },
            {
                state: {
                    mode: 'editing',
                    params: 'incomplete',
                },
                ui: {
                    buttons: {
                        enabled: [],
                        disabled: ['run-app'],
                    },
                    elements: {
                        show: ['parameters-group', 'output-group'],
                        hide: ['fatal-error', 'parameters-display-group', 'exec-group'],
                    },
                },
                next: [
                    {
                        mode: 'editing',
                        params: 'complete',
                        code: 'built',
                    },
                    {
                        mode: 'editing',
                        params: 'incomplete',
                    },
                ],
            },
            {
                state: {
                    mode: 'editing',
                    params: 'complete',
                    code: 'built',
                },
                ui: {
                    buttons: {
                        enabled: ['run-app'],
                        disabled: [],
                    },
                    elements: {
                        show: ['parameters-group', 'output-group'],
                        hide: ['fatal-error', 'parameters-display-group', 'exec-group'],
                    },
                },
                next: [
                    {
                        mode: 'editing',
                        params: 'incomplete',
                    },
                    {
                        mode: 'editing',
                        params: 'complete',
                        code: 'built',
                    },
                    {
                        mode: 'processing',
                        stage: 'launching',
                    },
                    {
                        mode: 'processing',
                        stage: 'queued',
                    },
                    {
                        mode: 'processing',
                        stage: 'running',
                    },
                    {
                        mode: 'success',
                    },
                    {
                        mode: 'error',
                        stage: 'launching',
                    },
                    {
                        mode: 'error',
                        stage: 'queued',
                    },
                    {
                        mode: 'error',
                        stage: 'running',
                    },
                    {
                        mode: 'error',
                    },
                ],
            },
            {
                state: {
                    mode: 'success',
                },
                ui: {
                    buttons: {
                        enabled: [],
                        disabled: ['run-app'],
                    },
                    elements: {
                        show: ['parameters-display-group', 'exec-group', 'output-group'],
                        hide: ['parameters-group'],
                    },
                },
                on: {
                    enter: {
                        messages: [
                            {
                                emit: 'on-success',
                            },
                        ],
                    },
                },
                next: [
                    {
                        mode: 'success',
                    },
                    {
                        mode: 'editing',
                        params: 'complete',
                        code: 'built',
                    },
                ],
            },
            {
                state: {
                    mode: 'error',
                },
                ui: {
                    buttons: {
                        enabled: [],
                        disabled: ['run-app'],
                    },
                    elements: {
                        show: ['parameters-display-group', 'exec-group', 'output-group'],
                        hide: ['parameters-group'],
                    },
                },
                next: [
                    {
                        mode: 'error',
                    },
                    {
                        mode: 'editing',
                        params: 'complete',
                        code: 'built',
                    },
                ],
            },
        ];

    function factory(config) {
        let container,
            ui,
            workspaceInfo = config.workspaceInfo,
            runtime = Runtime.make(),
            cell = config.cell,
            parentBus = config.bus,
            spec,
            // TODO: the cell bus should be created and managed through main.js,
            // that is, the extension.
            cellBus,
            bus = runtime.bus().makeChannelBus({ description: 'A view cell widget' }),
            model,
            paramsWidget,
            eventManager = BusEventManager.make({
                bus: runtime.bus(),
            }),
            // HMM. Sync with metadata, or just keep everything there?
            settings = {
                showAdvanced: {
                    label: 'Show advanced parameters',
                    defaultValue: false,
                    type: 'custom',
                },
                showNotifications: {
                    label: 'Show the notifications panel',
                    defaultValue: false,
                    type: 'toggle',
                    element: 'notifications',
                },
                showAboutApp: {
                    label: 'Show the About App panel',
                    defaultValue: false,
                    type: 'toggle',
                    element: 'about-app',
                },
            },
            fsm;

        if (runtime.config('features.developer')) {
            settings.showDeveloper = {
                label: 'Show developer features',
                defaultValue: false,
                type: 'toggle',
                element: 'developer-options',
            };
        }

        // DATA API

        /*
         * Fetch the app spec for a given app and store the spec in the model.
         * As well, process and store the parameters in the model as well.
         *
         * @param {type} appId
         * @param {type} appTag
         * @returns {unresolved}
         */
        function syncAppSpec(appId, appTag) {
            const appRef = {
                    ids: [appId],
                    tag: appTag,
                },
                nms = new NarrativeMethodStore(
                    runtime.config('services.narrative_method_store.url'),
                    {
                        token: runtime.authToken(),
                    }
                );

            return nms.get_method_spec(appRef).then((data) => {
                if (!data[0]) {
                    throw new Error('App not found');
                }
            });
        }

        // RENDER API

        function syncFatalError() {
            ui.setContent('fatal-error.title', model.getItem('fatalError.title'));
            ui.setContent('fatal-error.message', model.getItem('fatalError.message'));
        }

        // function showFatalError(arg) {
        //     ui.showElement('fatal-error');
        // }

        function showFsmBar() {
            const currentState = fsm.getCurrentState(),
                content = Object.keys(currentState.state)
                    .map((key) => {
                        return span([
                            span({ style: { fontStyle: 'italic' } }, key),
                            ' : ',
                            span(
                                {
                                    style: {
                                        padding: '4px',
                                        fontWeight: 'noramal',
                                        border: '1px silver solid',
                                        backgroundColor: 'gray',
                                        color: 'white',
                                    },
                                },
                                currentState.state[key]
                            ),
                        ]);
                    })
                    .join('  ');

            ui.setContent('fsm-display.content', content);
        }

        function renderAppSpec() {
            return pre({
                dataElement: 'spec',
                class: 'prettyprint lang-json',
                style: { fontSize: '80%' },
            });
        }

        function renderAppSummary() {
            return table({ class: 'table table-striped' }, [
                tr([th('Name'), td({ dataElement: 'name' })]),
                ui.ifAdvanced(() => {
                    return tr([th('Module'), td({ dataElement: 'module' })]);
                }),
                tr([th('Id'), td({ dataElement: 'id' })]),
                tr([th('Version'), td({ dataElement: 'version' })]),
                tr([th('Summary'), td({ dataElement: 'summary' })]),
                tr([th('Authors'), td({ dataElement: 'authors' })]),
                ui.ifAdvanced(() => {
                    return tr([th('Git commit hash'), td({ dataElement: 'git-commit-hash' })]);
                }),
                tr([th('More info'), td({ dataElement: 'catalog-link' })]),
            ]);
        }

        function renderAboutApp() {
            return html.makeTabs({
                tabs: [
                    {
                        label: 'Summary',
                        name: 'summary',
                        content: renderAppSummary(),
                    },
                    ui.ifAdvanced(() => {
                        return {
                            label: 'Spec',
                            name: 'spec',
                            content: renderAppSpec(),
                        };
                    }),
                ],
            });
        }

        function renderSetting(settingName) {
            let setting = settings[settingName],
                value;

            if (!setting) {
                return;
            }

            value = model.getItem(['user-settings', settingName], setting.defaultValue);
            switch (setting.type) {
                case 'toggle':
                    if (value) {
                        ui.showElement(setting.element);
                    } else {
                        ui.hideElement(setting.element);
                    }
                    break;
            }
        }

        function doChangeSetting(event) {
            const control = event.target,
                settingName = control.value;

            model.setItem(['user-settings', settingName], control.checked);

            renderSetting(settingName);
        }

        function renderSettings() {
            const events = Events.make({ node: container }),
                content = Object.keys(settings)
                    .map((key) => {
                        const setting = settings[key],
                            settingsValue = model.getItem(
                                ['user-settings', key],
                                setting.defaultValue
                            );
                        return div({}, [
                            input({
                                type: 'checkbox',
                                checked: settingsValue ? true : false,
                                dataSetting: key,
                                value: key,
                                id: events.addEvent({
                                    type: 'change',
                                    handler: function (e) {
                                        doChangeSetting(e);
                                    },
                                }),
                            }),
                            span(
                                { style: { marginLeft: '4px', fontStyle: 'italic' } },
                                setting.label
                            ),
                        ]);
                    })
                    .join('\n');
            ui.setContent('settings.content', content);
            events.attachEvents();

            //Ensure that the settings are reflected in the UI.
            Object.keys(settings).forEach((key) => {
                renderSetting(key);
            });
        }

        function toBoolean(value) {
            if (value && value !== null) {
                return true;
            }
            return false;
        }

        function showAboutApp() {
            const appSpec = model.getItem('app.spec');
            ui.setContent('about-app.name', appSpec.info.name);
            ui.setContent('about-app.module', appSpec.info.namespace || ui.na());
            ui.setContent('about-app.id', appSpec.info.id);
            ui.setContent('about-app.summary', appSpec.info.subtitle);
            ui.setContent('about-app.version', appSpec.info.ver);
            ui.setContent('about-app.git-commit-hash', appSpec.info.git_commit_hash || ui.na());
            ui.setContent(
                'about-app.authors',
                (function () {
                    if (appSpec.info.authors && appSpec.info.authors.length > 0) {
                        return appSpec.info.authors.join('<br>');
                    }
                    return ui.na();
                })()
            );
            const appRef = [appSpec.info.namespace || 'l.m', appSpec.info.id]
                    .filter(toBoolean)
                    .join('/'),
                link = a({ href: '/#appcatalog/app/' + appRef, target: '_blank' }, 'Catalog Page');
            ui.setContent('about-app.catalog-link', link);
        }

        function showAppSpec() {
            const appSpec = model.getItem('app.spec');
            const specText = JSON.stringify(appSpec, false, 3),
                fixedText = specText.replace(/</g, '&lt;').replace(/>/g, '&gt;'),
                content = pre(
                    { class: 'prettyprint lang-json', style: { fontSize: '80%' } },
                    fixedText
                );
            ui.setContent('about-app.spec', content);
        }

        function renderLayout() {
            const readOnlyStyle = {};
            if (!Narrative.canEdit()) {
                readOnlyStyle.display = 'none';
            }
            const events = Events.make(),
                content = div(
                    {
                        class: 'kbase-extension kb-app-cell',
                        style: { display: 'flex', alignItems: 'stretch' },
                    },
                    [
                        div(
                            {
                                class: 'prompt',
                                dataElement: 'prompt',
                                style: {
                                    display: 'flex',
                                    alignItems: 'stretch',
                                    flexDirection: 'column',
                                },
                            },
                            [div({ dataElement: 'status' })]
                        ),
                        div(
                            {
                                class: 'body',
                                dataElement: 'body',
                                style: {
                                    display: 'flex',
                                    alignItems: 'stretch',
                                    flexDirection: 'column',
                                    flex: '1',
                                    width: '100%',
                                },
                            },
                            [
                                div(
                                    {
                                        dataElement: 'widget',
                                        style: { display: 'block', width: '100%' },
                                    },
                                    [
                                        div({ class: 'container-fluid' }, [
                                            ui.buildPanel({
                                                title: 'Error',
                                                name: 'fatal-error',
                                                hidden: true,
                                                type: 'danger',
                                                classes: ['kb-panel-container'],
                                                body: div([
                                                    table({ class: 'table table-striped' }, [
                                                        tr([
                                                            th('Title'),
                                                            td({ dataElement: 'title' }),
                                                            td(
                                                                'Message',
                                                                td({ dataElement: 'message' })
                                                            ),
                                                        ]),
                                                    ]),
                                                ]),
                                            }),
                                            ui.buildPanel({
                                                title: 'Cell Settings',
                                                name: 'settings',
                                                hidden: true,
                                                type: 'default',
                                                classes: ['kb-panel-container'],
                                                body: div({ dataElement: 'content' }),
                                            }),
                                            ui.buildCollapsiblePanel({
                                                title: 'Notifications',
                                                name: 'notifications',
                                                hidden: true,
                                                type: 'default',
                                                classes: ['kb-panel-container'],
                                                body: [div({ dataElement: 'content' })],
                                            }),
                                            ui.buildCollapsiblePanel({
                                                title: 'About',
                                                name: 'about-app',
                                                hidden: false,
                                                collapsed: true,
                                                type: 'default',
                                                classes: ['kb-panel-container'],
                                                body: [
                                                    div(
                                                        { dataElement: 'about-app' },
                                                        renderAboutApp()
                                                    ),
                                                ],
                                            }),
                                            ui.buildCollapsiblePanel({
                                                title: 'Dev',
                                                name: 'developer-options',
                                                hidden: true,
                                                type: 'default',
                                                classes: ['kb-panel-container'],
                                                body: [
                                                    div(
                                                        {
                                                            dataElement: 'fsm-display',
                                                            style: { marginBottom: '4px' },
                                                        },
                                                        [
                                                            span(
                                                                { style: { marginRight: '4px' } },
                                                                'FSM'
                                                            ),
                                                            span({ dataElement: 'content' }),
                                                        ]
                                                    ),
                                                    div([
                                                        ui.makeButton(
                                                            'Show Code',
                                                            'toggle-code-view',
                                                            { events: events }
                                                        ),
                                                        ui.makeButton(
                                                            'Edit Metadata',
                                                            'edit-cell-metadata',
                                                            { events: events }
                                                        ),
                                                        ui.makeButton(
                                                            'Edit Notebook Metadata',
                                                            'edit-notebook-metadata',
                                                            { events: events }
                                                        ),
                                                    ]),
                                                ],
                                            }),
                                            ui.buildCollapsiblePanel({
                                                title:
                                                    'Input ' + span({ class: 'fa fa-arrow-right' }),
                                                name: 'parameters-group',
                                                hidden: false,
                                                type: 'default',
                                                classes: ['kb-panel-container'],
                                                body: div({ dataElement: 'widget' }),
                                            }),
                                            ui.buildCollapsiblePanel({
                                                title: 'Parameters Display',
                                                name: 'parameters-display-group',
                                                hidden: false,
                                                type: 'default',
                                                classes: ['kb-panel-container'],
                                                body: div({ dataElement: 'widget' }),
                                            }),
                                            div(
                                                {
                                                    dataElement: 'availableActions',
                                                    style: readOnlyStyle,
                                                },
                                                [
                                                    div(
                                                        {
                                                            class:
                                                                'btn-toolbar kb-btn-toolbar-cell-widget',
                                                        },
                                                        [
                                                            div({ class: 'btn-group' }, [
                                                                ui.makeButton('View', 'run-app', {
                                                                    events: events,
                                                                    type: 'primary',
                                                                }),
                                                            ]),
                                                        ]
                                                    ),
                                                ]
                                            ),
                                        ]),
                                    ]
                                ),
                            ]
                        ),
                    ]
                );
            return {
                content: content,
                events: events,
            };
        }

        function validateModel() {
            return spec.validateModel(model.getItem('params'));
        }

        function fixApp(app) {
            switch (app.tag) {
                case 'release':
                    return {
                        id: app.id,
                        tag: app.tag,
<<<<<<< HEAD
                        version: app.version,
=======
                        version: app.version
>>>>>>> 25a65a5c
                    };
                case 'beta':
                case 'dev':
                    return {
                        id: app.id,
                        tag: app.tag,
<<<<<<< HEAD
                        version: app.gitCommitHash,
=======
                        version: app.gitCommitHash
>>>>>>> 25a65a5c
                    };
                default:
                    throw new Error('Invalid tag for app ' + app.id);
            }
        }

        function buildPython(cell, cellId, app, params) {
            const runId = new Uuid(4).format(),
                code = PythonInterop.buildViewRunner(cellId, runId, fixApp(app), params);

            // TODO: do something with the runId
            cell.set_text(code);
        }

        function resetPython(cell) {
            cell.set_text('');
        }

        function initializeFSM() {
            let currentState = model.getItem('fsm.currentState');
            if (!currentState) {
                // TODO: evaluate the state of things to try to guess the state?
                // Or is this just an error unless it is a new cell?
                // currentState = {mode: 'editing', params: 'incomplete'};
                currentState = { mode: 'new' };
            }
            fsm = Fsm.make({
                states: appStates,
                initialState: {
                    mode: 'new',
                },
                onNewState: function (fsm) {
                    model.setItem('fsm.currentState', fsm.getCurrentState().state);
                    // save the narrative!
                },
                bus: bus,
            });
            fsm.start(currentState);
        }

        // LIFECYCYLE API

        function doEditNotebookMetadata() {
            Narrative.editNotebookMetadata();
        }

        function doEditCellMetadata() {
            Narrative.editCellMetadata(cell);
        }

        function initCodeInputArea() {
            model.setItem('user-settings.showCodeInputArea', false);
        }

        function showCodeInputArea() {
            const codeInputArea = cell.input.find('.input_area').get(0);
            if (model.getItem('user-settings.showCodeInputArea')) {
                if (!codeInputArea.classList.contains('-show')) {
                    codeInputArea.classList.add('-show');
                }
            } else {
                if (codeInputArea.classList.contains('-show')) {
                    codeInputArea.classList.remove('-show');
                }
            }
        }

        function toggleCodeInputArea() {
            if (model.getItem('user-settings.showCodeInputArea')) {
                model.setItem('user-settings.showCodeInputArea', false);
            } else {
                model.setItem('user-settings.showCodeInputArea', true);
            }
            showCodeInputArea();
            return model.getItem('user-settings.showCodeInputArea');
        }

        function toggleSettings() {
            let name = 'showSettings',
                selector = 'settings',
                node = ui.getElement(selector),
                showing = model.getItem(['user-settings', name]);
            if (showing) {
                model.setItem(['user-settings', name], false);
            } else {
                model.setItem(['user-settings', name], true);
            }

            showing = model.getItem(['user-settings', name]);
            if (showing) {
                node.classList.remove('hidden');
                //node.style.display = 'block';
            } else {
                //node.style.display = 'none';
                node.classList.add('hidden');
            }
            return showing;
        }

        function doRemoveNotification(index) {
            const notifications = model.getItem('notifications') || [];
            notifications.splice(index, 1);
            model.setItem('notifications', notifications);
            renderNotifications();
        }

        function renderNotifications() {
            const events = Events.make(),
                notifications = model.getItem('notifications') || [],
                content = notifications
                    .map((notification, index) => {
                        return div({ class: 'row' }, [
                            div({ class: 'col-md-10' }, notification),
                            div(
                                { class: 'col-md-2', style: { textAlign: 'right' } },
                                span({}, [
                                    a(
                                        {
                                            class: 'btn btn-default',
                                            id: events.addEvent({
                                                type: 'click',
                                                handler: function () {
                                                    doRemoveNotification(index);
                                                },
                                            }),
                                        },
                                        'X'
                                    ),
                                ])
                            ),
                        ]);
                    })
                    .join('\n');
            ui.setContent('notifications.content', content);
            events.attachEvents(container);
        }

        function addNotification(notification) {
            const notifications = model.getItem('notifications') || [];
            notifications.push(notification);
            model.setItem('notifications', notifications);
            renderNotifications();
        }

        // WIDGETS

        /*
         *
         * Render the UI according to the FSM
         */
        function renderUI() {
            showFsmBar();
            renderNotifications();
            renderSettings();
            const state = fsm.getCurrentState();

            // Button state
            state.ui.buttons.enabled.forEach((button) => {
                ui.enableButton(button);
            });
            state.ui.buttons.disabled.forEach((button) => {
                ui.disableButton(button);
            });

            // Element state
            state.ui.elements.show.forEach((element) => {
                ui.showElement(element);
            });
            state.ui.elements.hide.forEach((element) => {
                ui.hideElement(element);
            });
        }

        function doDeleteCell() {
            const content = div([
                p([
                    'Deleting this cell will remove the data visualization, ',
                    'but will not delete the data object, which will still be available ',
                    'in the data panel.',
                ]),
                p('Continue to delete this data cell?'),
            ]);
            ui.showConfirmDialog({ title: 'Confirm Cell Deletion', body: content }).then(
                (confirmed) => {
                    if (!confirmed) {
                        return;
                    }

                    bus.emit('stop');

                    Narrative.deleteCell(cell);
                }
            );
        }

        function doRun() {
            ui.collapsePanel('parameters-group');
            cell.execute();
        }

        // LIFECYCLE API

        function init() {
            return Promise.try(() => {
                initializeFSM();
                initCodeInputArea();
                return null;
            });
        }

        function attach(node) {
            return Promise.try(() => {
                container = node;
                ui = Ui.make({
                    node: container,
                    bus: bus,
                });

                if (ui.isDeveloper()) {
                    settings.showDeveloper = {
                        label: 'Show developer features',
                        defaultValue: false,
                        type: 'toggle',
                        element: 'developer-options',
                    };
                }

                const layout = renderLayout();
                container.innerHTML = layout.content;
                layout.events.attachEvents(container);

                return null;
            });
        }

        function start() {
            return Promise.try(() => {
                // DOM EVENTS
                cell.element.on('toggleCodeArea.cell', () => {
                    toggleCodeInputArea(cell);
                });
                /*
                 * listeners for the local input cell message bus
                 */

                bus.on('edit-cell-metadata', () => {
                    doEditCellMetadata();
                });
                bus.on('edit-notebook-metadata', () => {
                    doEditNotebookMetadata();
                });
                cell.element.on('toggleCellSettings.cell', () => {
                    toggleSettings(cell);
                });
                bus.on('toggle-settings', () => {
                    const showing = toggleSettings(cell),
                        label = span({ class: 'fa fa-cog ' }),
                        buttonNode = ui.getButton('toggle-settings');
                    buttonNode.innerHTML = label;
                    if (showing) {
                        buttonNode.classList.add('active');
                    } else {
                        buttonNode.classList.remove('active');
                    }
                });
                bus.on('run-app', () => {
                    doRun();
                });

                // Events from widgets...

                parentBus.on('reset-to-defaults', () => {
                    bus.emit('reset-to-defaults');
                });

                cellBus = runtime.bus().makeChannelBus({
                    name: {
                        cell: Props.getDataItem(cell.metadata, 'kbase.attributes.id'),
                    },
                    description: 'A cell channel',
                });

                eventManager.add(
                    cellBus.on('delete-cell', () => {
                        doDeleteCell();
                    })
                );

                eventManager.add(
                    runtime.bus().on('ui-mode-changed', () => {
                        if (Narrative.canEdit()) {
                            unloadParamsWidget().then(() => {
                                loadInputParamsWidget();
                            });
                        } else {
                            unloadParamsWidget().then(() => {
                                loadViewParamsWidget();
                            });
                        }
                    })
                );

                showCodeInputArea();

                return null;
            });
        }

        function exportParams() {
            const params = model.getItem('params'),
                paramsToExport = {},
                parameters = spec.getSpec().parameters;

            Object.keys(params).forEach((key) => {
                const value = params[key],
                    paramSpec = parameters.specs[key];

                if (!paramSpec) {
                    console.error(
                        'Parameter ' + key + ' is not defined in the parameter map',
                        parameters
                    );
                    throw new Error('Parameter ' + key + ' is not defined in the parameter map');
                }

                paramsToExport[key] = value;
            });

            return paramsToExport;
        }

        function unloadParamsWidget() {
            return Promise.try(() => {
                if (paramsWidget) {
                    return paramsWidget.stop();
                }
            });
        }

        function pRequire(ModulePath) {
            return new Promise((resolve, reject) => {
                require([ModulePath], (Widget) => {
                    resolve(Widget);
                }, (err) => {
                    reject(err);
                });
            });
        }

        // TODO: handle raciness of the paramsWidget...
        function loadInputParamsWidget() {
            pRequire('nbextensions/viewCell/widgets/appParamsWidget').then((Widget) => {
                const bus = runtime
                    .bus()
                    .makeChannelBus({ description: 'Parent comm bus for input widget' });

                paramsWidget = Widget.make({
                    bus: bus,
                    workspaceInfo: workspaceInfo,
                });

                bus.on('parameter-sync', (message) => {
                    const value = model.getItem(['params', message.parameter]);
                    bus.send(
                        {
                            parameter: message.parameter,
                            value: value,
                        },
                        {
                            // This points the update back to a listener on this key
                            key: {
                                type: 'update',
                                parameter: message.parameter,
                            },
                        }
                    );
                });

                bus.on('sync-params', (message) => {
                    message.parameters.forEach((paramId) => {
                        bus.send(
                            {
                                parameter: paramId,
                                value: model.getItem(['params', message.parameter]),
                            },
                            {
                                key: {
                                    type: 'parameter-value',
                                    parameter: paramId,
                                },
                                channel: message.replyToChannel,
                            }
                        );
                    });
                });

                bus.respond({
                    key: {
                        type: 'get-parameter',
                    },
                    handle: function (message) {
                        return {
                            value: model.getItem(['params', message.parameterName]),
                        };
                    },
                });

                bus.on('parameter-changed', (message) => {
                    // We simply store the new value for the parameter.
                    model.setItem(['params', message.parameter], message.newValue);
                    evaluateAppState();
                });
                return paramsWidget.start({
                    node: ui.getElement(['parameters-group', 'widget']),
                    appSpec: model.getItem('app.spec'),
                    parameters: spec.getSpec().parameters,
                    params: model.getItem('params'),
                });
            });
        }

        function loadViewParamsWidget() {
            pRequire('nbextensions/viewCell/widgets/appParamsViewWidget').then((Widget) => {
                const bus = runtime
                    .bus()
                    .makeChannelBus({ description: 'Parent comm bus for input widget' });

                paramsWidget = Widget.make({
                    bus: bus,
                    workspaceInfo: workspaceInfo,
                });

                bus.on('parameter-sync', (message) => {
                    const value = model.getItem(['params', message.parameter]);
                    bus.send(
                        {
                            parameter: message.parameter,
                            value: value,
                        },
                        {
                            // This points the update back to a listener on this key
                            key: {
                                type: 'update',
                                parameter: message.parameter,
                            },
                        }
                    );
                });

                bus.on('sync-params', (message) => {
                    message.parameters.forEach((paramId) => {
                        bus.send(
                            {
                                parameter: paramId,
                                value: model.getItem(['params', message.parameter]),
                            },
                            {
                                key: {
                                    type: 'parameter-value',
                                    parameter: paramId,
                                },
                                channel: message.replyToChannel,
                            }
                        );
                    });
                });

                bus.respond({
                    key: {
                        type: 'get-parameter',
                    },
                    handle: function (message) {
                        return {
                            value: model.getItem(['params', message.parameterName]),
                        };
                    },
                });

                bus.on('parameter-changed', (message) => {
                    // We simply store the new value for the parameter.
                    model.setItem(['params', message.parameter], message.newValue);
                    evaluateAppState();
                });
                return paramsWidget.start({
                    node: ui.getElement(['parameters-group', 'widget']),
                    appSpec: model.getItem('app.spec'),
                    parameters: spec.getSpec().parameters,
                    params: model.getItem('params'),
                });
            });
        }

        // just a quick hack since we are not truly recursive yet..,
        function gatherValidationMessages(validationResult) {
            const messages = [];

            function harvestErrors(validations) {
                if (validations instanceof Array) {
                    validations.forEach((result, index) => {
                        if (!result.isValid) {
                            messages.push(String(index) + ':' + result.errorMessage);
                        }
                        if (result.validations) {
                            harvestErrors(result.validations);
                        }
                    });
                } else {
                    Object.keys(validations).forEach((id) => {
                        const result = validations[id];
                        if (!result.isValid) {
                            messages.push(id + ':' + result.errorMessage);
                        }
                        if (result.validations) {
                            harvestErrors(result.validations);
                        }
                    });
                }
            }
            harvestErrors(validationResult);
            return messages;
        }

        function evaluateAppState() {
            validateModel()
                .then((result) => {
                    // we have a tree of validations, so we need to walk the tree to see if anything
                    // does not validate.
                    const messages = gatherValidationMessages(result);

                    if (messages.length === 0) {
                        buildPython(
                            cell,
                            utils.getMeta(cell, 'attributes').id,
                            model.getItem('app'),
                            exportParams()
                        );
                        fsm.newState({ mode: 'editing', params: 'complete', code: 'built' });
                        renderUI();
                    } else {
                        resetPython(cell);
                        fsm.newState({ mode: 'editing', params: 'incomplete' });
                        renderUI();
                    }
                })
<<<<<<< HEAD
                .catch((err) => {
                    alert('internal error'), console.error('INTERNAL ERROR', err);
=======
                .catch(function(err) {
                    console.error('INTERNAL ERROR', err);
>>>>>>> 25a65a5c
                });
        }

        function run(params) {
            // First get the app specs, which is stashed in the model,
            // with the parameters returned.
            return syncAppSpec(params.appId, params.appTag)
                .then(() => {
                    const appRef = [model.getItem('app.id'), model.getItem('app.tag')]
                            .filter(toBoolean)
                            .join('/'),
                        url = '/#appcatalog/app/' + appRef;
                    utils.setCellMeta(
                        cell,
                        'kbase.attributes.title',
                        model.getItem('app.spec.info.name')
                    );
                    utils.setCellMeta(
                        cell,
                        'kbase.attributes.subtitle',
                        model.getItem('app.spec.info.subtitle')
                    );
                    utils.setCellMeta(cell, 'kbase.attributes.info.url', url);
                    utils.setCellMeta(cell, 'kbase.attributes.info.label', 'more...');
                    if (Narrative.canEdit()) {
                        return unloadParamsWidget().then(() => {
                            return loadInputParamsWidget();
                        });
                    } else {
                        return unloadParamsWidget().then(() => {
                            return loadViewParamsWidget();
                        });
                    }
                })
                .then(() => {
                    // this will not change, so we can just render it here.
                    showAboutApp();
                    showAppSpec();
                    PR.prettyPrint(null, container);
                    renderUI();
                })
                .then(() => {
                    // if we start out in 'new' state, then we need to promote to
                    // editing...
                    if (fsm.getCurrentState().state.mode === 'new') {
                        fsm.newState({ mode: 'editing', params: 'incomplete' });
                        evaluateAppState();
                    }
                    renderUI();
                })
                .catch((err) => {
                    console.error('ERROR loading main widgets', err);
                    addNotification('Error loading main widgets: ' + err.message);
                    model.setItem('fatalError', {
                        title: 'Error loading main widgets',
                        message: err.message,
                    });
                    syncFatalError();
                    fsm.newState({ mode: 'fatal-error' });
                    renderUI();
                });
        }

        // INIT
        model = Props.make({
            data: utils.getMeta(cell, 'viewCell'),
            onUpdate: function (props) {
                utils.setMeta(cell, 'viewCell', props.getRawObject());
            },
        });

        spec = Spec.make({
            appSpec: model.getItem('app.spec'),
        });

        return {
            init: init,
            attach: attach,
            start: start,
            run: run,
        };
    }

    return {
        make: function (config) {
            return factory(config);
        },
    };
}, (err) => {
    'use strict';
    console.error('ERROR loading viewCell viewCellWidget', err);
});<|MERGE_RESOLUTION|>--- conflicted
+++ resolved
@@ -710,22 +710,14 @@
                     return {
                         id: app.id,
                         tag: app.tag,
-<<<<<<< HEAD
                         version: app.version,
-=======
-                        version: app.version
->>>>>>> 25a65a5c
                     };
                 case 'beta':
                 case 'dev':
                     return {
                         id: app.id,
                         tag: app.tag,
-<<<<<<< HEAD
                         version: app.gitCommitHash,
-=======
-                        version: app.gitCommitHash
->>>>>>> 25a65a5c
                     };
                 default:
                     throw new Error('Invalid tag for app ' + app.id);
@@ -1270,13 +1262,8 @@
                         renderUI();
                     }
                 })
-<<<<<<< HEAD
-                .catch((err) => {
-                    alert('internal error'), console.error('INTERNAL ERROR', err);
-=======
                 .catch(function(err) {
                     console.error('INTERNAL ERROR', err);
->>>>>>> 25a65a5c
                 });
         }
 
