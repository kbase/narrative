define(
    [
        'jquery',
        'bluebird',
        'uuid',
        'base/js/namespace',
        'common/runtime',
        'common/events',
        'common/html',
        'common/props',
        'common/jupyter',
        'common/busEventManager',
        'kb_service/client/narrativeMethodStore',
        'kb_service/client/workspace',
        'common/pythonInterop',
        'common/utils',
        'common/ui',
        'common/fsm',
        'common/spec',
        'google-code-prettify/prettify',
        'css!google-code-prettify/prettify.css',
        'css!font-awesome.css',
    ],
    (
        $,
        Promise,
        Uuid,
        JupyterNamespace,
        Runtime,
        Events,
        html,
        Props,
        Narrative,
        BusEventManager,
        NarrativeMethodStore,
        Workspace,
        PythonInterop,
        utils,
        Ui,
        Fsm,
        Spec,
        PR
    ) => {
        'use strict';
        const t = html.tag,
            div = t('div'),
            span = t('span'),
            a = t('a'),
            p = t('p'),
            table = t('table'),
            tr = t('tr'),
            th = t('th'),
            td = t('td'),
            pre = t('pre'),
            input = t('input'),
            appStates = [
                {
                    state: {
                        mode: 'new',
                    },
                    ui: {
                        buttons: {
                            enabled: [],
                            disabled: ['run-app'],
                        },
                        elements: {
                            show: [],
                            hide: [
                                'fatal-error',
                                'parameters-group',
                                'output-group',
                                'parameters-display-group',
                                'exec-group',
                            ],
                        },
                    },
                    next: [
                        {
                            mode: 'fatal-error',
                        },
                        {
                            mode: 'editing',
                            params: 'incomplete',
                        },
                    ],
                },
                {
                    state: {
                        mode: 'fatal-error',
                    },
                    ui: {
                        buttons: {
                            enabled: [],
                            disabled: ['run-app'],
                        },
                        elements: {
                            show: ['fatal-error'],
                            hide: [
                                'parameters-group',
                                'output-group',
                                'parameters-display-group',
                                'exec-group',
                            ],
                        },
                    },
                    next: [],
                },
                {
                    state: {
                        mode: 'editing',
                        params: 'incomplete',
                    },
                    ui: {
                        buttons: {
                            enabled: [],
                            disabled: ['run-app'],
                        },
                        elements: {
                            show: ['parameters-group', 'output-group'],
                            hide: ['fatal-error', 'parameters-display-group', 'exec-group'],
                        },
                    },
                    next: [
                        {
                            mode: 'editing',
                            params: 'complete',
                            code: 'built',
                        },
                        {
                            mode: 'editing',
                            params: 'incomplete',
                        },
                    ],
                },
                {
                    state: {
                        mode: 'editing',
                        params: 'complete',
                        code: 'built',
                    },
                    ui: {
                        buttons: {
                            enabled: ['run-app'],
                            disabled: [],
                        },
                        elements: {
                            show: ['parameters-group', 'output-group'],
                            hide: ['fatal-error', 'parameters-display-group', 'exec-group'],
                        },
                    },
                    next: [
                        {
                            mode: 'editing',
                            params: 'incomplete',
                        },
                        {
                            mode: 'editing',
                            params: 'complete',
                            code: 'built',
                        },
                        {
                            mode: 'processing',
                            stage: 'launching',
                        },
                        {
                            mode: 'processing',
                            stage: 'queued',
                        },
                        {
                            mode: 'processing',
                            stage: 'running',
                        },
                        {
                            mode: 'success',
                        },
                        {
                            mode: 'error',
                            stage: 'launching',
                        },
                        {
                            mode: 'error',
                            stage: 'queued',
                        },
                        {
                            mode: 'error',
                            stage: 'running',
                        },
                        {
                            mode: 'error',
                        },
                    ],
                },
                {
                    state: {
                        mode: 'success',
                    },
                    ui: {
                        buttons: {
                            enabled: [],
                            disabled: ['run-app'],
                        },
                        elements: {
                            show: ['parameters-display-group', 'exec-group', 'output-group'],
                            hide: ['parameters-group'],
                        },
                    },
                    on: {
                        enter: {
                            messages: [
                                {
                                    emit: 'on-success',
                                },
                            ],
                        },
                    },
                    next: [
                        {
                            mode: 'success',
                        },
                        {
                            mode: 'editing',
                            params: 'complete',
                            code: 'built',
                        },
                    ],
                },
                {
                    state: {
                        mode: 'error',
                    },
                    ui: {
                        buttons: {
                            enabled: [],
                            disabled: ['run-app'],
                        },
                        elements: {
                            show: ['parameters-display-group', 'exec-group', 'output-group'],
                            hide: ['parameters-group'],
                        },
                    },
                    next: [
                        {
                            mode: 'error',
                        },
                        {
                            mode: 'editing',
                            params: 'complete',
                            code: 'built',
                        },
                    ],
                },
            ];

        function factory(config) {
            let container;
            let ui;
            const workspaceInfo = config.workspaceInfo;
            const runtime = Runtime.make();
            const cell = config.cell;
            const parentBus = config.bus;
            // TODO: the cell bus should be created and managed through main.js,
            // that is, the extension.
            let cellBus;
            const bus = runtime.bus().makeChannelBus({ description: 'A view cell widget' });
            let paramsWidget;
            const eventManager = BusEventManager.make({
                bus: runtime.bus(),
            });
            // HMM. Sync with metadata, or just keep everything there?
            const settings = {
                showAdvanced: {
                    label: 'Show advanced parameters',
                    defaultValue: false,
                    type: 'custom',
                },
                showNotifications: {
                    label: 'Show the notifications panel',
                    defaultValue: false,
                    type: 'toggle',
                    element: 'notifications',
                },
                showAboutApp: {
                    label: 'Show the About App panel',
                    defaultValue: false,
                    type: 'toggle',
                    element: 'about-app',
                },
            };
            let fsm;

            if (runtime.config('features.developer')) {
                settings.showDeveloper = {
                    label: 'Show developer features',
                    defaultValue: false,
                    type: 'toggle',
                    element: 'developer-options',
                };
            }

            // DATA API

            /*
             * Fetch the app spec for a given app and store the spec in the model.
             * As well, process and store the parameters in the model as well.
             *
             * @param {type} appId
             * @param {type} appTag
             * @returns {unresolved}
             */
            function syncAppSpec(appId, appTag) {
                const appRef = {
                        ids: [appId],
                        tag: appTag,
                    },
                    nms = new NarrativeMethodStore(
                        runtime.config('services.narrative_method_store.url'),
                        {
                            token: runtime.authToken(),
                        }
                    );

                return nms.get_method_spec(appRef).then((data) => {
                    if (!data[0]) {
                        throw new Error('App not found');
                    }
                });
            }

            // RENDER API

<<<<<<< HEAD
        // function showFatalError(arg) {
        //     ui.showElement('fatal-error');
        // }

        function showFsmBar() {
            const currentState = fsm.getCurrentState(),
                content = Object.keys(currentState.state)
                    .map((key) => {
                        return span([
                            span({ style: { fontStyle: 'italic' } }, key),
                            ' : ',
                            span(
                                {
                                    style: {
                                        padding: '4px',
                                        fontWeight: 'noramal',
                                        border: '1px solid silver',
                                        backgroundColor: 'gray',
                                        color: 'white',
                                    },
                                },
                                currentState.state[key]
                            ),
                        ]);
                    })
                    .join('  ');
=======
            function syncFatalError() {
                ui.setContent('fatal-error.title', model.getItem('fatalError.title'));
                ui.setContent('fatal-error.message', model.getItem('fatalError.message'));
            }
>>>>>>> 9e2fe390

            // function showFatalError(arg) {
            //     ui.showElement('fatal-error');
            // }

            function showFsmBar() {
                const currentState = fsm.getCurrentState(),
                    content = Object.keys(currentState.state)
                        .map((key) => {
                            return span([
                                span({ style: { fontStyle: 'italic' } }, key),
                                ' : ',
                                span(
                                    {
                                        style: {
                                            padding: '4px',
                                            fontWeight: 'noramal',
                                            border: '1px silver solid',
                                            backgroundColor: 'gray',
                                            color: 'white',
                                        },
                                    },
                                    currentState.state[key]
                                ),
                            ]);
                        })
                        .join('  ');

                ui.setContent('fsm-display.content', content);
            }

            function renderAppSpec() {
                return pre({
                    dataElement: 'spec',
                    class: 'prettyprint lang-json',
                    style: { fontSize: '80%' },
                });
            }

            function renderAppSummary() {
                return table({ class: 'table table-striped' }, [
                    tr([th('Name'), td({ dataElement: 'name' })]),
                    ui.ifAdvanced(() => {
                        return tr([th('Module'), td({ dataElement: 'module' })]);
                    }),
                    tr([th('Id'), td({ dataElement: 'id' })]),
                    tr([th('Version'), td({ dataElement: 'version' })]),
                    tr([th('Summary'), td({ dataElement: 'summary' })]),
                    tr([th('Authors'), td({ dataElement: 'authors' })]),
                    ui.ifAdvanced(() => {
                        return tr([th('Git commit hash'), td({ dataElement: 'git-commit-hash' })]);
                    }),
                    tr([th('More info'), td({ dataElement: 'catalog-link' })]),
                ]);
            }

            function renderAboutApp() {
                return html.makeTabs({
                    tabs: [
                        {
                            label: 'Summary',
                            name: 'summary',
                            content: renderAppSummary(),
                        },
                        ui.ifAdvanced(() => {
                            return {
                                label: 'Spec',
                                name: 'spec',
                                content: renderAppSpec(),
                            };
                        }),
                    ],
                });
            }

            function renderSetting(settingName) {
                const setting = settings[settingName];

                if (!setting) {
                    return;
                }

                const value = model.getItem(['user-settings', settingName], setting.defaultValue);
                switch (setting.type) {
                    case 'toggle':
                        if (value) {
                            ui.showElement(setting.element);
                        } else {
                            ui.hideElement(setting.element);
                        }
                        break;
                }
            }

            function doChangeSetting(event) {
                const control = event.target,
                    settingName = control.value;

                model.setItem(['user-settings', settingName], control.checked);

                renderSetting(settingName);
            }

            function renderSettings() {
                const events = Events.make({ node: container }),
                    content = Object.keys(settings)
                        .map((key) => {
                            const setting = settings[key],
                                settingsValue = model.getItem(
                                    ['user-settings', key],
                                    setting.defaultValue
                                );
                            return div({}, [
                                input({
                                    type: 'checkbox',
                                    checked: settingsValue ? true : false,
                                    dataSetting: key,
                                    value: key,
                                    id: events.addEvent({
                                        type: 'change',
                                        handler: function (e) {
                                            doChangeSetting(e);
                                        },
                                    }),
                                }),
                                span(
                                    { style: { marginLeft: '4px', fontStyle: 'italic' } },
                                    setting.label
                                ),
                            ]);
                        })
                        .join('\n');
                ui.setContent('settings.content', content);
                events.attachEvents();

                //Ensure that the settings are reflected in the UI.
                Object.keys(settings).forEach((key) => {
                    renderSetting(key);
                });
            }

            function toBoolean(value) {
                if (value && value !== null) {
                    return true;
                }
                return false;
            }

            function showAboutApp() {
                const appSpec = model.getItem('app.spec');
                ui.setContent('about-app.name', appSpec.info.name);
                ui.setContent('about-app.module', appSpec.info.namespace || ui.na());
                ui.setContent('about-app.id', appSpec.info.id);
                ui.setContent('about-app.summary', appSpec.info.subtitle);
                ui.setContent('about-app.version', appSpec.info.ver);
                ui.setContent('about-app.git-commit-hash', appSpec.info.git_commit_hash || ui.na());
                ui.setContent(
                    'about-app.authors',
                    (function () {
                        if (appSpec.info.authors && appSpec.info.authors.length > 0) {
                            return appSpec.info.authors.join('<br>');
                        }
                        return ui.na();
                    })()
                );
                const appRef = [appSpec.info.namespace || 'l.m', appSpec.info.id]
                        .filter(toBoolean)
                        .join('/'),
                    link = a(
                        { href: '/#appcatalog/app/' + appRef, target: '_blank' },
                        'Catalog Page'
                    );
                ui.setContent('about-app.catalog-link', link);
            }

            function showAppSpec() {
                const appSpec = model.getItem('app.spec');
                const specText = JSON.stringify(appSpec, false, 3),
                    fixedText = specText.replace(/</g, '&lt;').replace(/>/g, '&gt;'),
                    content = pre(
                        { class: 'prettyprint lang-json', style: { fontSize: '80%' } },
                        fixedText
                    );
                ui.setContent('about-app.spec', content);
            }

            function renderLayout() {
                const readOnlyStyle = {};
                if (!Narrative.canEdit()) {
                    readOnlyStyle.display = 'none';
                }
                const events = Events.make(),
                    content = div(
                        {
                            class: 'kbase-extension kb-app-cell',
                            style: { display: 'flex', alignItems: 'stretch' },
                        },
                        [
                            div(
                                {
                                    class: 'prompt',
                                    dataElement: 'prompt',
                                    style: {
                                        display: 'flex',
                                        alignItems: 'stretch',
                                        flexDirection: 'column',
                                    },
                                },
                                [div({ dataElement: 'status' })]
                            ),
                            div(
                                {
                                    class: 'body',
                                    dataElement: 'body',
                                    style: {
                                        display: 'flex',
                                        alignItems: 'stretch',
                                        flexDirection: 'column',
                                        flex: '1',
                                        width: '100%',
                                    },
                                },
                                [
                                    div(
                                        {
                                            dataElement: 'widget',
                                            style: { display: 'block', width: '100%' },
                                        },
                                        [
                                            div({ class: 'container-fluid' }, [
                                                ui.buildPanel({
                                                    title: 'Error',
                                                    name: 'fatal-error',
                                                    hidden: true,
                                                    type: 'danger',
                                                    classes: ['kb-panel-container'],
                                                    body: div([
                                                        table({ class: 'table table-striped' }, [
                                                            tr([
                                                                th('Title'),
                                                                td({ dataElement: 'title' }),
                                                                td(
                                                                    'Message',
                                                                    td({ dataElement: 'message' })
                                                                ),
                                                            ]),
                                                        ]),
                                                    ]),
                                                }),
                                                ui.buildPanel({
                                                    title: 'Cell Settings',
                                                    name: 'settings',
                                                    hidden: true,
                                                    type: 'default',
                                                    classes: ['kb-panel-container'],
                                                    body: div({ dataElement: 'content' }),
                                                }),
                                                ui.buildCollapsiblePanel({
                                                    title: 'Notifications',
                                                    name: 'notifications',
                                                    hidden: true,
                                                    type: 'default',
                                                    classes: ['kb-panel-container'],
                                                    body: [div({ dataElement: 'content' })],
                                                }),
                                                ui.buildCollapsiblePanel({
                                                    title: 'About',
                                                    name: 'about-app',
                                                    hidden: false,
                                                    collapsed: true,
                                                    type: 'default',
                                                    classes: ['kb-panel-container'],
                                                    body: [
                                                        div(
                                                            { dataElement: 'about-app' },
                                                            renderAboutApp()
                                                        ),
                                                    ],
                                                }),
                                                ui.buildCollapsiblePanel({
                                                    title: 'Dev',
                                                    name: 'developer-options',
                                                    hidden: true,
                                                    type: 'default',
                                                    classes: ['kb-panel-container'],
                                                    body: [
                                                        div(
                                                            {
                                                                dataElement: 'fsm-display',
                                                                style: { marginBottom: '4px' },
                                                            },
                                                            [
                                                                span(
                                                                    {
                                                                        style: {
                                                                            marginRight: '4px',
                                                                        },
                                                                    },
                                                                    'FSM'
                                                                ),
                                                                span({ dataElement: 'content' }),
                                                            ]
                                                        ),
                                                        div([
                                                            ui.makeButton(
                                                                'Show Code',
                                                                'toggle-code-view',
                                                                { events: events }
                                                            ),
                                                            ui.makeButton(
                                                                'Edit Metadata',
                                                                'edit-cell-metadata',
                                                                { events: events }
                                                            ),
                                                            ui.makeButton(
                                                                'Edit Notebook Metadata',
                                                                'edit-notebook-metadata',
                                                                { events: events }
                                                            ),
                                                        ]),
                                                    ],
                                                }),
                                                ui.buildCollapsiblePanel({
                                                    title:
                                                        'Input ' +
                                                        span({ class: 'fa fa-arrow-right' }),
                                                    name: 'parameters-group',
                                                    hidden: false,
                                                    type: 'default',
                                                    classes: ['kb-panel-container'],
                                                    body: div({ dataElement: 'widget' }),
                                                }),
                                                ui.buildCollapsiblePanel({
                                                    title: 'Parameters Display',
                                                    name: 'parameters-display-group',
                                                    hidden: false,
                                                    type: 'default',
                                                    classes: ['kb-panel-container'],
                                                    body: div({ dataElement: 'widget' }),
                                                }),
                                                div(
                                                    {
                                                        dataElement: 'availableActions',
                                                        style: readOnlyStyle,
                                                    },
                                                    [
                                                        div(
                                                            {
                                                                class: 'btn-toolbar kb-btn-toolbar-cell-widget',
                                                            },
                                                            [
                                                                div({ class: 'btn-group' }, [
                                                                    ui.makeButton(
                                                                        'View',
                                                                        'run-app',
                                                                        {
                                                                            events: events,
                                                                            type: 'primary',
                                                                        }
                                                                    ),
                                                                ]),
                                                            ]
                                                        ),
                                                    ]
                                                ),
                                            ]),
                                        ]
                                    ),
                                ]
                            ),
                        ]
                    );
                return {
                    content: content,
                    events: events,
                };
            }

            function validateModel() {
                return spec.validateModel(model.getItem('params'));
            }

            function fixApp(app) {
                switch (app.tag) {
                    case 'release':
                        return {
                            id: app.id,
                            tag: app.tag,
                            version: app.version,
                        };
                    case 'beta':
                    case 'dev':
                        return {
                            id: app.id,
                            tag: app.tag,
                            version: app.gitCommitHash,
                        };
                    default:
                        throw new Error('Invalid tag for app ' + app.id);
                }
            }

            function buildPython(cell, cellId, app, params) {
                const runId = new Uuid(4).format(),
                    code = PythonInterop.buildViewRunner(cellId, runId, fixApp(app), params);

                // TODO: do something with the runId
                cell.set_text(code);
            }

            function resetPython(cell) {
                cell.set_text('');
            }

            function initializeFSM() {
                let currentState = model.getItem('fsm.currentState');
                if (!currentState) {
                    // TODO: evaluate the state of things to try to guess the state?
                    // Or is this just an error unless it is a new cell?
                    // currentState = {mode: 'editing', params: 'incomplete'};
                    currentState = { mode: 'new' };
                }
                fsm = Fsm.make({
                    states: appStates,
                    initialState: {
                        mode: 'new',
                    },
                    onNewState: function (fsm) {
                        model.setItem('fsm.currentState', fsm.getCurrentState().state);
                        // save the narrative!
                    },
                    bus: bus,
                });
                fsm.start(currentState);
            }

            // LIFECYCYLE API

            function doEditNotebookMetadata() {
                Narrative.editNotebookMetadata();
            }

            function doEditCellMetadata() {
                Narrative.editCellMetadata(cell);
            }

            function initCodeInputArea() {
                model.setItem('user-settings.showCodeInputArea', false);
            }

            function showCodeInputArea() {
                const codeInputArea = cell.input.find('.input_area').get(0);
                if (model.getItem('user-settings.showCodeInputArea')) {
                    if (!codeInputArea.classList.contains('-show')) {
                        codeInputArea.classList.add('-show');
                    }
                } else {
                    if (codeInputArea.classList.contains('-show')) {
                        codeInputArea.classList.remove('-show');
                    }
                }
            }

            function toggleCodeInputArea() {
                if (model.getItem('user-settings.showCodeInputArea')) {
                    model.setItem('user-settings.showCodeInputArea', false);
                } else {
                    model.setItem('user-settings.showCodeInputArea', true);
                }
                showCodeInputArea();
                return model.getItem('user-settings.showCodeInputArea');
            }

            function toggleSettings() {
                const name = 'showSettings';
                const selector = 'settings';
                const node = ui.getElement(selector);
                let showing = model.getItem(['user-settings', name]);
                if (showing) {
                    model.setItem(['user-settings', name], false);
                } else {
                    model.setItem(['user-settings', name], true);
                }

                showing = model.getItem(['user-settings', name]);
                if (showing) {
                    node.classList.remove('hidden');
                    //node.style.display = 'block';
                } else {
                    //node.style.display = 'none';
                    node.classList.add('hidden');
                }
                return showing;
            }

            function doRemoveNotification(index) {
                const notifications = model.getItem('notifications') || [];
                notifications.splice(index, 1);
                model.setItem('notifications', notifications);
                renderNotifications();
            }

            function renderNotifications() {
                const events = Events.make(),
                    notifications = model.getItem('notifications') || [],
                    content = notifications
                        .map((notification, index) => {
                            return div({ class: 'row' }, [
                                div({ class: 'col-md-10' }, notification),
                                div(
                                    { class: 'col-md-2', style: { textAlign: 'right' } },
                                    span({}, [
                                        a(
                                            {
                                                class: 'btn btn-default',
                                                id: events.addEvent({
                                                    type: 'click',
                                                    handler: function () {
                                                        doRemoveNotification(index);
                                                    },
                                                }),
                                            },
                                            'X'
                                        ),
                                    ])
                                ),
                            ]);
                        })
                        .join('\n');
                ui.setContent('notifications.content', content);
                events.attachEvents(container);
            }

            function addNotification(notification) {
                const notifications = model.getItem('notifications') || [];
                notifications.push(notification);
                model.setItem('notifications', notifications);
                renderNotifications();
            }

            // WIDGETS

            /*
             *
             * Render the UI according to the FSM
             */
            function renderUI() {
                showFsmBar();
                renderNotifications();
                renderSettings();
                const state = fsm.getCurrentState();

                // Button state
                state.ui.buttons.enabled.forEach((button) => {
                    ui.enableButton(button);
                });
                state.ui.buttons.disabled.forEach((button) => {
                    ui.disableButton(button);
                });

                // Element state
                state.ui.elements.show.forEach((element) => {
                    ui.showElement(element);
                });
                state.ui.elements.hide.forEach((element) => {
                    ui.hideElement(element);
                });
            }

            function doDeleteCell() {
                const content = div([
                    p([
                        'Deleting this cell will remove the data visualization, ',
                        'but will not delete the data object, which will still be available ',
                        'in the data panel.',
                    ]),
                    p('Continue to delete this data cell?'),
                ]);
                ui.showConfirmDialog({ title: 'Confirm Cell Deletion', body: content }).then(
                    (confirmed) => {
                        if (!confirmed) {
                            return;
                        }

                        bus.emit('stop');

                        Narrative.deleteCell(cell);
                    }
                );
            }

            function doRun() {
                ui.collapsePanel('parameters-group');
                cell.execute();
            }

            // LIFECYCLE API

            function init() {
                return Promise.try(() => {
                    initializeFSM();
                    initCodeInputArea();
                    return null;
                });
            }

            function attach(node) {
                return Promise.try(() => {
                    container = node;
                    ui = Ui.make({
                        node: container,
                        bus: bus,
                    });

                    if (ui.isDeveloper()) {
                        settings.showDeveloper = {
                            label: 'Show developer features',
                            defaultValue: false,
                            type: 'toggle',
                            element: 'developer-options',
                        };
                    }

                    const layout = renderLayout();
                    container.innerHTML = layout.content;
                    layout.events.attachEvents(container);

                    return null;
                });
            }

            function start() {
                return Promise.try(() => {
                    // DOM EVENTS
                    cell.element.on('toggleCodeArea.cell', () => {
                        toggleCodeInputArea(cell);
                    });
                    /*
                     * listeners for the local input cell message bus
                     */

                    bus.on('edit-cell-metadata', () => {
                        doEditCellMetadata();
                    });
                    bus.on('edit-notebook-metadata', () => {
                        doEditNotebookMetadata();
                    });
                    cell.element.on('toggleCellSettings.cell', () => {
                        toggleSettings(cell);
                    });
                    bus.on('toggle-settings', () => {
                        const showing = toggleSettings(cell),
                            label = span({ class: 'fa fa-cog ' }),
                            buttonNode = ui.getButton('toggle-settings');
                        buttonNode.innerHTML = label;
                        if (showing) {
                            buttonNode.classList.add('active');
                        } else {
                            buttonNode.classList.remove('active');
                        }
                    });
                    bus.on('run-app', () => {
                        doRun();
                    });

                    // Events from widgets...

                    parentBus.on('reset-to-defaults', () => {
                        bus.emit('reset-to-defaults');
                    });

                    cellBus = runtime.bus().makeChannelBus({
                        name: {
                            cell: Props.getDataItem(cell.metadata, 'kbase.attributes.id'),
                        },
                        description: 'A cell channel',
                    });

                    eventManager.add(
                        cellBus.on('delete-cell', () => {
                            doDeleteCell();
                        })
                    );

                    eventManager.add(
                        runtime.bus().on('ui-mode-changed', () => {
                            if (Narrative.canEdit()) {
                                unloadParamsWidget().then(() => {
                                    loadInputParamsWidget();
                                });
                            } else {
                                unloadParamsWidget().then(() => {
                                    loadViewParamsWidget();
                                });
                            }
                        })
                    );

                    showCodeInputArea();

                    return null;
                });
            }

            function exportParams() {
                const params = model.getItem('params'),
                    paramsToExport = {},
                    parameters = spec.getSpec().parameters;

                Object.keys(params).forEach((key) => {
                    const value = params[key],
                        paramSpec = parameters.specs[key];

                    if (!paramSpec) {
                        console.error(
                            'Parameter ' + key + ' is not defined in the parameter map',
                            parameters
                        );
                        throw new Error(
                            'Parameter ' + key + ' is not defined in the parameter map'
                        );
                    }

                    paramsToExport[key] = value;
                });

                return paramsToExport;
            }

            function unloadParamsWidget() {
                return Promise.try(() => {
                    if (paramsWidget) {
                        return paramsWidget.stop();
                    }
                });
            }

            function pRequire(ModulePath) {
                return new Promise((resolve, reject) => {
                    require([ModulePath], (Widget) => {
                        resolve(Widget);
                    }, (err) => {
                        reject(err);
                    });
                });
            }

            // TODO: handle raciness of the paramsWidget...
            function loadInputParamsWidget() {
                pRequire('nbextensions/viewCell/widgets/appParamsWidget').then((Widget) => {
                    const bus = runtime
                        .bus()
                        .makeChannelBus({ description: 'Parent comm bus for input widget' });

                    paramsWidget = Widget.make({
                        bus: bus,
                        workspaceInfo: workspaceInfo,
                    });

                    bus.on('parameter-sync', (message) => {
                        const value = model.getItem(['params', message.parameter]);
                        bus.send(
                            {
                                parameter: message.parameter,
                                value: value,
                            },
                            {
                                // This points the update back to a listener on this key
                                key: {
                                    type: 'update',
                                    parameter: message.parameter,
                                },
                            }
                        );
                    });

                    bus.on('sync-params', (message) => {
                        message.parameters.forEach((paramId) => {
                            bus.send(
                                {
                                    parameter: paramId,
                                    value: model.getItem(['params', message.parameter]),
                                },
                                {
                                    key: {
                                        type: 'parameter-value',
                                        parameter: paramId,
                                    },
                                    channel: message.replyToChannel,
                                }
                            );
                        });
                    });

                    bus.respond({
                        key: {
                            type: 'get-parameter',
                        },
                        handle: function (message) {
                            return {
                                value: model.getItem(['params', message.parameterName]),
                            };
                        },
                    });

                    bus.on('parameter-changed', (message) => {
                        // We simply store the new value for the parameter.
                        model.setItem(['params', message.parameter], message.newValue);
                        evaluateAppState();
                    });
                    return paramsWidget.start({
                        node: ui.getElement(['parameters-group', 'widget']),
                        appSpec: model.getItem('app.spec'),
                        parameters: spec.getSpec().parameters,
                        params: model.getItem('params'),
                    });
                });
            }

            function loadViewParamsWidget() {
                pRequire('nbextensions/viewCell/widgets/appParamsViewWidget').then((Widget) => {
                    const bus = runtime
                        .bus()
                        .makeChannelBus({ description: 'Parent comm bus for input widget' });

                    paramsWidget = Widget.make({
                        bus: bus,
                        workspaceInfo: workspaceInfo,
                    });

                    bus.on('parameter-sync', (message) => {
                        const value = model.getItem(['params', message.parameter]);
                        bus.send(
                            {
                                parameter: message.parameter,
                                value: value,
                            },
                            {
                                // This points the update back to a listener on this key
                                key: {
                                    type: 'update',
                                    parameter: message.parameter,
                                },
                            }
                        );
                    });

                    bus.on('sync-params', (message) => {
                        message.parameters.forEach((paramId) => {
                            bus.send(
                                {
                                    parameter: paramId,
                                    value: model.getItem(['params', message.parameter]),
                                },
                                {
                                    key: {
                                        type: 'parameter-value',
                                        parameter: paramId,
                                    },
                                    channel: message.replyToChannel,
                                }
                            );
                        });
                    });

                    bus.respond({
                        key: {
                            type: 'get-parameter',
                        },
                        handle: function (message) {
                            return {
                                value: model.getItem(['params', message.parameterName]),
                            };
                        },
                    });

                    bus.on('parameter-changed', (message) => {
                        // We simply store the new value for the parameter.
                        model.setItem(['params', message.parameter], message.newValue);
                        evaluateAppState();
                    });
                    return paramsWidget.start({
                        node: ui.getElement(['parameters-group', 'widget']),
                        appSpec: model.getItem('app.spec'),
                        parameters: spec.getSpec().parameters,
                        params: model.getItem('params'),
                    });
                });
            }

            // just a quick hack since we are not truly recursive yet..,
            function gatherValidationMessages(validationResult) {
                const messages = [];

                function harvestErrors(validations) {
                    if (validations instanceof Array) {
                        validations.forEach((result, index) => {
                            if (!result.isValid) {
                                messages.push(String(index) + ':' + result.errorMessage);
                            }
                            if (result.validations) {
                                harvestErrors(result.validations);
                            }
                        });
                    } else {
                        Object.keys(validations).forEach((id) => {
                            const result = validations[id];
                            if (!result.isValid) {
                                messages.push(id + ':' + result.errorMessage);
                            }
                            if (result.validations) {
                                harvestErrors(result.validations);
                            }
                        });
                    }
                }

                harvestErrors(validationResult);
                return messages;
            }

            function evaluateAppState() {
                validateModel()
                    .then((result) => {
                        // we have a tree of validations, so we need to walk the tree to see if anything
                        // does not validate.
                        const messages = gatherValidationMessages(result);

                        if (messages.length === 0) {
                            buildPython(
                                cell,
                                utils.getMeta(cell, 'attributes').id,
                                model.getItem('app'),
                                exportParams()
                            );
                            fsm.newState({ mode: 'editing', params: 'complete', code: 'built' });
                            renderUI();
                        } else {
                            resetPython(cell);
                            fsm.newState({ mode: 'editing', params: 'incomplete' });
                            renderUI();
                        }
                    })
                    .catch((err) => {
                        alert('internal error'), console.error('INTERNAL ERROR', err);
                    });
            }

            function run(params) {
                // First get the app specs, which is stashed in the model,
                // with the parameters returned.
                return syncAppSpec(params.appId, params.appTag)
                    .then(() => {
                        const appRef = [model.getItem('app.id'), model.getItem('app.tag')]
                                .filter(toBoolean)
                                .join('/'),
                            url = '/#appcatalog/app/' + appRef;
                        utils.setCellMeta(
                            cell,
                            'kbase.attributes.title',
                            model.getItem('app.spec.info.name')
                        );
                        utils.setCellMeta(
                            cell,
                            'kbase.attributes.subtitle',
                            model.getItem('app.spec.info.subtitle')
                        );
                        utils.setCellMeta(cell, 'kbase.attributes.info.url', url);
                        utils.setCellMeta(cell, 'kbase.attributes.info.label', 'more...');
                        if (Narrative.canEdit()) {
                            return unloadParamsWidget().then(() => {
                                return loadInputParamsWidget();
                            });
                        } else {
                            return unloadParamsWidget().then(() => {
                                return loadViewParamsWidget();
                            });
                        }
                    })
                    .then(() => {
                        // this will not change, so we can just render it here.
                        showAboutApp();
                        showAppSpec();
                        PR.prettyPrint(null, container);
                        renderUI();
                    })
                    .then(() => {
                        // if we start out in 'new' state, then we need to promote to
                        // editing...
                        if (fsm.getCurrentState().state.mode === 'new') {
                            fsm.newState({ mode: 'editing', params: 'incomplete' });
                            evaluateAppState();
                        }
                        renderUI();
<<<<<<< HEAD
                    }
                })
                .catch((err) => {
                    console.error('INTERNAL ERROR', err);
                });
        }

        function run(params) {
            // First get the app specs, which is stashed in the model,
            // with the parameters returned.
            return syncAppSpec(params.appId, params.appTag)
                .then(() => {
                    const appRef = [model.getItem('app.id'), model.getItem('app.tag')]
                            .filter(toBoolean)
                            .join('/'),
                        url = '/#appcatalog/app/' + appRef;
                    utils.setCellMeta(
                        cell,
                        'kbase.attributes.title',
                        model.getItem('app.spec.info.name')
                    );
                    utils.setCellMeta(
                        cell,
                        'kbase.attributes.subtitle',
                        model.getItem('app.spec.info.subtitle')
                    );
                    utils.setCellMeta(cell, 'kbase.attributes.info.url', url);
                    utils.setCellMeta(cell, 'kbase.attributes.info.label', 'more...');
                    if (Narrative.canEdit()) {
                        return unloadParamsWidget().then(() => {
                            return loadInputParamsWidget();
                        });
                    } else {
                        return unloadParamsWidget().then(() => {
                            return loadViewParamsWidget();
=======
                    })
                    .catch((err) => {
                        console.error('ERROR loading main widgets', err);
                        addNotification('Error loading main widgets: ' + err.message);
                        model.setItem('fatalError', {
                            title: 'Error loading main widgets',
                            message: err.message,
>>>>>>> 9e2fe390
                        });
                        syncFatalError();
                        fsm.newState({ mode: 'fatal-error' });
                        renderUI();
                    });
            }

            // INIT
            const model = Props.make({
                data: utils.getMeta(cell, 'viewCell'),
                onUpdate: function (props) {
                    utils.setMeta(cell, 'viewCell', props.getRawObject());
                },
            });

            const spec = Spec.make({
                appSpec: model.getItem('app.spec'),
            });

            return {
                init: init,
                attach: attach,
                start: start,
                run: run,
            };
        }

        return {
            make: function (config) {
                return factory(config);
            },
        };
    },
    (err) => {
        'use strict';
        console.error('ERROR loading viewCell viewCellWidget', err);
    }
);<|MERGE_RESOLUTION|>--- conflicted
+++ resolved
@@ -328,39 +328,10 @@
 
             // RENDER API
 
-<<<<<<< HEAD
-        // function showFatalError(arg) {
-        //     ui.showElement('fatal-error');
-        // }
-
-        function showFsmBar() {
-            const currentState = fsm.getCurrentState(),
-                content = Object.keys(currentState.state)
-                    .map((key) => {
-                        return span([
-                            span({ style: { fontStyle: 'italic' } }, key),
-                            ' : ',
-                            span(
-                                {
-                                    style: {
-                                        padding: '4px',
-                                        fontWeight: 'noramal',
-                                        border: '1px solid silver',
-                                        backgroundColor: 'gray',
-                                        color: 'white',
-                                    },
-                                },
-                                currentState.state[key]
-                            ),
-                        ]);
-                    })
-                    .join('  ');
-=======
             function syncFatalError() {
                 ui.setContent('fatal-error.title', model.getItem('fatalError.title'));
                 ui.setContent('fatal-error.message', model.getItem('fatalError.message'));
             }
->>>>>>> 9e2fe390
 
             // function showFatalError(arg) {
             //     ui.showElement('fatal-error');
@@ -1355,43 +1326,6 @@
                             evaluateAppState();
                         }
                         renderUI();
-<<<<<<< HEAD
-                    }
-                })
-                .catch((err) => {
-                    console.error('INTERNAL ERROR', err);
-                });
-        }
-
-        function run(params) {
-            // First get the app specs, which is stashed in the model,
-            // with the parameters returned.
-            return syncAppSpec(params.appId, params.appTag)
-                .then(() => {
-                    const appRef = [model.getItem('app.id'), model.getItem('app.tag')]
-                            .filter(toBoolean)
-                            .join('/'),
-                        url = '/#appcatalog/app/' + appRef;
-                    utils.setCellMeta(
-                        cell,
-                        'kbase.attributes.title',
-                        model.getItem('app.spec.info.name')
-                    );
-                    utils.setCellMeta(
-                        cell,
-                        'kbase.attributes.subtitle',
-                        model.getItem('app.spec.info.subtitle')
-                    );
-                    utils.setCellMeta(cell, 'kbase.attributes.info.url', url);
-                    utils.setCellMeta(cell, 'kbase.attributes.info.label', 'more...');
-                    if (Narrative.canEdit()) {
-                        return unloadParamsWidget().then(() => {
-                            return loadInputParamsWidget();
-                        });
-                    } else {
-                        return unloadParamsWidget().then(() => {
-                            return loadViewParamsWidget();
-=======
                     })
                     .catch((err) => {
                         console.error('ERROR loading main widgets', err);
@@ -1399,7 +1333,6 @@
                         model.setItem('fatalError', {
                             title: 'Error loading main widgets',
                             message: err.message,
->>>>>>> 9e2fe390
                         });
                         syncFatalError();
                         fsm.newState({ mode: 'fatal-error' });
