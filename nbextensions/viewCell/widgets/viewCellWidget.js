--- conflicted
+++ resolved
@@ -1189,28 +1189,13 @@
                 var value = params[key],
                     paramSpec = parameters.specs[key];
 
-<<<<<<< HEAD
                 if (!paramSpec) {
                     console.error('Parameter ' + key + ' is not defined in the parameter map', parameters);
                     throw new Error('Parameter ' + key + ' is not defined in the parameter map');
                 }
 
-                // TODO: this should be a spec method - export
-                if (paramSpec.data.type === 'textsubdata') {
-                    if (value && value instanceof Array) {
-=======
-                // console.log('param spec', paramSpec);
-                if (paramSpec.spec.field_type === 'textsubdata') {
-                    /*if (value) {
->>>>>>> de816f95
-                        value = value.join(',');
-                    }*/
-                }
-
                 paramsToExport[key] = value;
             });
-
-            // console.log('EXPORTING', model.getItem('params'), paramsToExport);
 
             return paramsToExport;
         }
