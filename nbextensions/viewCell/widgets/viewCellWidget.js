define(
    [
        'jquery',
        'bluebird',
        'uuid',
        'base/js/namespace',
        'common/runtime',
        'common/events',
        'common/html',
        'common/props',
        'common/jupyter',
        'common/busEventManager',
        'kb_service/client/narrativeMethodStore',
        'kb_service/client/workspace',
        'common/pythonInterop',
        'common/utils',
        'common/ui',
        'common/fsm',
        'common/spec',
        'google-code-prettify/prettify',
        'css!google-code-prettify/prettify.css',
        'css!font-awesome.css',
    ],
    (
        $,
        Promise,
        Uuid,
        JupyterNamespace,
        Runtime,
        Events,
        html,
        Props,
        Narrative,
        BusEventManager,
        NarrativeMethodStore,
        Workspace,
        PythonInterop,
        utils,
        Ui,
        Fsm,
        Spec,
        PR
    ) => {
        'use strict';
        const t = html.tag,
            div = t('div'),
            span = t('span'),
            a = t('a'),
            p = t('p'),
            table = t('table'),
            tr = t('tr'),
            th = t('th'),
            td = t('td'),
            pre = t('pre'),
            input = t('input'),
            appStates = [
                {
                    state: {
                        mode: 'new',
                    },
                    ui: {
                        buttons: {
                            enabled: [],
                            disabled: ['run-app'],
                        },
                        elements: {
                            show: [],
                            hide: [
                                'fatal-error',
                                'parameters-group',
                                'output-group',
                                'parameters-display-group',
                                'exec-group',
                            ],
                        },
                    },
                    next: [
                        {
                            mode: 'fatal-error',
                        },
                        {
                            mode: 'editing',
                            params: 'incomplete',
                        },
                    ],
                },
                {
                    state: {
                        mode: 'fatal-error',
                    },
                    ui: {
                        buttons: {
                            enabled: [],
                            disabled: ['run-app'],
                        },
                        elements: {
                            show: ['fatal-error'],
                            hide: [
                                'parameters-group',
                                'output-group',
                                'parameters-display-group',
                                'exec-group',
                            ],
                        },
                    },
                    next: [],
                },
                {
                    state: {
                        mode: 'editing',
                        params: 'incomplete',
                    },
                    ui: {
                        buttons: {
                            enabled: [],
                            disabled: ['run-app'],
                        },
                        elements: {
                            show: ['parameters-group', 'output-group'],
                            hide: ['fatal-error', 'parameters-display-group', 'exec-group'],
                        },
                    },
                    next: [
                        {
                            mode: 'editing',
                            params: 'complete',
                            code: 'built',
                        },
                        {
                            mode: 'editing',
                            params: 'incomplete',
                        },
                    ],
                },
                {
                    state: {
                        mode: 'editing',
                        params: 'complete',
                        code: 'built',
                    },
                    ui: {
                        buttons: {
                            enabled: ['run-app'],
                            disabled: [],
                        },
                        elements: {
                            show: ['parameters-group', 'output-group'],
                            hide: ['fatal-error', 'parameters-display-group', 'exec-group'],
                        },
                    },
                    next: [
                        {
                            mode: 'editing',
                            params: 'incomplete',
                        },
                        {
                            mode: 'editing',
                            params: 'complete',
                            code: 'built',
                        },
                        {
                            mode: 'processing',
                            stage: 'launching',
                        },
                        {
                            mode: 'processing',
                            stage: 'queued',
                        },
                        {
                            mode: 'processing',
                            stage: 'running',
                        },
                        {
                            mode: 'success',
                        },
                        {
                            mode: 'error',
                            stage: 'launching',
                        },
                        {
                            mode: 'error',
                            stage: 'queued',
                        },
                        {
                            mode: 'error',
                            stage: 'running',
                        },
                        {
                            mode: 'error',
                        },
                    ],
                },
                {
                    state: {
                        mode: 'success',
                    },
                    ui: {
                        buttons: {
                            enabled: [],
                            disabled: ['run-app'],
                        },
                        elements: {
                            show: ['parameters-display-group', 'exec-group', 'output-group'],
                            hide: ['parameters-group'],
                        },
                    },
                    on: {
                        enter: {
                            messages: [
                                {
                                    emit: 'on-success',
                                },
                            ],
                        },
                    },
                    next: [
                        {
                            mode: 'success',
                        },
                        {
                            mode: 'editing',
                            params: 'complete',
                            code: 'built',
                        },
                    ],
                },
                {
                    state: {
                        mode: 'error',
                    },
                    ui: {
                        buttons: {
                            enabled: [],
                            disabled: ['run-app'],
                        },
                        elements: {
                            show: ['parameters-display-group', 'exec-group', 'output-group'],
                            hide: ['parameters-group'],
                        },
                    },
<<<<<<< HEAD
                ],
            },
        ];

    function factory(config) {
        let container;
        let ui;
        const workspaceInfo = config.workspaceInfo;
        const runtime = Runtime.make();
        const cell = config.cell;
        const parentBus = config.bus;
        // TODO: the cell bus should be created and managed through main.js,
        // that is, the extension.
        let cellBus;
        const bus = runtime.bus().makeChannelBus({ description: 'A view cell widget' });
        let paramsWidget;
        const eventManager = BusEventManager.make({
            bus: runtime.bus(),
        });
        // HMM. Sync with metadata, or just keep everything there?
        const settings = {
            showAdvanced: {
                label: 'Show advanced parameters',
                defaultValue: false,
                type: 'custom',
            },
            showNotifications: {
                label: 'Show the notifications panel',
                defaultValue: false,
                type: 'toggle',
                element: 'notifications',
            },
            showAboutApp: {
                label: 'Show the About App panel',
                defaultValue: false,
                type: 'toggle',
                element: 'about-app',
            },
        };
        let fsm;

        if (runtime.config('features.developer')) {
            settings.showDeveloper = {
                label: 'Show developer features',
                defaultValue: false,
                type: 'toggle',
                element: 'developer-options',
=======
                    next: [
                        {
                            mode: 'error',
                        },
                        {
                            mode: 'editing',
                            params: 'complete',
                            code: 'built',
                        },
                    ],
                },
            ];

        function factory(config) {
            let container;
            let ui;
            const workspaceInfo = config.workspaceInfo;
            const runtime = Runtime.make();
            const cell = config.cell;
            const parentBus = config.bus;
            // TODO: the cell bus should be created and managed through main.js,
            // that is, the extension.
            let cellBus;
            const bus = runtime.bus().makeChannelBus({ description: 'A view cell widget' });
            let paramsWidget;
            const eventManager = BusEventManager.make({
                bus: runtime.bus(),
            });
            // HMM. Sync with metadata, or just keep everything there?
            const settings = {
                showAdvanced: {
                    label: 'Show advanced parameters',
                    defaultValue: false,
                    type: 'custom',
                },
                showNotifications: {
                    label: 'Show the notifications panel',
                    defaultValue: false,
                    type: 'toggle',
                    element: 'notifications',
                },
                showAboutApp: {
                    label: 'Show the About App panel',
                    defaultValue: false,
                    type: 'toggle',
                    element: 'about-app',
                },
>>>>>>> 8769a643
            };
            let fsm;

            if (runtime.config('features.developer')) {
                settings.showDeveloper = {
                    label: 'Show developer features',
                    defaultValue: false,
                    type: 'toggle',
                    element: 'developer-options',
                };
            }

            // DATA API

            /*
             * Fetch the app spec for a given app and store the spec in the model.
             * As well, process and store the parameters in the model as well.
             *
             * @param {type} appId
             * @param {type} appTag
             * @returns {unresolved}
             */
            function syncAppSpec(appId, appTag) {
                const appRef = {
                        ids: [appId],
                        tag: appTag,
                    },
                    nms = new NarrativeMethodStore(
                        runtime.config('services.narrative_method_store.url'),
                        {
                            token: runtime.authToken(),
                        }
                    );

                return nms.get_method_spec(appRef).then((data) => {
                    if (!data[0]) {
                        throw new Error('App not found');
                    }
                });
            }

            // RENDER API

            function syncFatalError() {
                ui.setContent('fatal-error.title', model.getItem('fatalError.title'));
                ui.setContent('fatal-error.message', model.getItem('fatalError.message'));
            }

            // function showFatalError(arg) {
            //     ui.showElement('fatal-error');
            // }

            function showFsmBar() {
                const currentState = fsm.getCurrentState(),
                    content = Object.keys(currentState.state)
                        .map((key) => {
                            return span([
                                span({ style: { fontStyle: 'italic' } }, key),
                                ' : ',
                                span(
                                    {
                                        style: {
                                            padding: '4px',
                                            fontWeight: 'noramal',
                                            border: '1px silver solid',
                                            backgroundColor: 'gray',
                                            color: 'white',
                                        },
                                    },
                                    currentState.state[key]
                                ),
                            ]);
                        })
                        .join('  ');

                ui.setContent('fsm-display.content', content);
            }

            function renderAppSpec() {
                return pre({
                    dataElement: 'spec',
                    class: 'prettyprint lang-json',
                    style: { fontSize: '80%' },
                });
            }

            function renderAppSummary() {
                return table({ class: 'table table-striped' }, [
                    tr([th('Name'), td({ dataElement: 'name' })]),
                    ui.ifAdvanced(() => {
                        return tr([th('Module'), td({ dataElement: 'module' })]);
                    }),
<<<<<<< HEAD
                ],
            });
        }

        function renderSetting(settingName) {
            const setting = settings[settingName];

            if (!setting) {
                return;
            }

            const value = model.getItem(['user-settings', settingName], setting.defaultValue);
            switch (setting.type) {
                case 'toggle':
                    if (value) {
                        ui.showElement(setting.element);
                    } else {
                        ui.hideElement(setting.element);
                    }
                    break;
=======
                    tr([th('Id'), td({ dataElement: 'id' })]),
                    tr([th('Version'), td({ dataElement: 'version' })]),
                    tr([th('Summary'), td({ dataElement: 'summary' })]),
                    tr([th('Authors'), td({ dataElement: 'authors' })]),
                    ui.ifAdvanced(() => {
                        return tr([th('Git commit hash'), td({ dataElement: 'git-commit-hash' })]);
                    }),
                    tr([th('More info'), td({ dataElement: 'catalog-link' })]),
                ]);
            }

            function renderAboutApp() {
                return html.makeTabs({
                    tabs: [
                        {
                            label: 'Summary',
                            name: 'summary',
                            content: renderAppSummary(),
                        },
                        ui.ifAdvanced(() => {
                            return {
                                label: 'Spec',
                                name: 'spec',
                                content: renderAppSpec(),
                            };
                        }),
                    ],
                });
>>>>>>> 8769a643
            }

            function renderSetting(settingName) {
                const setting = settings[settingName];

                if (!setting) {
                    return;
                }

                const value = model.getItem(['user-settings', settingName], setting.defaultValue);
                switch (setting.type) {
                    case 'toggle':
                        if (value) {
                            ui.showElement(setting.element);
                        } else {
                            ui.hideElement(setting.element);
                        }
                        break;
                }
            }

            function doChangeSetting(event) {
                const control = event.target,
                    settingName = control.value;

                model.setItem(['user-settings', settingName], control.checked);

                renderSetting(settingName);
            }

            function renderSettings() {
                const events = Events.make({ node: container }),
                    content = Object.keys(settings)
                        .map((key) => {
                            const setting = settings[key],
                                settingsValue = model.getItem(
                                    ['user-settings', key],
                                    setting.defaultValue
                                );
                            return div({}, [
                                input({
                                    type: 'checkbox',
                                    checked: settingsValue ? true : false,
                                    dataSetting: key,
                                    value: key,
                                    id: events.addEvent({
                                        type: 'change',
                                        handler: function (e) {
                                            doChangeSetting(e);
                                        },
                                    }),
                                }),
                                span(
                                    { style: { marginLeft: '4px', fontStyle: 'italic' } },
                                    setting.label
                                ),
                            ]);
                        })
                        .join('\n');
                ui.setContent('settings.content', content);
                events.attachEvents();

                //Ensure that the settings are reflected in the UI.
                Object.keys(settings).forEach((key) => {
                    renderSetting(key);
                });
            }

            function toBoolean(value) {
                if (value && value !== null) {
                    return true;
                }
                return false;
            }

            function showAboutApp() {
                const appSpec = model.getItem('app.spec');
                ui.setContent('about-app.name', appSpec.info.name);
                ui.setContent('about-app.module', appSpec.info.namespace || ui.na());
                ui.setContent('about-app.id', appSpec.info.id);
                ui.setContent('about-app.summary', appSpec.info.subtitle);
                ui.setContent('about-app.version', appSpec.info.ver);
                ui.setContent('about-app.git-commit-hash', appSpec.info.git_commit_hash || ui.na());
                ui.setContent(
                    'about-app.authors',
                    (function () {
                        if (appSpec.info.authors && appSpec.info.authors.length > 0) {
                            return appSpec.info.authors.join('<br>');
                        }
                        return ui.na();
                    })()
                );
                const appRef = [appSpec.info.namespace || 'l.m', appSpec.info.id]
                        .filter(toBoolean)
                        .join('/'),
                    link = a(
                        { href: '/#appcatalog/app/' + appRef, target: '_blank' },
                        'Catalog Page'
                    );
                ui.setContent('about-app.catalog-link', link);
            }

            function showAppSpec() {
                const appSpec = model.getItem('app.spec');
                const specText = JSON.stringify(appSpec, false, 3),
                    fixedText = specText.replace(/</g, '&lt;').replace(/>/g, '&gt;'),
                    content = pre(
                        { class: 'prettyprint lang-json', style: { fontSize: '80%' } },
                        fixedText
                    );
                ui.setContent('about-app.spec', content);
            }

            function renderLayout() {
                const readOnlyStyle = {};
                if (!Narrative.canEdit()) {
                    readOnlyStyle.display = 'none';
                }
                const events = Events.make(),
                    content = div(
                        {
                            class: 'kbase-extension kb-app-cell',
                            style: { display: 'flex', alignItems: 'stretch' },
                        },
                        [
                            div(
                                {
                                    class: 'prompt',
                                    dataElement: 'prompt',
                                    style: {
                                        display: 'flex',
                                        alignItems: 'stretch',
                                        flexDirection: 'column',
                                    },
                                },
                                [div({ dataElement: 'status' })]
                            ),
                            div(
                                {
                                    class: 'body',
                                    dataElement: 'body',
                                    style: {
                                        display: 'flex',
                                        alignItems: 'stretch',
                                        flexDirection: 'column',
                                        flex: '1',
                                        width: '100%',
                                    },
                                },
                                [
                                    div(
                                        {
                                            dataElement: 'widget',
                                            style: { display: 'block', width: '100%' },
                                        },
                                        [
                                            div({ class: 'container-fluid' }, [
                                                ui.buildPanel({
                                                    title: 'Error',
                                                    name: 'fatal-error',
                                                    hidden: true,
                                                    type: 'danger',
                                                    classes: ['kb-panel-container'],
                                                    body: div([
                                                        table({ class: 'table table-striped' }, [
                                                            tr([
                                                                th('Title'),
                                                                td({ dataElement: 'title' }),
                                                                td(
                                                                    'Message',
                                                                    td({ dataElement: 'message' })
                                                                ),
                                                            ]),
                                                        ]),
                                                    ]),
                                                }),
                                                ui.buildPanel({
                                                    title: 'Cell Settings',
                                                    name: 'settings',
                                                    hidden: true,
                                                    type: 'default',
                                                    classes: ['kb-panel-container'],
                                                    body: div({ dataElement: 'content' }),
                                                }),
                                                ui.buildCollapsiblePanel({
                                                    title: 'Notifications',
                                                    name: 'notifications',
                                                    hidden: true,
                                                    type: 'default',
                                                    classes: ['kb-panel-container'],
                                                    body: [div({ dataElement: 'content' })],
                                                }),
                                                ui.buildCollapsiblePanel({
                                                    title: 'About',
                                                    name: 'about-app',
                                                    hidden: false,
                                                    collapsed: true,
                                                    type: 'default',
                                                    classes: ['kb-panel-container'],
                                                    body: [
                                                        div(
                                                            { dataElement: 'about-app' },
                                                            renderAboutApp()
                                                        ),
                                                    ],
                                                }),
                                                ui.buildCollapsiblePanel({
                                                    title: 'Dev',
                                                    name: 'developer-options',
                                                    hidden: true,
                                                    type: 'default',
                                                    classes: ['kb-panel-container'],
                                                    body: [
                                                        div(
                                                            {
                                                                dataElement: 'fsm-display',
                                                                style: { marginBottom: '4px' },
                                                            },
                                                            [
                                                                span(
                                                                    {
                                                                        style: {
                                                                            marginRight: '4px',
                                                                        },
                                                                    },
                                                                    'FSM'
                                                                ),
                                                                span({ dataElement: 'content' }),
                                                            ]
                                                        ),
                                                        div([
                                                            ui.makeButton(
                                                                'Show Code',
                                                                'toggle-code-view',
                                                                { events: events }
                                                            ),
                                                            ui.makeButton(
                                                                'Edit Metadata',
                                                                'edit-cell-metadata',
                                                                { events: events }
                                                            ),
                                                            ui.makeButton(
                                                                'Edit Notebook Metadata',
                                                                'edit-notebook-metadata',
                                                                { events: events }
                                                            ),
                                                        ]),
                                                    ],
                                                }),
                                                ui.buildCollapsiblePanel({
                                                    title:
                                                        'Input ' +
                                                        span({ class: 'fa fa-arrow-right' }),
                                                    name: 'parameters-group',
                                                    hidden: false,
                                                    type: 'default',
                                                    classes: ['kb-panel-container'],
                                                    body: div({ dataElement: 'widget' }),
                                                }),
                                                ui.buildCollapsiblePanel({
                                                    title: 'Parameters Display',
                                                    name: 'parameters-display-group',
                                                    hidden: false,
                                                    type: 'default',
                                                    classes: ['kb-panel-container'],
                                                    body: div({ dataElement: 'widget' }),
                                                }),
                                                div(
                                                    {
                                                        dataElement: 'availableActions',
                                                        style: readOnlyStyle,
                                                    },
                                                    [
                                                        div(
                                                            {
                                                                class: 'btn-toolbar kb-btn-toolbar-cell-widget',
                                                            },
                                                            [
                                                                div({ class: 'btn-group' }, [
                                                                    ui.makeButton(
                                                                        'View',
                                                                        'run-app',
                                                                        {
                                                                            events: events,
                                                                            type: 'primary',
                                                                        }
                                                                    ),
                                                                ]),
                                                            ]
                                                        ),
                                                    ]
                                                ),
                                            ]),
                                        ]
                                    ),
                                ]
                            ),
                        ]
                    );
                return {
                    content: content,
                    events: events,
                };
            }

            function validateModel() {
                return spec.validateModel(model.getItem('params'));
            }

            function fixApp(app) {
                switch (app.tag) {
                    case 'release':
                        return {
                            id: app.id,
                            tag: app.tag,
                            version: app.version,
                        };
                    case 'beta':
                    case 'dev':
                        return {
                            id: app.id,
                            tag: app.tag,
                            version: app.gitCommitHash,
                        };
                    default:
                        throw new Error('Invalid tag for app ' + app.id);
                }
            }

            function buildPython(cell, cellId, app, params) {
                const runId = new Uuid(4).format(),
                    code = PythonInterop.buildViewRunner(cellId, runId, fixApp(app), params);

                // TODO: do something with the runId
                cell.set_text(code);
            }

            function resetPython(cell) {
                cell.set_text('');
            }

            function initializeFSM() {
                let currentState = model.getItem('fsm.currentState');
                if (!currentState) {
                    // TODO: evaluate the state of things to try to guess the state?
                    // Or is this just an error unless it is a new cell?
                    // currentState = {mode: 'editing', params: 'incomplete'};
                    currentState = { mode: 'new' };
                }
                fsm = Fsm.make({
                    states: appStates,
                    initialState: {
                        mode: 'new',
                    },
                    onNewState: function (fsm) {
                        model.setItem('fsm.currentState', fsm.getCurrentState().state);
                        // save the narrative!
                    },
                    bus: bus,
                });
                fsm.start(currentState);
            }

            // LIFECYCYLE API

            function doEditNotebookMetadata() {
                Narrative.editNotebookMetadata();
            }

            function doEditCellMetadata() {
                Narrative.editCellMetadata(cell);
            }

            function initCodeInputArea() {
                model.setItem('user-settings.showCodeInputArea', false);
            }

            function showCodeInputArea() {
                const codeInputArea = cell.input.find('.input_area').get(0);
                if (model.getItem('user-settings.showCodeInputArea')) {
                    if (!codeInputArea.classList.contains('-show')) {
                        codeInputArea.classList.add('-show');
                    }
                } else {
                    if (codeInputArea.classList.contains('-show')) {
                        codeInputArea.classList.remove('-show');
                    }
                }
            }

            function toggleCodeInputArea() {
                if (model.getItem('user-settings.showCodeInputArea')) {
                    model.setItem('user-settings.showCodeInputArea', false);
                } else {
                    model.setItem('user-settings.showCodeInputArea', true);
                }
                showCodeInputArea();
                return model.getItem('user-settings.showCodeInputArea');
            }

<<<<<<< HEAD
        function toggleSettings() {
            const name = 'showSettings';
            const selector = 'settings';
            const node = ui.getElement(selector);
            let showing = model.getItem(['user-settings', name]);
            if (showing) {
                model.setItem(['user-settings', name], false);
            } else {
                model.setItem(['user-settings', name], true);
=======
            function toggleSettings() {
                const name = 'showSettings';
                const selector = 'settings';
                const node = ui.getElement(selector);
                let showing = model.getItem(['user-settings', name]);
                if (showing) {
                    model.setItem(['user-settings', name], false);
                } else {
                    model.setItem(['user-settings', name], true);
                }

                showing = model.getItem(['user-settings', name]);
                if (showing) {
                    node.classList.remove('hidden');
                    //node.style.display = 'block';
                } else {
                    //node.style.display = 'none';
                    node.classList.add('hidden');
                }
                return showing;
>>>>>>> 8769a643
            }

            function doRemoveNotification(index) {
                const notifications = model.getItem('notifications') || [];
                notifications.splice(index, 1);
                model.setItem('notifications', notifications);
                renderNotifications();
            }

            function renderNotifications() {
                const events = Events.make(),
                    notifications = model.getItem('notifications') || [],
                    content = notifications
                        .map((notification, index) => {
                            return div({ class: 'row' }, [
                                div({ class: 'col-md-10' }, notification),
                                div(
                                    { class: 'col-md-2', style: { textAlign: 'right' } },
                                    span({}, [
                                        a(
                                            {
                                                class: 'btn btn-default',
                                                id: events.addEvent({
                                                    type: 'click',
                                                    handler: function () {
                                                        doRemoveNotification(index);
                                                    },
                                                }),
                                            },
                                            'X'
                                        ),
                                    ])
                                ),
                            ]);
                        })
                        .join('\n');
                ui.setContent('notifications.content', content);
                events.attachEvents(container);
            }

            function addNotification(notification) {
                const notifications = model.getItem('notifications') || [];
                notifications.push(notification);
                model.setItem('notifications', notifications);
                renderNotifications();
            }

            // WIDGETS

            /*
             *
             * Render the UI according to the FSM
             */
            function renderUI() {
                showFsmBar();
                renderNotifications();
                renderSettings();
                const state = fsm.getCurrentState();

                // Button state
                state.ui.buttons.enabled.forEach((button) => {
                    ui.enableButton(button);
                });
                state.ui.buttons.disabled.forEach((button) => {
                    ui.disableButton(button);
                });

                // Element state
                state.ui.elements.show.forEach((element) => {
                    ui.showElement(element);
                });
                state.ui.elements.hide.forEach((element) => {
                    ui.hideElement(element);
                });
            }

            function doDeleteCell() {
                const content = div([
                    p([
                        'Deleting this cell will remove the data visualization, ',
                        'but will not delete the data object, which will still be available ',
                        'in the data panel.',
                    ]),
                    p('Continue to delete this data cell?'),
                ]);
                ui.showConfirmDialog({ title: 'Confirm Cell Deletion', body: content }).then(
                    (confirmed) => {
                        if (!confirmed) {
                            return;
                        }

                        bus.emit('stop');

                        Narrative.deleteCell(cell);
                    }
                );
            }

            function doRun() {
                ui.collapsePanel('parameters-group');
                cell.execute();
            }

            // LIFECYCLE API

            function init() {
                return Promise.try(() => {
                    initializeFSM();
                    initCodeInputArea();
                    return null;
                });
            }

            function attach(node) {
                return Promise.try(() => {
                    container = node;
                    ui = Ui.make({
                        node: container,
                        bus: bus,
                    });

                    if (ui.isDeveloper()) {
                        settings.showDeveloper = {
                            label: 'Show developer features',
                            defaultValue: false,
                            type: 'toggle',
                            element: 'developer-options',
                        };
                    }

                    const layout = renderLayout();
                    container.innerHTML = layout.content;
                    layout.events.attachEvents(container);

                    return null;
                });
            }

            function start() {
                return Promise.try(() => {
                    // DOM EVENTS
                    cell.element.on('toggleCodeArea.cell', () => {
                        toggleCodeInputArea(cell);
                    });
                    /*
                     * listeners for the local input cell message bus
                     */

                    bus.on('edit-cell-metadata', () => {
                        doEditCellMetadata();
                    });
                    bus.on('edit-notebook-metadata', () => {
                        doEditNotebookMetadata();
                    });
                    cell.element.on('toggleCellSettings.cell', () => {
                        toggleSettings(cell);
                    });
                    bus.on('toggle-settings', () => {
                        const showing = toggleSettings(cell),
                            label = span({ class: 'fa fa-cog ' }),
                            buttonNode = ui.getButton('toggle-settings');
                        buttonNode.innerHTML = label;
                        if (showing) {
                            buttonNode.classList.add('active');
                        } else {
                            buttonNode.classList.remove('active');
                        }
                    });
                    bus.on('run-app', () => {
                        doRun();
                    });

                    // Events from widgets...

                    parentBus.on('reset-to-defaults', () => {
                        bus.emit('reset-to-defaults');
                    });

                    cellBus = runtime.bus().makeChannelBus({
                        name: {
                            cell: Props.getDataItem(cell.metadata, 'kbase.attributes.id'),
                        },
                        description: 'A cell channel',
                    });

                    eventManager.add(
                        cellBus.on('delete-cell', () => {
                            doDeleteCell();
                        })
                    );

                    eventManager.add(
                        runtime.bus().on('ui-mode-changed', () => {
                            if (Narrative.canEdit()) {
                                unloadParamsWidget().then(() => {
                                    loadInputParamsWidget();
                                });
                            } else {
                                unloadParamsWidget().then(() => {
                                    loadViewParamsWidget();
                                });
                            }
                        })
                    );

                    showCodeInputArea();

                    return null;
                });
            }

            function exportParams() {
                const params = model.getItem('params'),
                    paramsToExport = {},
                    parameters = spec.getSpec().parameters;

                Object.keys(params).forEach((key) => {
                    const value = params[key],
                        paramSpec = parameters.specs[key];

                    if (!paramSpec) {
                        console.error(
                            'Parameter ' + key + ' is not defined in the parameter map',
                            parameters
                        );
                        throw new Error(
                            'Parameter ' + key + ' is not defined in the parameter map'
                        );
                    }

                    paramsToExport[key] = value;
                });

                return paramsToExport;
            }

            function unloadParamsWidget() {
                return Promise.try(() => {
                    if (paramsWidget) {
                        return paramsWidget.stop();
                    }
                });
            }

            function pRequire(ModulePath) {
                return new Promise((resolve, reject) => {
                    require([ModulePath], (Widget) => {
                        resolve(Widget);
                    }, (err) => {
                        reject(err);
                    });
                });
            }

            // TODO: handle raciness of the paramsWidget...
            function loadInputParamsWidget() {
                pRequire('nbextensions/viewCell/widgets/appParamsWidget').then((Widget) => {
                    const bus = runtime
                        .bus()
                        .makeChannelBus({ description: 'Parent comm bus for input widget' });

                    paramsWidget = Widget.make({
                        bus: bus,
                        workspaceInfo: workspaceInfo,
                    });

                    bus.on('parameter-sync', (message) => {
                        const value = model.getItem(['params', message.parameter]);
                        bus.send(
                            {
                                parameter: message.parameter,
                                value: value,
                            },
                            {
                                // This points the update back to a listener on this key
                                key: {
                                    type: 'update',
                                    parameter: message.parameter,
                                },
                            }
                        );
                    });

                    bus.on('sync-params', (message) => {
                        message.parameters.forEach((paramId) => {
                            bus.send(
                                {
                                    parameter: paramId,
                                    value: model.getItem(['params', message.parameter]),
                                },
                                {
                                    key: {
                                        type: 'parameter-value',
                                        parameter: paramId,
                                    },
                                    channel: message.replyToChannel,
                                }
                            );
                        });
                    });

                    bus.respond({
                        key: {
                            type: 'get-parameter',
                        },
                        handle: function (message) {
                            return {
                                value: model.getItem(['params', message.parameterName]),
                            };
                        },
                    });

                    bus.on('parameter-changed', (message) => {
                        // We simply store the new value for the parameter.
                        model.setItem(['params', message.parameter], message.newValue);
                        evaluateAppState();
                    });
                    return paramsWidget.start({
                        node: ui.getElement(['parameters-group', 'widget']),
                        appSpec: model.getItem('app.spec'),
                        parameters: spec.getSpec().parameters,
                        params: model.getItem('params'),
                    });
                });
            }

            function loadViewParamsWidget() {
                pRequire('nbextensions/viewCell/widgets/appParamsViewWidget').then((Widget) => {
                    const bus = runtime
                        .bus()
                        .makeChannelBus({ description: 'Parent comm bus for input widget' });

                    paramsWidget = Widget.make({
                        bus: bus,
                        workspaceInfo: workspaceInfo,
                    });

                    bus.on('parameter-sync', (message) => {
                        const value = model.getItem(['params', message.parameter]);
                        bus.send(
                            {
                                parameter: message.parameter,
                                value: value,
                            },
                            {
                                // This points the update back to a listener on this key
                                key: {
                                    type: 'update',
                                    parameter: message.parameter,
                                },
                            }
                        );
                    });

                    bus.on('sync-params', (message) => {
                        message.parameters.forEach((paramId) => {
                            bus.send(
                                {
                                    parameter: paramId,
                                    value: model.getItem(['params', message.parameter]),
                                },
                                {
                                    key: {
                                        type: 'parameter-value',
                                        parameter: paramId,
                                    },
                                    channel: message.replyToChannel,
                                }
                            );
                        });
                    });

                    bus.respond({
                        key: {
                            type: 'get-parameter',
                        },
                        handle: function (message) {
                            return {
                                value: model.getItem(['params', message.parameterName]),
                            };
                        },
                    });

                    bus.on('parameter-changed', (message) => {
                        // We simply store the new value for the parameter.
                        model.setItem(['params', message.parameter], message.newValue);
                        evaluateAppState();
                    });
                    return paramsWidget.start({
                        node: ui.getElement(['parameters-group', 'widget']),
                        appSpec: model.getItem('app.spec'),
                        parameters: spec.getSpec().parameters,
                        params: model.getItem('params'),
                    });
                });
            }

            // just a quick hack since we are not truly recursive yet..,
            function gatherValidationMessages(validationResult) {
                const messages = [];

                function harvestErrors(validations) {
                    if (validations instanceof Array) {
                        validations.forEach((result, index) => {
                            if (!result.isValid) {
                                messages.push(String(index) + ':' + result.errorMessage);
                            }
                            if (result.validations) {
                                harvestErrors(result.validations);
                            }
                        });
                    } else {
                        Object.keys(validations).forEach((id) => {
                            const result = validations[id];
                            if (!result.isValid) {
                                messages.push(id + ':' + result.errorMessage);
                            }
                            if (result.validations) {
                                harvestErrors(result.validations);
                            }
                        });
                    }
                }

                harvestErrors(validationResult);
                return messages;
            }

            function evaluateAppState() {
                validateModel()
                    .then((result) => {
                        // we have a tree of validations, so we need to walk the tree to see if anything
                        // does not validate.
                        const messages = gatherValidationMessages(result);

                        if (messages.length === 0) {
                            buildPython(
                                cell,
                                utils.getMeta(cell, 'attributes').id,
                                model.getItem('app'),
                                exportParams()
                            );
                            fsm.newState({ mode: 'editing', params: 'complete', code: 'built' });
                            renderUI();
                        } else {
                            resetPython(cell);
                            fsm.newState({ mode: 'editing', params: 'incomplete' });
                            renderUI();
                        }
                    })
                    .catch((err) => {
                        alert('internal error'), console.error('INTERNAL ERROR', err);
                    });
            }

            function run(params) {
                // First get the app specs, which is stashed in the model,
                // with the parameters returned.
                return syncAppSpec(params.appId, params.appTag)
                    .then(() => {
                        const appRef = [model.getItem('app.id'), model.getItem('app.tag')]
                                .filter(toBoolean)
                                .join('/'),
                            url = '/#appcatalog/app/' + appRef;
                        utils.setCellMeta(
                            cell,
                            'kbase.attributes.title',
                            model.getItem('app.spec.info.name')
                        );
                        utils.setCellMeta(
                            cell,
                            'kbase.attributes.subtitle',
                            model.getItem('app.spec.info.subtitle')
                        );
                        utils.setCellMeta(cell, 'kbase.attributes.info.url', url);
                        utils.setCellMeta(cell, 'kbase.attributes.info.label', 'more...');
                        if (Narrative.canEdit()) {
                            return unloadParamsWidget().then(() => {
                                return loadInputParamsWidget();
                            });
                        } else {
                            return unloadParamsWidget().then(() => {
                                return loadViewParamsWidget();
                            });
                        }
                    })
                    .then(() => {
                        // this will not change, so we can just render it here.
                        showAboutApp();
                        showAppSpec();
                        PR.prettyPrint(null, container);
                        renderUI();
                    })
                    .then(() => {
                        // if we start out in 'new' state, then we need to promote to
                        // editing...
                        if (fsm.getCurrentState().state.mode === 'new') {
                            fsm.newState({ mode: 'editing', params: 'incomplete' });
                            evaluateAppState();
                        }
                        renderUI();
                    })
                    .catch((err) => {
                        console.error('ERROR loading main widgets', err);
                        addNotification('Error loading main widgets: ' + err.message);
                        model.setItem('fatalError', {
                            title: 'Error loading main widgets',
                            message: err.message,
                        });
                        syncFatalError();
                        fsm.newState({ mode: 'fatal-error' });
                        renderUI();
                    });
            }

<<<<<<< HEAD
        // INIT
        const model = Props.make({
            data: utils.getMeta(cell, 'viewCell'),
            onUpdate: function (props) {
                utils.setMeta(cell, 'viewCell', props.getRawObject());
            },
        });

        const spec = Spec.make({
            appSpec: model.getItem('app.spec'),
        });
=======
            // INIT
            const model = Props.make({
                data: utils.getMeta(cell, 'viewCell'),
                onUpdate: function (props) {
                    utils.setMeta(cell, 'viewCell', props.getRawObject());
                },
            });

            const spec = Spec.make({
                appSpec: model.getItem('app.spec'),
            });

            return {
                init: init,
                attach: attach,
                start: start,
                run: run,
            };
        }
>>>>>>> 8769a643

        return {
            make: function (config) {
                return factory(config);
            },
        };
    },
    (err) => {
        'use strict';
        console.error('ERROR loading viewCell viewCellWidget', err);
    }
);<|MERGE_RESOLUTION|>--- conflicted
+++ resolved
@@ -238,55 +238,6 @@
                             hide: ['parameters-group'],
                         },
                     },
-<<<<<<< HEAD
-                ],
-            },
-        ];
-
-    function factory(config) {
-        let container;
-        let ui;
-        const workspaceInfo = config.workspaceInfo;
-        const runtime = Runtime.make();
-        const cell = config.cell;
-        const parentBus = config.bus;
-        // TODO: the cell bus should be created and managed through main.js,
-        // that is, the extension.
-        let cellBus;
-        const bus = runtime.bus().makeChannelBus({ description: 'A view cell widget' });
-        let paramsWidget;
-        const eventManager = BusEventManager.make({
-            bus: runtime.bus(),
-        });
-        // HMM. Sync with metadata, or just keep everything there?
-        const settings = {
-            showAdvanced: {
-                label: 'Show advanced parameters',
-                defaultValue: false,
-                type: 'custom',
-            },
-            showNotifications: {
-                label: 'Show the notifications panel',
-                defaultValue: false,
-                type: 'toggle',
-                element: 'notifications',
-            },
-            showAboutApp: {
-                label: 'Show the About App panel',
-                defaultValue: false,
-                type: 'toggle',
-                element: 'about-app',
-            },
-        };
-        let fsm;
-
-        if (runtime.config('features.developer')) {
-            settings.showDeveloper = {
-                label: 'Show developer features',
-                defaultValue: false,
-                type: 'toggle',
-                element: 'developer-options',
-=======
                     next: [
                         {
                             mode: 'error',
@@ -334,7 +285,6 @@
                     type: 'toggle',
                     element: 'about-app',
                 },
->>>>>>> 8769a643
             };
             let fsm;
 
@@ -359,9 +309,9 @@
              */
             function syncAppSpec(appId, appTag) {
                 const appRef = {
-                        ids: [appId],
-                        tag: appTag,
-                    },
+                    ids: [appId],
+                    tag: appTag,
+                },
                     nms = new NarrativeMethodStore(
                         runtime.config('services.narrative_method_store.url'),
                         {
@@ -427,28 +377,6 @@
                     ui.ifAdvanced(() => {
                         return tr([th('Module'), td({ dataElement: 'module' })]);
                     }),
-<<<<<<< HEAD
-                ],
-            });
-        }
-
-        function renderSetting(settingName) {
-            const setting = settings[settingName];
-
-            if (!setting) {
-                return;
-            }
-
-            const value = model.getItem(['user-settings', settingName], setting.defaultValue);
-            switch (setting.type) {
-                case 'toggle':
-                    if (value) {
-                        ui.showElement(setting.element);
-                    } else {
-                        ui.hideElement(setting.element);
-                    }
-                    break;
-=======
                     tr([th('Id'), td({ dataElement: 'id' })]),
                     tr([th('Version'), td({ dataElement: 'version' })]),
                     tr([th('Summary'), td({ dataElement: 'summary' })]),
@@ -477,7 +405,6 @@
                         }),
                     ],
                 });
->>>>>>> 8769a643
             }
 
             function renderSetting(settingName) {
@@ -571,8 +498,8 @@
                     })()
                 );
                 const appRef = [appSpec.info.namespace || 'l.m', appSpec.info.id]
-                        .filter(toBoolean)
-                        .join('/'),
+                    .filter(toBoolean)
+                    .join('/'),
                     link = a(
                         { href: '/#appcatalog/app/' + appRef, target: '_blank' },
                         'Catalog Page'
@@ -878,17 +805,6 @@
                 return model.getItem('user-settings.showCodeInputArea');
             }
 
-<<<<<<< HEAD
-        function toggleSettings() {
-            const name = 'showSettings';
-            const selector = 'settings';
-            const node = ui.getElement(selector);
-            let showing = model.getItem(['user-settings', name]);
-            if (showing) {
-                model.setItem(['user-settings', name], false);
-            } else {
-                model.setItem(['user-settings', name], true);
-=======
             function toggleSettings() {
                 const name = 'showSettings';
                 const selector = 'settings';
@@ -909,7 +825,6 @@
                     node.classList.add('hidden');
                 }
                 return showing;
->>>>>>> 8769a643
             }
 
             function doRemoveNotification(index) {
@@ -1371,8 +1286,8 @@
                 return syncAppSpec(params.appId, params.appTag)
                     .then(() => {
                         const appRef = [model.getItem('app.id'), model.getItem('app.tag')]
-                                .filter(toBoolean)
-                                .join('/'),
+                            .filter(toBoolean)
+                            .join('/'),
                             url = '/#appcatalog/app/' + appRef;
                         utils.setCellMeta(
                             cell,
@@ -1425,19 +1340,6 @@
                     });
             }
 
-<<<<<<< HEAD
-        // INIT
-        const model = Props.make({
-            data: utils.getMeta(cell, 'viewCell'),
-            onUpdate: function (props) {
-                utils.setMeta(cell, 'viewCell', props.getRawObject());
-            },
-        });
-
-        const spec = Spec.make({
-            appSpec: model.getItem('app.spec'),
-        });
-=======
             // INIT
             const model = Props.make({
                 data: utils.getMeta(cell, 'viewCell'),
@@ -1457,7 +1359,6 @@
                 run: run,
             };
         }
->>>>>>> 8769a643
 
         return {
             make: function (config) {
