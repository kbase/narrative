{
  "name": "kbase-narrative-core",
  "description": "Core components for the KBase Narrative Interface",
  "version": "3.2.3",
  "private": true,
  "repository": "git.kbase.us/ui-common.git",
  "devDependencies": {
    "bower": "1.7.9",
    "geckodriver": "1.4.0",
    "grunt": "1.0.1",
    "grunt-cli": "1.2.0",
    "grunt-contrib-copy": "1.0.0",
    "grunt-contrib-requirejs": "1.0.0",
    "grunt-coveralls": "1.0.1",
    "grunt-filerev": "2.3.1",
    "grunt-jasmine-nodejs": "^1.6.0",
    "grunt-karma": "2.0.0",
    "grunt-regex-replace": "0.3.0",
    "jasmine-core": "2.4.1",
    "jasmine-jquery": "2.1.1",
    "karma": "1.1.2",
    "karma-chrome-launcher": "1.0.1",
    "karma-coverage": "1.1.1",
    "karma-firefox-launcher": "1.0.0",
    "karma-jasmine": "1.0.2",
    "karma-phantomjs-launcher": "1.0.1",
    "karma-requirejs": "1.0.0",
    "karma-safari-launcher": "1.0.0",
    "phantomjs-prebuilt": "2.1.8",
    "requirejs": "2.2.0",
    "selenium-standalone": "6.0.1",
<<<<<<< HEAD
    "selenium-webdriver": "3.3.0"
=======
    "selenium-webdriver": "^3.3.0"
>>>>>>> 8d81f989
  },
  "scripts": {
    "bower": "bower install",
    "test": "grunt test",
    "build": "grunt build"
  }
}<|MERGE_RESOLUTION|>--- conflicted
+++ resolved
@@ -29,11 +29,7 @@
     "phantomjs-prebuilt": "2.1.8",
     "requirejs": "2.2.0",
     "selenium-standalone": "6.0.1",
-<<<<<<< HEAD
-    "selenium-webdriver": "3.3.0"
-=======
     "selenium-webdriver": "^3.3.0"
->>>>>>> 8d81f989
   },
   "scripts": {
     "bower": "bower install",
