#!/bin/bash

VER_OUTFILE="deployment/ui-common/narrative_version"
DS=$( date +%Y%m%d%H%M )

# This is the name for now, as this is what the Lua provisioner looks for to fire up a Narrative.
NAR_NAME="kbase/narrative"
NAR_VER_NAME="kbase/narrative_version"  # Image for serving up the narrative version
HEADLESS_NAME="kbase/narrative_headless"
NAR_BASE="kbase/narrbase"
<<<<<<< HEAD
NAR_BASE_VER="6.0"
=======
NAR_BASE_VER="6.1"
>>>>>>> 55ba6c24

# Get the current branch, so that we can tag images to branch
BRANCH=${TRAVIS_BRANCH:-`git symbolic-ref --short HEAD`}
# Use the branch unless we aere given am explicit DOCKER_TAG
NARRATIVE_VER=${DOCKER_TAG:-$BRANCH}
COMMIT=`git rev-parse --short HEAD`

WEBROOT_DIR="deployment/services/kbase-ui"
DOCKERFILE_HEADLESS="Dockerfile_headless"


function usage () {
    printf "usage: $0 [options]\n"
    printf "example: $0 -e ci -d true\n"
    printf "options:\n"
    printf "  {-h | --help} \n\tShow these help options.\n"
    printf "  {-e | --env} environment\n\tSet the environment the narrative should use.\n\t"
    printf "current options are ci, next, prod, appdev (default=ci)\n"
    printf "  {-d | --dev_mode} true/false\n\tSet developer mode true or false (default=true)\n"
}

# Arg parsing
env="ci"
dev_mode="true"
while [ $# -gt 0 ]; do
    case $1 in
        -h | --help | -\?)
            usage
            exit 0
            ;;
        -e | --env)
            env=$2
            shift 2
            ;;
        -d | --dev_mode)
            dev_mode=$2
            shift 2
            ;;
        *)
            usage
            exit 0
            ;;
    esac
done

# Update the Git hash in the config file to be hosted at *.kbase.us/narrative_version
echo "Updating configuration"
mkdir -p $WEBROOT_DIR
./src/scripts/kb-update-config -f src/config.json.templ -o $WEBROOT_DIR/narrative_version -e $env -d $dev_mode || exit 1
cp kbase-extension/static/kbase/config/data_source_config.json $WEBROOT_DIR/data_source_config.json

# Make sure the base image is there. If not, build it.
echo "Checking for base image v$NAR_BASE_VER"
docker images |grep "^$NAR_BASE "|grep " $NAR_BASE_VER " > /dev/null

if [ $? -eq 1 ] ; then
  echo "Base image $NAR_BASE:$NAR_BASE_VER not found! Checking Dockerhub..."
  docker pull $NAR_BASE:$NAR_BASE_VER
fi

if [ $? -eq 1 ] ; then
  echo "Base image not found on Dockerhub either! Building..."
  docker build -t $NAR_BASE:$NAR_BASE_VER narrbase-image/
  echo "Done. Recommend pushing this back to Dockerhub."
fi

echo "Building latest narrative version"

# Build the Narrative container and tag it (as a backup)
# Force the entrypoint to "headless-narrative" for the headless
# narrative runner
export NARRATIVE_VERSION_NUM=`grep '\"version\":' src/config.json.templ | awk '{print $2}' | sed 's/"//g'`
export DATE=`date -u +"%Y-%m-%dT%H:%M:%SZ"`

docker build -t $NAR_NAME:$NARRATIVE_VER \
                --build-arg BUILD_DATE=$DATE \
                --build-arg VCS_REF=$COMMIT \
                --build-arg BRANCH=$BRANCH \
                --build-arg NARRATIVE_VERSION=$NARRATIVE_VERSION_NUM \
                --build-arg BRANCH=$BRANCH \
                --build-arg SKIP_MINIFY=$SKIP_MINIFY \
                .
docker tag $NAR_NAME:$NARRATIVE_VER $NAR_NAME:$COMMIT

# Give the image a fixed name because dockfile FROM fields cannot take a variable/argument
# and we're using the output from the previous build in this 2nd container
docker tag $NAR_NAME:$NARRATIVE_VER kbase/narrative:tmp
docker build -t $NAR_VER_NAME:$NARRATIVE_VER \
                --build-arg BUILD_DATE=$DATE \
                --build-arg VCS_REF=$COMMIT \
                --build-arg BRANCH=$BRANCH \
                --build-arg NARRATIVE_VERSION=$NARRATIVE_VERSION_NUM \
                --build-arg BRANCH=$BRANCH \
                -f Dockerfile2 \
                .
docker tag $NAR_VER_NAME:$NARRATIVE_VER $NAR_VER_NAME:$COMMIT
docker rmi kbase/narrative:tmp

# Remove any provisioned, but not used, containers
curl -k -X DELETE https://localhost/proxy_map/provisioned || echo "Ignore Error"<|MERGE_RESOLUTION|>--- conflicted
+++ resolved
@@ -8,11 +8,7 @@
 NAR_VER_NAME="kbase/narrative_version"  # Image for serving up the narrative version
 HEADLESS_NAME="kbase/narrative_headless"
 NAR_BASE="kbase/narrbase"
-<<<<<<< HEAD
-NAR_BASE_VER="6.0"
-=======
 NAR_BASE_VER="6.1"
->>>>>>> 55ba6c24
 
 # Get the current branch, so that we can tag images to branch
 BRANCH=${TRAVIS_BRANCH:-`git symbolic-ref --short HEAD`}
