--- conflicted
+++ resolved
@@ -101,27 +101,20 @@
     return token_info
 
 
-<<<<<<< HEAD
-def init_session_env(auth_info: TokenInfo, user_info: UserInfo, ip: str) -> None:
-=======
 def init_session_env(token_info: TokenInfo, ip: str) -> None:
->>>>>>> 6f895f06
     """
     Initializes the internal session environment.
     Parameters:
       token_info: TokenInfo object, uses id, token, and user attributes
       ip: the client IP address
     """
-<<<<<<< HEAD
+    set_environ_token(token_info.token)
+    kbase_env.session = token_info.id
+    kbase_env.user = token_info.user_name
     set_environ_token(auth_info.token)
     kbase_env.session = auth_info.token_id
     kbase_env.user = auth_info.user
     kbase_env.anon_user_id = user_info.anon_id
-=======
-    set_environ_token(token_info.token)
-    kbase_env.session = token_info.id
-    kbase_env.user = token_info.user_name
->>>>>>> 6f895f06
     kbase_env.client_ip = ip
 
 
