--- conflicted
+++ resolved
@@ -1,9 +1,5 @@
-<<<<<<< HEAD
 __all__ = ['magics', 'mongonbmanager', 'ws_util', 'common', 'kbasewsmanager', 'services']
-=======
-__all__ = ['magics', 'mongonbmanager', 'ws_util', 'common', 'kbasewsmanager']
 
 from semantic_version import Version
 __version__ = Version("0.2.0")
-version = lambda: __version__
->>>>>>> d362328a
+version = lambda: __version__