"""App-related utility functions."""

import json
import re
from typing import Any

from biokbase.narrative import clients, upa
from biokbase.narrative.system import system_variable

"""
Some utility functions for running KBase Apps or Methods or whatever they are this week.
"""

app_version_tags = ["release", "beta", "dev"]


def check_tag(tag: str, *, raise_exception: bool = False) -> bool:
    """Checks if the given tag is one of "release", "beta", or "dev".

    Returns a boolean.
    if raise_exception == True and the tag is bad, raises a ValueError.
    """
    tag_exists = tag in app_version_tags
    if not tag_exists and raise_exception:
        msg = f"Can't find tag {tag} - allowed tags are {', '.join(app_version_tags)}"
        raise ValueError(msg)
    return tag_exists


def map_inputs_from_job(job_inputs: list[Any], app_spec: dict[str, Any]) -> dict[str, Any]:
    """Unmaps the actual list of job inputs back to the parameters specified by app_spec.

    For example, the inputs given to a method might be a list like this:
    ['input1', {'ws': 'my_workspace', 'foo': 'bar'}]
    and the input mapping looks like:
    [{
        'target_position': 0,
        'input_parameter': 'an_input'
    },
    {
        'target_position': 1,
        'target_property': 'ws',
        'input_parameter': 'workspace'
    },
    {
        'target_position': 1,
        'target_property': 'foo',
        'input_parameter': 'baz'
    }]
    this would return:
    {
        'an_input': 'input1',
        'workspace': 'my_workspace',
        'baz': 'bar'
    }
    This only covers those parameters from the input_mapping that come with an input_parameter
    field. system variables, constants, etc., are ignored - this function just goes back to the
    original inputs set by the user.
    """
    input_dict = {}
    spec_inputs = app_spec["behavior"]["kb_service_input_mapping"]

    # expect the inputs to be valid. so things in the expected position should be the
    # right things (either dict, list, singleton)
    for param in spec_inputs:
        if "input_parameter" not in param:
            continue
        input_param = param.get("input_parameter", None)
        position = param.get("target_position", 0)
        prop = param.get("target_property", None)
        value = job_inputs[position]
        if prop is not None:
            value = value.get(prop, None)

        # that's the value. Now, if it was transformed, try to transform it back.
        if "target_type_transform" in param:
            transform_type = param["target_type_transform"]
            if transform_type.startswith("list") and isinstance(value, list):
                inner_transform = transform_type[5:-1]
                for i in range(len(value)):
                    value[i] = _untransform(inner_transform, value[i])
            else:
                value = _untransform(transform_type, value)

        input_dict[input_param] = value
    return input_dict


<<<<<<< HEAD
def _untransform(transform_type, value):
    if transform_type in ["ref", "putative-ref", "unresolved-ref"] and isinstance(
        value, str
    ):
=======
def _untransform(transform_type: str, value):  # noqa: ANN001 , ANN202
    """If the value is a string and we have a reference (not UPA) transform type, untransform it.

    This turns it back into either the object name or id.
    Note that value can be Any and this can return Any, which ruffles ruff.
    """
    if transform_type in ["ref", "putative-ref", "unresolved-ref"] and isinstance(value, str):
>>>>>>> f6b168cb
        # shear off everything before the first '/' - there should just be one.
        slash = value.find("/")
        if slash == -1:
            return value
<<<<<<< HEAD
        return value[(slash + 1) :]  # noqa:E203
=======
        return value[(slash + 1) :]
>>>>>>> f6b168cb
    return value


def app_param(p: dict[str, Any]) -> dict[str, Any]:  # noqa: C901, PLR0912
    """Converts a param dictionary from a NarrativeMethodStore param spec.

    Creates the following structure with optional keys:
    {
        "id": string
        "is_group": boolean
        "optional: boolean
        "short_hint": string
        "description": string
        "type": string
        "is_output": boolean
        "allow_multiple": boolean
        "allowed_values": present if type == "dropdown" or "checkbox", a list of allowed dropdown
            values
        "default": None, singleton, or list if "allow_multiple" is True
        "checkbox_map": [checked_value, unchecked_value] if type == checkbox
        The following only apply if the "text_options" field is present in the original spec
        "is_output": 1, 0, True, or False
        "allowed_types": list[str] - valid workspace object types
        "min_val": either the "min_float" or "min_int" field, if present
        "max_val": either the "max_float" or "max_int" field, if present
        "regex_constraint": string
    }.
    TODO: create an AppParam class to hold and validate this.
    TODO: create a Spec class to hold, validate, and process App Specs
    """
    p_info = {"id": p["id"], "is_group": False}

    if p["optional"] == 0:
        p_info["optional"] = False
    else:
        p_info["optional"] = True

    p_info["short_hint"] = p["short_hint"]
    p_info["description"] = p["description"]
    p_info["type"] = p["field_type"].lower()
    p_info["is_output"] = False

    p_info["allow_multiple"] = False
    if p["allow_multiple"] == 1:
        p_info["allow_multiple"] = True

    if p_info["type"] == "dropdown":
        p_info["allowed_values"] = [opt["value"] for opt in p["dropdown_options"]["options"]]
    if p_info["type"] == "checkbox":
        p_info["allowed_values"] = [True, False]

    defaults = p["default_values"]
    # remove any empty strings, because that's silly
    defaults = [x for x in defaults if x]
    if p_info["allow_multiple"]:
        p_info["default"] = defaults
    else:
        p_info["default"] = defaults[0] if len(defaults) > 0 else None

    if "checkbox_options" in p and len(p["checkbox_options"].keys()) == 2:  # noqa: PLR2004
        p_info["checkbox_map"] = [
            p["checkbox_options"]["checked_value"],
            p["checkbox_options"]["unchecked_value"],
        ]

    if "text_options" in p:
        opts = p["text_options"]
        if "is_output_name" in opts:
            p_info["is_output"] = opts["is_output_name"]
        if "valid_ws_types" in opts and len(opts["valid_ws_types"]) > 0:
            p_info["allowed_types"] = opts["valid_ws_types"]
        if "validate_as" in opts and p_info["type"] != "checkbox" and p_info["type"] != "custom":
            p_info["type"] = opts["validate_as"]
        if "min_float" in opts:
            p_info["min_val"] = opts["min_float"]
        if "min_int" in opts:
            p_info["min_val"] = opts["min_int"]
        if "max_float" in opts:
            p_info["max_val"] = opts["max_float"]
        if "max_int" in opts:
            p_info["max_val"] = opts["max_int"]
        if "regex_constraint" in opts and len(opts["regex_constraint"]):
            p_info["regex_constraint"] = opts["regex_constraint"]
    return p_info


def map_outputs_from_state(
    state: dict[str, Any], params: dict[str, Any], app_spec: dict[str, Any]
) -> tuple[str, dict[str, Any]]:  # noqa: C901
    """Returns the dict of output values from a completed app.

    Also returns the output widget.
    """
    if "behavior" not in app_spec:
        err_str = "Invalid app spec - unable to map outputs"
        raise ValueError(err_str)
    widget_params = {}
    out_mapping_key = "kb_service_output_mapping"
    if out_mapping_key not in app_spec["behavior"]:
        # for viewers or short-running things, but the inner keys are the same.
        out_mapping_key = "output_mapping"

    spec_params = {
        app_spec_param["id"]: app_param(app_spec_param) for app_spec_param in app_spec["parameters"]
    }

    for out_param in app_spec["behavior"].get(out_mapping_key, []):
        value = None
        input_param_id = None
        if "narrative_system_variable" in out_param:
            value = system_variable(out_param["narrative_system_variable"])
        elif "constant_value" in out_param:
            value = out_param["constant_value"]
        elif "input_parameter" in out_param:
            input_param_id = out_param["input_parameter"]
            value = params.get(input_param_id)
        elif "service_method_output_path" in out_param:
            value = get_result_sub_path(
                state["job_output"]["result"], out_param["service_method_output_path"]
            )

        spec_param = None
        if input_param_id:
            spec_param = spec_params.get(input_param_id)
        value = transform_param_value(out_param.get("target_type_transform"), value, spec_param)

        p_id = out_param.get("target_property")
        if p_id is not None:
            widget_params[p_id] = value
        else:
            widget_params = value

    output_widget = app_spec.get("widgets", {}).get("output", "kbaseDefaultNarrativeOutput")
    # Yes, sometimes silly people put the string 'null' in their spec.
    if output_widget == "null":
        output_widget = "kbaseDefaultNarrativeOutput"

    return (output_widget, widget_params)


def get_result_sub_path(result, path: list[str]):  # noqa: ANN201, ANN001
    """Peels the right value out of the result with the given path.

    Inputs and results are complicated, hence the poor typing. See below
    TODO: rewrite to, well, make more sense.
    result - list
        This is a list of objects - each object is either a singleton, list, or object.
    path - list
        This is a list of strings

    A typical run looks like this:
    result = [{'report': 'asdf', 'report_ref': 'xyz'}]
    path = ['0', 'report_ref']
    pos = 0

    So it recursively works through.
    look at path[pos] - that's a 0, so get the 0th element of result (the dict that's there.)
    since result is a list (it almost always is, to start with, since that's what run_job
    returns), we get:
    result[path[0]] = {'report': 'asdf', 'report_ref': 'xyz'}
    path = ['0', 'report_ref']
    pos = 1

    and do it again.
    Now, since result is NOT a list (it's the terminal element), do one of 2 things.
    1. if there's no part of the path left (e.g. path == []), return the result object.
    2. otherwise (as in this case), continue.
    now, result = result[path[1]] = result['report_ref'] = 'xyz'
    path = unchanged
    pos = 2
    and repeat

    Finally, pos = 2, pos > len(path), so just return the final result - 'xyz'

    In total, we use path to get to the exact value we want out of the result list.
    Kinda complex for a few lines of code.

    Returns None if the expected value isn't there - either the key doesn't exist or
    the array element is out of range.
    """
    # When we have an empty path, it is the identity of the result.
    if len(path) == 0:
        return result

    # if we have a list, assume the first element of the path is an integer
    # in string's clothing
    path_head = path[0]
    path_tail = path[1:]
    if isinstance(result, list):
        elem = int(path_head)
        if elem >= len(result):
            return None
        return get_result_sub_path(result[elem], path_tail)
    return get_result_sub_path(result.get(path_head), path_tail)


def extract_ws_refs(
    app_id: str, tag: str, spec_params: list[dict[str, Any]], params: dict[str, Any]
) -> list[str]:  # noqa: ARG001
    """Returns a list of UPAs from the given parameters if they are actual workspace objects."""
    # Cheater way for making a dict of params with param[id] => param
    params_dict = {spec_params[i]["id"]: spec_params[i] for i in range(len(spec_params))}
    workspace = system_variable("workspace")
    ws_input_refs = []
    for p in spec_params:
        if p["id"] in params:
            (wsref, _) = check_parameter(p, params[p["id"]], workspace, all_params=params_dict)
            if wsref is not None:
                if isinstance(wsref, list):
                    for ref in wsref:
                        if ref is not None:
                            ws_input_refs.append(ref)  # noqa: PERF401 too complex for a list comp.
                else:
                    ws_input_refs.append(wsref)
    return ws_input_refs


def validate_parameters(
    app_id: str, tag: str, spec_params: list[dict[str, Any]], params: dict[str, Any]
) -> tuple[dict[str, Any], list[str]]:  # noqa: C901, PLR0912
    """Validates the dict of params against the spec_params.

    If all is good, it updates a few parameters that need it - checkboxes go from
    True/False to 1/0, and sets default values where necessary.
    Then it returns a tuple like this:
    (dict_of_params, list_of_ws_refs)
    where list_of_ws_refs is the list of workspace references for objects
    being passed into the app.

    If it fails, this will raise a ValueError with a description of the
    problem and a (hopefully useful!) hint for the user as to what went
    wrong.
    """
    spec_param_ids = [p["id"] for p in spec_params]

    # Cheater way for making a dict of params with param[id] => param
    params_dict = {spec_params[i]["id"]: spec_params[i] for i in range(len(spec_params))}

    # First, test for presence.
    missing_params = [
        p["id"]
        for p in spec_params
        if not p["optional"] and not p["default"] and not params.get(p["id"], None)
    ]
    if len(missing_params):
        msg = (
            f"Missing required parameters {json.dumps(missing_params)} - try executing app_usage("
            f'"{app_id}", tag="{tag}") for more information'
        )
        raise ValueError(msg)

    # Next, test for extra params that don't make sense
    extra_params = [p for p in params if p not in spec_param_ids]
    if len(extra_params):
        msg = (
            f"Unknown parameters {json.dumps(extra_params)} - maybe something was misspelled?\n"
            f'execute app_usage("{app_id}", tag="{tag}") for more information'
        )
        raise ValueError(msg)

    # Now, validate parameter values.
    # Should also check if input (NOT OUTPUT) object variables are
    # present in the current workspace
    workspace = system_variable("workspace")
    ws_id = system_variable("workspace_id")
    if workspace is None or ws_id is None:
        msg = (
            "Unable to retrive current Narrative workspace "
            f"information! workspace={workspace}, workspace_id={ws_id}"
        )
        raise ValueError(msg)

    param_errors = []
    # If they're workspace objects, track their refs in a list we'll pass
    # to run_job as a separate param to track provenance.
    ws_input_refs = []
    for p in spec_params:
        if p["id"] in params:
            (wsref, err) = check_parameter(p, params[p["id"]], workspace, all_params=params_dict)
            if err is not None:
                param_errors.append(f"{p['id']} - {err}")
            if wsref is not None:
                if isinstance(wsref, list):
                    ws_input_refs = [ref for ref in wsref if ref is not None]
                else:
                    ws_input_refs.append(wsref)
    if len(param_errors):
        err_msg = "Parameter value errors found!\n" + "\n".join(param_errors)
        raise ValueError(err_msg)

    # Hooray, parameters are validated. Set them up for transfer.
    for p in spec_params:
        # If any param is a checkbox, need to map from boolean to actual
        # expected value in p['checkbox_map']
        # note that True = 0th elem, False = 1st
        if p["type"] == "checkbox" and p["id"] in params:
            checkbox_idx = 0 if params[p["id"]] else 1
            params[p["id"]] = p["checkbox_map"][checkbox_idx]
        # While we're at it, set the default values for any
        # unset parameters that have them
        if p.get("default", "") and p["id"] not in params:
            params[p["id"]] = p["default"]

    return (params, ws_input_refs)


def check_parameter(
    param: dict[str, Any], value, workspace: str, all_params: dict[str, Any] | None = None
) -> str | None:  # noqa: ANN001
    """Checks if the given value matches the rules provided in the param dict.

    If yes, returns None
    If no, returns a String with an error.

    This is a pretty light wrapper around validate_param_value that
    handles the case where the given value is a list.

    Parameters:
    -----------
    param : dict
        A dict representing a single KBase App parameter, generated by the
        Spec Manager
    value : any
        A value input by the user
    workspace : string
        The name of the current workspace to search against (if needed)
    all_params : dict (param id -> param dict)
        All spec parameters. Really only needed when validating a parameter
        group, because it probably needs to dig into all of them.
    """
    if all_params is None:
        all_params = {}
    if param["allow_multiple"] and isinstance(value, list):
        ws_refs = []
        error_list = []
        for v in value:
            if param["type"] == "group":
                # returns ref and err as a list
                (ref, err) = validate_group_values(param, v, workspace, all_params)
                if err:
                    error_list += err
                if ref:
                    ws_refs += ref
            else:
                # returns a single ref / err pair
                (ref, err) = validate_param_value(param, v, workspace)
                if err:
                    error_list.append(err)
                if ref:
                    ws_refs.append(ref)
        if len(error_list):
            return (None, "\n\t".join(error_list))
        return (ws_refs, None)
    return validate_param_value(param, value, workspace)


def validate_group_values(
    param: dict[str, Any], value: dict[str, Any], workspace: str, spec_params: list[dict[str, Any]]
) -> tuple[list[str], list[str]]:
    """Validates group parameter values and returns the references or errors."""
    ref = []
    err = []

    if not isinstance(value, dict):
        return (None, "A parameter-group must be a dictionary")

    for param_id in value:
        if param_id not in spec_params:
            err.append(f'Unknown parameter id "{param_id}" in parameter group')
            continue
        if param_id not in param.get("parameter_ids", []):
            err.append(f'Unmappable parameter id "{param_id}" in parameter group')
            continue
        (param_ref, param_err) = validate_param_value(
            spec_params[param_id], value[param_id], workspace
        )
        if param_ref:
            ref.append(param_ref)
        if param_err:
            err.append(param_err)
    return (ref, err)


def validate_param_value(param: dict[str, Any], value, workspace: str) -> tuple[str, str | None]:  # noqa: ANN001, C901, PLR0911, PLR0912
    """Tests a value to make sure it's valid, based on the rules given in the param dict.

    Returns a tuple with the value transformed to a workspace reference (if applicable, or None),
    and either and error string or None if valid.

    TODO: Wow this is too complex. Rewrite someday.

    Parameters:
    -----------
    param : dict
        A dict representing a single KBase App parameter, generated by the
        Spec Manager. This contains the rules for processing any given
        values.
    value : any
        A value input by the user - likely either None, int, float, string,
        list, or dict. Which is pretty much everything, right?
    workspace : string
        The name of the current workspace to test workspace object types
        against, if required by the parameter.
    """
    # The workspace reference for the parameter. Can be None.
    ws_ref = None

    # allow None to pass, we'll just pass it to the method.
    if value is None:
        return (ws_ref, None)

    # Also, for strings, an empty string is the same as null/None
    if (
        param["type"] in ["string", "dropdown", "checkbox"]
        and isinstance(value, str)
        and value == ""
    ):
        return (ws_ref, None)

    # cases - value == list (checked by wrapping function,
    #  check_parameter), int, float, others get rejected
    if param["type"] == "group" and not (isinstance(value, dict | list)):
        return (ws_ref, "a parameter group must be of type list or dict")
    if param["type"] == "mapping" and not isinstance(value, dict):
        return (ws_ref, "a parameter of type 'mapping' must be a dict")
    if param["type"] == "textsubdata" and not (isinstance(value, list | str)):
        return (
            ws_ref,
            "input value not supported for 'textsubdata' type - " "only str or list is supported",
        )
    if param["type"] == "custom_textsubdata" and not (isinstance(value, list | str)):
        return (
            ws_ref,
            "input value not supported for 'custom_textsubdata' type - "
            "only str or list is supported",
        )
    if param["type"] not in [
        "group",
        "mapping",
        "textsubdata",
        "custom_textsubdata",
        "custom",
    ] and not (isinstance(value, float | int | str)):
        return (
            ws_ref,
            "input value not supported for '"
            + str(param["type"])
            + "' type - only str, int or float",
        )

    # check types. str is pretty much anything (it'll just get
    # casted), but ints, floats, or lists are funky.
    if param["type"] == "int" and not isinstance(value, int):
        return (ws_ref, f"Given value {value} is not an int")
    if param["type"] == "float" and not (isinstance(value, float | int)):
        return (ws_ref, f"Given value {value} is not a number")

    # if it's expecting a workspace object, check if that's present,
    # and a valid type
    if "allowed_types" in param and len(param["allowed_types"]) > 0 and not param["is_output"]:
        try:
            # If we see a / , assume it's already an object reference.
            if "/" in value:
                path_items = [item.strip() for item in value.split(";")]
                for path_item in path_items:
                    if len(path_item.split("/")) > 3:  # noqa: PLR2004
                        return (
                            ws_ref,
                            (
                                f"Data reference named {value} does not "
                                "have the right format - should be "
                                "workspace/object/version(optional)"
                            ),
                        )
                info = clients.get("workspace").get_object_info_new({"objects": [{"ref": value}]})[
                    0
                ]
                path_items[len(path_items) - 1] = f"{info[6]}/{info[0]}/{info[4]}"
                ws_ref = ";".join(path_items)
            # Otherwise, assume it's a name, not a reference.
            else:
                info = clients.get("workspace").get_object_info_new(
                    {"objects": [{"workspace": workspace, "name": value}]}
                )[0]
                ws_ref = f"{info[6]}/{info[0]}/{info[4]}"
            type_ok = False
            for t in param["allowed_types"]:
                if t == "*" or re.match(t, info[2]):
                    type_ok = True
            if not type_ok:
                msg = f"Type of data object, {info[2]}, does not match allowed types"
                return (ws_ref, msg)
        except Exception as e:  # noqa: BLE001
            print(e)  # noqa: T201  this error might be useful to get printed out for the user.
            msg = f"Data object named {value} not found with this Narrative."
            return (ws_ref, msg)

    # if it expects a set of allowed values, check if this one matches
    if "allowed_values" in param and value not in param["allowed_values"]:
        return (
            ws_ref,
            f"Given value '{value}' is not permitted in the allowed set.",
        )

    # if it expects a numerical value in a certain range, check that.
    if "max_val" in param:
        try:
            if float(value) > param["max_val"]:
                return (
                    ws_ref,
                    f"Given value {value} should be <= {param['max_val']}",
                )
        except TypeError:
            return (ws_ref, f"Given value {value} must be a number")

    if "min_val" in param:
        try:
            if float(value) < param["min_val"]:
                return (
                    ws_ref,
                    f"Given value {value} should be >= {param['min_val']}",
                )
        except TypeError:
            return (ws_ref, f"Given value {value} must be a number")

    # if it's an output object, make sure it follows the data object rules.
    if param.get("is_output", False):
        if re.search(r"\s", value):
            return (ws_ref, "Spaces are not allowed in data object names.")
        if re.match(r"^\d+$", value):
            return (ws_ref, "Data objects cannot be just a number.")
        if not re.match(r"^[a-z0-9|\.|\||_\-]*$", value, re.IGNORECASE):
            return (ws_ref, "Data object names can only include symbols: _ - . |")

    # Last, regex. not being used in any extant specs, but cover it anyway.
    # Disabled for now - the regex string that works in javascript may not work
    # in python and vice versa
    # if 'regex_constraint' in param:
    #     for regex in param['regex_constraint']:
    #         regex_string = regex.get('regex')  # noqa: ERA001
    #         if not re.match(regex_string, value):
    #             return (ws_ref,
    #                     'Value {} does not match required regex {}'.format(
    #                         value, regex))

    # Whew. Passed all filters!
    return (ws_ref, None)


def resolve_single_ref(workspace: str, value: str) -> str:
    """Resolves a reference to an UPA, if it isn't one already.

    This contacts the workspace (by the workspace name) and returns an UPA form
    of the input value if it's not already in a reference format.
    """
    ret = None
    if "/" in value:
        path_items = [item.strip() for item in value.split(";")]
        for path_item in path_items:
            if len(path_item.split("/")) > 3:  # noqa: PLR2004
                err_str = (
                    f"Object reference {value} has too many slashes - should be ws/object/version"
                )
                raise ValueError(err_str)
        info = clients.get("workspace").get_object_info_new({"objects": [{"ref": value}]})[0]
        path_items[len(path_items) - 1] = f"{info[6]}/{info[0]}/{info[4]}"
        ret = ";".join(path_items)
    # Otherwise, assume it's a name, not a reference.
    else:
        info = clients.get("workspace").get_object_info_new(
            {"objects": [{"workspace": workspace, "name": value}]}
        )[0]
        ret = f"{info[6]}/{info[0]}/{info[4]}"
    return ret


def resolve_ref(workspace: str, value: str | list[str]) -> str | list[str]:
    """Resolves a reference to ensure it's an UPA."""
    if isinstance(value, list):
        return [resolve_single_ref(workspace, v) for v in value]
    return resolve_single_ref(workspace, value)


def resolve_ref_if_typed(value: str, spec_param: dict[str, Any]) -> str:
    """If the parameter expects a typed object input, resolve the reference.

    For a given value and associated spec, if this is not an output param,
    then ensure that the reference points to an object in the current
    workspace, and transform the value into an absolute reference to it.
    """
    is_output = "is_output" in spec_param and spec_param["is_output"] == 1
    if "allowed_types" in spec_param and not is_output:
        allowed_types = spec_param["allowed_types"]
        if len(allowed_types) > 0:
            workspace = system_variable("workspace")
            return resolve_ref(workspace, value)
    return value


def transform_param_value(  # noqa: C901, PLR0912, PLR0911, ANN201
    transform_type: str | None,
    value,
    spec_param: dict[str, Any] | None,  # noqa: ANN001
):
    """Transforms an input using the rules in NarrativeMethodStore.ServiceMethodInputMapping.

    Really, there are three types of transforms possible:
      1. ref - turns the input string into a workspace ref.
      2. int - tries to coerce the input string into an int.
      3. list<type> - turns the given list into a list of the given type.
      (4.) none or None - doesn't transform.

    Returns a transformed (or not) value.

    Rules and logic, esp for objects being sent.
    1. Test if current transform applies. (None is a valid transform)
        A. Check if input is an object - valid transforms are ref, resolved-ref, list<ref>,
            list<resolved-ref>, None
        B. If not object, int, list<int>, and None are allowed.
    2. If object and not output field, apply transform as follows:
        A. None -> returns only object name
        B. ref -> returns workspace_name/object_name
        C. resolved-ref -> returns UPA
        D. (not in docs yet) upa -> returns UPA
        E. any of the above can be applied in list<X>
    3. Exception: if the input is an UPA path or reference path, it should only get transformed
        to an UPA path.

    This function will attempt to transform value according to the above rules. If value looks
    like a ref (ws_name/obj_name) and transform_type is None, then obj_name will be returned.
    Likewise, if resolved-ref is given, and value looks like an UPA already, then the already
    resolved-ref will be returned.

    Parameters:
    transform_type - str/None - should be one of the following, if not None:
        * string
        * int
        * ref
        * resolved-ref
        * upa
        * list<X> where X is any of the above
    value - anything or None. Parameter values are expected, by the KBase app stack, to
        generally be either a singleton or a list of singletons. In practice, they're usually
        strings, ints, floats, None, or a list of those.
    spec_param - either None or a spec parameter dictionary as defined by
        SpecManager.app_params. That is:
        {
            optional = boolean,
            is_constant = boolean,
            value = (whatever, optional),
            type = [text|int|float|list|textsubdata],
            is_output = boolean,
            short_hint = string,
            description = string,
            allowed_values = list (optional),
        }
    """
    if transform_type is not None:
        transform_type = transform_type.lower()
        if transform_type == "none":
            transform_type = None

    is_input_object_param = False
    if (
        spec_param is not None
        and spec_param["type"] == "text"
        and not spec_param["is_output"]
        and len(spec_param.get("allowed_types", []))
    ):
        is_input_object_param = True

    if transform_type is None and spec_param is not None and spec_param["type"] == "textsubdata":
        transform_type = "string"

    if not is_input_object_param and transform_type is None:
        return value

    if transform_type in [
        "ref",
        "unresolved-ref",
        "resolved-ref",
        "putative-ref",
        "upa",
    ] or (is_input_object_param and transform_type is None):
        if isinstance(value, list):
            return [transform_object_value(transform_type, v) for v in value]
        return transform_object_value(transform_type, value)

    if transform_type == "int":
        # make it an integer, OR 0.
        if value is None or len(str(value).strip()) == 0:
            return None
        return int(value)

    if transform_type == "string":
        if value is None:
            return value
        if isinstance(value, list):
            return ",".join(value)
        if isinstance(value, dict):
            return ",".join([f"{key}={value[key]}" for key in value])
        return str(value)

    if transform_type.startswith("list<") and transform_type.endswith(">"):
        # make it a list of transformed types.
        list_type = transform_type[5:-1]
        if isinstance(value, list):
            return [transform_param_value(list_type, v, None) for v in value]
        return [transform_param_value(list_type, value, None)]

    err_msg = f"Unsupported Transformation type: {transform_type}"
    raise ValueError(err_msg)


def transform_object_value(transform_type: str | None, value: str | None) -> str | None:  # noqa: PLR0911, C901
    """Transforms an input value according to the app spec.

    Cases:
    transform = ref, unresolved-ref, or putative-ref:
        - should return wsname / object name
    transform = upa or resolved-ref:
        - should return UPA
    transform = None:
        - should return object name
    Note that if it is a reference path, it was always get returned as an UPA-path
    for the best compatibility.

    value can be either object name, ref, upa, or ref-path
    can tell by testing with UPA api

    If we can't find any object info on the value, just return the value as-is

    "putative-ref" is a special case where the value is an object name and the object may or
    may not exist. It is used to deal with the input from SpeciesTreeBuilder; if that app gets
    fixed, it can be removed.
    """
    if value is None:
        return None

    # 1. get object info
    is_upa = upa.is_upa(value)
    is_ref = upa.is_ref(value)
    is_path = (is_upa or is_ref) and ";" in value

    # simple cases:
    # 1. if is_upa and we want resolved-ref or upa, return the value
    # 2. if is_ref and not is_upa and we want ref or unresolved-ref, return the value
    # 3. if is neither upa or ref and transform is None, then we want the string, so return that
    # 4. Otherwise, look up the object and return what's desired from there.

    if is_upa and transform_type in ["upa", "resolved-ref"]:
        return value
    if not is_upa and is_ref and transform_type in ["ref", "unresolved-ref", "putative-ref"]:
        return value
    if not is_upa and not is_ref and transform_type is None:
        return value

    search_ref = value
    if not is_upa and not is_ref:
        search_ref = f"{system_variable('workspace')}/{value}"
    try:
        obj_info = clients.get("workspace").get_object_info3({"objects": [{"ref": search_ref}]})
    except Exception as e:
        # a putative-ref can be an extant or a to-be-created object; if the object
        # is not found, the workspace name/object name can be returned
        if transform_type == "putative-ref" and (
            "No object with name" in str(e) or "No object with id" in str(e)
        ):
            return search_ref

        transform = transform_type
        if transform is None:
            transform = "object name"
        err_str = (
            f"Unable to find object reference '{search_ref}' to transform as {transform}: " + str(e)
        )
        raise ValueError(err_str) from e

    if is_path or transform_type in ["resolved-ref", "upa"]:
        return ";".join(obj_info["paths"][0])
    if transform_type in ["ref", "unresolved-ref", "putative-ref"]:
        obj = obj_info["infos"][0]
        return f"{obj[7]}/{obj[1]}"
    if transform_type is None:
        return obj_info["infos"][0][1]
    return value<|MERGE_RESOLUTION|>--- conflicted
+++ resolved
@@ -86,12 +86,6 @@
     return input_dict
 
 
-<<<<<<< HEAD
-def _untransform(transform_type, value):
-    if transform_type in ["ref", "putative-ref", "unresolved-ref"] and isinstance(
-        value, str
-    ):
-=======
 def _untransform(transform_type: str, value):  # noqa: ANN001 , ANN202
     """If the value is a string and we have a reference (not UPA) transform type, untransform it.
 
@@ -99,16 +93,11 @@
     Note that value can be Any and this can return Any, which ruffles ruff.
     """
     if transform_type in ["ref", "putative-ref", "unresolved-ref"] and isinstance(value, str):
->>>>>>> f6b168cb
         # shear off everything before the first '/' - there should just be one.
         slash = value.find("/")
         if slash == -1:
             return value
-<<<<<<< HEAD
         return value[(slash + 1) :]  # noqa:E203
-=======
-        return value[(slash + 1) :]
->>>>>>> f6b168cb
     return value
 
 
