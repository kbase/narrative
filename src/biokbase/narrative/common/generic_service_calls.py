"""
Generic service method calls
Usage example from narrative UI:
In method 'bindRunButton' of 'src/notebook/ipython_profiles/profile_narrative/kbase_templates/static/kbase/js/widgets/kbaseNarrativeWorkspace.js'
instead of line:
                    //self.runCell()(cell, method.service, method.title, paramList);
you can use:
                    var methodSpec = {parameters: [{id: "param0", field_type : "text"}, {id : "param1", field_type : "text"}], 
                            behavior: {kb_service_url: "https://kbase.us/services/trees", 
                                kb_service_name: "KBaseTrees", kb_service_method: "construct_tree_for_alignment", 
                                kb_service_parameters_mapping: {
                                    param0: {target_property: "msa_ref", target_type_transform: "ref"}, 
                                    param1: {target_property: "out_tree_id"}
                                }, kb_service_workspace_name_mapping: {target_property: "out_workspace"}}};
                    self.runCell()(cell, "generic_service", "method_call", [JSON.stringify(methodSpec), JSON.stringify(paramList)]);
This is hardcoded example for calling gene tree building method. For generic case just use method descriptor for methodSpec variable.
"""
__author__ = 'Roman Sutormin <rsutormin@lbl.gov>'
__date__ = '10/16/14'

## Imports

import urllib2
import httplib
import urlparse
import random
import base64
import httplib2
from urllib2 import URLError, HTTPError
from ConfigParser import ConfigParser
import json
import os
import numbers
import uuid
import hashlib
import re
import sys
# Third-party
import IPython.utils.traitlets as trt
from IPython.core.application import Application
from biokbase.njs_mock.Client import NJSMock
from biokbase.NarrativeJobService.Client import NarrativeJobService
from biokbase.workspace.client import Workspace as workspaceService

## Globals

def prepare_generic_method_input(token, workspace, methodSpec, paramValues, input):
    rpcArgs = []
    narrSysProps = {'workspace': workspace, 'token': token}
    parameters = methodSpec['parameters']
    inputMapping = methodSpec['behavior']['kb_service_input_mapping']
    
    for paramPos in range(0, len(parameters)):
        param = parameters[paramPos]
        paramId = param['id']
        paramValue = paramValues[paramPos]
        input[paramId] = paramValue
    
    for mapping in inputMapping:
        paramValue = None
        paramId = None
        if 'input_parameter' in mapping:
            paramId = mapping['input_parameter']
            paramValue = input[paramId]
        elif 'narrative_system_variable' in mapping:
            sysProp = mapping['narrative_system_variable']
            paramValue = narrSysProps[sysProp]
        if 'constant_value' in mapping and not_defined(paramValue):
            paramValue = mapping['constant_value']
        if 'generated_value' in mapping and not_defined(paramValue):
            paramValue = generate_value(mapping['generated_value'])
            if paramId is not None:
                input[paramId] = paramValue
        if paramValue is None:
            raise ValueError("Value is not defined in input mapping: " + json.dumps(mapping))
        build_args(paramValue, mapping, workspace, rpcArgs)
    return rpcArgs

def prepare_generic_method_output(token, workspace, methodSpec, input, output):
    narrSysProps = {'workspace': workspace, 'token': token}
    outArgs = []
    isScript = False
    if 'kb_service_output_mapping' in methodSpec['behavior']:
        outputMapping = methodSpec['behavior']['kb_service_output_mapping']
    elif 'output_mapping' in methodSpec['behavior']:
        outputMapping = methodSpec['behavior']['output_mapping']
    else:
        outputMapping = methodSpec['behavior']['script_output_mapping']
        isScript = True
    for mapping in outputMapping:
        paramValue = None
        if 'input_parameter' in mapping:
            paramId = mapping['input_parameter']
            paramValue = input[paramId]
        elif 'constant_value' in mapping:
            paramValue = mapping['constant_value']
        elif 'narrative_system_variable' in mapping:
            sysProp = mapping['narrative_system_variable']
            paramValue = narrSysProps[sysProp]
        elif (not isScript) and 'service_method_output_path' in mapping:
            paramValue = get_sub_path(output, mapping['service_method_output_path'], 0)
        elif isScript and 'script_output_path' in mapping:
            paramValue = get_sub_path(output, mapping['script_output_path'], 0)
        if paramValue is None:
            raise ValueError("Value is not defined in output mapping [" + json.dumps(mapping) + "], actual output is: " + json.dumps(output))
        build_args(paramValue, mapping, workspace, outArgs)
    if len(outArgs) < 1:
        return {}
    return outArgs[0]

def correct_method_specs_json(method_specs_json):
    method_specs_json = method_specs_json.replace('\n', '\\n')
    method_specs_json = method_specs_json.replace('\t', '\\t')
    return method_specs_json

def app_state_output_into_method_output(workspace, token, wsClient, methodSpec, methodInputValues, rpcOut):
    methodOut = None
    if 'kb_service_input_mapping' in methodSpec['behavior'] or 'script_input_mapping' in methodSpec['behavior']:
        if 'kb_service_input_mapping' in methodSpec['behavior']:
            try:
                rpcOut = json.loads(rpcOut)
            except Exception as err:
                ##raise ValueError("Error parsing: " + rpcOut)
                pass
        input = {}
        tempArgs = []
        prepare_njs_method_input(token, wsClient, workspace, methodSpec, methodInputValues, input);
        methodOut = prepare_generic_method_output(token, workspace, methodSpec, input, rpcOut)
    else:
        methodOut = rpcOut
    return methodOut

def _app_get_state(workspace, token, URLS, job_manager, app_spec_json, method_specs_json, param_values_json, app_job_id):
    appSpec = json.loads(app_spec_json)
    paramValues = json.loads(param_values_json)
    methIdToSpec = json.loads(correct_method_specs_json(method_specs_json))
    njsClient = NarrativeJobService(URLS.job_service, token = token)
    wsClient = workspaceService(URLS.workspace, token = token)
    if app_job_id.startswith("njs:"):
        app_job_id = app_job_id[4:]
    appState = njsClient.check_app_state(app_job_id)
    appState['widget_outputs'] = {}
    for stepSpec in appSpec['steps']:
        stepId = stepSpec['step_id']
        if not stepId in appState['step_outputs']:
            continue
        rpcOut = appState['step_outputs'][stepId]
        methodId = stepSpec['method_id']
        methodSpec = methIdToSpec[methodId]
        methodInputValues = extract_param_values(paramValues, stepId)
        appState['widget_outputs'][stepId] = app_state_output_into_method_output(workspace, token, wsClient, methodSpec, methodInputValues, rpcOut)
    appState['job_id'] = "njs:" + appState['job_id']
    return appState

def _method_get_state(workspace, token, URLS, job_manager, method_spec_json, param_values_json, method_job_id):
    methodSpec = json.loads(method_spec_json)
    methodInputValues = json.loads(param_values_json)
    njsClient = NarrativeJobService(URLS.job_service, token = token)
    wsClient = workspaceService(URLS.workspace, token = token)
    if method_job_id.startswith("method:"):
        method_job_id = method_job_id[7:]
        appState = njsClient.check_app_state(method_job_id)
        for stepId in appState['step_outputs']:
            rpcOut = appState['step_outputs'][stepId]
            appState['widget_outputs'] = app_state_output_into_method_output(workspace, token, wsClient, methodSpec, methodInputValues, rpcOut)
        appState['job_id'] = "method:" + appState['job_id']
        return appState
    else:
        input = {}
        rpcArgs = prepare_generic_method_input(token, workspace, methodSpec, methodInputValues, input);
        output = method_job_id
        methodOut = prepare_generic_method_output(token, workspace, methodSpec, input, output)
        return methodOut


def extract_param_values(paramValues, stepId):
    ret = None
    for paramVal in paramValues:
        if paramVal['stepId'] == stepId:
            ret = []
            for keyVal in paramVal['values']:
                ret.append(keyVal['value'])
    if ret is None:
        raise ValueError("Step [" + stepId + "] wasn't found in input values: " + json.dumps(paramValues))
    return ret

def not_defined(paramValue):
    return paramValue is None or len(str(paramValue).strip()) == 0

def generate_value(generProps):
    symbols = 8
    if 'symbols' in generProps:
        symbols = int(generProps['symbols'])
    ret = ''.join([chr(random.randrange(0, 26) + ord('A')) for _ in xrange(symbols)])
    if 'prefix' in generProps:
        ret = str(generProps['prefix']) + ret;
    if 'suffix' in generProps:
        ret = ret + str(generProps['suffix']);
    return ret

def get_sub_path(object, path, pos):
    if pos >= len(path):
        return object
    if isinstance(object, list):
        listPos = int(path[pos])
        return get_sub_path(object[listPos], path, pos + 1)
    return get_sub_path(object[path[pos]], path, pos + 1)

def build_args(paramValue, paramMapping, workspace, args):
    targetPos = 0
    targetProp = None
    targetTrans = "none"
    if 'target_argument_position' in paramMapping and paramMapping['target_argument_position'] is not None:
        targetPos = int(paramMapping['target_argument_position'])
    if 'target_property' in paramMapping and paramMapping['target_property'] is not None:
        targetProp = paramMapping['target_property']
    if 'target_type_transform' in paramMapping and paramMapping['target_type_transform'] is not None:
        targetTrans = paramMapping['target_type_transform']
    paramValue = transform_value(paramValue, workspace, targetTrans)
    while len(args) <= targetPos:
        args.append({})
    if targetProp is None:
        args[targetPos] = paramValue
    else:
        item = args[targetPos]
        item[targetProp] = paramValue

def transform_value(paramValue, workspace, targetTrans):
    if targetTrans == "ref":
        return workspace + '/' + paramValue
    if targetTrans == "int":
        if paramValue is None or len(str(paramValue).strip()) == 0:
            return None
        return int(paramValue) 
    if targetTrans.startswith("list<") and targetTrans.endswith(">"):
        innerTrans = targetTrans[5:-1]
        return [transform_value(paramValue, workspace, innerTrans)]
    if targetTrans == "none":
        return paramValue
    raise ValueError("Transformation type is not supported: " + targetTrans)

def prepare_njs_method_input(token, wsClient, workspace, methodSpec, paramValues, input):
    stepParams = []
    narrSysProps = {'workspace': workspace, 'token': token}
    parameters = methodSpec['parameters']
    inputMapping = None
    isScript = False
    if 'kb_service_input_mapping' in methodSpec['behavior']:
        inputMapping = methodSpec['behavior']['kb_service_input_mapping']
    else:
        inputMapping = methodSpec['behavior']['script_input_mapping']
        isScript = True
    
    paramToSpecs = {}
    for paramPos in range(0, len(parameters)):
        param = parameters[paramPos]
        paramId = param['id']
        paramValue = paramValues[paramPos]
        input[paramId] = paramValue
        paramToSpecs[paramId] = param
    
    for mapping in inputMapping:
        paramValue = None
        paramId = None
        if 'input_parameter' in mapping:
            paramId = mapping['input_parameter']
            paramValue = input[paramId]
        elif 'narrative_system_variable' in mapping:
            sysProp = mapping['narrative_system_variable']
            paramValue = narrSysProps[sysProp]
        if 'constant_value' in mapping and not_defined(paramValue):
            paramValue = mapping['constant_value']
        if 'generated_value' in mapping and not_defined(paramValue):
            paramValue = generate_value(mapping['generated_value'])
            if paramId is not None:
                input[paramId] = paramValue
        if paramValue is None:
<<<<<<< HEAD
            raise ValueError("Value is not defined in input mapping: " + json.dumps(mapping))
        paramSpec = None
        if paramId is not None:
            paramSpec = paramToSpecs[paramId]
        stepParam = build_args_njs(paramValue, mapping, workspace, paramSpec)
=======
            # might be dangerous!  but instead of throwing an error, null is an accepted value state because
            # optional text fields left empty with no defaults can be set to null.  If this is the case, then
            # we omit this value entirely from what is sent
            continue
            #raise ValueError("Value is not defined in input mapping: " + json.dumps(mapping))
        stepParam = build_args_njs(paramValue, mapping, workspace)
>>>>>>> 03b49191
        stepParam['step_source'] = ''
        isInput = 0
        workspaceName = ''
        objectType = ''
        isWorkspaceId = 0
        if isScript and (paramSpec is not None) and (paramValue is not None) and (len(str(paramValue)) > 0):
            types = []
            is_output_name = False
            if 'text_options' in paramSpec:
                textOptions = paramSpec['text_options']
                if 'valid_ws_types' in textOptions:
                    types = textOptions['valid_ws_types']
                if 'is_output_name' in textOptions:
                    is_output_name = (textOptions['is_output_name'] == 1)
            if len(types) > 0:
                if len(types) == 1:
                    objectType = types[0]
                else:
                    try:
                        objectType = wsClient.get_object_info_new({'objects' : [{'ref': workspace + "/" + paramValue}]})[0][2]
                        objectType = objectType[0:objectType.index('-')]
                    except:
                        objectType = types[0]
                workspaceName = workspace
                isWorkspaceId = 1
                if not is_output_name:
                    isInput = 1
        stepParam['is_workspace_id'] = isWorkspaceId
        stepParam['ws_object'] = {'workspace_name': workspaceName, 'object_type': objectType, 'is_input' : isInput}
        stepParams.append(stepParam)
    return stepParams

def build_args_njs(paramValue, paramMapping, workspace, paramSpec):
    targetProp = None
    targetTrans = "none"
    ret = {}
    if 'target_property' in paramMapping and paramMapping['target_property'] is not None:
        targetProp = paramMapping['target_property']
    if 'target_type_transform' in paramMapping and paramMapping['target_type_transform'] is not None:
        targetTrans = paramMapping['target_type_transform']
    paramValue = transform_value(paramValue, workspace, targetTrans)
    njsType = 'string'
    if paramSpec is not None:
        if 'allow_multiple' in paramSpec and paramSpec['allow_multiple'] == 1:
            njsType = 'array'
            paramValue = json.dumps(paramValue)
        else:
            if 'text_options' in paramSpec:
                textOptions = paramSpec['text_options']
                if 'validate_as' in textOptions:
                    type = textOptions['validate_as']
                    if type == 'int' or type == 'float':
                        njsType = type
            paramValue = str(paramValue)
    else:
        paramValue = str(paramValue)        
    ret['label'] = targetProp
    ret['value'] = paramValue
    ret['type'] = njsType
    return ret

def is_script_method(methodSpec):
    behavior = methodSpec['behavior']
    if 'kb_service_input_mapping' in behavior:
        url = behavior['kb_service_url']
        if len(url) == 0:
            return True
    if 'script_input_mapping' in behavior:
        return True
    return False

def create_app_step(workspace, token, wsClient, methodSpec, methodInputValues, stepId, scriptStep):
    step = { 'step_id' : stepId }
    if methodInputValues is not None:
        behavior = methodSpec['behavior']
        if 'kb_service_input_mapping' in behavior or 'script_input_mapping' in behavior:
            tempInput = {}
            if scriptStep:
                step['parameters'] = prepare_njs_method_input(token, wsClient, workspace, methodSpec, methodInputValues, tempInput)
            else:
                step['input_values'] = prepare_generic_method_input(token, workspace, methodSpec, methodInputValues, tempInput)
            serviceInfo = {'service_name' : '', 'method_name' : '', 'service_url' : ''}
            scriptInfo = {'service_name' : '', 'method_name' : '', 'has_files' : 0}
            if 'kb_service_input_mapping' in behavior:
                serviceName = behavior['kb_service_name']
                methodName = behavior['kb_service_method']
                serviceInfo['service_name'] = serviceName
                serviceInfo['method_name'] = methodName
                serviceInfo['service_url'] = behavior['kb_service_url']
                step['type'] = 'service'
            else:
                scriptInfo['service_name'] = behavior['script_module']
                scriptInfo['method_name'] = behavior['script_name']
                if 'script_has_files' in behavior:
                    scriptInfo['has_files'] = behavior['script_has_files']
                step['type'] = 'script'
            step['service'] = serviceInfo
            step['script'] = scriptInfo
            step['is_long_running'] = 0
            if 'job_id_output_field' in methodSpec and 'kb_service_output_mapping' in behavior and not scriptStep:
                jobIdField = methodSpec['job_id_output_field']
                rpcJobIdField = None
                jobIdFieldFound = False
                for mapping in behavior['kb_service_output_mapping']:
                    if mapping['target_property'] == jobIdField:
                        jobIdFieldFound = True
                        rpcOutPath = mapping['service_method_output_path']
                        if rpcOutPath is not None:
                            if len(rpcOutPath) > 1:
                                raise ValueError("Unsupported path to job id field in RPC method output for method [" + methodId + "]: " + json.dumps(rpcOutPath))
                            if len(rpcOutPath) == 1:
                                rpcJobIdField = rpcOutPath[0]
                if not jobIdFieldFound:
                    raise ValueError("Job id field wasn't found in method output mappings for method [" + methodId + "]: " + json.dumps(behavior['kb_service_output_mapping']))
                step['is_long_running'] = 1
                if rpcJobIdField is not None:
                    step['job_id_output_field'] = rpcJobIdField                                   
        elif 'output_mapping' in behavior:
            return None  # We don't put these steps in app sending to NJS. We will process them later in _app_get_state
        else:
            raise ValueError("Unsupported behavior type for [" + methodId + "]: " + json.dumps(behavior) + " expected 'kb_service_input_mapping' or 'script_input_mapping'")
    return step

def create_app_for_njs(workspace, token, URLS, appId, stepSpecs, methIdToSpec, paramValues):
    steps = []
    app = { 'name' : appId,'steps' : steps }
    wsClient = workspaceService(URLS.workspace, token=token)
    scriptApp = False
    for stepSpec in stepSpecs:
        methodId = stepSpec['method_id']
        methodSpec = methIdToSpec[methodId]
        if is_script_method(methodSpec):
            scriptApp = True
            break
    for stepSpec in stepSpecs:
        stepId = stepSpec['step_id']
        methodId = stepSpec['method_id']
        methodSpec = methIdToSpec[methodId]
        methodInputValues = extract_param_values(paramValues, stepId)
        step = create_app_step(workspace, token, wsClient, methodSpec, methodInputValues, stepId, scriptApp)
        if step is None:
            continue
        steps.append(step)
    return app

def extract_param_values(paramValues, stepId):
    ret = None
    for paramVal in paramValues:
        if paramVal['stepId'] == stepId:
            ret = []
            for keyVal in paramVal['values']:
                ret.append(keyVal['value'])
    if ret is None:
        raise ValueError("Step [" + stepId + "] wasn't found in input values: " + json.dumps(paramValues))
    return ret

def _get_token(user_id, password,
               auth_svc='https://nexus.api.globusonline.org/goauth/token?' +
                        'grant_type=client_credentials'):
    # This is bandaid helper function until we get a full
    # KBase python auth client released
    h = httplib2.Http(disable_ssl_certificate_validation=True)

    auth = base64.encodestring(user_id + ':' + password)
    headers = {'Authorization': 'Basic ' + auth}

    h.add_credentials(user_id, password)
    h.follow_all_redirects = True
    url = auth_svc

    resp, content = h.request(url, 'GET', headers=headers)
    status = int(resp['status'])
    if status >= 200 and status <= 299:
        tok = json.loads(content)
    elif status == 403:
        raise Exception('Authentication failed: Bad user_id/password ' +
                        'combination %s:%s' % (user_id, password))
    else:
        raise Exception(str(resp))

    return tok['access_token']


def _read_rcfile(file=os.environ['HOME'] + '/.authrc'):  # @ReservedAssignment
    # Another bandaid to read in the ~/.authrc file if one is present
    authdata = None
    if os.path.exists(file):
        try:
            with open(file) as authrc:
                rawdata = json.load(authrc)
                # strip down whatever we read to only what is legit
                authdata = {x: rawdata.get(x) for x in (
                    'user_id', 'token', 'client_secret', 'keyfile',
                    'keyfile_passphrase', 'password')}
        except Exception, e:
            print "Error while reading authrc file %s: %s" % (file, e)
    return authdata


def _read_inifile(file=os.environ.get(  # @ReservedAssignment
                      'KB_DEPLOYMENT_CONFIG', os.environ['HOME'] +
                      '/.kbase_config')):
    # Another bandaid to read in the ~/.kbase_config file if one is present
    authdata = None
    if os.path.exists(file):
        try:
            config = ConfigParser()
            config.read(file)
            # strip down whatever we read to only what is legit
            authdata = {x: config.get('authentication', x)
                        if config.has_option('authentication', x)
                        else None for x in
                           ('user_id', 'token', 'client_secret',
                            'keyfile', 'keyfile_passphrase', 'password')}
        except Exception, e:
            print "Error while reading INI file %s: %s" % (file, e)
    return authdata


class ServerError(Exception):

    def __init__(self, name, code, message, data=None, error=None):
        self.name = name
        self.code = code
        self.message = '' if message is None else message
        self.data = data or error or ''
        # data = JSON RPC 2.0, error = 1.1

    def __str__(self):
        return self.name + ': ' + str(self.code) + '. ' + self.message + \
            '\n' + self.data


class JSONObjectEncoder(json.JSONEncoder):

    def default(self, obj):
        if isinstance(obj, set):
            return list(obj)
        if isinstance(obj, frozenset):
            return list(obj)
        return json.JSONEncoder.default(self, obj)


class GenericService(object):

    def __init__(self, url=None, timeout=30 * 60, user_id=None,
                 password=None, token=None, ignore_authrc=False):
        if url is None:
            raise ValueError("URL wasn't set")
        scheme, _, _, _, _, _ = urlparse.urlparse(url)
        if scheme not in _URL_SCHEME:
            raise ValueError(url + " isn't a valid http url")
        self.url = url
        self.timeout = int(timeout)
        self._headers = dict()
        # token overrides user_id and password
        if token is not None:
            self._headers['AUTHORIZATION'] = token
        elif user_id is not None and password is not None:
            self._headers['AUTHORIZATION'] = _get_token(user_id, password)
        elif 'KB_AUTH_TOKEN' in os.environ:
            self._headers['AUTHORIZATION'] = os.environ.get('KB_AUTH_TOKEN')
        elif not ignore_authrc:
            authdata = _read_inifile()
            if authdata is None:
                authdata = _read_rcfile()
            if authdata is not None:
                if authdata.get('token') is not None:
                    self._headers['AUTHORIZATION'] = authdata['token']
                elif(authdata.get('user_id') is not None
                     and authdata.get('password') is not None):
                    self._headers['AUTHORIZATION'] = _get_token(
                        authdata['user_id'], authdata['password'])
        if self.timeout < 1:
            raise ValueError('Timeout value must be at least 1 second')

    def call_method(self, method_name, params):

        arg_hash = {'method': method_name,
                    'params': params,
                    'version': '1.1',
                    'id': str(random.random())[2:]
                    }

        body = json.dumps(arg_hash, cls=JSONObjectEncoder)
        try:
            request = urllib2.Request(self.url, body, self._headers)
            ret = urllib2.urlopen(request, timeout=self.timeout)
        except HTTPError as h:
            if _CT in h.headers and h.headers[_CT] == _AJ:
                b = h.read()
                err = json.loads(b)
                if 'error' in err:
                    raise ServerError(**err['error'])
                else:            # this should never happen... but if it does
                    se = ServerError('Unknown', 0, b)
                    se.httpError = h
                    # h.read() will return '' in the calling code.
                    raise se
            else:
                raise h
        if ret.code != httplib.OK:
            raise URLError('Received bad response code from server:' +
                           ret.code)
        resp = json.loads(ret.read())

        if 'result' in resp:
            return resp['result'][0]
        else:
            raise ServerError('Unknown', 0, 'An unknown server error occurred')



<|MERGE_RESOLUTION|>--- conflicted
+++ resolved
@@ -275,20 +275,15 @@
             if paramId is not None:
                 input[paramId] = paramValue
         if paramValue is None:
-<<<<<<< HEAD
-            raise ValueError("Value is not defined in input mapping: " + json.dumps(mapping))
-        paramSpec = None
-        if paramId is not None:
-            paramSpec = paramToSpecs[paramId]
-        stepParam = build_args_njs(paramValue, mapping, workspace, paramSpec)
-=======
             # might be dangerous!  but instead of throwing an error, null is an accepted value state because
             # optional text fields left empty with no defaults can be set to null.  If this is the case, then
             # we omit this value entirely from what is sent
             continue
             #raise ValueError("Value is not defined in input mapping: " + json.dumps(mapping))
-        stepParam = build_args_njs(paramValue, mapping, workspace)
->>>>>>> 03b49191
+        paramSpec = None
+        if paramId is not None:
+            paramSpec = paramToSpecs[paramId]
+        stepParam = build_args_njs(paramValue, mapping, workspace, paramSpec)
         stepParam['step_source'] = ''
         isInput = 0
         workspaceName = ''
