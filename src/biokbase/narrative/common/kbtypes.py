--- conflicted
+++ resolved
@@ -167,8 +167,6 @@
     def __str__(self):
         return "KBaseGenomes.ContigSet-1.0"
 
-<<<<<<< HEAD
-=======
 class KBaseBiochem_Media(tls.Unicode, TypeMeta):
     info_text = "KBaseBiochem.Media-1.0"
     def __str__(self):
@@ -185,7 +183,6 @@
         return "KBaseFBA.FBA-4.0"
 
 
->>>>>>> 548402cc
 class Genome(tls.Unicode, TypeMeta):
     info_text = "a genome"
 
