
# KBase data types
# (no docstring because this module is autodoc-ed).

__author__ = 'Dan Gunter <dkgunter@lbl.gov>'
__date__ = '11/15/13'

## Imports
import json
import re
# Third-party
from IPython.utils.traitlets import HasTraits, TraitType, TraitError
from IPython.utils import traitlets as tls


class TypeMeta(object):
    """Mix-in so type metadata is easy to access and use.
    """
    info_text = "unknown-0.0"

    def __str__(self):
        return self.info_text


class JsonTraits(HasTraits, TypeMeta):
    """Trait container that can serialize as JSON.
    Replacement for HasTraits.
    """
    def as_json(self):
        """Return all traits in dict.
        """
        d = {}
        for a, t in self.traits().iteritems():
            val = getattr(self, a)
            if hasattr(val, 'as_json'):
                d[a] = val.as_json()
            else:
                d[a] = val
        return d


#: Alias for type errors
KBTypeError = TraitError

#: Narrative-specific types


class VersionNumber(TraitType, TypeMeta):
    """A trait for a (major, minor, patch) version tuple
    See http://semver.org/

    Values are accepted either as triples or strings e.g.
    (2,0,0) or "2.0.0". In either case, all 3 values must
    be provided. The first two values must be numeric, but
    the last one is a string or number, e.g. (2,0,"1-alpha+20131115").

    The first two are converted to integers, and the last one is
    converted to a string. So the validated value is always of the
    form (int, int, str).
    """

    default_value = (0, 0, 0)
    info_text = 'a version tuple (2,0,"1-rc3") or string "2.0.1rc3"'

    MATCH_RE = r'(\d+)\.(\d+)\.(\d\S*)'

    def validate(self, obj, value):
        # validate tuple. first 2 values are always converted to integers
        if isinstance(value, tuple):
            if len(value) != 3:
                self.error(obj, value)
            result = list(value)  # build return value here
            # allow only non-negative integers for first two numbers
            try:
                if filter(lambda x: int(x) < 0, value[:2]):
                    self.error(obj, value)
            except ValueError:
                self.error(obj, value)
            result[0], result[1] = int(value[0]), int(value[1])
            # last number must be non-negative integer or str starting with digit
            v = str(value[2])
            if re.match('\d', v) is None:
                self.error(obj, value)
            result[2] = v
            return tuple(result)
        elif isinstance(value, basestring):
            v = re.match(self.MATCH_RE, value)
            if v is not None:
                maj, minor, patch = v.groups()
                return int(maj), int(minor), patch
        self.error(obj, value)


class Numeric(tls.Float, TypeMeta):
    info_text = "a number"

    def validate(self, obj, value):
        """Silently coerce strings to numbers.
        """
        if isinstance(value, basestring):
            try:
                value = float(value)
            except ValueError:
                self.error(obj, value)
        return value


class Integer(tls.Integer, TypeMeta):
    info_text = "an integer"


class Unicode(tls.Unicode, TypeMeta):
    info_text = "a unicode string"


class List(tls.Unicode, TypeMeta):
    info_text = "List"


class WorkspaceObjectId(tls.Unicode, TypeMeta):
    info_text = "identifier for a workspace object"


# Plants / GWAS


class VariationDataProperties(JsonTraits):
    info_text = "Variation data properties"

    num_snps = Numeric(0, desc="Number of SNPs")
    num_individuals = Integer(0, desc="Number of individuals")
    snp_effect_annotation = tls.Unicode("", desc="Flag for SNP annotation: yes or no")
    individual_names = tls.List(tls.Unicode)


class VariationDataset(JsonTraits):
    info_text = "Variation dataset"

    name = tls.Unicode("no name", desc="Name")
    description = tls.Unicode("none", desc="Description")
    file_format = tls.Unicode("vcf", desc="File format")
    comments = tls.Unicode("", desc="Comments")
    kbase_genome_id = tls.Unicode("", desc="Genome identifier")
    kbase_genome_name = tls.Unicode("", desc="Genome name")
    shock_node_id = tls.Unicode("", desc="Shock node ID")
    properties = tls.Instance(VariationDataProperties, ())
    command_used = tls.Unicode("unspecified", desc="Command")

    def __repr__(self):
        return json.dumps(self.as_json())


######### Microbes Narrative ###########

# Override __str__ to get a fully qualified type name.
class KBaseGenome1(tls.Unicode, TypeMeta):
    info_text = "KBaseGenomes.Genome-1.0"

    def __str__(self):
        return "KBaseGenomes.Genome-1.0"

class KBaseGenome3(tls.Unicode, TypeMeta):
    info_text = "KBaseGenomes.Genome-3.0"

    def __str__(self):
        return "KBaseGenomes.Genome-3.0"

class KBaseGenomesContigSet1(tls.Unicode, TypeMeta):
    info_text = "KBaseGenomes.ContigSet-1.0"

    def __str__(self):
        return "KBaseGenomes.ContigSet-1.0"

class KBaseBiochem_Media(tls.Unicode, TypeMeta):
    info_text = "KBaseBiochem.Media-1.0"

    def __str__(self):
        return "KBaseBiochem.Media-1.0"

# !!!!!!!!!!!!!!!  FBAModel and FBA version numbers will have to update when we move to production
class KBaseFBA_FBAModel(tls.Unicode, TypeMeta):
    info_text = "KBaseFBA.FBAModel-3.0"

    def __str__(self):
        return "KBaseFBA.FBAModel-3.0"

class KBaseFBA_FBA(tls.Unicode, TypeMeta):
    info_text = "KBaseFBA.FBA-4.0"

    def __str__(self):
        return "KBaseFBA.FBA-4.0"


class KBaseBiochem_Media(tls.Unicode, TypeMeta):
    info_text = "KBaseBiochem.Media-1.0"
    def __str__(self):
        return "KBaseBiochem.Media-1.0"

class Genome(tls.Unicode, TypeMeta):
    info_text = "a genome"


class Media(tls.Unicode, TypeMeta):
    info_text = "some media"


class Model(tls.Unicode, TypeMeta):
    info_text = "an FBA model ID"


class ContigSet(tls.Unicode, TypeMeta):
    info_text = "a ContigSet"


class FBAResult(tls.Unicode, TypeMeta):
    info_text = "FBA result"


class FBA(tls.Unicode, TypeMeta):
    info_text = "FBA result"


class Gapfill(tls.Unicode, TypeMeta):
    info_text = "Gapfill set"


class PhenotypeSet(tls.Unicode, TypeMeta):
    info_text = "Phenotype data"


class PhenotypeSimulationSet(tls.Unicode, TypeMeta):
    info_text = "Phenotype simulation"


class ProteomeComparison(tls.Unicode, TypeMeta):
    info_text = "Proteome comparison result"

######### Communities Narrative ###########
# Override __str__ to get a fully qualified type name.
class CommunitiesSequenceFile(tls.Unicode, TypeMeta):
    info_text = "Communities.SequenceFile-1.0"
    def __str__(self):
        return "Communities.SequenceFile-1.0"

class CommunitiesProject(tls.Unicode, TypeMeta):
    info_text = "Communities.Project-1.0"
    def __str__(self):
        return "Communities.Project-1.0"

class CommunitiesMetagenome(tls.Unicode, TypeMeta):
    info_text = "Communities.Metagenome-1.0"
    def __str__(self):
        return "Communities.Metagenome-1.0"

class CommunitiesCollection(tls.Unicode, TypeMeta):
    info_text = "Communities.Collection-1.0"
    def __str__(self):
        return "Communities.Collection-1.0"

class CommunitiesProfile(tls.Unicode, TypeMeta):
    info_text = "Communities.Profile-1.0"
    def __str__(self):
        return "Communities.Profile-1.0"

class CommunitiesProfileTable(tls.Unicode, TypeMeta):
    info_text = "Communities.ProfileTable-1.0"
    def __str__(self):
        return "Communities.ProfileTable-1.0"

class CommunitiesProfileStats(tls.Unicode, TypeMeta):
    info_text = "Communities.ProfileStats-1.0"
    def __str__(self):
        return "Communities.ProfileStats-1.0"

class CommunitiesData(tls.Unicode, TypeMeta):
    info_text = "Communities.Data-1.0"
    def __str__(self):
        return "Communities.Data-1.0"

class CommunitiesDataHandle(tls.Unicode, TypeMeta):
    info_text = "Communities.DataHandle-1.0"
    def __str__(self):
        return "Communities.DataHandle-1.0"

#@AUTO_BEGIN

class MEME(object):
    """MEME module"""
    class MemePSPMCollection(tls.Unicode, TypeMeta):
        """MemePSPMCollection type"""
        info_text = "MEME.MemePSPMCollection"
        class v1_0(tls.Unicode, TypeMeta):
            """Represents collection of MemePSPMs"""
            info_text = "MEME.MemePSPMCollection-1.0"
    class MemePSPM(tls.Unicode, TypeMeta):
        """MemePSPM type"""
        info_text = "MEME.MemePSPM"
        class v1_0(tls.Unicode, TypeMeta):
            """Represents a position-specific probability matrix fot MEME motif"""
            info_text = "MEME.MemePSPM-1.0"
    class MastRunResult(tls.Unicode, TypeMeta):
        """MastRunResult type"""
        info_text = "MEME.MastRunResult"
        class v1_1(tls.Unicode, TypeMeta):
            """Represents result of a single MAST run"""
            info_text = "MEME.MastRunResult-1.1"
    class MemeSite(tls.Unicode, TypeMeta):
        """MemeSite type"""
        info_text = "MEME.MemeSite"
        class v1_0(tls.Unicode, TypeMeta):
            """Represents a particular site from MEME motif description"""
            info_text = "MEME.MemeSite-1.0"
    class MastHit(tls.Unicode, TypeMeta):
        """MastHit type"""
        info_text = "MEME.MastHit"
        class v1_0(tls.Unicode, TypeMeta):
            """Represents a particluar MAST hit"""
            info_text = "MEME.MastHit-1.0"
    class TomtomRunResult(tls.Unicode, TypeMeta):
        """TomtomRunResult type"""
        info_text = "MEME.TomtomRunResult"
        class v1_0(tls.Unicode, TypeMeta):
            """Represents result of a single TOMTOM run"""
            info_text = "MEME.TomtomRunResult-1.0"
    class MemeRunResult(tls.Unicode, TypeMeta):
        """MemeRunResult type"""
        info_text = "MEME.MemeRunResult"
        class v1_1(tls.Unicode, TypeMeta):
            """Represents results of a single MEME run"""
            info_text = "MEME.MemeRunResult-1.1"

class Cmonkey(object):
    """Cmonkey module"""
    class CmonkeyRunResult(tls.Unicode, TypeMeta):
        """CmonkeyRunResult type"""
        info_text = "Cmonkey.CmonkeyRunResult"
        class v1_0(tls.Unicode, TypeMeta):
            """Represents data from a single run of cMonkey"""
            info_text = "Cmonkey.CmonkeyRunResult-1.0"

class KBaseExpression(object):
    """KBaseExpression module"""
    class ExpressionPlatform(tls.Unicode, TypeMeta):
        """ExpressionPlatform type"""
        info_text = "KBaseExpression.ExpressionPlatform"
        class v1_0(tls.Unicode, TypeMeta):
            """Data structure for the workspace expression platform.  The ExpressionPlatform typed object."""
            info_text = "KBaseExpression.ExpressionPlatform-1.0"
    class RNASeqDifferentialExpression(tls.Unicode, TypeMeta):
        """RNASeqDifferentialExpression type"""
        info_text = "KBaseExpression.RNASeqDifferentialExpression"
        class v1_0(tls.Unicode, TypeMeta):
            """Object for the RNASeq Differential Expression"""
            info_text = "KBaseExpression.RNASeqDifferentialExpression-1.0"
    class ExpressionSeries(tls.Unicode, TypeMeta):
        """ExpressionSeries type"""
        info_text = "KBaseExpression.ExpressionSeries"
        class v1_0(tls.Unicode, TypeMeta):
            """Data structure for the workspace expression series.  The ExpressionSeries typed object."""
            info_text = "KBaseExpression.ExpressionSeries-1.0"
    class RNASeqSample(tls.Unicode, TypeMeta):
        """RNASeqSample type"""
        info_text = "KBaseExpression.RNASeqSample"
        class v1_0(tls.Unicode, TypeMeta):
            """RNASeq fastq  object"""
            info_text = "KBaseExpression.RNASeqSample-1.0"
    class ExpressionSample(tls.Unicode, TypeMeta):
        """ExpressionSample type"""
        info_text = "KBaseExpression.ExpressionSample"
        class v1_2(tls.Unicode, TypeMeta):
            """Data structure for the workspace expression sample.  The Expression Sample typed object."""
            info_text = "KBaseExpression.ExpressionSample-1.2"
    class RNASeqSampleAlignment(tls.Unicode, TypeMeta):
        """RNASeqSampleAlignment type"""
        info_text = "KBaseExpression.RNASeqSampleAlignment"
        class v1_0(tls.Unicode, TypeMeta):
            """Object for the RNASeq Alignment bam file"""
            info_text = "KBaseExpression.RNASeqSampleAlignment-1.0"
    class ExpressionReplicateGroup(tls.Unicode, TypeMeta):
        """ExpressionReplicateGroup type"""
        info_text = "KBaseExpression.ExpressionReplicateGroup"
        class v1_1(tls.Unicode, TypeMeta):
            """Simple Grouping of Samples that belong to the same replicate group.  ExpressionReplicateGroup typed object."""
            info_text = "KBaseExpression.ExpressionReplicateGroup-1.1"

class KBaseGenomes(object):
    """KBaseGenomes module"""
    class ProbabilisticAnnotation(tls.Unicode, TypeMeta):
        """ProbabilisticAnnotation type"""
        info_text = "KBaseGenomes.ProbabilisticAnnotation"
        class v2_0(tls.Unicode, TypeMeta):
            """Object to carry alternative functions and probabilities for genes in a genome"""
            info_text = "KBaseGenomes.ProbabilisticAnnotation-2.0"
    class Pangenome(tls.Unicode, TypeMeta):
        """Pangenome type"""
        info_text = "KBaseGenomes.Pangenome"
        class v3_0(tls.Unicode, TypeMeta):
            """Pangenome object: this object holds all data regarding a pangenome"""
            info_text = "KBaseGenomes.Pangenome-3.0"
    class Feature(tls.Unicode, TypeMeta):
        """Feature type"""
        info_text = "KBaseGenomes.Feature"
        class v1_0(tls.Unicode, TypeMeta):
<<<<<<< HEAD
            """Structure for a single feature of a genome"""
            info_text = "KBaseGenomes.Feature-1.0"
=======
            """Genome object holds much of the data relevant for a genome in KBase"""
            info_text = "KBaseGenomes.Genome-1.0"
    class Pangenome(tls.Unicode, TypeMeta):
        """Pangenome type"""
        info_text = "KBaseGenomes.Pangenome"
        class v1_0(tls.Unicode, TypeMeta):
            """Pangenome object holds computed protein families for given set of genomes"""
            info_text = "KBaseGenomes.Pangenome-1.0"        
>>>>>>> 2ef40317
    class MetagenomeAnnotation(tls.Unicode, TypeMeta):
        """MetagenomeAnnotation type"""
        info_text = "KBaseGenomes.MetagenomeAnnotation"
        class v1_0(tls.Unicode, TypeMeta):
            """Structure for the "MetagenomeAnnotation" object"""
            info_text = "KBaseGenomes.MetagenomeAnnotation-1.0"
    class Genome(tls.Unicode, TypeMeta):
        """Genome type"""
        info_text = "KBaseGenomes.Genome"
        class v6_0(tls.Unicode, TypeMeta):
            """Genome object holds much of the data relevant for a genome in KBase"""
            info_text = "KBaseGenomes.Genome-6.0"
    class GenomeDomainData(tls.Unicode, TypeMeta):
        """GenomeDomainData type"""
        info_text = "KBaseGenomes.GenomeDomainData"
        class v3_0(tls.Unicode, TypeMeta):
            """GenomeDomainData object: this object holds all data regarding protein domains in a genome in KBase"""
            info_text = "KBaseGenomes.GenomeDomainData-3.0"
    class ContigSet(tls.Unicode, TypeMeta):
        """ContigSet type"""
        info_text = "KBaseGenomes.ContigSet"
        class v2_0(tls.Unicode, TypeMeta):
            """Type spec for the "ContigSet" object"""
            info_text = "KBaseGenomes.ContigSet-2.0"

class KBaseTrees(object):
    """KBaseTrees module"""
    class MSASet(tls.Unicode, TypeMeta):
        """MSASet type"""
        info_text = "KBaseTrees.MSASet"
        class v1_0(tls.Unicode, TypeMeta):
            """Type for collection of MSA objects."""
            info_text = "KBaseTrees.MSASet-1.0"
    class Tree(tls.Unicode, TypeMeta):
        """Tree type"""
        info_text = "KBaseTrees.Tree"
        class v1_0(tls.Unicode, TypeMeta):
            """Data type for phylogenetic trees."""
            info_text = "KBaseTrees.Tree-1.0"
    class MSA(tls.Unicode, TypeMeta):
        """MSA type"""
        info_text = "KBaseTrees.MSA"
        class v1_0(tls.Unicode, TypeMeta):
            """Type for multiple sequence alignment."""
            info_text = "KBaseTrees.MSA-1.0"

class KBasePhenotypes(object):
    """KBasePhenotypes module"""
    class PhenotypeSet(tls.Unicode, TypeMeta):
        """PhenotypeSet type"""
        info_text = "KBasePhenotypes.PhenotypeSet"
        class v2_2(tls.Unicode, TypeMeta):
            """PhenotypeSet object contains a set of phenotype objects"""
            info_text = "KBasePhenotypes.PhenotypeSet-2.2"
    class PhenotypeSimulationSet(tls.Unicode, TypeMeta):
        """PhenotypeSimulationSet type"""
        info_text = "KBasePhenotypes.PhenotypeSimulationSet"
        class v1_1(tls.Unicode, TypeMeta):
            """PhenotypeSimulationSet object holds data on simulations of many phenotypes"""
            info_text = "KBasePhenotypes.PhenotypeSimulationSet-1.1"

class Empty(object):
    """Empty module"""
    class AType(tls.Unicode, TypeMeta):
        """AType type"""
        info_text = "Empty.AType"
        class v0_1(tls.Unicode, TypeMeta):
            """@optional foo"""
            info_text = "Empty.AType-0.1"

class KBaseCommunities(object):
    """KBaseCommunities module"""
    class Metagenome(tls.Unicode, TypeMeta):
        """Metagenome type"""
        info_text = "KBaseCommunities.Metagenome"
        class v1_0(tls.Unicode, TypeMeta):
            """metagenome_id, metagenome_name,project,sample,sequence_type are required, everything else optional"""
            info_text = "KBaseCommunities.Metagenome-1.0"

class KBasePPI(object):
    """KBasePPI module"""
    class InteractionDataset(tls.Unicode, TypeMeta):
        """InteractionDataset type"""
        info_text = "KBasePPI.InteractionDataset"
        class v1_0(tls.Unicode, TypeMeta):
            """This is a denormalized version of an entire PPI dataset,"""
            info_text = "KBasePPI.InteractionDataset-1.0"
    class Interaction(tls.Unicode, TypeMeta):
        """Interaction type"""
        info_text = "KBasePPI.Interaction"
        class v1_0(tls.Unicode, TypeMeta):
            """searchable kb_id;"""
            info_text = "KBasePPI.Interaction-1.0"

class KBaseOntology(object):
    """KBaseOntology module"""
    class gene_enrichment_annotations(tls.Unicode, TypeMeta):
        """gene_enrichment_annotations type"""
        info_text = "KBaseOntology.gene_enrichment_annotations"
        class v1_0(tls.Unicode, TypeMeta):
            """Structure for GeneAnnotations"""
            info_text = "KBaseOntology.gene_enrichment_annotations-1.0"
    class Ontology(tls.Unicode, TypeMeta):
        """Ontology type"""
        info_text = "KBaseOntology.Ontology"
        class v2_0(tls.Unicode, TypeMeta):
            """Structure for Ontology object"""
            info_text = "KBaseOntology.Ontology-2.0"
    class Mapping(tls.Unicode, TypeMeta):
        """Mapping type"""
        info_text = "KBaseOntology.Mapping"
        class v2_0(tls.Unicode, TypeMeta):
            """Mapping object holds data on subsystems and complexes"""
            info_text = "KBaseOntology.Mapping-2.0"

class Communities(object):
    """Communities module"""
    class Profile(tls.Unicode, TypeMeta):
        """Profile type"""
        info_text = "Communities.Profile"
        class v1_0(tls.Unicode, TypeMeta):
            """Profile is a general data type while Profile::Stats and Profile::Table are based on Profile but with additional data and methods"""
            info_text = "Communities.Profile-1.0"
    class DataHandle(tls.Unicode, TypeMeta):
        """DataHandle type"""
        info_text = "Communities.DataHandle"
        class v1_0(tls.Unicode, TypeMeta):
            """DataHandle object"""
            info_text = "Communities.DataHandle-1.0"
    class Metagenome(tls.Unicode, TypeMeta):
        """Metagenome type"""
        info_text = "Communities.Metagenome"
        class v1_0(tls.Unicode, TypeMeta):
            """Metagenome object"""
            info_text = "Communities.Metagenome-1.0"
    class ProfileTable(tls.Unicode, TypeMeta):
        """ProfileTable type"""
        info_text = "Communities.ProfileTable"
        class v1_0(tls.Unicode, TypeMeta):
            """ProfileTable object"""
            info_text = "Communities.ProfileTable-1.0"
    class List(tls.Unicode, TypeMeta):
        """List type"""
        info_text = "Communities.List"
        class v1_0(tls.Unicode, TypeMeta):
            """List object"""
            info_text = "Communities.List-1.0"
    class Collection(tls.Unicode, TypeMeta):
        """Collection type"""
        info_text = "Communities.Collection"
        class v1_0(tls.Unicode, TypeMeta):
            """Collection object"""
            info_text = "Communities.Collection-1.0"
    class Project(tls.Unicode, TypeMeta):
        """Project type"""
        info_text = "Communities.Project"
        class v1_0(tls.Unicode, TypeMeta):
            """Project object"""
            info_text = "Communities.Project-1.0"
    class SequenceFile(tls.Unicode, TypeMeta):
        """SequenceFile type"""
        info_text = "Communities.SequenceFile"
        class v1_0(tls.Unicode, TypeMeta):
            """SequenceFile object"""
            info_text = "Communities.SequenceFile-1.0"
    class ProfileStats(tls.Unicode, TypeMeta):
        """ProfileStats type"""
        info_text = "Communities.ProfileStats"
        class v1_0(tls.Unicode, TypeMeta):
            """ProfileStats object"""
            info_text = "Communities.ProfileStats-1.0"
    class Data(tls.Unicode, TypeMeta):
        """Data type"""
        info_text = "Communities.Data"
        class v1_0(tls.Unicode, TypeMeta):
            """Data object"""
            info_text = "Communities.Data-1.0"

class KBaseNetworks(object):
    """KBaseNetworks module"""
    class Network(tls.Unicode, TypeMeta):
        """Network type"""
        info_text = "KBaseNetworks.Network"
        class v1_0(tls.Unicode, TypeMeta):
            """Represents a network"""
            info_text = "KBaseNetworks.Network-1.0"
    class InteractionSet(tls.Unicode, TypeMeta):
        """InteractionSet type"""
        info_text = "KBaseNetworks.InteractionSet"
        class v1_0(tls.Unicode, TypeMeta):
            """Represents a set of interactions"""
            info_text = "KBaseNetworks.InteractionSet-1.0"

class KBaseFBA(object):
    """KBaseFBA module"""
    class PromConstraint(tls.Unicode, TypeMeta):
        """PromConstraint type"""
        info_text = "KBaseFBA.PromConstraint"
        class v2_1(tls.Unicode, TypeMeta):
            """An object that encapsulates the information necessary to apply PROM-based constraints to an FBA model. This"""
            info_text = "KBaseFBA.PromConstraint-2.1"
    class Gapfilling(tls.Unicode, TypeMeta):
        """Gapfilling type"""
        info_text = "KBaseFBA.Gapfilling"
        class v4_0(tls.Unicode, TypeMeta):
            """GapFilling object holds data on the formulations and solutions of a gapfilling analysis"""
            info_text = "KBaseFBA.Gapfilling-4.0"
    class ETC(tls.Unicode, TypeMeta):
        """ETC type"""
        info_text = "KBaseFBA.ETC"
        class v6_0(tls.Unicode, TypeMeta):
            """ElectronTransportChains (ETC) object"""
            info_text = "KBaseFBA.ETC-6.0"
    class FBA(tls.Unicode, TypeMeta):
        """FBA type"""
        info_text = "KBaseFBA.FBA"
        class v7_0(tls.Unicode, TypeMeta):
            """FBA object holds the formulation and results of a flux balance analysis study"""
            info_text = "KBaseFBA.FBA-7.0"
    class ReactionSensitivityAnalysis(tls.Unicode, TypeMeta):
        """ReactionSensitivityAnalysis type"""
        info_text = "KBaseFBA.ReactionSensitivityAnalysis"
        class v3_0(tls.Unicode, TypeMeta):
            """Object for holding reaction knockout sensitivity results"""
            info_text = "KBaseFBA.ReactionSensitivityAnalysis-3.0"
    class FBAModel(tls.Unicode, TypeMeta):
        """FBAModel type"""
        info_text = "KBaseFBA.FBAModel"
        class v4_1(tls.Unicode, TypeMeta):
            """FBAModel object"""
            info_text = "KBaseFBA.FBAModel-4.1"
    class Gapgeneration(tls.Unicode, TypeMeta):
        """Gapgeneration type"""
        info_text = "KBaseFBA.Gapgeneration"
        class v2_0(tls.Unicode, TypeMeta):
            """GapGeneration object holds data on formulation and solutions from gapgen analysis"""
            info_text = "KBaseFBA.Gapgeneration-2.0"
    class ModelTemplate(tls.Unicode, TypeMeta):
        """ModelTemplate type"""
        info_text = "KBaseFBA.ModelTemplate"
        class v2_1(tls.Unicode, TypeMeta):
            """ModelTemplate object holds data on how a model is constructed from an annotation"""
            info_text = "KBaseFBA.ModelTemplate-2.1"

class Inferelator(object):
    """Inferelator module"""
    class InferelatorRunResult(tls.Unicode, TypeMeta):
        """InferelatorRunResult type"""
        info_text = "Inferelator.InferelatorRunResult"
        class v1_0(tls.Unicode, TypeMeta):
            """Represents data from a single run of Inferelator"""
            info_text = "Inferelator.InferelatorRunResult-1.0"
    class GeneList(tls.Unicode, TypeMeta):
        """GeneList type"""
        info_text = "Inferelator.GeneList"
        class v1_0(tls.Unicode, TypeMeta):
            """Represents a list of gene ids"""
            info_text = "Inferelator.GeneList-1.0"

class ProbabilisticAnnotation(object):
    """ProbabilisticAnnotation module"""
    class RxnProbs(tls.Unicode, TypeMeta):
        """RxnProbs type"""
        info_text = "ProbabilisticAnnotation.RxnProbs"
        class v1_0(tls.Unicode, TypeMeta):
            """Object to hold reaction probabilities for a genome."""
            info_text = "ProbabilisticAnnotation.RxnProbs-1.0"
    class ProbAnno(tls.Unicode, TypeMeta):
        """ProbAnno type"""
        info_text = "ProbabilisticAnnotation.ProbAnno"
        class v1_0(tls.Unicode, TypeMeta):
            """Object to carry alternative functions and probabilities for genes in a genome"""
            info_text = "ProbabilisticAnnotation.ProbAnno-1.0"

class KBaseRegulation(object):
    """KBaseRegulation module"""
    class Regulome(tls.Unicode, TypeMeta):
        """Regulome type"""
        info_text = "KBaseRegulation.Regulome"
        class v2_0(tls.Unicode, TypeMeta):
            """Represents regulome - collection of regulons for a given genome"""
            info_text = "KBaseRegulation.Regulome-2.0"

class KBaseAssembly(object):
    """KBaseAssembly module"""
    class SingleEndLibrary(tls.Unicode, TypeMeta):
        """SingleEndLibrary type"""
        info_text = "KBaseAssembly.SingleEndLibrary"
        class v1_0(tls.Unicode, TypeMeta):
            """SingleEndLibrary object"""
            info_text = "KBaseAssembly.SingleEndLibrary-1.0"
    class Handle(tls.Unicode, TypeMeta):
        """Handle type"""
        info_text = "KBaseAssembly.Handle"
        class v1_0(tls.Unicode, TypeMeta):
            """@optional file_name type url remote_md5 remote_sha1"""
            info_text = "KBaseAssembly.Handle-1.0"
    class AssemblyInput(tls.Unicode, TypeMeta):
        """AssemblyInput type"""
        info_text = "KBaseAssembly.AssemblyInput"
        class v1_0(tls.Unicode, TypeMeta):
            """@optional paired_end_libs single_end_libs references expected_coverage expected_coverage estimated_genome_size dataset_prefix dataset_description"""
            info_text = "KBaseAssembly.AssemblyInput-1.0"
    class ReferenceAssembly(tls.Unicode, TypeMeta):
        """ReferenceAssembly type"""
        info_text = "KBaseAssembly.ReferenceAssembly"
        class v1_0(tls.Unicode, TypeMeta):
            """@optional reference_name"""
            info_text = "KBaseAssembly.ReferenceAssembly-1.0"
    class PairedEndLibrary(tls.Unicode, TypeMeta):
        """PairedEndLibrary type"""
        info_text = "KBaseAssembly.PairedEndLibrary"
        class v1_0(tls.Unicode, TypeMeta):
            """@optional handle_2 insert_size_mean insert_size_std_dev interleaved read_orientation_outward"""
            info_text = "KBaseAssembly.PairedEndLibrary-1.0"

class KBaseSearch(object):
    """KBaseSearch module"""
    class IndividualFeature(tls.Unicode, TypeMeta):
        """IndividualFeature type"""
        info_text = "KBaseSearch.IndividualFeature"
        class v2_0(tls.Unicode, TypeMeta):
            """Type definition for an IndividualFeature"""
            info_text = "KBaseSearch.IndividualFeature-2.0"
    class Feature(tls.Unicode, TypeMeta):
        """Feature type"""
        info_text = "KBaseSearch.Feature"
        class v2_0(tls.Unicode, TypeMeta):
            """Structure for a single feature of a Genome"""
            info_text = "KBaseSearch.Feature-2.0"
    class ContigSet(tls.Unicode, TypeMeta):
        """ContigSet type"""
        info_text = "KBaseSearch.ContigSet"
        class v1_0(tls.Unicode, TypeMeta):
            """Type spec for the "ContigSet" object"""
            info_text = "KBaseSearch.ContigSet-1.0"
    class Genome(tls.Unicode, TypeMeta):
        """Genome type"""
        info_text = "KBaseSearch.Genome"
        class v1_3(tls.Unicode, TypeMeta):
            """Genome object holds much of the data relevant for a genome in KBase"""
            info_text = "KBaseSearch.Genome-1.3"
    class FeatureSet(tls.Unicode, TypeMeta):
        """FeatureSet type"""
        info_text = "KBaseSearch.FeatureSet"
        class v3_0(tls.Unicode, TypeMeta):
            """Type spec for the "FeatureSet" object"""
            info_text = "KBaseSearch.FeatureSet-3.0"
    class Contig(tls.Unicode, TypeMeta):
        """Contig type"""
        info_text = "KBaseSearch.Contig"
        class v1_0(tls.Unicode, TypeMeta):
            """Type spec for a "Contig" subobject in the "ContigSet" object"""
            info_text = "KBaseSearch.Contig-1.0"

class BAMBI(object):
    """BAMBI module"""
    class BambiRunResult(tls.Unicode, TypeMeta):
        """BambiRunResult type"""
        info_text = "BAMBI.BambiRunResult"
        class v1_3(tls.Unicode, TypeMeta):
            """Represents results of a BAMBI run"""
            info_text = "BAMBI.BambiRunResult-1.3"

class KBaseGwasData(object):
    """KBaseGwasData module"""
    class GwasGeneList(tls.Unicode, TypeMeta):
        """GwasGeneList type"""
        info_text = "KBaseGwasData.GwasGeneList"
        class v1_0(tls.Unicode, TypeMeta):
            """Gwasgenelist has the list of genes obtained on the basis of significant snp list"""
            info_text = "KBaseGwasData.GwasGeneList-1.0"
    class GwasPopulationVariation(tls.Unicode, TypeMeta):
        """GwasPopulationVariation type"""
        info_text = "KBaseGwasData.GwasPopulationVariation"
        class v4_1(tls.Unicode, TypeMeta):
            """Details of nucleotide variation in the population"""
            info_text = "KBaseGwasData.GwasPopulationVariation-4.1"
    class VariantCall(tls.Unicode, TypeMeta):
        """VariantCall type"""
        info_text = "KBaseGwasData.VariantCall"
        class v1_0(tls.Unicode, TypeMeta):
            """Variation vcf  object"""
            info_text = "KBaseGwasData.VariantCall-1.0"
    class VariationSample(tls.Unicode, TypeMeta):
        """VariationSample type"""
        info_text = "KBaseGwasData.VariationSample"
        class v1_0(tls.Unicode, TypeMeta):
            """Variation fastq  object"""
            info_text = "KBaseGwasData.VariationSample-1.0"
    class GwasPopulation(tls.Unicode, TypeMeta):
        """GwasPopulation type"""
        info_text = "KBaseGwasData.GwasPopulation"
        class v2_0(tls.Unicode, TypeMeta):
            """GwasPopulation object stores metadata for each ecotype/germplasm in the population"""
            info_text = "KBaseGwasData.GwasPopulation-2.0"
    class GwasPopulationTrait(tls.Unicode, TypeMeta):
        """GwasPopulationTrait type"""
        info_text = "KBaseGwasData.GwasPopulationTrait"
        class v4_0(tls.Unicode, TypeMeta):
            """GwasPopulationTrait object contains trait details for one trait in a population"""
            info_text = "KBaseGwasData.GwasPopulationTrait-4.0"
    class GwasExperimentSummary(tls.Unicode, TypeMeta):
        """GwasExperimentSummary type"""
        info_text = "KBaseGwasData.GwasExperimentSummary"
        class v2_0(tls.Unicode, TypeMeta):
            """GwasExperimentSummary object"""
            info_text = "KBaseGwasData.GwasExperimentSummary-2.0"
    class GwasPopulationKinship(tls.Unicode, TypeMeta):
        """GwasPopulationKinship type"""
        info_text = "KBaseGwasData.GwasPopulationKinship"
        class v2_0(tls.Unicode, TypeMeta):
            """GwasPopulationKinship has population kinship matrix"""
            info_text = "KBaseGwasData.GwasPopulationKinship-2.0"
    class GwasTopVariations(tls.Unicode, TypeMeta):
        """GwasTopVariations type"""
        info_text = "KBaseGwasData.GwasTopVariations"
        class v5_0(tls.Unicode, TypeMeta):
            """List of significant snps and pvalues obtained after gwas analysis"""
            info_text = "KBaseGwasData.GwasTopVariations-5.0"

class GenomeComparison(object):
    """GenomeComparison module"""
    class ProteomeComparison(tls.Unicode, TypeMeta):
        """ProteomeComparison type"""
        info_text = "GenomeComparison.ProteomeComparison"
        class v2_0(tls.Unicode, TypeMeta):
            """string genome1ws - workspace of genome1 (depricated, use genome1ref instead)"""
            info_text = "GenomeComparison.ProteomeComparison-2.0"

class KBaseBiochem(object):
    """KBaseBiochem module"""
    class Biochemistry(tls.Unicode, TypeMeta):
        """Biochemistry type"""
        info_text = "KBaseBiochem.Biochemistry"
        class v3_1(tls.Unicode, TypeMeta):
            """Biochemistry object"""
            info_text = "KBaseBiochem.Biochemistry-3.1"
    class Media(tls.Unicode, TypeMeta):
        """Media type"""
        info_text = "KBaseBiochem.Media"
        class v1_0(tls.Unicode, TypeMeta):
            """Media object"""
            info_text = "KBaseBiochem.Media-1.0"
    class BiochemistryStructures(tls.Unicode, TypeMeta):
        """BiochemistryStructures type"""
        info_text = "KBaseBiochem.BiochemistryStructures"
        class v1_0(tls.Unicode, TypeMeta):
            """BiochemistryStructures object"""
            info_text = "KBaseBiochem.BiochemistryStructures-1.0"
    class MetabolicMap(tls.Unicode, TypeMeta):
        """MetabolicMap type"""
        info_text = "KBaseBiochem.MetabolicMap"
        class v5_0(tls.Unicode, TypeMeta):
            """MetabolicMap object"""
            info_text = "KBaseBiochem.MetabolicMap-5.0"

class KBaseNarrative(object):
    """KBaseNarrative module"""
    class Cell(tls.Unicode, TypeMeta):
        """Cell type"""
        info_text = "KBaseNarrative.Cell"
        class v3_0(tls.Unicode, TypeMeta):
            """Cell object"""
            info_text = "KBaseNarrative.Cell-3.0"
    class Worksheet(tls.Unicode, TypeMeta):
        """Worksheet type"""
        info_text = "KBaseNarrative.Worksheet"
        class v3_0(tls.Unicode, TypeMeta):
            """Worksheet object"""
            info_text = "KBaseNarrative.Worksheet-3.0"
    class Metadata(tls.Unicode, TypeMeta):
        """Metadata type"""
        info_text = "KBaseNarrative.Metadata"
        class v2_0(tls.Unicode, TypeMeta):
            """Metadata object"""
            info_text = "KBaseNarrative.Metadata-2.0"
    class Narrative(tls.Unicode, TypeMeta):
        """Narrative type"""
        info_text = "KBaseNarrative.Narrative"
        class v3_0(tls.Unicode, TypeMeta):
            """Narrative object"""
            info_text = "KBaseNarrative.Narrative-3.0"

class MAK(object):
    """MAK module"""
    class StringDataTableContainer(tls.Unicode, TypeMeta):
        """StringDataTableContainer type"""
        info_text = "MAK.StringDataTableContainer"
        class v3_0(tls.Unicode, TypeMeta):
            """Represents a list of data tables in a container"""
            info_text = "MAK.StringDataTableContainer-3.0"
    class FloatDataTable(tls.Unicode, TypeMeta):
        """FloatDataTable type"""
        info_text = "MAK.FloatDataTable"
        class v2_1(tls.Unicode, TypeMeta):
            """Represents data for a single data table, convention is biological features on y-axis and samples etc. on x"""
            info_text = "MAK.FloatDataTable-2.1"
    class MAKParameters(tls.Unicode, TypeMeta):
        """MAKParameters type"""
        info_text = "MAK.MAKParameters"
        class v2_0(tls.Unicode, TypeMeta):
            """MAK algorithm and discovery strategy parameters"""
            info_text = "MAK.MAKParameters-2.0"
    class MAKInputData(tls.Unicode, TypeMeta):
        """MAKInputData type"""
        info_text = "MAK.MAKInputData"
        class v1_0(tls.Unicode, TypeMeta):
            """MAK dataset source"""
            info_text = "MAK.MAKInputData-1.0"
    class FloatDataTableContainer(tls.Unicode, TypeMeta):
        """FloatDataTableContainer type"""
        info_text = "MAK.FloatDataTableContainer"
        class v2_1(tls.Unicode, TypeMeta):
            """Represents a list of data tables"""
            info_text = "MAK.FloatDataTableContainer-2.1"
    class MAKBiclusterSet(tls.Unicode, TypeMeta):
        """MAKBiclusterSet type"""
        info_text = "MAK.MAKBiclusterSet"
        class v2_0(tls.Unicode, TypeMeta):
            """Bicluster set"""
            info_text = "MAK.MAKBiclusterSet-2.0"
    class MAKBicluster(tls.Unicode, TypeMeta):
        """MAKBicluster type"""
        info_text = "MAK.MAKBicluster"
        class v1_0(tls.Unicode, TypeMeta):
            """Bicluster"""
            info_text = "MAK.MAKBicluster-1.0"
    class StringDataTable(tls.Unicode, TypeMeta):
        """StringDataTable type"""
        info_text = "MAK.StringDataTable"
        class v3_0(tls.Unicode, TypeMeta):
            """Represents data for a single data table, convention is biological features on y-axis and samples etc. on x"""
            info_text = "MAK.StringDataTable-3.0"
    class MAKResult(tls.Unicode, TypeMeta):
        """MAKResult type"""
        info_text = "MAK.MAKResult"
        class v3_0(tls.Unicode, TypeMeta):
            """Represents data from a single run of MAK"""
            info_text = "MAK.MAKResult-3.0"

class KBaseSequences(object):
    """KBaseSequences module"""
    class SequenceSet(tls.Unicode, TypeMeta):
        """SequenceSet type"""
        info_text = "KBaseSequences.SequenceSet"
        class v1_0(tls.Unicode, TypeMeta):
            """Represents set of sequences"""
            info_text = "KBaseSequences.SequenceSet-1.0"
#@AUTO_END

class GenomeComparison(object):
    """GenomeComparison module"""
    class ProteomeComparison(tls.Unicode, TypeMeta):
        """ProteomeComparison type"""
        info_text = "GenomeComparison.ProteomeComparison"

class Regenerator(object):
    """Regenerate self with AUTO section filled in.
    """
    def __init__(self, args):
        """Constructor.

        :param args: Command-line args
        :type args: argparse.Namespace
        """
        import logging
        self._log = None
        # Set up logging.
        logging.basicConfig()
        self._log = logging.getLogger(__name__)
        if args.vb > 0:
            self._log.setLevel((logging.INFO, logging.DEBUG)[min(args.vb, 1)])
        self._args = args

    def run(self):
        """Regenerate the file.
        """
        import tempfile
        types = self.get_types()
        if types is None:
            return 1
        ofile = tempfile.NamedTemporaryFile(delete=False)
        self._log.debug("output file name={}".format(ofile.name))
        if self._args.bfile:
            try:
                bfile = open(self._args.bfile, 'w')
            except IOError as err:
                self._log.critical("Cannot open backup file '{}': {}. Abort"
                                   .format(self.args.bfile, err))
                return -1
            self._log.debug("backup file name={}".format(bfile.name))
        else:
            bfile = None
        return self.write_output(ofile, bfile, types)

    def get_types(self):
        """Connect to workspace and retrieve type metadata.

        :return: None for failure, or type information, structured like:
           {
            ModuleName: {
              TypeName: {
                 Version1: {description: "text"},
                 Version2: {description: "text"},
                 etc.
              },
              <more types..>
            },
            <more modules..>
          }
        :rtype: dict or None
        """
        from util import Workspace2, WorkspaceException

        try:
            a = self._args
            ws = Workspace2(url=a.url, user_id=a.user, password=a.password)
            types = ws.types(strip_version=False, info_keys=['description'])
        except WorkspaceException:
            self._log.critical("Cannot connect to workspace at '{}'".format(a.url))
            return None

        # Group versions together under the type name,
        # so Python classes can do the same.
        for modname in types.keys():
            modtypes = {}
            for namever, info in types[modname].iteritems():
                name, ver = namever.split('-')
                if name in modtypes:
                    modtypes[name][ver] = info
                else:
                    modtypes[name] = {ver: info}
            types[modname] = modtypes

        return types

    def write_output(self, w, w2, types):
        import os
        # Open file(s)
        pfile = open(__file__, 'r')

        # Write Python statements to output.
        pre, post, where = [], [], -1
        for line in pfile:
            if w2:  # backup verbatim
                w2.write(line)
            if where == -1:
                w.write(line)
                if line.startswith('#@AUTO_BEGIN'):
                    where = 0
                    self.write_types(w, types)
            elif where == 0:
                if line.startswith("#@AUTO_END"):
                    w.write(line)
                    where = 1
            else:
                w.write(line)

        # Close output files
        w.close()
        if w2:
            w2.close()

        # Error if we didn't find the special section.
        if where != 1:
            self._log.critical("kbtypes module is missing @AUTO_{}"
                               .format(('END', 'BEGIN')[where == -1]))
            try:
                os.unlink(w.name)
            except OSError:
                pass
            return 1

        # Move newly created file on top of old one.
        mv_cmd = "/bin/mv {} {}".format(w.name, pfile.name)
        self._log.info("Update file with command: {}".format(mv_cmd))
        result = os.system(mv_cmd)
        if result != 0:
            self._log.critical("Could not update {}: Command '{}' failed: {}."
                               .format(pfile.name, mv_cmd, os.strerror(result)))
        return result

    def write_types(self, w, types):
        """Write out new type info.

        :param w: Output file
        :type w: file-like object
        :param types: Information to write, in format returned by :meth:`get_types`.
        :type types: dict or None
        """
        ind, parents = ' ' * 4, 'tls.Unicode, TypeMeta'
        # A class for each module
        for modname, typeinfo in types.iteritems():
            w.write("\nclass {c}(object):\n".format(c=modname))
            # add docstring to Sphinx autodoc will show it
            w.write('{i}"""{c} module"""\n'.format(i=ind, c=modname))
            # A nested class for each type
            for name, versions in typeinfo.iteritems():
                w.write("{i}class {c}({p}):\n".format(i=ind, c=name, p=parents))
                # add docstring to Sphinx autodoc will show it
                w.write('{i}{i}"""{c} type"""\n'.format(i=ind, c=name))
                w.write("{i}{i}info_text = \"{m}.{d}\"\n".format(i=ind, m=modname, d=name))
                # A nested class for each version of each type
                for ver, info in versions.iteritems():
                    typename = "{}-{}".format(name, ver)
                    pyver = "v" + ver.replace('.', '_')
                    desc = info['description'].strip()
                    first_line = desc.find('\n')
                    desc = desc[:first_line].strip() if first_line > 0 else desc
                    if not desc:
                        desc = "{} object".format(name)
                    w.write("{i}{i}class {c}({p}):\n".format(i=ind, c=pyver, p=parents))
                    w.write('{i}{i}{i}"""{d}"""\n'.format(i=ind, d=desc))
                    w.write("{i}{i}{i}info_text = \"{m}.{d}\"\n".format(i=ind, m=modname, d=typename))


def main():
    import argparse

    pr = argparse.ArgumentParser("Auto-generate types and update file contents")
    pr.add_argument("-b", "--backup", dest="bfile", metavar="FILE", help="Backup original file to FILE", default=None)
    pr.add_argument("-u", "--url", dest="url", help="WS url", default=None, required=True)
    pr.add_argument("-U", "--user", dest="user", help="auth user name", required=True)
    pr.add_argument("-P", "--password", dest="password", help="auth password", required=True)
    pr.add_argument("-v", "--verbose", dest="vb", action="count", default=0, help="Be more verbose")
    args = pr.parse_args()
    regen = Regenerator(args)
    return regen.run()

if __name__ == "__main__":
    import sys
    sys.exit(main())<|MERGE_RESOLUTION|>--- conflicted
+++ resolved
@@ -401,10 +401,6 @@
         """Feature type"""
         info_text = "KBaseGenomes.Feature"
         class v1_0(tls.Unicode, TypeMeta):
-<<<<<<< HEAD
-            """Structure for a single feature of a genome"""
-            info_text = "KBaseGenomes.Feature-1.0"
-=======
             """Genome object holds much of the data relevant for a genome in KBase"""
             info_text = "KBaseGenomes.Genome-1.0"
     class Pangenome(tls.Unicode, TypeMeta):
@@ -413,7 +409,6 @@
         class v1_0(tls.Unicode, TypeMeta):
             """Pangenome object holds computed protein families for given set of genomes"""
             info_text = "KBaseGenomes.Pangenome-1.0"        
->>>>>>> 2ef40317
     class MetagenomeAnnotation(tls.Unicode, TypeMeta):
         """MetagenomeAnnotation type"""
         info_text = "KBaseGenomes.MetagenomeAnnotation"
