--- conflicted
+++ resolved
@@ -42,11 +42,7 @@
     workspace = "http://kbase.us/services/workspace"
     invocation = "https://kbase.us/services/invocation"
     fba = "https://kbase.us/services/fba_model_services"
-<<<<<<< HEAD
-    genomeCmp = "http://140.221.85.98:8283/jsonrpc"
-=======
     genomeCmp = "http://140.221.85.98:8284/jsonrpc"
->>>>>>> 1226ad9c
 
 ## Exceptions
 
