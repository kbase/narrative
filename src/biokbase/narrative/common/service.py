"""
KBase narrative service and method API.

The main classes defined here are :class:`Service` and :class:`ServiceMethod`.

See :func:`example` for an example of usage.
"""
__author__ = ["Dan Gunter <dkgunter@lbl.gov>", "William Riehl <wjriehl@lbl.gov>"]
__version__ = "0.0.1"

## Imports
# Stdlib
from collections import deque
import json
import logging
import os
import sys
import time
import traceback
# Third-party
import IPython.utils.traitlets as trt
from IPython.core.application import Application
# Local
from biokbase.narrative.common import kbtypes, kblogging
from biokbase.narrative.common.log_common import EVENT_MSG_SEP
<<<<<<< HEAD
from biokbase.narrative.common.url_config import URLS
from biokbase.narrative.common import util

# Logging
_log = logging.getLogger(__name__)
=======
from biokbase.narrative.common.kbjob_manager import KBjobManager

from biokbase.narrative.common.url_config import URLS

# Init logging.
g_log = logging.getLogger(__name__)

# Init job manager
job_manager = KBjobManager()

## Globals

from url_config import URLS

# class Struct:
#     def __init__(self, **args):
#         self.__dict__.update(args)

# try:
#     nar_path = os.environ["NARRATIVEDIR"]
#     config_json = open(os.path.join(nar_path, "config.json")).read()
#     config = json.loads(config_json)
#     url_config = config[config['config']]  #fun, right?

#     URLS = Struct(**url_config)
# except:
#     url_dict = {
#         "workspace" : "https://kbase.us/services/ws/",
#         "invocation" : "https://kbase.us/services/invocation",
#         "fba" : "https://kbase.us/services/KBaseFBAModeling",
#         "genomeCmp" : "https://kbase.us/services/genome_comparison/jsonrpc",
#         "trees" : "http://dev19.berkeley.kbase.us:7047"
#     }
#     URLS = Struct(**url_dict)

# class URLS:
#     workspace = "https://kbase.us/services/ws/"
#     invocation = "https://kbase.us/services/invocation"
#     #fba = "http://140.221.84.183:7036"
#     fba = "https://kbase.us/services/KBaseFBAModeling"
#     genomeCmp = "http://140.221.85.57:8283/jsonrpc"

def _logdbg(msg):
    open("/tmp/kb-logdebug", "a").write("{}\n".format(msg))
>>>>>>> be1334dc

## Exceptions


class ServiceError(Exception):
    """Base class for Service errors.
    Should not normally be instantiated directly.
    """

    def __init__(self, errmsg):
        Exception.__init__(self, errmsg)
        self._info = {
            'severity': 'FATAL',
            'type': self.__class__.__name__,
            'msg': str(errmsg)
        }

    def add_info(self, k, v):
        self._info[k] = v

    def as_json(self):
        return json.dumps(self._info)


class DuplicateServiceError(ServiceError):
    pass


class ServiceMethodError(ServiceError):
    """Base class for all ServiceMethod errors"""

    def __init__(self, method, errmsg, tb=None):
        msg = "in function '{}': {}".format(method.name, errmsg)
        ServiceError.__init__(self, msg)
        self.add_info('method_name', method.name)
        if tb is not None:
            self.add_info('traceback',
                          self.traceback_dict(tb))

    TB_KEYS = 'filename', 'line', 'function', 'text'

    def traceback_dict(self, tb):
        """Extract and reformat traceback as a dict, for reporting in narrative.

        :param tb: List of stack trace entries.
        :type tb: list
        :return: List where each entry is converted into a dict with
                 key/value pairs corresponding to the quadruple given above.
        :rtype: dict
        """
        etb = traceback.extract_tb(tb)
        return [{self.TB_KEYS[i]: entry[i] for i in xrange(len(entry))}
                for entry in etb]


class ServiceMethodParameterError(ServiceMethodError):
    """Bad parameter for ServiceMethod."""

    def __init__(self, method, errmsg):
        msg = "bad parameter: " + errmsg
        ServiceMethodError.__init__(self, method, msg)
        self.add_info('details', errmsg)


class ServiceRegistryFormatError(ServiceMethodError):
    """Bad format for Service Registry."""

    def __init__(self, method, errmsg):
        msg = "bad registry format: " + errmsg
        ServiceMethodError.__init__(self, method, msg)
        self.add_info('details', errmsg)

## Utility functions / classes


def is_sequence(arg):
    """Returns True only if input acts like a sequence, but does
    not act like a string.
    """
    return (not hasattr(arg, "strip") and
            hasattr(arg, "__getitem__") or
            hasattr(arg, "__iter__"))


def get_func_desc(fn):
    """Get function description from docstring.
    """
    doc, desc = fn.__doc__, []
    for line in doc.split("\n"):
        line = line.strip()
        if line == "":
            break
        desc.append(line)
    return ' '.join(desc)


def get_func_info(fn):
    """Get params and return from docstring
    """
    doc = fn.__doc__
    params, return_ = {}, {}
    param_order = []
    for line in doc.split("\n"):
        line = line.strip()
        # :param
        if line.startswith(":param"):
            _, name, desc = line.split(":", 2)
            name = name[6:].strip()  # skip 'param '
            params[name] = {'desc': desc.strip()}
            param_order.append(name)
        # :type (of parameter, should be in kbtypes)
        elif line.startswith(":type"):
            _, name, desc = line.split(":", 2)
            name = name[5:].strip()  # skip 'type '
            if not name in params:
                raise ValueError("'type' without 'param' for {}".format(name))
            typeobj = eval(desc.strip())
            params[name]['type'] = typeobj

        # :default (value of parameter)
        elif line.startswith(":default"):
            _, name, value = line.split(":", 2)
            name = name[8:].strip()  # skip 'default '
            if not name in params:
                raise ValueError("'default' without 'param' for {}".format(name))
            params[name]['default'] = value.strip() # XXX: should allow quoting

        # :ui_name (of parameter) - the name that should be displayed in the user interface
        elif line.startswith(":ui_name"):
            _, name, ui_name = line.split(":", 2)
            name = name[8:].strip()  # skip 'ui_name '
            if not name in params:
                raise ValueError("'ui_name' without 'param' for {}".format(name))
            ui_name = ui_name.strip()
            params[name]['ui_name'] = ui_name

        # :return - name of thing to return
        elif line.startswith(":return"):
            _1, _2, desc = line.split(":", 2)
            return_['desc'] = desc.strip()

        # :rtype - type of thing to return
        elif line.startswith(":rtype"):
            _1, _2, desc = line.split(":", 2)
            typeobj = eval(desc.strip())
            return_['type'] = typeobj

        # :input_widget - the default visualization widget for this method. 
        # Should be the name as it's invoked in Javascript.
        elif line.startswith(":input_widget"):
            _1, _2, widget = line.split(":", 2)
            return_['input_widget'] = widget.strip()

        # :output_widget - the visualization widget for this method. 
        # Should be the name as it's invoked in Javascript.
        elif line.startswith(":output_widget"):
            _1, _2, widget = line.split(":", 2)
            return_['output_widget'] = widget.strip()

        # :embed - True if the widget should be automatically embedded.
        # so, probably always True, but not necessarily
        elif line.startswith(":embed"):
            _1, _2, embed = line.split(":", 2)
            embed = eval(embed.strip())
            return_['embed_widget'] = embed
    r_params = []
    vis_info = {'input_widget': None,
                'output_widget': None,
                'embed_widget': True}
    for i, name in enumerate(param_order):
        type_ = params[name]['type']
        desc = params[name]['desc']
        ui_name = params[name].get('ui_name', name)  # use parameter name if no ui_name is given
        if 'default' in params[name]:
            # set default value
            dflt = params[name]['default']
            pvalue = type_(dflt, desc=desc, ui_name=ui_name)
        else:
            # no default value
            pvalue = type_(desc=desc, ui_name=ui_name)
        r_params.append(pvalue)
    if not return_:
        r_output = None
    else:
        r_output = return_['type'](desc=return_['desc'])
        vis_info = dict(vis_info.items() + return_.items())
    return r_params, r_output, vis_info

## Registry

_services = {}

# def register_job(job_id):
#     """Register a long-running job by id.

#     This takes a job id from the User and Job Service, and registers it in
#     the Narrative interface. This registration process does two things:
#     1. Shares that job with NarrativeJobViewer account on behalf of the current user.
#     2. Sends that job id forward to the Narrative front-end to be stored in the
#     Narrative object and made visible to any querying front-end widget.

#     :param str job_id: Unique identifier for the long-running job.
#     """
#     pass

# def poll_job(job_id):
#     """Fetch a job from the User and Job Service.

#     :param str job_id: Unique identifier for the job.
#     """
#     pass

def register_service(svc, name=None):
    """Register a service.

    This will fail if there is already a service registered by that name.
    If you want to replace a service, you must call :func:`unregister_service`
    and then this method.

    :param Service svc: Service object
    :param str name: Service name. If not present, use `svc.name`.
    :return: None
    :raise: DuplicateServiceError, if service already is registered
    """
    if name is None:
        name = svc.name
    if name in _services:
        raise DuplicateServiceError(name)
    _services[name] = svc


def unregister_service(svc=None, name=None):
    """Unregister a service.

    :param Service svc: Service object. If not present, use `name`.
    :param str name: Service name. If not present, use `svc.name`.
    :raise: ValueError if bad arguments, KeyError if service not found
    """
    if name is None:
        if svc is None:
            raise ValueError("Service object or name required")
        name = svc.name
        if name is None:
            raise ValueError("Service object has no name")
    del _services[name]


def get_service(name):
    """Get a registered service by name.

    :param str name: Service name
    :return: The service, or None
    :rtype: Service
    """
    return _services.get(name, None)


def get_all_services(as_json=False, as_json_schema=False):
    """Get all registered services, as objects (default) as JSON, or as JSON schema.

    :param bool as_json: If True, return JSON instead of objects. Supersedes as_json_schema.
    :param bool as_json_schema: If True, return JSON schema instead of objects.
    :return: dict of {service name : Service object or JSON}
    """
    if as_json or as_json_schema:
        if as_json:
            return json.dumps({name: inst.as_json() for name, inst in _services.iteritems()})
        else:
            return json.dumps({name: inst.as_json_schema() for name, inst in _services.iteritems()})
    else:
        return _services.copy()

## Service classes


class Service(trt.HasTraits):
    """Base Service class.
    """

    __all__ = dict()

    #: Name of the service; should be short identifier
    name = trt.Unicode()
    #: Description of the service
    desc = trt.Unicode()
    #: Version number of the service, see :class:`VersionNumber` for format
    version = kbtypes.VersionNumber()
    #: Flag for making all service methods invisible to UI
    invisible = trt.Bool(False)

    def __init__(self, **meta):
        """Initialize a Service instance.

        :param meta: Metadata keywords to set as attributes on the instance.
                     Special keywords are `name`, `desc`, and `version` (see
                     documentation for each).
        """
        trt.HasTraits.__init__(self)
        # set traits from 'meta', if present
        for key, val in meta.iteritems():
            if hasattr(self, key):
                setattr(self, key, val)
        # list of all methods
        self.methods = []
        # register the new instance so long as the service was
        # properly declared with a name
        if 'name' in meta:
            self.__class__.__all__[meta['name']] = self

    def add_method(self, method=None, **kw):
        """Add one :class:`ServiceMethod`

        :param method: The method. If missing, create an instance from keywords.
        :type method: ServiceMethod or None
        :param kw: Keywords if creating a ServiceMethod
        :type kw: dict
        :return: The method (given or created)
        :rtype: ServiceMethod
        :raise: If method is None, anything raised by :class:`ServiceMethod` constructor
        """
        if not method:
            # If the service isn't visible, pass that down into the method
            if self.invisible:
                kw['visible'] = False
            method = ServiceMethod(**kw)
        self.methods.append(method)
        return method

    def get_method(self, name):
        """Get a service method, by name.

        :param str name: Method name
        :return: Method or None
        :rtype: ServiceMethod
        """
        for m in self.methods:
            #print("check vs {}".format(m.name))
            if m.name == name:
                return m
        print("didn't find {}".format(name))
        return None

    def quiet(self, value=True):
        """Make all methods quiet.
        See :meth:`ServiceMethod.quiet`.
        """
        for m in self.methods:
            m.quiet(value)

    def as_json(self):
        d = {
            'name': self.name,
            'desc': self.desc,
            'version': self.version,
            'methods': [m.as_json() for m in self.methods]
        }
        return d

    def as_json_schema(self):
        d = {
            'name': self.name,
            'desc': self.desc,
            'version': self.version,
            'methods': [m.as_json_schema() for m in self.methods]
        }
        return d


class LifecycleSubject(object):
    """Contains the current status of a running process.
    
    The basic model is that a process is in a 'stage', which is
    an integer starting at 1 and less than or equal to the total
    number of stages. Stages and total numbers of stages can
    change as long as the invariants 0 <= stage <= num_stages
    and 1 <= num_stages hold. Note that 0 is a special stage number
    meaning 'not yet started'.
    """
    def __init__(self, stages=1):
        if not isinstance(stages, int) or stages < 1:
            raise ValueError("Number of stages ({}) must be > 0".format(stages))
        self._stages = stages
        self.reset()
        self.obs = []

    def register(self, observer):
        self.obs.append(observer)

    def unregister(self, observer):
        self.obs.remove(observer)

    def _event(self, name, *args):
        for obs in self.obs:
            getattr(obs, name)(*args)

    ## Events

    def reset(self):
        self._stage = 0
        self._done = False

    def advance(self, name):
        """Increments stage, giving it a name."""
        if not self._done:
            self._stage += 1
            self._event('stage', self._stage, self._stages, name)

    def started(self, params):
        """Start the process.
        Idempotent.
        """
        self._done = False
        self._event('started', params)

    def done(self):
        """Done with process.
        Idempotent.
        """
        if not self._done:
            self._done = True
            self._event('done')
        
    def error(self, code, err):
        """Done with process due to an error.
        Idempotent.
        """
        if not self._done:
            self._done = True
            self._event('error', code, err)

    def debug(self, msg):
        """Debugging message.
        """
        self._event('debug', msg)

    def register_job(self, job_id):
        """Register a new long-running job.
        """
        global job_manager
        if job_id is not None:
            if job_manager is None:
                job_manager = KBjobManager()

            self._event('debug', job_id)
            if not job_id.startswith('njs:'):
                job_manager.register_job(job_id)
            self._event('register_job', job_id)

    def register_app(self, app_id):
        """Register a new long-running app process.
        """
        global job_manager
        if app_id is not None:
            if job_manager is None:
                job_manager = KBjobManager()

            self._event('debug', app_id)
            if not app_id.startswith('njs:'):
                job_manager.register_job(app_id)
            self._event('register_app', app_id)

    # get/set 'stage' property
    
    @property
    def stage(self):
        return self._stage

    @stage.setter
    def stage(self, value):
        if not isinstance(value, int):
            raise ValueError("stage ({}) must be an int")
        elif value < 0:
            raise ValueError("stage ({}) must be >= 0".format(value))
        elif value > self._stages:
            raise ValueError("stage ({}) must be <= num. stages ({})"
                             .format(value, self._stages))
        self._stage = value
        self._event('stage', self._stage, self._stages, '')
        
    # get/set 'stages' (number of stages) property

    @property
    def stages(self):
        return self._stages
        
    @stages.setter
    def stages(self, value):
        if not isinstance(value, int):
            raise ValueError("stages ({}) must be an int")
        elif value < 1:
            raise ValueError("stages ({}) must be >= 1".format(value))
        elif value < self._stage:
            raise ValueError("stages ({}) must be >= cur. stage ({})"
                             .format(value, self._stage))
        self._stages = value


class LifecycleObserver(object):
    """Interface that defines the lifecycle events of a service,
    in terms of callbacks. These callbacks will be used by the 
    :class:`IpService` to communicate with the IPython kernel,
    but they can also be extended to perform service-specific actions.    
    """
    def started(self, params):
        """Called before execution starts"""
        pass
        
    def stage(self, num, total, name):
        """Called for stage changes"""
        pass
        
    def done(self):
        """Called on successful completion"""
        pass
        
    def error(self, code, err):
        """Called on fatal error"""
        pass

    def debug(self, msg):
        """Debugging message"""
        pass

    def register_job(self, job_id):
        """Register a long-running job"""
        pass

    def register_app(self, app_id):
        """Register a an app job that's composed of several subjobs"""
        pass


class LifecycleHistory(LifecycleObserver):
    """Record duration between start/end in lifecycle events.
    """
    def __init__(self, method, max_save=1000):
        self._method = method
        self._t = [None, None]
        self._p = None
        self._hist = deque()  # each item: (t0, t1, dur, [params])
        self._maxlen = max_save
        self._cur_stage, self._nstages = 0, 0

    def get_durations(self):
        """Past durations of the method.

        :return: All the past durations, in seconds
        :rtype: iterable of double
        """
        return (x[2] for x in self._hist)

    def started(self, params):
        """Called when execution starts
        """
        self._t[0] = time.time()
        self._p = params

    def stage(self, num, ttl, name):
        self._cur_stage = num
        self._nstages = ttl

    def done(self):
        """Called on successful completion
        """
        self._t[1] = time.time()
        dur = self._t[1] - self._t[0]
        self._hist.append(tuple(self._t + [dur, self._p]))
        if len(self._hist) > self._maxlen:
            self._hist.popleft()
    
    def error(self, code, err):
        """Called on fatal error"""
        pass

    def estimated_runtime(self, params):
        """Based on history and params, estimate runtime for function.

        """
        dur = self.get_durations()
        if len(dur) == 0:
            estimate = -1  # no @!$%# idea
        else:
            # dumb: ignore params, take mean
            estimate = sum(dur) / len(dur)
        return estimate


class LifecyclePrinter(LifecycleObserver):
    """Observe lifecycle events and print out messages to stdout.
    This allows the front-end to get the current status of the process
    by simply looking for 'special' lines on stdout.

    After the prefix there is a 1-letter code:

    * S - started
    * D - done
    * P - progress ; rest of line is '<name>,<num>,<num>' meaning: stage name,current,total
    * E - error ; rest of line is JSON object with key/vals about the error.
          For details see the :class:`ServiceError` subclasses.

    Example:

    >>> subj = LifecycleSubject(stages=3)
    >>> lpr = LifecyclePrinter()
    >>> subj.register(lpr)
    >>> subj.started([])
    @@S
    >>> subj.advance("foo")
    @@Pfoo,1,3
    >>> subj.done()
    @@D

    """
    #: Special prefixes for output to stdout
    #: that indicates the status of the process.
    SPECIAL_PFX = '@@'

    def _write(self, s):
        sys.stdout.write(self.SPECIAL_PFX + s + "\n")
        sys.stdout.flush()

    def started(self, params):
        self._write('S')

    def done(self):
        self._write('D')

    def stage(self, n, total, name):
        self._write('P{},{:d},{:d}'.format(name, n, total))

    def error(self, code, err):
        self._write('E' + err.as_json())

    def debug(self, msg):
        self._write('G' + msg)

    def register_job(self, job_id):
        self._write('J' + job_id)

    def register_app(self, app_id):
        self._write('A' + app_id)


class LifecycleLogger(LifecycleObserver):
    """Log lifecycle messages in a simple but structured format,
    to a file.
    """
    MAX_MSG_LEN = 240  # Truncate message to this length, in chars

    def __init__(self, name, debug=False):
        """Create a Python logging.Logger with the given name, under the existing
        IPython logging framework.

        :param name: Name of logger
        :type name: str
        :param debug: Whether to set debug as the log level
        :type debug: bool
        """
        self._name = name
        # use the IPython application singleton's 'log' trait
        # self._log = Application.instance().log
        self._log = kblogging.get_logger(name)
        if debug:
            self._log.setLevel(logging.DEBUG)
        else:
            self._log.setLevel(logging.INFO)
        self._is_debug = debug
        self._start_time = None

    def _write(self, level, event, kvp):
        kvp['severity'] = logging.getLevelName(level)
        kblogging.log_event(self._log, event, kvp)

    def started(self, params):
        # note: quote params so the logging can handle spaces inside them
        pstr = str(params).replace('"', '\\"')  # escape embedded quotes
        self._write(logging.INFO, "func.begin", {'params': pstr})
        self._start_time = time.time()

    def done(self):
        t = time.time()
        if self._start_time is not None:
            dur = t - self._start_time
            self._start_time = None
        else:
            dur = -1
        self._write(logging.INFO, "func.end", {'dur': dur})

    def stage(self, n, total, name):
        self._write(logging.INFO, "func.stage.{}".format(name),
                    {'num': n, 'total': total})

    def error(self, code, err):
        if len(err) > self.MAX_MSG_LEN:
            err = err[self.MAX_MSG_LEN] + '[..]'
        self._write(logging.ERROR, "func.error", {'errcode': code, 'errmsg':err})

    def debug(self, msg):
        if self._is_debug:
            self._write(logging.DEBUG, "func.debug", {'dbgmsg': msg})

    def register_job(self, job_id):
        self._write(logging.INFO, "start job", "id={}".format(job_id))

    def register_app(self, app_id):
        self._write(logging.INFO, "start app", "id={}".format(app_id))


class ServiceMethod(trt.HasTraits, LifecycleSubject):
    """A method of a service.
    
    Defines some metadata and a function, using :meth:`set_func`,
    to run the service. Call the class instance like a function
    to execute the service in its wrapped mode.

    Note that for services to be able to chain their results forward to
    the next called service, a method _must_ return a value.

    Example usage:

    >>> svc = Service()
    >>> def multiply(m, a,b): return a*b
    >>> meth = ServiceMethod(svc, quiet=True)
    >>> meth.set_func(multiply, (trt.CFloat(), trt.CFloat()), (trt.Float(),))
    >>> c = meth(9, 8)[0]
    >>> c
    72
    >>> # validation catches bad args, function isn't called
    >>> c = meth("strawberry", "alarmclock")
    >>> print(c)
    None

    """

    #: Name of the method; should be short identifier
    name = trt.Unicode()
    #: Description of the method
    desc = trt.Unicode()
    #: Parameters of method, a Tuple of traits
    params = trt.Tuple()
    #: Output of the method, a Tuple of traits
    outputs = trt.Tuple()


    def __init__(self, status_class=LifecycleHistory, quiet=False,
                 func=None, visible=True, **meta):
        """Constructor.

        :param status_class: Subclass of LifecycleObserver to instantiate
                             and use by default for status queries.
                             Other observers can be used with :meth:`register`.
        :type status_class: type
        :param bool quiet: If True, don't add the printed output
        :param func: Function to auto-wrap, if present
        :param visible: Whether this service is 'visible' to the UI
        :param meta: Other key/value pairs to set as traits of the method.
        """
        LifecycleSubject.__init__(self)
        self.name, self.full_name, self.run = "", "", None
        self._visible = visible
        self._history = status_class(self)
        self.register(self._history)
        self._observers = []  # keep our own list of 'optional' observers
        # set traits from 'meta', if present
        for key, val in meta.iteritems():
            if hasattr(self, key):
                setattr(self, key, val)
        # Call set_func() with metadata from function
        # docstring, if function is given
        if func is not None:
            self.desc = get_func_desc(func)
            params, output, vis_info = get_func_info(func)
            self.set_func(func, tuple(params), (output,), vis_info)
        # Set logging level. Do this last so it can use func. name
        self.quiet(quiet)

    def quiet(self, value=True):
        """Control printing of status messages.
        """
        if value:
            # make it quiet
            if self._observers:  # for idempotence
                map(self.unregister, self._observers)
                self._observers = []
        else:
            # make some noise
            if not self._observers:  # for idempotence
                debug = util.kbase_debug_mode()
                self._observers = [LifecyclePrinter(),
                                   LifecycleLogger(self.full_name, debug=debug)]
                map(self.register, self._observers)

    def set_func(self, fn, params, outputs, vis_info):
        """Set the main function to run, and its metadata.
        Although params and outputs are normally traits or
        subclasses of traits defined in kbtypes, the value
        None is also allowed for return values.

        :param fn: Function object to run
        :param params: tuple of traits describing input parameters
        :param outputs: tuple of traits, describing the output value(s)
        :param vis_info: visualization information, with two keys:
                           * 'widget':  Name of the default widget.
                           * 'embed_widget': Whether it should automatically be shown, default = True.
        :type vis_info: dict
        :raise: ServiceMethodParameterError, if function signature does not match
                ValueError, if None is given for a param
        """
        self.run = fn
        if self.name is None:
            self.name = fn.__name__
        self.full_name = '.'.join([fn.__module__, self.name])

        # Handle parameters
        for i, p in enumerate(params):
            if p is None:
                raise ValueError("None is not allowed for a parameter type")
            p.name = "param{:d}".format(i)
        self.params = params

        # Handle outputs
        for i, o in enumerate(outputs):
            o.name = "output{:d}".format(i)

        # Set widget name
        self.input_widget = None
        if 'input_widget' in vis_info and vis_info['input_widget'] is not None:
            self.input_widget = vis_info['input_widget']

        self.output_widget = None
        if 'output_widget' in vis_info and vis_info['output_widget'] is not None:
            self.output_widget = vis_info['output_widget']

        # Set embed_widget
        self.embed_widget = True
        if 'embed' in vis_info and vis_info['embed_widget'] is not None:
            self.embed_widget = vis_info['embed_widget']

        self.outputs = outputs
        self._one_output_ok = len(outputs) == 1

    def __call__(self, *params):
        """Run the method when the class instance is called like
        a function.

        :param params: List of parameters for the method
        :return: From function given with :meth:`set_func`
        :raise: ServiceMethodParameterError, if parameters don't validate
        """
        result = None
        self.reset()
        try:
            self._validate(params, self.params)
            self.started(params)
            tmpresult = self.run(self, *params)
            if self._one_output_ok and not is_sequence(tmpresult):
                tmpresult = (tmpresult,)
            self._validate(tmpresult, self.outputs)
            result = tmpresult
            self.done()
        except ServiceMethodError as err:
            self.error(-2, err)
        except Exception as err:
            tb = traceback.sys.exc_traceback
            self.error(-1, ServiceMethodError(self, err, tb=tb))

        # output object contains:
        # data
        # default widget name
        # whether it should automatically embed the result or not
        output_obj = {'data': result,
                      'widget': self.output_widget,
                      'embed': self.embed_widget}

        sys.stdout.write(json.dumps(output_obj))
        return result

    def _validate(self, values, specs):
        if len(values) != len(specs):
            raise ServiceMethodParameterError(self, "Wrong number of arguments. got={} wanted={}"
                                              .format(len(values), len(specs)))
        for val, spec in zip(values, specs):
            if spec is None:
                if val is not None:
                    err = "None expected, got {}".format(val)
                    raise ServiceMethodParameterError(self, "Argument type error: {}".format(err))
            else:
                try:
                    spec.validate(spec, val)
                except trt.TraitError, err:
                    raise ServiceMethodParameterError(self, "Argument type error: {}".format(err))

    def estimated_runtime(self, params=()):
        """Calculate estimated runtime, for the given parameters.

        :param tuple params: List of parameter values
        :return: Runtime, in seconds. Use -1 for "unknown"
        :rtype: double
        """
        return self._history.estimated_runtime(params)

    ## Utility functions

    @property
    def token(self):
        """Authorization token passed in from front-end.
        """
        return os.environ['KB_AUTH_TOKEN']

    @property
    def workspace_id(self):
        """Workspace ID passed in from front-end.
        """
        return os.environ['KB_WORKSPACE_ID']

    def poll_job(self, job_id):
        global job_manager
        if job_manager is None:
            job_manager = KBjobManager()

        return job_manager.poll_job(job_id)


    ## JSON serialization

    def as_json(self, formatted=False, **kw):
        d = {
            'name': self.name,
            'desc': self.desc,
            'input_widget': self.input_widget,
            'output_widget': self.output_widget,
            'params': [(p.name, p.get_metadata('ui_name'), str(p), p.get_metadata('desc')) for p in self.params],
            'outputs': [(p.name, str(p), p.get_metadata('desc')) for p in self.outputs],
            'visible': self._visible
        }
        if formatted:
            return json.dumps(d, **kw)
        return d

    trt_2_jschema = {'a unicode string': 'string',
                     'an int': 'integer',
                     'a list or None': 'array',
                     'a set or None': 'array',
                     'a tuple or None': 'array',
                     'a dict or None': 'object',
                     'a float': 'number',
                     'a boolean': 'boolean'}
                             
    def as_json_schema(self, formatted=False, **kw):
        d = {
            'title': self.name,
            'type': 'object',
            'description': self.desc,
            'properties': {
                'parameters': {p.name: {'type': self.trt_2_jschema.get(p.info(), str(p)),
                                        'description': p.get_metadata('desc'),
                                        'ui_name': p.get_metadata('ui_name'),
                                        'default': p.get_default_value()} for p in self.params},
                'widgets': {'input': self.input_widget, 'output': self.output_widget },
            },
            'visible': self._visible,
            'returns': {p.name: {'type': self.trt_2_jschema.get(p.info(), str(p)),
                                 'description': p.get_metadata('desc')} for p in self.outputs}
        }
        if formatted:
            return json.dumps(d, **kw)
        return d

    def as_json_schema_dumps(self):
        return json.dumps(self.as_json_schema())


## Simplified, decorator-based, workflow

_curr_service = None


def init_service(**kw):
    """Call this first, to create & set service.

    All arguments must be keywords. See :class:`Service` and
    :meth:`Service.__init__`.
    """
    global _curr_service
    _curr_service = Service(**kw)


def configure_service(**kw):
    """Set service attributes given in input keywords.

    :raise: AttributeError if there is no such attribute,
            ValueError if service is not initialized
    """
    if _curr_service is None:
        raise ValueError("Attempt to configure service before init_service()")
    for key, value in kw.iteritems():
        setattr(_curr_service, key, value)


def method(name=None):
    """Decorator function for creating new services.

    Example usage::
    
        @method(name="MyMethod")
        def my_service(method, arg1, arg2, etc.):
            pass # method body goes here
    """
    if _curr_service is None:
        raise ValueError("Attempt to call @method decorator before init_service()")

    def wrap(fn, name=name):
        if name is None:
            name = fn.__name__
        wrapped_fn = _curr_service.add_method(name=name, func=fn)
        # copy docstring from original fn to wrapped fn, so that
        # interactive help, autodoc, etc. will show the 'real' docs.
        wrapped_fn.__doc__ = fn.__doc__
        return wrapped_fn
    return wrap


def finalize_service():
    """Call this last, to finalize and register the service.
    """
    global _curr_service
    register_service(_curr_service)
    _curr_service = None  # reset to un-initialized

#############################################################################


def example():

    # New data type for a Person
    class Person(trt.Unicode):
        default_value = "Joe Schmoe"
        info_text = 'the name of a person'

        def validate(self, obj, value):
            trt.Unicode.validate(self, obj, value)

    # Function that does the work of the "pickup" method
    def pick_up_people(method, num, where_from, where_to, who):
        method.stages = 3
        if num < 1:
            raise ValueError("Can't pick up less than one person ({})".format(num))
        if num == 99:
            return 1, 2, 3
        print("{} called for {:d} people to be driven from {} to {}".format(who, num, where_from, where_to))
        time.sleep(0.5)
        method.advance("pickup: " + where_from)
        print("picking up {} and {:d} other bozos at {}".format(who, num - 1, where_from))
        time.sleep(0.5)
        method.advance('dropoff: ' + where_to)
        print("dropping off {} and {:d} other bozos at {}".format(who, num - 1, where_to))
        # for one return value, a list/tuple is optional
        if num < 5:
            return num
        else:
            return [num]

    # Service creation
    # =================

    # Create a new service
    service = Service(name="taxicab", desc="Yellow Cab taxi service", version="0.0.1-alpha")
    # Create and initialize a method in the service
    method = ServiceMethod(name="pickup", desc="Pick up people in a taxi")
    method.set_func(pick_up_people,
                    (trt.Int(1, desc="number of people"), trt.Unicode("", desc="Pick up location"),
                     trt.Unicode("", desc="main drop off location"),
                     Person("", desc="Person who called the taxi")),
                    (trt.Int([], desc="Number of people dropped off"),))
    service.add_method(method)
    # Register service
    register_service(service)

    hdr = lambda s: "\n### " + s + " ###\n"

    # Service usage
    # ==============

    # Registry
    # --------
    # (pretend this is the start of a new module)
    # a. Show all registered services
    print(hdr("All registered service schema"))
    print(get_all_services(as_json_schema=True))
    # b. get service/method from registry
    method = get_service("taxicab").get_method("pickup")

    # JSON metadata
    # -------------
    print(hdr("JSON metadata"))
    print(method.as_json())
    print(hdr("JSON Metadata"))
    print(method.as_json(formatted=True, indent=2))
    print(hdr("JSON Schema Metadata"))
    print(method.as_json_schema(formatted=True, indent=2))

    # Validation
    # ----------
    print(hdr("Bad parameters"))
    r = method(1)
    assert(r is None)
    print(hdr("Function error"))
    r = method(0, "here", "there", "me")
    assert (r is None)
    # Failure, bad output
    print(hdr("Bad output type"))
    r = method(99, "here", "there", "me")
    assert (r is None)

    # Successful run
    # --------------
    print(hdr("Success 1"))
    r = method(3, "Berkeley", "San Francisco", "Willie Brown")
    assert(r is not None)
    print(hdr("Success 2"))
    r = method(9, "Dubuque", "Tallahassee", "Cthulhu")
    assert (r is not None)


if __name__ == '__main__':
    example()<|MERGE_RESOLUTION|>--- conflicted
+++ resolved
@@ -23,58 +23,15 @@
 # Local
 from biokbase.narrative.common import kbtypes, kblogging
 from biokbase.narrative.common.log_common import EVENT_MSG_SEP
-<<<<<<< HEAD
 from biokbase.narrative.common.url_config import URLS
 from biokbase.narrative.common import util
+from biokbase.narrative.common.kbjob_manager import KBjobManager
 
 # Logging
 _log = logging.getLogger(__name__)
-=======
-from biokbase.narrative.common.kbjob_manager import KBjobManager
-
-from biokbase.narrative.common.url_config import URLS
-
-# Init logging.
-g_log = logging.getLogger(__name__)
 
 # Init job manager
 job_manager = KBjobManager()
-
-## Globals
-
-from url_config import URLS
-
-# class Struct:
-#     def __init__(self, **args):
-#         self.__dict__.update(args)
-
-# try:
-#     nar_path = os.environ["NARRATIVEDIR"]
-#     config_json = open(os.path.join(nar_path, "config.json")).read()
-#     config = json.loads(config_json)
-#     url_config = config[config['config']]  #fun, right?
-
-#     URLS = Struct(**url_config)
-# except:
-#     url_dict = {
-#         "workspace" : "https://kbase.us/services/ws/",
-#         "invocation" : "https://kbase.us/services/invocation",
-#         "fba" : "https://kbase.us/services/KBaseFBAModeling",
-#         "genomeCmp" : "https://kbase.us/services/genome_comparison/jsonrpc",
-#         "trees" : "http://dev19.berkeley.kbase.us:7047"
-#     }
-#     URLS = Struct(**url_dict)
-
-# class URLS:
-#     workspace = "https://kbase.us/services/ws/"
-#     invocation = "https://kbase.us/services/invocation"
-#     #fba = "http://140.221.84.183:7036"
-#     fba = "https://kbase.us/services/KBaseFBAModeling"
-#     genomeCmp = "http://140.221.85.57:8283/jsonrpc"
-
-def _logdbg(msg):
-    open("/tmp/kb-logdebug", "a").write("{}\n".format(msg))
->>>>>>> be1334dc
 
 ## Exceptions
 
