"""
Utilities for doing IO operations on Narrative objects.
Implements the KBaseWSManagerMixin class.
"""

import biokbase.auth
import biokbase.narrative.clients
import biokbase.narrative.common.service as service
from biokbase.narrative.common import util
import biokbase.workspace
from biokbase.workspace.baseclient import ServerError
from tornado.web import HTTPError
from notebook.utils import (
    to_api_path,
    to_os_path
)
from biokbase.narrative.common.exceptions import (
    WorkspaceError
)
from traitlets import (
    Unicode,
    Dict,
    Bool,
    List,
    TraitError
)
from biokbase.narrative.common.kblogging import (
    get_logger, log_event
)
import re
import json
from collections import Counter
from updater import update_narrative
from biokbase.narrative.common.narrative_ref import NarrativeRef


# The list_workspace_objects method has been deprecated, the
# list_objects method is the current primary method for fetching
# objects, and has a different field list
list_objects_fields = ['objid', 'name', 'type', 'save_date', 'ver', 'saved_by',
                       'wsid', 'workspace', 'chsum', 'size', 'meta']
obj_field = dict(zip(list_objects_fields,range(len(list_objects_fields))))

obj_ref_regex = re.compile('^(?P<wsid>\d+)\/(?P<objid>\d+)(\/(?P<ver>\d+))?$')

MAX_METADATA_STRING_BYTES = 900
MAX_METADATA_SIZE_BYTES = 16000
WORKSPACE_TIMEOUT = 30  # seconds
NARRATIVE_TYPE = "KBaseNarrative.Narrative"

g_log = get_logger("biokbase.narrative")


class KBaseWSManagerMixin(object):
    """
    Manages the connection to the workspace for a user
    """

    ws_uri = service.URLS.workspace
    nar_type = 'KBaseNarrative.Narrative'

    def __init__(self, *args, **kwargs):
        if not self.ws_uri:
            raise HTTPError(412, u'Missing KBase workspace service endpoint URI')
        self.test_connection()

    def test_connection(self):
        try:
            self.ws_client().ver()
<<<<<<< HEAD
        except Exception as e:
=======
        except ServerError as e:
>>>>>>> 9810b80a
            raise HTTPError(500, u'Unable to connect to workspace service at {}: {}'.format(self.ws_uri, e))

    def ws_client(self):
        return biokbase.narrative.clients.get('workspace')

    def _ws_id_to_name(self, wsid):
        try:
            ws_info = self.ws_client().get_workspace_info({'id': wsid})
            return ws_info[1]
        except ServerError as err:
<<<<<<< HEAD
            raise self._ws_err_to_perm_err(err)

    def _parse_obj_ref(self, obj_ref):
        log_event(g_log, '_parse_obj_ref', {'ref': obj_ref})
        m = obj_ref_regex.match(obj_ref)
        if m is None:
            return None
        return dict(
            wsid=m.group('wsid'),
            objid=m.group('objid'),
            ver=m.group('ver')
        )

    def narrative_exists(self, obj_ref):
=======
            raise WorkspaceError(err, wsid)

    def narrative_exists(self, ref):
>>>>>>> 9810b80a
        """
        Test if a narrative exists.
        If we can fetch the narrative info (e.g. the get_object_info from the workspace), then it
        exists. If we can't, then it doesn't. If any non-404 looking error gets raised, then we
        don't know, and should just propagate the error on up.
        :param ref: a NarrativeRef object
        """
        try:
            return self.read_narrative(ref, content=False, include_metadata=False) is not None
        except WorkspaceError as err:
            if err.http_code == 404:
                return False
            else:
                raise

    def _validate_nar_type(self, t, ref):
        if not t.startswith(NARRATIVE_TYPE):
            err = "Expected a Narrative object"
            if ref is not None:
                err += " with reference {}".format(ref)
            err += ", got a {}".format(t)
            raise HTTPError(500, err)

    def read_narrative(self, ref, content=True, include_metadata=True):
        """
        Fetches a Narrative and its object info from the Workspace
        If content is False, this only returns the Narrative's info
        and metadata, otherwise, it returns the whole workspace object.

        This is mainly a wrapper around Workspace.get_objects2(), except that
        it always returns a dict. If content is False, it returns a dict
        containing a single key: 'info', with the object info and, optionally,
        metadata.

        :param ref: a NarrativeRef
        :param content: if True, returns the narrative document, otherwise just the metadata
        :param include_metadata: if True, includes the object metadata when returning
        """
        log_event(g_log, "reading narrative", {'ref': str(ref), 'content': content, 'include_meta': include_metadata})
        assert isinstance(ref, NarrativeRef), "read_narrative must use a NarrativeRef as input!"
        try:
            if content:
                nar_data = self.ws_client().get_objects2({'objects': [{'ref': str(ref)}]})
                nar = nar_data['data'][0]
                self._validate_nar_type(nar['info'][2], ref)
                nar['data'] = update_narrative(nar['data'])
                return nar
            else:
                log_event(g_log, 'read_narrative testing existence', {'ref': str(ref)})
                nar_data = self.ws_client().get_object_info3({
                    'objects': [{'ref': str(ref)}],
                    'includeMetadata': 1 if include_metadata else 0
                })
<<<<<<< HEAD
                if nar_data:
                    return {'info': nar_data[0]}
        except ServerError as err:
            raise self._ws_err_to_perm_err(err)
=======
                nar_info = nar_data['infos'][0]
                self._validate_nar_type(nar_info[2], ref)
                return {'info': nar_info}
        except ServerError as err:
            raise WorkspaceError(err, ref.wsid)
>>>>>>> 9810b80a

    def write_narrative(self, ref, nb, cur_user):
        """
        :param ref: a NarrativeRef
        :param nb: a notebook model
        :cur_user: the current user id
        Given a notebook, break this down into a couple parts:
        1. Figure out what ws and obj to save to
        2. Build metadata object
        3. Save the narrative object (write_narrative)
        4. Return any notebook changes as a list-
           (narrative, ws_id, obj_id, ver)
        """

        assert isinstance(ref, NarrativeRef), "write_narrative must use a NarrativeRef as input!"
        if 'worksheets' in nb:
            # it's an old version. update it by replacing the 'worksheets' key with
            # the 'cells' subkey
            # the old version only uses the first 'worksheet', so if it's there,
            # copy it out
            if (isinstance(nb['worksheets'], list) and len(nb['worksheets']) > 0 and nb['worksheets'][0].has_key('cells')):
                nb['cells'] = nb['worksheets'][0]['cells']
            else:
                nb['cells'] = list()
            del(nb['worksheets'])
            nb['nbformat'] = 4

        ws_id = ref.wsid
        obj_id = ref.objid

        # make sure the metadata's up to date.
        try:
            meta = nb['metadata']
            if 'name' not in meta:
                meta[u'name'] = u'Untitled'
            if 'ws_name' not in meta:
                meta[u'ws_name'] = util.kbase_env.workspace or self._ws_id_to_name(ws_id)
            if 'creator' not in meta:
                meta[u'creator'] = cur_user
            if 'type' not in meta:
                meta[u'type'] = self.nar_type
            if 'description' not in meta:
                meta[u'description'] = ''
            if 'data_dependencies' not in meta:
                meta[u'data_dependencies'] = list()
            if 'job_ids' not in meta:
                meta[u'job_ids'] = {u'methods' : [], u'apps' : [], u'job_usage': {u'queue_time': 0, u'run_time': 0}}
            if 'methods' not in meta[u'job_ids']:
                meta[u'job_ids'][u'methods'] = list()
            if 'apps' not in meta[u'job_ids']:
                meta[u'job_ids'][u'apps'] = list()
            if 'job_usage' not in meta[u'job_ids']:
                meta[u'job_ids'][u'job_usage'] = {u'queue_time': 0, u'run_time': 0}
            meta[u'is_temporary'] = 'false'
            meta[u'format'] = u'ipynb'

            if len(meta[u'name']) > MAX_METADATA_STRING_BYTES - len(u'name'):
                meta[u'name'] = meta[u'name'][0:MAX_METADATA_STRING_BYTES - len(u'name')]

            nb[u'metadata'] = meta
        except Exception as e:
            raise HTTPError(400, u'Unexpected error setting Narrative attributes: %s' %e)

        # With that set, update the workspace metadata with the new info.
        try:
            updated_metadata = {
                u'is_temporary': u'false',
                u'narrative_nice_name': nb[u'metadata'][u'name']
            }
            self.ws_client().alter_workspace_metadata({u'wsi': {u'id': ws_id}, u'new':updated_metadata})
        except ServerError as err:
<<<<<<< HEAD
            pass
#            raise self._ws_err_to_perm_err(err)
        except Exception as e:
            raise HTTPError(500, u'Error adjusting Narrative metadata: %s, %s' % (e.__str__(), ws_id))
=======
            raise WorkspaceError(err, ws_id, message="Error adjusting Narrative metadata", http_code=500)
>>>>>>> 9810b80a

        # Now we can save the Narrative object.
        try:
            ws_save_obj = {
                'type': self.nar_type,
                'data': nb,
                'objid': obj_id,
                'meta': nb[u'metadata'].copy(),
                'provenance': [{
                    'service': u'narrative',
                    'description': u'Saved by KBase Narrative Interface',
                    'service_ver': str(biokbase.narrative.version())
                }]
            }
            # no non-strings allowed in metadata!
            ws_save_obj['meta']['data_dependencies'] = json.dumps(ws_save_obj['meta']['data_dependencies'])

            # Sort out job info we want to keep
            # Gonna look like this, so init it that way
            nb_job_usage = nb['metadata']['job_ids'].get('job_usage', {u'queue_time':0, u'run_time':0})
            job_info = {
                u'queue_time': nb_job_usage.get('queue_time', 0),
                u'run_time': nb_job_usage.get('run_time', 0),
                u'running': 0,
                u'completed': 0,
                u'error': 0
            }
            for job in nb['metadata']['job_ids']['methods'] + nb['metadata']['job_ids']['apps']:
                status = job.get('status', u'running')
                if status.startswith('complete'):
                    job_info['completed'] += 1
                elif 'error' in status:
                    job_info['error'] += 1
                else:
                    job_info['running'] += 1
            ws_save_obj['meta']['job_info'] = json.dumps(job_info)
            if 'job_ids' in ws_save_obj['meta']:
                ws_save_obj['meta'].pop('job_ids')
            # clear out anything from metadata that doesn't have a string value
            # This flushes things from IPython that we don't need as KBase object metadata
<<<<<<< HEAD
            ws_save_obj['meta'] = {key: value for key, value in ws_save_obj['meta'].items() if isinstance(value, str)}

=======
            ws_save_obj['meta'] = {key: value for key, value in ws_save_obj['meta'].items() if isinstance(value, basestring)}
>>>>>>> 9810b80a
            ws_save_obj['meta'] = self._process_cell_usage(nb, ws_save_obj['meta'])

            # Actually do the save now!
            obj_info = self.ws_client().save_objects({'id': ws_id,
                                                      'objects': [ws_save_obj]})[0]

            return (nb, obj_info[6], obj_info[0], obj_info[4])

        except ServerError as err:
<<<<<<< HEAD
            raise self._ws_err_to_perm_err(err)
=======
            raise WorkspaceError(err, ws_id)
>>>>>>> 9810b80a
        except Exception as e:
            raise HTTPError(500, u'%s saving Narrative: %s' % (type(e),e))

    def _process_cell_usage(self, nb, metadata):
        """
        A shiny new version of _extract_cell_info that tallies up the methods
        and apps in a Narrative. The Workspace has two limits built into it,
        that the old way could easily violate:
        1. The total size of each key/value in the metadata must be less than
        900 bytes
        2. The total metadata size must be less than 16KB.

        This is intended to be the last step of the save process before pushing
        to the workspace. As such, it will do a few things.
        1. Go through all KBase cells and identify how many of each app and
        method is being used.
        2. Enforce limits on length of each key and value in the metadata
        3. Enforce the overall size of metadata by reducing the number of
        key/value pairs allowed (just among apps and methods - pre-existing
        keys are ignored.)
        """

        cells = []
        if 'cells' in nb: #ipynb v4+
            cells = nb['cells']
        elif 'worksheets' in nb: #ipynb v3
            cells = nb['worksheets'][0]['cells']

        method_info = Counter()
        app_info = Counter()

        num_methods = 0
        num_apps = 0

        cell_info = Counter()
        for cell in cells:
            meta = cell['metadata']
            if 'kb-cell' in meta:
                # It's a KBase cell! So either an app, method, or viewer
                if 'type' in meta['kb-cell'] and meta['kb-cell']['type'] == 'function_output':
                    cell_info['viewer'] += 1
                else:
                    if 'app' in meta['kb-cell']:
                        app_id = meta['kb-cell']['app']['info']['id']
                        app_hash = meta['kb-cell']['app']['info'].get('git_commit_hash', '')
                        app_info[u'app.' + app_id + '/' + app_hash] += 1
                        num_apps += 1
                    elif 'method' in meta['kb-cell']:
                        method_id = meta['kb-cell']['method']['info']['id']
                        method_hash = meta['kb-cell']['method']['info'].get('git_commit_hash', '')
                        method_info[u'method.' + method_id + '/' + method_hash] += 1
                        num_methods += 1
                    else:
                        # covers the cases we care about
                        continue
            elif 'kbase' in meta and 'type' in meta['kbase']:
                kbase_type = meta['kbase']['type']
                if kbase_type == 'app':
                    app = meta['kbase'].get('appCell', {}).get('app', {})
                    id = app.get('id', 'UnknownApp')
                    commit_hash = app.get('gitCommitHash', 'unknown')
                    method_info[u'method.' + id + '/' + commit_hash] += 1
                    num_methods += 1
                elif kbase_type == 'editor':
                    app = meta['kbase'].get('editorCell', {}).get('app', {})
                    id = app.get('id', 'UnknownApp')
                    commit_hash = app.get('gitCommitHash', 'unknown')
                    method_info[u'method.' + id + '/' + commit_hash] += 1
                    num_methods += 1
                elif kbase_type == 'view':
                    app = meta['kbase'].get('viewCell', {}).get('app', {})
                    id = app.get('id', 'UnknownApp')
                    commit_hash = app.get('gitCommitHash', 'unknown')
                    method_info[u'method.' + id + '/' + commit_hash] += 1
                    num_methods += 1
            else:
                cell_info['jupyter.' + cell.get('cell_type', 'code')] += 1

        # Now we have all cell types like this:
        #
        # app.id
        # method.id
        # jupyter.code
        # jupyter.markdown
        #
        # method and path names are limited by their file system, since they're methods. on extFS, Mac,
        # and many others that we care about (like those probably where the Catalog service lives), that's
        # 255 bytes. Don't even care.
        # But we do need the totals anyway, in case we blow over the max metadata size.

        # final pass - trim out methods and apps if cell_kvp_size > total allowable size
        kvp_size = lambda x: sum([len(k) + len(str(x[k])) for k in x])

        metadata_size = kvp_size(metadata)
        method_size = kvp_size(method_info)
        app_size = kvp_size(app_info)
        cell_size = kvp_size(cell_info)

        total_size = metadata_size + cell_size + app_size + method_size
        if total_size > MAX_METADATA_SIZE_BYTES:
            meth_overflow_key = u'method.overflow'

            # if we can make it under the limit by removing all methods, then we can likely
            # do so by removing some. So pop them out one at a time, and keep track of the lengths chopped.
            # otherwise, remove them all.
            if total_size - method_size + len(meth_overflow_key) + len(str(num_methods)) < MAX_METADATA_SIZE_BYTES:
                # filter them.
                method_info = self._filter_app_methods(total_size, meth_overflow_key, method_info)
            else:
                method_info = Counter({meth_overflow_key : num_methods})
            total_size -= method_size
            method_size = kvp_size(method_info)
            total_size += method_size

        # test again, now focus on apps
        if total_size > MAX_METADATA_SIZE_BYTES:
            app_overflow_key = u'app.overflow'

            # same for apps now.
<<<<<<< HEAD
            if total_size - app_size + len(app_overflow_key) + len(str(num_apps)) < MAX_METADATA_SIZE_BYTES:
                app_info = _filter_app_methods(total_size, app_overflow_key, app_info)
=======
            if total_size - app_size + len(app_overflow_key) + len(unicode(num_apps)) < MAX_METADATA_SIZE_BYTES:
                app_info = self._filter_app_methods(total_size, app_overflow_key, app_info)
>>>>>>> 9810b80a
            else:
                app_info = Counter({app_overflow_key : num_apps})
            total_size -= app_size
            app_size = kvp_size(app_info)
            total_size += app_size

        # Now the total of everything must be under MAX_METADATA_SIZE_BYTES. Smoosh them together into the
        # proper metadata object.
        metadata.update(method_info)
        metadata.update(app_info)
        metadata.update(cell_info)

        return metadata

    def _filter_app_methods(self, total_len, overflow_key, filter_dict):
        overflow_count = 0
        overflow_key_size = len(overflow_key)
        while total_len + overflow_key_size + len(str(overflow_count)) > MAX_METADATA_SIZE_BYTES:
            key, val = filter_dict.popitem()
            overflow_count += val
            total_len = total_len - len(key) - len(str(val))
        filter_dict[overflow_key] = overflow_count
        return filter_dict

    def rename_narrative(self, ref, cur_user, new_name):
        """
        Renames a Narrative. Requires a ref (NarrativeRef)
        and the name to set for the Narrative. If the current name
        doesn't match the new name, nothing changes.

        There are no restrictions on this name, since it just
        goes into the object's metadata.

        Any Exceptions that get thrown should just be auto-raised.
        """
        nar = self.read_narrative(ref)['data']
        # do stuff to set the new name
        if nar['metadata']['name'] == new_name:
            return
        nar['metadata']['name'] = new_name
        self.write_narrative(ref, nar, cur_user)

    def copy_narrative(self, obj_ref, content=True):
        pass

    def list_narratives(self, ws_id=None):
        # self.log.debug("Listing Narratives")
        # self.log.debug("kbase_session = %s" % str(self.kbase_session))
        """
        By default, this searches for Narrative types in any workspace that the
        current token has read access to. Works anonymously as well.

        If the ws_id field is not None, it will only look up Narratives in that
        particular workspace (by its numerical id).

        Returns a list of dictionaries of object descriptions, one for each Narrative.
        The keys in each dictionary are those from the list_objects_fields list above.

        This is just a wrapper around the Workspace list_objects command.

        Raises: WorkspaceError, if access is denied; ValueError is ws_id is not
        numeric.
        """
        log_event(g_log, 'list_narratives start', {'ws_id': ws_id})
        list_obj_params = {'type': self.nar_type,
                           'includeMetadata': 1}
        if ws_id:
            try:
                int(ws_id)  # will throw an exception if ws_id isn't an int
                list_obj_params['ids'] = [ws_id]
            except ValueError:
                raise

        try:
            ws = self.ws_client()
            res = ws.list_objects(list_obj_params)
        except ServerError as err:
<<<<<<< HEAD
            raise self._ws_err_to_perm_err(err)
=======
            raise WorkspaceError(err, ws_id)
>>>>>>> 9810b80a
        my_narratives = [dict(zip(list_objects_fields, obj)) for obj in res]
        for nar in my_narratives:
            # Look first for the name in the object metadata. if it's not there, use
            # the object's name. If THAT'S not there, use Untitled.
            # This gives support for some rather old narratives that don't
            # have their name stashed in the metadata.
            nar['name'] = nar['meta'].get('name', nar.get('name', 'Untitled'))

        return my_narratives

    def narrative_permissions(self, ref, user=None):
        """
        Returns permissions to a Narrative.
        This is returned as a dict, where each key is a user.
        '*' is a special key, meaning public.
        This is a wrapper around Workspace.get_permissions.

        If user is not None, then only the user's key is returned.
        If that key isn't present, then the user doesn't have access, and
        'n' is returned for that key's value.

        If nobody is logged in, this raises a WorkspaceError.
        """
        assert isinstance(ref, NarrativeRef), "narrative_permissions must use a NarrativeRef as input!"
        perms = {}
        try:
<<<<<<< HEAD
            perms = self.ws_client().get_permissions({'id': ws_id})
        except ServerError as err:
            raise self._ws_err_to_perm_err(err)
=======
            perms = self.ws_client().get_permissions({'id': ref.wsid})
        except ServerError as err:
            raise WorkspaceError(err, ref.wsid)
>>>>>>> 9810b80a
        if user is not None:
            if perms.has_key(user):
                perms = {user: perms[user]}
            else:
                perms = {user: 'n'}
        return perms

    def narrative_writable(self, ref, user):
        """
        Returns True if the logged in user can know if the given user can write to this narrative.
        E.g. user A is logged in. If A can see user B's permissions, and user B can write to this
        narrative, True is returned.

        Another e.g. nobody is logged in, and cannot see any permissions. False is returned.

        This is intended to be a quick check for kbwsmanager to flag the narrative as writable for the
        currently logged in user. A logged in user can see their own permissions, always, if they exist
        on that narrative.

        Throws a WorkspaceClient.ServerError if not logged in, or
        if the narrative doesn't exist.
        :param ref: a NarrativeRef
        :param user: str - the user to check for permissions
        """
        if user is None:
            raise ValueError('A user must be given for testing whether a Narrative can be written')
        perms = self.narrative_permissions(ref, user)
        if perms.has_key(user):
            return perms[user] == 'w' or perms[user] == 'a'
        else:
            return False<|MERGE_RESOLUTION|>--- conflicted
+++ resolved
@@ -67,11 +67,7 @@
     def test_connection(self):
         try:
             self.ws_client().ver()
-<<<<<<< HEAD
-        except Exception as e:
-=======
         except ServerError as e:
->>>>>>> 9810b80a
             raise HTTPError(500, u'Unable to connect to workspace service at {}: {}'.format(self.ws_uri, e))
 
     def ws_client(self):
@@ -82,26 +78,9 @@
             ws_info = self.ws_client().get_workspace_info({'id': wsid})
             return ws_info[1]
         except ServerError as err:
-<<<<<<< HEAD
-            raise self._ws_err_to_perm_err(err)
-
-    def _parse_obj_ref(self, obj_ref):
-        log_event(g_log, '_parse_obj_ref', {'ref': obj_ref})
-        m = obj_ref_regex.match(obj_ref)
-        if m is None:
-            return None
-        return dict(
-            wsid=m.group('wsid'),
-            objid=m.group('objid'),
-            ver=m.group('ver')
-        )
-
-    def narrative_exists(self, obj_ref):
-=======
             raise WorkspaceError(err, wsid)
 
     def narrative_exists(self, ref):
->>>>>>> 9810b80a
         """
         Test if a narrative exists.
         If we can fetch the narrative info (e.g. the get_object_info from the workspace), then it
@@ -155,18 +134,11 @@
                     'objects': [{'ref': str(ref)}],
                     'includeMetadata': 1 if include_metadata else 0
                 })
-<<<<<<< HEAD
-                if nar_data:
-                    return {'info': nar_data[0]}
-        except ServerError as err:
-            raise self._ws_err_to_perm_err(err)
-=======
                 nar_info = nar_data['infos'][0]
                 self._validate_nar_type(nar_info[2], ref)
                 return {'info': nar_info}
         except ServerError as err:
             raise WorkspaceError(err, ref.wsid)
->>>>>>> 9810b80a
 
     def write_narrative(self, ref, nb, cur_user):
         """
@@ -238,14 +210,7 @@
             }
             self.ws_client().alter_workspace_metadata({u'wsi': {u'id': ws_id}, u'new':updated_metadata})
         except ServerError as err:
-<<<<<<< HEAD
-            pass
-#            raise self._ws_err_to_perm_err(err)
-        except Exception as e:
-            raise HTTPError(500, u'Error adjusting Narrative metadata: %s, %s' % (e.__str__(), ws_id))
-=======
             raise WorkspaceError(err, ws_id, message="Error adjusting Narrative metadata", http_code=500)
->>>>>>> 9810b80a
 
         # Now we can save the Narrative object.
         try:
@@ -286,12 +251,7 @@
                 ws_save_obj['meta'].pop('job_ids')
             # clear out anything from metadata that doesn't have a string value
             # This flushes things from IPython that we don't need as KBase object metadata
-<<<<<<< HEAD
-            ws_save_obj['meta'] = {key: value for key, value in ws_save_obj['meta'].items() if isinstance(value, str)}
-
-=======
             ws_save_obj['meta'] = {key: value for key, value in ws_save_obj['meta'].items() if isinstance(value, basestring)}
->>>>>>> 9810b80a
             ws_save_obj['meta'] = self._process_cell_usage(nb, ws_save_obj['meta'])
 
             # Actually do the save now!
@@ -301,11 +261,7 @@
             return (nb, obj_info[6], obj_info[0], obj_info[4])
 
         except ServerError as err:
-<<<<<<< HEAD
-            raise self._ws_err_to_perm_err(err)
-=======
             raise WorkspaceError(err, ws_id)
->>>>>>> 9810b80a
         except Exception as e:
             raise HTTPError(500, u'%s saving Narrative: %s' % (type(e),e))
 
@@ -425,13 +381,8 @@
             app_overflow_key = u'app.overflow'
 
             # same for apps now.
-<<<<<<< HEAD
-            if total_size - app_size + len(app_overflow_key) + len(str(num_apps)) < MAX_METADATA_SIZE_BYTES:
-                app_info = _filter_app_methods(total_size, app_overflow_key, app_info)
-=======
             if total_size - app_size + len(app_overflow_key) + len(unicode(num_apps)) < MAX_METADATA_SIZE_BYTES:
                 app_info = self._filter_app_methods(total_size, app_overflow_key, app_info)
->>>>>>> 9810b80a
             else:
                 app_info = Counter({app_overflow_key : num_apps})
             total_size -= app_size
@@ -509,11 +460,7 @@
             ws = self.ws_client()
             res = ws.list_objects(list_obj_params)
         except ServerError as err:
-<<<<<<< HEAD
-            raise self._ws_err_to_perm_err(err)
-=======
             raise WorkspaceError(err, ws_id)
->>>>>>> 9810b80a
         my_narratives = [dict(zip(list_objects_fields, obj)) for obj in res]
         for nar in my_narratives:
             # Look first for the name in the object metadata. if it's not there, use
@@ -540,15 +487,9 @@
         assert isinstance(ref, NarrativeRef), "narrative_permissions must use a NarrativeRef as input!"
         perms = {}
         try:
-<<<<<<< HEAD
-            perms = self.ws_client().get_permissions({'id': ws_id})
-        except ServerError as err:
-            raise self._ws_err_to_perm_err(err)
-=======
             perms = self.ws_client().get_permissions({'id': ref.wsid})
         except ServerError as err:
             raise WorkspaceError(err, ref.wsid)
->>>>>>> 9810b80a
         if user is not None:
             if perms.has_key(user):
                 perms = {user: perms[user]}
