"""
Utilities for doing IO operations on Narrative objects.
Implements the KBaseWSManagerMixin class.
"""

import biokbase.auth
import biokbase.narrative.clients
from biokbase.narrative.common.url_config import URLS
from biokbase.narrative.common import util
import biokbase.workspace
from biokbase.workspace.baseclient import ServerError
from tornado.web import HTTPError
from notebook.utils import (
    to_api_path,
    to_os_path
)
from biokbase.narrative.common.exceptions import (
    WorkspaceError
)
from traitlets import (
    Unicode,
    Dict,
    Bool,
    List,
    TraitError
)
from biokbase.narrative.common.kblogging import (
    get_logger, log_event
)
import re
import json
from collections import Counter
from .updater import update_narrative
from biokbase.narrative.common.narrative_ref import NarrativeRef


# The list_workspace_objects method has been deprecated, the
# list_objects method is the current primary method for fetching
# objects, and has a different field list
list_objects_fields = ['objid', 'name', 'type', 'save_date', 'ver', 'saved_by',
                       'wsid', 'workspace', 'chsum', 'size', 'meta']
obj_field = dict(zip(list_objects_fields,range(len(list_objects_fields))))

obj_ref_regex = re.compile('^(?P<wsid>\d+)\/(?P<objid>\d+)(\/(?P<ver>\d+))?$')

MAX_METADATA_STRING_BYTES = 900
MAX_METADATA_SIZE_BYTES = 16000
WORKSPACE_TIMEOUT = 30  # seconds
NARRATIVE_TYPE = "KBaseNarrative.Narrative"

g_log = get_logger("biokbase.narrative")


class KBaseWSManagerMixin(object):
    """
    Manages the connection to the workspace for a user
    """

    ws_uri = URLS.workspace
    nar_type = 'KBaseNarrative.Narrative'

    def __init__(self, *args, **kwargs):
        if not self.ws_uri:
            raise HTTPError(412, 'Missing KBase workspace service endpoint URI')
        self.test_connection()

    def test_connection(self):
        try:
            self.ws_client().ver()
        except ServerError as e:
            raise HTTPError(500, 'Unable to connect to workspace service at {}: {}'.format(self.ws_uri, e))

    def ws_client(self):
        return biokbase.narrative.clients.get('workspace')

    def _ws_id_to_name(self, wsid):
        try:
            ws_info = self.ws_client().get_workspace_info({'id': wsid})
            return ws_info[1]
        except ServerError as err:
            raise WorkspaceError(err, wsid)

    def narrative_exists(self, ref):
        """
        Test if a narrative exists.
        If we can fetch the narrative info (e.g. the get_object_info from the workspace), then it
        exists. If we can't, then it doesn't. If any non-404 looking error gets raised, then we
        don't know, and should just propagate the error on up.
        :param ref: a NarrativeRef object
        """
        try:
            return self.read_narrative(ref, content=False, include_metadata=False) is not None
        except WorkspaceError as err:
            if err.http_code == 404:
                return False
            else:
                raise

    def _validate_nar_type(self, t, ref):
        if not t.startswith(NARRATIVE_TYPE):
            err = "Expected a Narrative object"
            if ref is not None:
                err += " with reference {}".format(ref)
            err += ", got a {}".format(t)
            raise HTTPError(500, err)

    def read_narrative(self, ref, content=True, include_metadata=True):
        """
        Fetches a Narrative and its object info from the Workspace
        If content is False, this only returns the Narrative's info
        and metadata, otherwise, it returns the whole workspace object.

        This is mainly a wrapper around Workspace.get_objects2(), except that
        it always returns a dict. If content is False, it returns a dict
        containing a single key: 'info', with the object info and, optionally,
        metadata.

        :param ref: a NarrativeRef
        :param content: if True, returns the narrative document, otherwise just the metadata
        :param include_metadata: if True, includes the object metadata when returning
        """
        log_event(g_log, "reading narrative", {'ref': str(ref), 'content': content, 'include_meta': include_metadata})
        assert isinstance(ref, NarrativeRef), "read_narrative must use a NarrativeRef as input!"
        try:
            if content:
                nar_data = self.ws_client().get_objects2({'objects': [{'ref': str(ref)}]})
                nar = nar_data['data'][0]
                self._validate_nar_type(nar['info'][2], ref)
                nar['data'] = update_narrative(nar['data'])
                return nar
            else:
                log_event(g_log, 'read_narrative testing existence', {'ref': str(ref)})
                nar_data = self.ws_client().get_object_info3({
                    'objects': [{'ref': str(ref)}],
                    'includeMetadata': 1 if include_metadata else 0
                })
                nar_info = nar_data['infos'][0]
                self._validate_nar_type(nar_info[2], ref)
                return {'info': nar_info}
        except ServerError as err:
            raise WorkspaceError(err, ref.wsid)

    def write_narrative(self, ref, nb, cur_user):
        """
        :param ref: a NarrativeRef
        :param nb: a notebook model
        :cur_user: the current user id
        Given a notebook, break this down into a couple parts:
        1. Figure out what ws and obj to save to
        2. Build metadata object
        3. Save the narrative object (write_narrative)
        4. Return any notebook changes as a list-
           (narrative, ws_id, obj_id, ver)
        """

        assert isinstance(ref, NarrativeRef), "write_narrative must use a NarrativeRef as input!"
        if 'worksheets' in nb:
            # it's an old version. update it by replacing the 'worksheets' key with
            # the 'cells' subkey
            # the old version only uses the first 'worksheet', so if it's there,
            # copy it out
            if (isinstance(nb['worksheets'], list) and len(nb['worksheets']) > 0 and 'cells' in nb['worksheets'][0]):
                nb['cells'] = nb['worksheets'][0]['cells']
            else:
                nb['cells'] = list()
            del(nb['worksheets'])
            nb['nbformat'] = 4

        ws_id = ref.wsid
        obj_id = ref.objid

        # make sure the metadata's up to date.
        try:
            meta = nb['metadata']
            if 'name' not in meta:
                meta['name'] = 'Untitled'
            if 'ws_name' not in meta:
                meta['ws_name'] = util.kbase_env.workspace or self._ws_id_to_name(ws_id)
            if 'creator' not in meta:
                meta['creator'] = cur_user
            if 'type' not in meta:
                meta['type'] = self.nar_type
            if 'description' not in meta:
                meta['description'] = ''
            if 'data_dependencies' not in meta:
                meta['data_dependencies'] = list()
            if 'job_ids' not in meta:
                meta['job_ids'] = {'methods' : [], 'apps' : [], 'job_usage': {'queue_time': 0, 'run_time': 0}}
            if 'methods' not in meta['job_ids']:
                meta['job_ids']['methods'] = list()
            if 'apps' not in meta['job_ids']:
                meta['job_ids']['apps'] = list()
            if 'job_usage' not in meta['job_ids']:
                meta['job_ids']['job_usage'] = {'queue_time': 0, 'run_time': 0}
            meta['is_temporary'] = 'false'
            meta['format'] = 'ipynb'

            if len(meta['name']) > MAX_METADATA_STRING_BYTES - len('name'):
                meta['name'] = meta['name'][0:MAX_METADATA_STRING_BYTES - len('name')]

            nb['metadata'] = meta
        except Exception as e:
            raise HTTPError(400, 'Unexpected error setting Narrative attributes: %s' %e)

        # With that set, update the workspace metadata with the new info.
        perms = self.narrative_permissions(ref, user=cur_user)
        if perms[cur_user] == 'a':
<<<<<<< HEAD
            updated_metadata = {
                'is_temporary': 'false',
                'narrative_nice_name': nb['metadata']['name'],
                'cell_count': str(len(nb['cells'])),
                'searchtags': 'narrative'
            }
            try:
                self.ws_client().alter_workspace_metadata({'wsi': {'id': ws_id}, 'new':updated_metadata})
=======
            try:
                updated_metadata = {
                    'is_temporary': 'false',
                    'narrative_nice_name': nb['metadata']['name'],
                    'searchtags': 'narrative'
                }
                self.ws_client().alter_workspace_metadata({'wsi': {'id': ws_id}, 'new': updated_metadata})
>>>>>>> b6f1cdf1
            except ServerError as err:
                raise WorkspaceError(err, ws_id, message="Error adjusting Narrative metadata", http_code=500)

        # Now we can save the Narrative object.
        try:
            ws_save_obj = {
                'type': self.nar_type,
                'data': nb,
                'objid': obj_id,
                'meta': nb['metadata'].copy(),
                'provenance': [{
                    'service': 'narrative',
                    'description': 'Saved by KBase Narrative Interface',
                    'service_ver': str(biokbase.narrative.version())
                }]
            }
            # no non-strings allowed in metadata!
            ws_save_obj['meta']['data_dependencies'] = json.dumps(ws_save_obj['meta']['data_dependencies'])

            # Sort out job info we want to keep
            # Gonna look like this, so init it that way
            nb_job_usage = nb['metadata']['job_ids'].get('job_usage', {'queue_time':0, 'run_time':0})
            job_info = {
                'queue_time': nb_job_usage.get('queue_time', 0),
                'run_time': nb_job_usage.get('run_time', 0),
                'running': 0,
                'completed': 0,
                'error': 0
            }
            for job in nb['metadata']['job_ids']['methods'] + nb['metadata']['job_ids']['apps']:
                status = job.get('status', 'running')
                if status.startswith('complete'):
                    job_info['completed'] += 1
                elif 'error' in status:
                    job_info['error'] += 1
                else:
                    job_info['running'] += 1
            ws_save_obj['meta']['job_info'] = json.dumps(job_info)
            if 'job_ids' in ws_save_obj['meta']:
                ws_save_obj['meta'].pop('job_ids')
            # clear out anything from metadata that doesn't have a string value
            # This flushes things from IPython that we don't need as KBase object metadata
            ws_save_obj['meta'] = {k: v for k, v in ws_save_obj['meta'].items() if isinstance(v, str)}
            ws_save_obj['meta'] = self._process_cell_usage(nb, ws_save_obj['meta'])

            # Actually do the save now!
            obj_info = self.ws_client().save_objects({'id': ws_id,
                                                      'objects': [ws_save_obj]})[0]

            return (nb, obj_info[6], obj_info[0], obj_info[4])

        except ServerError as err:
            raise WorkspaceError(err, ws_id)
        except Exception as e:
            raise HTTPError(500, '%s saving Narrative: %s' % (type(e),e))

    def _process_cell_usage(self, nb, metadata):
        """
        A shiny new version of _extract_cell_info that tallies up the methods
        and apps in a Narrative. The Workspace has two limits built into it,
        that the old way could easily violate:
        1. The total size of each key/value in the metadata must be less than
        900 bytes
        2. The total metadata size must be less than 16KB.

        This is intended to be the last step of the save process before pushing
        to the workspace. As such, it will do a few things.
        1. Go through all KBase cells and identify how many of each app and
        method is being used.
        2. Enforce limits on length of each key and value in the metadata
        3. Enforce the overall size of metadata by reducing the number of
        key/value pairs allowed (just among apps and methods - pre-existing
        keys are ignored.)
        """

        cells = []
        if 'cells' in nb: #ipynb v4+
            cells = nb['cells']
        elif 'worksheets' in nb: #ipynb v3
            cells = nb['worksheets'][0]['cells']

        method_info = Counter()
        app_info = Counter()

        num_methods = 0
        num_apps = 0

        cell_info = Counter()
        for cell in cells:
            meta = cell['metadata']
            if 'kb-cell' in meta:
                # It's a KBase cell! So either an app, method, or viewer
                if 'type' in meta['kb-cell'] and meta['kb-cell']['type'] == 'function_output':
                    cell_info['viewer'] += 1
                else:
                    if 'app' in meta['kb-cell']:
                        app_id = meta['kb-cell']['app']['info']['id']
                        app_hash = meta['kb-cell']['app']['info'].get('git_commit_hash', '')
                        app_info['app.' + app_id + '/' + app_hash] += 1
                        num_apps += 1
                    elif 'method' in meta['kb-cell']:
                        method_id = meta['kb-cell']['method']['info']['id']
                        method_hash = meta['kb-cell']['method']['info'].get('git_commit_hash', '')
                        method_info['method.' + method_id + '/' + method_hash] += 1
                        num_methods += 1
                    else:
                        # covers the cases we care about
                        continue
            elif 'kbase' in meta and 'type' in meta['kbase']:
                kbase_type = meta['kbase']['type']
                if kbase_type == 'app':
                    app = meta['kbase'].get('appCell', {}).get('app', {})
                    id = app.get('id', 'UnknownApp')
                    commit_hash = app.get('gitCommitHash', 'unknown')
                    method_info['method.' + id + '/' + commit_hash] += 1
                    num_methods += 1
                elif kbase_type == 'editor':
                    app = meta['kbase'].get('editorCell', {}).get('app', {})
                    id = app.get('id', 'UnknownApp')
                    commit_hash = app.get('gitCommitHash', 'unknown')
                    method_info['method.' + id + '/' + commit_hash] += 1
                    num_methods += 1
                elif kbase_type == 'view':
                    app = meta['kbase'].get('viewCell', {}).get('app', {})
                    id = app.get('id', 'UnknownApp')
                    commit_hash = app.get('gitCommitHash', 'unknown')
                    method_info['method.' + id + '/' + commit_hash] += 1
                    num_methods += 1
            else:
                cell_info['jupyter.' + cell.get('cell_type', 'code')] += 1

        # Now we have all cell types like this:
        #
        # app.id
        # method.id
        # jupyter.code
        # jupyter.markdown
        #
        # method and path names are limited by their file system, since they're methods. on extFS, Mac,
        # and many others that we care about (like those probably where the Catalog service lives), that's
        # 255 bytes. Don't even care.
        # But we do need the totals anyway, in case we blow over the max metadata size.

        # final pass - trim out methods and apps if cell_kvp_size > total allowable size
        kvp_size = lambda x: sum([len(k) + len(str(x[k])) for k in x])

        metadata_size = kvp_size(metadata)
        method_size = kvp_size(method_info)
        app_size = kvp_size(app_info)
        cell_size = kvp_size(cell_info)

        total_size = metadata_size + cell_size + app_size + method_size
        if total_size > MAX_METADATA_SIZE_BYTES:
            meth_overflow_key = 'method.overflow'

            # if we can make it under the limit by removing all methods, then we can likely
            # do so by removing some. So pop them out one at a time, and keep track of the lengths chopped.
            # otherwise, remove them all.
            if total_size - method_size + len(meth_overflow_key) + len(str(num_methods)) < MAX_METADATA_SIZE_BYTES:
                # filter them.
                method_info = self._filter_app_methods(total_size, meth_overflow_key, method_info)
            else:
                method_info = Counter({meth_overflow_key : num_methods})
            total_size -= method_size
            method_size = kvp_size(method_info)
            total_size += method_size

        # test again, now focus on apps
        if total_size > MAX_METADATA_SIZE_BYTES:
            app_overflow_key = 'app.overflow'

            # same for apps now.
            if total_size - app_size + len(app_overflow_key) + len(str(num_apps)) < MAX_METADATA_SIZE_BYTES:
                app_info = self._filter_app_methods(total_size, app_overflow_key, app_info)
            else:
                app_info = Counter({app_overflow_key : num_apps})
            total_size -= app_size
            app_size = kvp_size(app_info)
            total_size += app_size

        # Now the total of everything must be under MAX_METADATA_SIZE_BYTES. Smoosh them together into the
        # proper metadata object.
        metadata.update(method_info)
        metadata.update(app_info)
        metadata.update(cell_info)

        return metadata

    def _filter_app_methods(self, total_len, overflow_key, filter_dict):
        overflow_count = 0
        overflow_key_size = len(overflow_key)
        while total_len + overflow_key_size + len(str(overflow_count)) > MAX_METADATA_SIZE_BYTES:
            key, val = filter_dict.popitem()
            overflow_count += val
            total_len = total_len - len(key) - len(str(val))
        filter_dict[overflow_key] = overflow_count
        return filter_dict

    def rename_narrative(self, ref, cur_user, new_name):
        """
        Renames a Narrative. Requires a ref (NarrativeRef)
        and the name to set for the Narrative. If the current name
        doesn't match the new name, nothing changes.

        There are no restrictions on this name, since it just
        goes into the object's metadata.

        Any Exceptions that get thrown should just be auto-raised.
        """
        nar = self.read_narrative(ref)['data']
        # do stuff to set the new name
        if nar['metadata']['name'] == new_name:
            return
        nar['metadata']['name'] = new_name
        self.write_narrative(ref, nar, cur_user)

    def copy_narrative(self, obj_ref, content=True):
        pass

    def list_narratives(self, ws_id=None):
        # self.log.debug("Listing Narratives")
        # self.log.debug("kbase_session = %s" % str(self.kbase_session))
        """
        By default, this searches for Narrative types in any workspace that the
        current token has read access to. Works anonymously as well.

        If the ws_id field is not None, it will only look up Narratives in that
        particular workspace (by its numerical id).

        Returns a list of dictionaries of object descriptions, one for each Narrative.
        The keys in each dictionary are those from the list_objects_fields list above.

        This is just a wrapper around the Workspace list_objects command.

        Raises: WorkspaceError, if access is denied; ValueError is ws_id is not
        numeric.
        """
        log_event(g_log, 'list_narratives start', {'ws_id': ws_id})
        list_obj_params = {'type': self.nar_type,
                           'includeMetadata': 1}
        if ws_id:
            try:
                int(ws_id)  # will throw an exception if ws_id isn't an int
                list_obj_params['ids'] = [ws_id]
            except ValueError:
                raise

        try:
            ws = self.ws_client()
            res = ws.list_objects(list_obj_params)
        except ServerError as err:
            raise WorkspaceError(err, ws_id)
        my_narratives = [dict(zip(list_objects_fields, obj)) for obj in res]
        for nar in my_narratives:
            # Look first for the name in the object metadata. if it's not there, use
            # the object's name. If THAT'S not there, use Untitled.
            # This gives support for some rather old narratives that don't
            # have their name stashed in the metadata.
            nar['name'] = nar['meta'].get('name', nar.get('name', 'Untitled'))

        return my_narratives

    def narrative_permissions(self, ref, user=None):
        """
        Returns permissions to a Narrative.
        This is returned as a dict, where each key is a user.
        '*' is a special key, meaning public.
        This is a wrapper around Workspace.get_permissions.

        If user is not None, then only the user's key is returned.
        If that key isn't present, then the user doesn't have access, and
        'n' is returned for that key's value.

        If nobody is logged in, this raises a WorkspaceError.
        """
        assert isinstance(ref, NarrativeRef), "narrative_permissions must use a NarrativeRef as input!"
        perms = {}
        try:
            perms = self.ws_client().get_permissions({'id': ref.wsid})
        except ServerError as err:
            raise WorkspaceError(err, ref.wsid)
        if user is not None:
            if user in perms:
                perms = {user: perms[user]}
            else:
                perms = {user: 'n'}
        return perms

    def narrative_writable(self, ref, user):
        """
        Returns True if the logged in user can know if the given user can write to this narrative.
        E.g. user A is logged in. If A can see user B's permissions, and user B can write to this
        narrative, True is returned.

        Another e.g. nobody is logged in, and cannot see any permissions. False is returned.

        This is intended to be a quick check for kbwsmanager to flag the narrative as writable for the
        currently logged in user. A logged in user can see their own permissions, always, if they exist
        on that narrative.

        Throws a WorkspaceClient.ServerError if not logged in, or
        if the narrative doesn't exist.
        :param ref: a NarrativeRef
        :param user: str - the user to check for permissions
        """
        if user is None:
            raise ValueError('A user must be given for testing whether a Narrative can be written')
        perms = self.narrative_permissions(ref, user)
        if user in perms:
            return perms[user] == 'w' or perms[user] == 'a'
        else:
            return False<|MERGE_RESOLUTION|>--- conflicted
+++ resolved
@@ -205,16 +205,6 @@
         # With that set, update the workspace metadata with the new info.
         perms = self.narrative_permissions(ref, user=cur_user)
         if perms[cur_user] == 'a':
-<<<<<<< HEAD
-            updated_metadata = {
-                'is_temporary': 'false',
-                'narrative_nice_name': nb['metadata']['name'],
-                'cell_count': str(len(nb['cells'])),
-                'searchtags': 'narrative'
-            }
-            try:
-                self.ws_client().alter_workspace_metadata({'wsi': {'id': ws_id}, 'new':updated_metadata})
-=======
             try:
                 updated_metadata = {
                     'is_temporary': 'false',
@@ -222,7 +212,6 @@
                     'searchtags': 'narrative'
                 }
                 self.ws_client().alter_workspace_metadata({'wsi': {'id': ws_id}, 'new': updated_metadata})
->>>>>>> b6f1cdf1
             except ServerError as err:
                 raise WorkspaceError(err, ws_id, message="Error adjusting Narrative metadata", http_code=500)
 
