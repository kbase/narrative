import logging
import os
import urllib.parse

import tornado.log
from notebook.auth.login import LoginHandler
from notebook.auth.logout import LogoutHandler
from traitlets.config import Application

from biokbase.auth import (
    get_token_info,
    get_user_info,
    init_session_env,
    set_environ_token,
)
from biokbase.narrative.common.kblogging import get_logger, log_event
from biokbase.narrative.common.util import kbase_env

"""
KBase handlers for authentication in the Jupyter notebook.
"""
__author__ = "Bill Riehl <wjriehl@lbl.gov>"

# Set logging up globally.
g_log = get_logger("biokbase.narrative")

app_log = tornado.log.app_log  # alias
if Application.initialized:
    app_log = Application.instance().log

if os.environ.get("KBASE_DEBUG", False):
    app_log.setLevel(logging.DEBUG)

auth_cookie_name = "kbase_session"


class KBaseLoginHandler(LoginHandler):
    """KBase-specific login handler.
    This should get the cookie and put it where it belongs.

    A (not-so-distant) future version will return a session token.
    """

    def get(self):
        """
        Initializes the KBase session from the cookie passed into it.
        """

        # cookie_regex = re.compile('([^ =|]+)=([^\|]*)')
        client_ip = self.request.remote_ip
        http_headers = self.request.headers
        ua = http_headers.get("User-Agent", "unknown")
        # save client ip in environ for later logging
        kbase_env.client_ip = client_ip

        auth_cookie = self.cookies.get(auth_cookie_name, None)
        if auth_cookie:
            token = urllib.parse.unquote(auth_cookie.value)
            try:
<<<<<<< HEAD
                auth_info = get_token_info(token)
                user_info = get_user_info(token)
=======
                token_info = get_token_info(token)
>>>>>>> 6f895f06
            except Exception:
                app_log.error(
                    "Unable to get user information from authentication token!"
                )
                raise

            # re-enable if token logging info is needed.
            # if app_log.isEnabledFor(logging.DEBUG):
            #     app_log.debug("kbase cookie = {}".format(cookie_val))
            #     app_log.debug("KBaseLoginHandler.get: user_id={uid} token={tok}"
            #                   .format(uid=token_info.get('user', 'none'),
            #                           tok=token))
<<<<<<< HEAD
            init_session_env(auth_info, user_info, client_ip)
=======
            init_session_env(token_info, client_ip)
>>>>>>> 6f895f06
            self.current_user = kbase_env.user
            log_event(
                g_log, "session_start", {"user": kbase_env.user, "user_agent": ua}
            )

        app_log.info("KBaseLoginHandler.get(): user={}".format(kbase_env.user))

        if self.current_user:
            self.redirect(self.get_argument("next", default=self.base_url))
        else:
            self.write("This is a test?")

    def post(self):
        pass

    @classmethod
    def get_user(cls, handler):
        user_id = kbase_env.user

        if user_id == "":
            user_id = "anonymous"
        if user_id is None:
            handler.clear_login_cookie()
            if not handler.login_available:
                user_id = "anonymous"
        return user_id

    @classmethod
    def password_from_settings(cls, settings):
        return ""

    @classmethod
    def login_available(cls, settings):
        """
        Whether this LoginHandler is needed - and therefore whether the login page should be
        displayed.
        """
        return True


class KBaseLogoutHandler(LogoutHandler):
    def get(self):
        self.request.remote_ip
        http_headers = self.request.headers
        user = kbase_env.user
        ua = http_headers.get("User-Agent", "unknown")

        kbase_env.auth_token = "none"
        kbase_env.narrative = "none"
        kbase_env.session = "none"
        kbase_env.user = "anonymous"
        kbase_env.workspace = "none"

        set_environ_token(None)

        app_log.info("Successfully logged out")
        log_event(g_log, "session_close", {"user": user, "user_agent": ua})

        self.write(
            self.render_template(
                "logout.html", message={"info": "Successfully logged out"}
            )
        )<|MERGE_RESOLUTION|>--- conflicted
+++ resolved
@@ -57,12 +57,8 @@
         if auth_cookie:
             token = urllib.parse.unquote(auth_cookie.value)
             try:
-<<<<<<< HEAD
                 auth_info = get_token_info(token)
                 user_info = get_user_info(token)
-=======
-                token_info = get_token_info(token)
->>>>>>> 6f895f06
             except Exception:
                 app_log.error(
                     "Unable to get user information from authentication token!"
@@ -75,11 +71,7 @@
             #     app_log.debug("KBaseLoginHandler.get: user_id={uid} token={tok}"
             #                   .format(uid=token_info.get('user', 'none'),
             #                           tok=token))
-<<<<<<< HEAD
             init_session_env(auth_info, user_info, client_ip)
-=======
-            init_session_env(token_info, client_ip)
->>>>>>> 6f895f06
             self.current_user = kbase_env.user
             log_event(
                 g_log, "session_start", {"user": kbase_env.user, "user_agent": ua}
