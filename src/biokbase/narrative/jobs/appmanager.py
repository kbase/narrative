"""
A module for managing apps, specs, requirements, and for starting jobs.
"""

from job import Job
from jobmanager import JobManager
from specmanager import SpecManager
import biokbase.narrative.clients as clients
from biokbase.narrative.widgetmanager import WidgetManager
from biokbase.narrative.app_util import (
    system_variable,
    map_outputs_from_state
)
from biokbase.narrative.exception_util import (
    transform_job_exception
)
from biokbase.narrative.common import kblogging
import json
import re
import datetime
import traceback
import random

__author__ = "Bill Riehl <wjriehl@lbl.gov>"


class AppManager(object):
    """
    The main class for managing how KBase apps get run. This contains functions
    for showing app descriptions, their usage (how to invoke various
    parameters), and, ultimately, for running the app.

    A typical flow might be like this.
    am = AppManager()
    am.available_apps()
        # show the set of apps with a brief description of each.
    am.app_usage(app_id)
        # show how to use a app and set its parameters.
    job = am.run_app(app_id, input1=value1, input2=value2, ...)
        # run an app with given inputs.
    """
    __instance = None

    nms = clients.get('narrative_method_store')
    njs = clients.get('job_service')
    ws_client = clients.get('workspace')
    service_client = clients.get('service')

    spec_manager = SpecManager()
    _log = kblogging.get_logger(__name__)
    _comm = None
    viewer_count = 1

    def __new__(cls):
        if AppManager.__instance is None:
            AppManager.__instance = object.__new__(cls)
            AppManager.__instance._comm = None
        return AppManager.__instance

    def reload(self):
        """
        Reloads all app specs into memory from the App Catalog.
        Any outputs of app_usage, app_description, or available_apps
        should be run again after the update.
        """
        self.spec_manager.reload()

    def app_usage(self, app_id, tag='release'):
        """
        This shows the list of inputs and outputs for a given app with a given
        tag. By default, this is done in a pretty HTML way, but this app can be
        wrapped in str() to show a bare formatted string.

        If either the app_id is unknown, or isn't found with the given release
        tag, or if the tag is unknown, a ValueError will be raised.

        Parameters:
        -----------
        app_id : string
            A KBase app id, generally of the format Module_name/app_name
            (see available_apps for a list)
        tag : Which version of the app to view - either release, beta, or dev
            (default=release)
        """
        return self.spec_manager.app_usage(app_id, tag)

    def app_description(self, app_id, tag='release'):
        """
        Returns the app description in a printable HTML format.

        If either the app_id is unknown, or isn't found with the given release
        tag, or if the tag is unknown, a ValueError will be raised.

        Parameters:
        -----------
        app_id : string
            A KBase app id, generally of the format Module_name/app_name
            (see available_apps for a list)
        tag : Which version of the app to view - either release, beta, or dev
            (default=release)
        """
        return self.spec_manager.app_description(app_id, tag)

    def available_apps(self, tag="release"):
        """
        Lists the set of available apps for a given tag in a simple table.
        If the tag is not found, a ValueError will be raised.

        Parameters:
        -----------
        tag : Which version of the list of apps to view - either release, beta,
            or dev (default=release)

        """
        return self.spec_manager.available_apps(tag)

    def run_app(self, app_id, params, tag="release", version=None,
                cell_id=None, run_id=None, **kwargs):
        """
        Attempts to run the app, returns a Job with the running app info.
        If this is given a cell_id, then returns None. If not, it returns the
        generated Job object.

        Parameters:
        -----------
        app_id - should be from the app spec, e.g. 'build_a_metabolic_model'
                    or 'MegaHit/run_megahit'.
        params - this is hte dictionary of parameters to tbe used with the app.
                 They can be found by using the app_usage function. If any
                 non-optional apps are missing, a ValueError will be raised.
        tag - optional, one of [release|beta|dev] (default=release)
        version - optional, a semantic version string. Only released modules
                  have versions, so if the tag is not 'release', and a version
                  is given, a ValueError will be raised.
        **kwargs - these are the set of parameters to be used with the app.
                   They can be found by using the app_usage function. If any
                   non-optional apps are missing, a ValueError will be raised.

        Example:
        --------
        run_app('MegaHit/run_megahit',
                {
                    'read_library_name' : 'My_PE_Library',
                    'output_contigset_name' : 'My_Contig_Assembly'
                },
                version='>=1.0.0'
        )
        """

        try:
            if params is None:
                params = dict()
            return self._run_app_internal(app_id, params, tag, version,
                                          cell_id, run_id, **kwargs)
        except Exception as e:
            e_type = type(e).__name__
            e_message = str(e).replace('<', '&lt;').replace('>', '&gt;')
            e_trace = traceback.format_exc()
            e_trace = e_trace.replace('<', '&lt;').replace('>', '&gt;')
            e_code = getattr(e, 'code', -1)
            e_source = getattr(e, 'source', 'appmanager')
            self._send_comm_message('run_status', {
                'event': 'error',
                'event_at': datetime.datetime.utcnow().isoformat() + 'Z',
                'cell_id': cell_id,
                'run_id': run_id,
                'error_message': e_message,
                'error_type': e_type,
                'error_stacktrace': e_trace,
                'error_code': e_code,
                'error_source': e_source
            })
            print("Error while trying to start your app (run_app)!\n" +
                  "-------------------------------------\n" +
                  str(e))
            return

    def _run_app_internal(self, app_id, params, tag, version,
                          cell_id, run_id, **kwargs):
        """
        Attemps to run the app, returns a Job with the running app info.
        Should *hopefully* also inject that app into the Narrative's metadata.
        Probably need some kind of JavaScript-foo to get that to work.

        Parameters:
        -----------
        app_id - should be from the app spec, e.g. 'build_a_metabolic_model'
                    or 'MegaHit/run_megahit'.
        params - the dictionary of parameters.
        tag - optional, one of [release|beta|dev] (default=release)
        version - optional, a semantic version string. Only released modules
                  have versions, so if the tag is not 'release', and a version
                  is given, a ValueError will be raised.
        **kwargs - these are the set of parameters to be used with the app.
                   They can be found by using the app_usage function. If any
                   non-optional apps are missing, a ValueError will be raised.
        """

        # TODO: this needs restructuring so that we can send back validation
        # failure messages. Perhaps a separate function and catch the errors,
        # or return an error structure.

        # Intro tests:
        self.spec_manager.check_app(app_id, tag, raise_exception=True)

        if version is not None and tag != "release":
            if re.match(r'\d+\.\d+\.\d+', version) is not None:
                raise ValueError(
                    "Semantic versions only apply to released app modules. " +
                    "You can use a Git commit hash instead to specify a " +
                    "version.")

        # Get the spec & params
        spec = self.spec_manager.get_spec(app_id, tag)

        # There's some branching to do here.
        # Cases:
        # app has behavior.kb_service_input_mapping - valid long-running app.
        # app has behavior.output_mapping - not kb_service_input_mapping or
        #     script_module - it's a viewer and should return immediately
        # app has other things besides kb_service_input_mapping - not valid.
        if 'behavior' not in spec:
            raise Exception("This app appears invalid - " +
                            "it has no defined behavior")

        if 'kb_service_input_mapping' not in spec['behavior']:
            raise Exception("This app does not appear to be a long-running " +
                            "job! Please use 'run_local_app' to start this " +
                            "instead.")

        # Preflight check the params - all required ones are present, all
        # values are the right type, all numerical values are in given ranges
        spec_params = self.spec_manager.app_params(spec)
        spec_params_map = dict((spec_params[i]['id'], spec_params[i])
                               for i in range(len(spec_params)))

        (params, ws_input_refs) = self._validate_parameters(app_id,
                                                            tag,
                                                            spec_params,
                                                            params)

        ws_id = system_variable('workspace_id')
        if ws_id is None:
            raise ValueError('Unable to retrive current ' +
                             'Narrative workspace information!')

        input_vals = self._map_inputs(
            spec['behavior']['kb_service_input_mapping'],
            params,
            spec_params_map)

        service_method = spec['behavior']['kb_service_method']
        service_name = spec['behavior']['kb_service_name']
        service_ver = spec['behavior'].get('kb_service_version', None)
        # service_url = spec['behavior']['kb_service_url']

        # Let the given version override the spec's version.
        if version is not None:
            service_ver = version

        # This is what calls the function in the back end - Module.method
        # This isn't the same as the app spec id.
        function_name = service_name + '.' + service_method
        job_meta = {'tag': tag}
        if cell_id is not None:
            job_meta['cell_id'] = cell_id
        if run_id is not None:
            job_meta['run_id'] = run_id

        # This is the input set for NJSW.run_job. Now we need the worksapce id
        # and whatever fits in the metadata.
        job_runner_inputs = {
            'method': function_name,
            'service_ver': service_ver,
            'params': input_vals,
            'app_id': app_id,
            'wsid': ws_id,
            'meta': job_meta
        }
        if len(ws_input_refs) > 0:
            job_runner_inputs['source_ws_objects'] = ws_input_refs

        # Log that we're trying to run a job...
        log_info = {
            'app_id': app_id,
            'tag': tag,
            'version': service_ver,
            'username': system_variable('user_id'),
            'wsid': ws_id
        }
        kblogging.log_event(self._log, "run_app", log_info)

        try:
            job_id = self.njs.run_job(job_runner_inputs)
        except Exception as e:
            log_info.update({'err': str(e)})
            kblogging.log_event(self._log, "run_app_error", log_info)
            raise transform_job_exception(e)

        new_job = Job(job_id,
                      app_id,
                      [params],
                      system_variable('user_id'),
                      tag=tag,
                      app_version=service_ver,
                      cell_id=cell_id,
                      run_id=run_id)

        self._send_comm_message('run_status', {
            'event': 'launched_job',
            'event_at': datetime.datetime.utcnow().isoformat() + 'Z',
            'cell_id': cell_id,
            'run_id': run_id,
            'job_id': job_id
        })
        JobManager().register_new_job(new_job)
        if cell_id is not None:
            return
        else:
            return new_job

    def run_local_app(self, app_id, params, tag="release", version=None,
                      cell_id=None, run_id=None, **kwargs):
        """
        Attempts to run a local app. These do not return a Job object, but just
        the result of the app. In most cases, this will be a Javascript display
        of the result, but could be anything.

        If the app_spec looks like it makes a service call, then this raises a
        ValueError. Otherwise, it validates each parameter in **kwargs against
        the app spec, executes it, and returns the result.

        Parameters:
        -----------
        app_id - should be from the app spec, e.g. 'view_expression_profile'
        params - the dictionary of parameters for the app. Should be key-value
                 pairs where they keys are strings. If any non-optional
                 parameters are missing, an informative string will be printed.
        tag - optional, one of [release|beta|dev] (default=release)
        version - optional, a semantic version string. Only released modules
                  have versions, so if the tag is not 'release', and a version
                  is given, a ValueError will be raised.
        **kwargs - these are the set of parameters to be used with the app.
                   They can be found by using the app_usage function. If any
                   non-optional apps are missing, a ValueError will be raised.

        Example:
        run_local_app('NarrativeViewers/view_expression_profile',
                      version='0.0.1',
                      input_expression_matrix="MyMatrix",
                      input_gene_ids="1234")
        """
        try:
            if params is None:
                params = dict()
            return self._run_local_app_internal(app_id, params, tag, version,
                                                cell_id, run_id, **kwargs)
        except Exception as e:
            e_type = type(e).__name__
            e_message = str(e).replace('<', '&lt;').replace('>', '&gt;')
            e_trace = traceback.format_exc()
            e_trace = e_trace.replace('<', '&lt;').replace('>', '&gt;')
            self._send_comm_message('run_status', {
                'event': 'error',
                'event_at': datetime.datetime.utcnow().isoformat() + 'Z',
                'cell_id': cell_id,
                'run_id': run_id,
                'error_message': e_message,
                'error_type': e_type,
                'error_stacktrace': e_trace
            })
            # raise
            print("Error while trying to start your app (run_local_app)!\n" +
                  "-------------------------------------\n" + str(e))

    def _run_local_app_internal(self, app_id, params, tag, version,
                                cell_id, run_id, **kwargs):
        self._send_comm_message('run_status', {
            'event': 'validating_app',
            'event_at': datetime.datetime.utcnow().isoformat() + 'Z',
            'cell_id': cell_id,
            'run_id': run_id
        })

        # Intro tests:
        self.spec_manager.check_app(app_id, tag, raise_exception=True)

        if version is not None and tag != "release":
            raise ValueError("App versions only apply to released modules!")

        # Get the spec & params
        spec = self.spec_manager.get_spec(app_id, tag)
        app_type = spec['info'].get('app_type', 'app')

        if app_type == 'app':
            raise ValueError('This app appears to be a long-running job! ' +
                             'Please start it using the run_app function ' +
                             'instead.')

        if 'behavior' not in spec:
            raise ValueError("This app appears invalid - " +
                             "it has no defined behavior")

        behavior = spec['behavior']

        if 'script_module' in behavior or 'script_name' in behavior:
            # It's an old NJS script. These don't work anymore.
            raise ValueError('This app relies on a service that is now ' +
                             'obsolete. Please contact the administrator.')

        # Here, we just deal with two behaviors:
        # 1. None of the above - it's a viewer.
        # 2. ***TODO*** python_class / python_function.
        #    Import and exec the python code.

        # for now, just map the inputs to outputs.
        # First, validate.
        # Preflight check the params - all required ones are present, all
        # values are the right type, all numerical values are in given ranges
        spec_params = self.spec_manager.app_params(spec)
        (params, ws_refs) = self._validate_parameters(app_id, tag,
                                                      spec_params, params)

        # Log that we're trying to run a job...
        log_info = {
            'app_id': app_id,
            'tag': tag,
            'username': system_variable('user_id'),
            'ws': system_variable('workspace')
        }
        kblogging.log_event(self._log, "run_local_app", log_info)

        self._send_comm_message('run_status', {
            'event': 'success',
            'event_at': datetime.datetime.utcnow().isoformat() + 'Z',
            'cell_id': cell_id,
            'run_id': run_id
        })

        if app_type == 'view':
            # now just map onto outputs.
            (output_widget, widget_params) = map_outputs_from_state([],
                                                                    params,
                                                                    spec)
            return WidgetManager().show_output_widget(output_widget,
                                                      widget_params,
                                                      cell_id=cell_id, tag=tag)
        elif app_type == 'editor':
            spec_params_map = dict((spec_params[i]['id'], spec_params[i])
                                   for i in range(len(spec_params)))
            input_vals = self._map_inputs(
                spec['behavior']['kb_service_input_mapping'],
                params,
                spec_params_map
            )
            function_name = "{}.{}".format(
                spec['behavior']['kb_service_name'],
                spec['behavior']['kb_service_method']
            )
            try:
                # result = [
                #     function_name,
                #     input_vals,
                #     tag
                # ]
                result = self.service_client.sync_call(
                    function_name,
                    input_vals,
                    service_version=tag
                )[0]
                if (cell_id):
                    self.send_cell_message('local_app_result', cell_id, run_id, {
                        'result': result
                    });
                else:
                    return result

            except:
                raise
            
    def run_dynamic_service(self, app_id, params, tag="release", version=None,
                      cell_id=None, run_id=None, **kwargs):
        """
        Attempts to run a local app. These do not return a Job object, but just
        the result of the app. In most cases, this will be a Javascript display
        of the result, but could be anything.

<<<<<<< HEAD
        If the app_spec looks like it makes a service call, then this raises a ValueError.
        Otherwise, it validates each parameter in **kwargs against the app spec, executes it, and
        returns the result.

        Parameters:
        -----------
        app_id - should be from the app spec, e.g. 'view_expression_profile'
        params - the dictionary of parameters for the app. Should be key-value
                 pairs where they keys are strings. If any non-optional
                 parameters are missing, an informative string will be printed.
        tag - optional, one of [release|beta|dev] (default=release)
        version - optional, a semantic version string. Only released modules have
                  versions, so if the tag is not 'release', and a version is given,
                  a ValueError will be raised.
        **kwargs - these are the set of parameters to be used with the app.
                   They can be found by using the app_usage function. If any
                   non-optional apps are missing, a ValueError will be raised.

        Example:
        run_local_app('NarrativeViewers/view_expression_profile', version='0.0.1', input_expression_matrix="MyMatrix", input_gene_ids="1234")
        """
        try:
            if params is None:
                params = dict()
            return self._run_dynamic_service_internal(app_id, params, tag, version, cell_id, run_id, **kwargs)
        except Exception as e:
            e_type = type(e).__name__
            e_message = str(e).replace('<', '&lt;').replace('>', '&gt;')
            e_trace = traceback.format_exc().replace('<', '&lt;').replace('>', '&gt;')

            if cell_id:
                self.send_cell_message('result', cell_id, run_id, {
                    'error': {
                        'message': e_message,
                        'type': e_type,
                        'stacktrace': e_trace
                    }
                })
            else:            
                print("Error while trying to start your app (run_local_app)!\n-------------------------------------\n" + str(e))

    def _run_dynamic_service_internal(self, app_id, params, tag, version, cell_id, run_id, **kwargs):
        # Intro tests:
        self.spec_manager.check_app(app_id, tag, raise_exception=True)

        if version is not None and tag != "release":
            raise ValueError("App versions only apply to released app modules!")

        # Get the spec & params
        spec = self.spec_manager.get_spec(app_id, tag)
        app_type = spec['info'].get('app_type', 'app')

        if app_type == 'app':
            raise ValueError('This app appears to be a long-running job! Please start it using the run_app function instead.')

        if 'behavior' not in spec:
            raise ValueError("This app appears invalid - it has no defined behavior")

        behavior = spec['behavior']

        if 'script_module' in behavior or 'script_name' in behavior:
            # It's an old NJS script. These don't work anymore.
            raise ValueError('This app relies on a service that is now obsolete. Please contact the administrator.')

        # for now, just map the inputs to outputs.
        # First, validate.
        # Preflight check the params - all required ones are present, all values are the right type, all numerical values are in given ranges
        spec_params = self.spec_manager.app_params(spec)
        (params, ws_refs) = self._validate_parameters(app_id, tag,
                                                      spec_params, params)

        # Log that we're trying to run a job...
        log_info = {
            'app_id': app_id,
            'tag': tag,
            'username': system_variable('user_id'),
            'ws': system_variable('workspace')
        }
        kblogging.log_event(self._log, "run_dynamic_service", log_info)

        spec_params_map = dict((spec_params[i]['id'],spec_params[i]) for i in range(len(spec_params)))
        input_vals = self._map_inputs(spec['behavior']['kb_service_input_mapping'], params, spec_params_map)
        function_name = spec['behavior']['kb_service_name'] + '.' + spec['behavior']['kb_service_method']
        try:
            # result = [
            #     function_name,
            #     input_vals,
            #     tag
            # ]
            result = self.service_client.sync_call(
                function_name,
                input_vals,
                service_version=tag
            )[0]
            if cell_id:
                self.send_cell_message('result', cell_id, run_id, {
                    'result': result
                });
            else:
                return result
        except:
            raise            

    def send_cell_message(self, message_id, cell_id, run_id, message):
        address = {
            'cell_id': cell_id,
            'run_id': run_id,
            'event_at': datetime.datetime.utcnow().isoformat() + 'Z'
        }
        
        self._send_comm_message(message_id, {
            'address': address,
            'message': message
        })
        

    def run_widget_app(self, app_id, tag="release", version=None, cell_id=None, run_id=None):
=======
    def run_widget_app(self, app_id, tag="release",
                       version=None, cell_id=None, run_id=None):
>>>>>>> c5252bb9
        """
        Attempts to run a local app. These do not return a Job object, but
        just the result of the app. In most cases, this will be a Javascript
        display of the result, but could be anything.

        If the app_spec looks like it makes a service call, then this raises a
        ValueError. Otherwise, it validates each parameter in **kwargs against
        the app spec, executes it, and returns the result.

        Parameters:
        -----------
        app_id - should be from the app spec, e.g. 'view_expression_profile'
        tag - optional, one of [release|beta|dev] (default=release)
        version - optional, a semantic version string. Only released modules
                  have versions, so if the tag is not 'release', and a version
                  is given, a ValueError will be raised.
        **kwargs - these are the set of parameters to be used with the app.
                   They can be found by using the app_usage function. If any
                   non-optional apps are missing, a ValueError will be raised.

        Example:
        run_local_app('NarrativeViewers/view_expression_profile',
                      version='0.0.1',
                      input_expression_matrix="MyMatrix",
                      input_gene_ids="1234")
        """
        try:
            return self._run_widget_app_internal(app_id, tag, version,
                                                 cell_id, run_id)
        except Exception as e:
            e_type = type(e).__name__
            e_message = str(e).replace('<', '&lt;').replace('>', '&gt;')
            e_trace = traceback.format_exc()
            e_trace = e_trace.replace('<', '&lt;').replace('>', '&gt;')
            self._send_comm_message('run_status', {
                'event': 'error',
                'event_at': datetime.datetime.utcnow().isoformat() + 'Z',
                'cell_id': cell_id,
                'run_id': run_id,
                'error_message': e_message,
                'error_type': e_type,
                'error_stacktrace': e_trace
            })
            # raise
            print("Error while trying to start your app (run_widget_app)!\n" +
                  "-------------------------------------\n" + str(e))

    def _run_widget_app_internal(self, app_id, tag, version, cell_id, run_id):
        self._send_comm_message('run_status', {
            'event': 'validating_app',
            'event_at': datetime.datetime.utcnow().isoformat() + 'Z',
            'cell_id': cell_id,
            'run_id': run_id
        })

        # Intro tests:
        self.spec_manager.check_app(app_id, tag, raise_exception=True)

        if version is not None and tag != "release":
            raise ValueError("App versions only apply to released modules!")

        # Get the spec & params
        spec = self.spec_manager.get_spec(app_id, tag)

        if 'behavior' not in spec:
            raise ValueError("This app appears invalid - " +
                             "it has no defined behavior")

        behavior = spec['behavior']

        if 'kb_service_input_mapping' in behavior:
            # it's a service! Should run this with run_app!
            raise ValueError('This app appears to be a long-running job! ' +
                             'Please start it using the run_app function ' +
                             'instead.')

        if 'script_module' in behavior or 'script_name' in behavior:
            # It's an old NJS script. These don't work anymore.
            raise ValueError('This app relies on a service that is now ' +
                             'obsolete. Please contact the administrator.')

        log_info = {
            'app_id': app_id,
            'tag': tag,
            'username': system_variable('user_id'),
            'ws': system_variable('workspace')
        }
        kblogging.log_event(self._log, "run_widget_app", log_info)

        self._send_comm_message('run_status', {
            'event': 'success',
            'event_at': datetime.datetime.utcnow().isoformat() + 'Z',
            'cell_id': cell_id,
            'run_id': run_id
        })

        # now just map onto outputs.
        custom_widget = spec.get('widgets', {}).get('input', None)
        return WidgetManager().show_custom_widget(custom_widget, app_id,
                                                  version, tag, spec, cell_id)

    def _validate_parameters(self, app_id, tag, spec_params, params):
        """
        Validates the dict of params against the spec_params. If all is good,
        it updates a few parameters that need it - checkboxes go from
        True/False to 1/0, and sets default values where necessary.
        Then it returns a tuple like this:
        (dict_of_params, list_of_ws_refs)
        where list_of_ws_refs is the list of workspace references for objects
        being passed into the app.

        If it fails, this will raise a ValueError with a description of the
        problem and a (hopefully useful!) hint for the user as to what went
        wrong.
        """
        spec_param_ids = [p['id'] for p in spec_params]

        # Cheater way for making a dict of params with param[id] => param
        params_dict = dict((spec_params[i]['id'], spec_params[i])
                           for i in range(len(spec_params)))

        # First, test for presence.
        missing_params = list()
        for p in spec_params:
            if not p['optional'] and \
               not p['default'] and \
               not params.get(p['id'], None):
                missing_params.append(p['id'])
        if len(missing_params):
            msg = 'Missing required parameters {} - try executing app_usage(' \
                  '"{}", tag="{}") for more information'
            msg = msg.format(json.dumps(missing_params), app_id, tag)
            raise ValueError(msg)

        # Next, test for extra params that don't make sense
        extra_params = list()
        for p in params.keys():
            if p not in spec_param_ids:
                extra_params.append(p)
        if len(extra_params):
            msg = 'Unknown parameters {} - maybe something was misspelled?\n' \
                  'execute app_usage("{}", tag="{}") for more information'
            msg = msg.format(json.dumps(extra_params), app_id, tag)
            raise ValueError(msg)

        # Now, validate parameter values.
        # Should also check if input (NOT OUTPUT) object variables are
        # present in the current workspace
        workspace = system_variable('workspace')
        ws_id = system_variable('workspace_id')
        if workspace is None or ws_id is None:
            msg = 'Unable to retrive current Narrative workspace ' \
                  'information! workspace={}, workspace_id={}'
            msg = msg.format(workspace, ws_id)
            raise ValueError(msg)

        param_errors = list()
        # If they're workspace objects, track their refs in a list we'll pass
        # to run_job as a separate param to track provenance.
        ws_input_refs = list()
        for p in spec_params:
            if p['id'] in params:
                (wsref, err) = self._check_parameter(p, params[p['id']],
                                                     workspace,
                                                     all_params=params_dict)
                if err is not None:
                    param_errors.append("{} - {}".format(p['id'], err))
                if wsref is not None:
                    if isinstance(wsref, list):
                        for ref in wsref:
                            if ref is not None:
                                ws_input_refs.append(ref)
                    else:
                        ws_input_refs.append(wsref)
        if len(param_errors):
            raise ValueError('Parameter value errors found!\n{}'.format(
                "\n".join(param_errors)))

        # Hooray, parameters are validated. Set them up for transfer.
        for p in spec_params:
            # If any param is a checkbox, need to map from boolean to actual
            # expected value in p['checkbox_map']
            # note that True = 0th elem, False = 1st
            if p['type'] == 'checkbox':
                if p['id'] in params:
                    checkbox_idx = 0 if params[p['id']] else 1
                    params[p['id']] = p['checkbox_map'][checkbox_idx]
            # While we're at it, set the default values for any
            # unset parameters that have them
            if p.get('default', '') and p['id'] not in params:
                params[p['id']] = p['default']

        return (params, ws_input_refs)
    
    
    def _resolve_ref(self, workspace, value):
            if '/' in value:
                if len(value.split('/')) > 3:
                    raise ValueError('Object reference {} has too many slashes  - should be workspace/object/version(optional)'.format(value))
                    # return (ws_ref, 'Data reference named {} does not have the right format - should be workspace/object/version(optional)')
                info = self.ws_client.get_object_info_new({'objects': [{'ref': value}]})[0]
            # Otherwise, assume it's a name, not a reference.
            else:
                info = self.ws_client.get_object_info_new({'objects': [{'workspace': workspace, 'name': value}]})[0]
            return "{}/{}/{}".format(info[6], info[0], info[4])

#    def _resolve_ref(self, workspace, obj_name):
#        info = self.ws_client.get_object_info_new({'objects': [{'workspace': workspace, 
#                                                                'name': obj_name}]})[0]
#        return "{}/{}/{}".format(info[6], info[0], info[4])

    def _resolve_ref_if_typed(self, value, spec_param):
        is_output = 'is_output' in spec_param and spec_param['is_output'] == 1
        if 'allowed_types' in spec_param and not is_output:
            allowed_types = spec_param['allowed_types']
            if len(allowed_types) > 0:
                workspace = system_variable('workspace')
                return self._resolve_ref(workspace, value)
        return value

    def _map_group_inputs(self, value, spec_param, spec_params):
        if isinstance(value, list):
            return [self._map_group_inputs(v, spec_param, spec_params)
                    for v in value]
        else:
            mapped_value = dict()
            id_map = spec_param.get('id_mapping', {})
            for param_id in id_map:
                if param_id not in spec_params:
                    msg = "Unknown parameter id in group mapping: " + param_id
                    raise ValueError(msg)
            for param_id in value:
                target_key = id_map.get(param_id, param_id)
                target_val = self._resolve_ref_if_typed(value[param_id],
                                                        spec_params[param_id])
                mapped_value[target_key] = target_val
            return mapped_value

    def _map_inputs(self, input_mapping, params, spec_params):
        """
        Maps the dictionary of parameters and inputs based on rules provided in
        the input_mapping. This iterates over the list of input_mappings, and
        uses them as a filter to apply to each parameter.

        Returns a list of inputs that can be passed directly to NJSW.run_job

        input_mapping is a list of dicts, as defined by
        NarrativeMethodStore.ServiceMethodInputMapping.
        params is a dict of key-value-pairs, each key is the input_parameter
        field of some parameter.
        """
        inputs_dict = dict()
        for p in input_mapping:
            # 2 steps - figure out the proper value, then figure out the
            # proper position. value first!
            p_value = None
            input_param_id = None
            if 'input_parameter' in p:
                input_param_id = p['input_parameter']
                p_value = params.get(input_param_id, None)
                if spec_params[input_param_id].get('type', '') == 'group':
                    p_value = self._map_group_inputs(p_value, spec_params[input_param_id],
                                                     spec_params)
                # turn empty strings into None
                if isinstance(p_value, basestring) and len(p_value) == 0:
                    p_value = None
            elif 'narrative_system_variable' in p:
                p_value = system_variable(p['narrative_system_variable'])
            if 'constant_value' in p and p_value is None:
                p_value = p['constant_value']
            if 'generated_value' in p and p_value is None:
                p_value = self._generate_input(p['generated_value'])
            if 'target_type_transform' in p:
                spec_param = None
                if input_param_id:
                    spec_param = spec_params[input_param_id]
                p_value = self._transform_input(p['target_type_transform'], p_value,
                                                spec_param)

            # get position!
            arg_position = p.get('target_argument_position', 0)
            target_prop = p.get('target_property', None)
            if target_prop is not None:
                final_input = inputs_dict.get(arg_position, dict())
                if '/' in target_prop:
                    # This is case when slashes in target_prop separeate
                    # elements in nested maps. We ignore escaped slashes
                    # (separate backslashes should be escaped as well).
                    bck_slash = u"\u244A"
                    fwd_slash = u"\u20EB"
                    temp_string = target_prop.replace("\\\\", bck_slash)
                    temp_string = temp_string.replace("\\/", fwd_slash)
                    temp_path = []
                    for part in temp_string.split("/"):
                        part = part.replace(bck_slash, "\\")
                        part = part.replace(fwd_slash, "/")
                        temp_path.append(part.encode('ascii', 'ignore'))
                    temp_map = final_input
                    temp_key = None
                    # We're going along the path and creating intermediate
                    # dictionaries.
                    for temp_path_item in temp_path:
                        if temp_key:
                            if temp_key not in temp_map:
                                temp_map[temp_key] = {}
                            temp_map = temp_map[temp_key]
                        temp_key = temp_path_item
                    # temp_map points to deepest nested map now, temp_key is
                    # the last item in the path
                    temp_map[temp_key] = p_value
                else:
                    final_input[target_prop] = p_value
                inputs_dict[arg_position] = final_input
            else:
                inputs_dict[arg_position] = p_value

        inputs_list = list()
        keys = sorted(inputs_dict.keys())
        for k in keys:
            inputs_list.append(inputs_dict[k])
        return inputs_list

    def _transform_input(self, transform_type, value, spec_param):
        """
        Transforms an input according to the rules given in
        NarrativeMethodStore.ServiceMethodInputMapping
        Really, there are three types of transforms possible:
          1. ref - turns the input string into a workspace ref.
          2. int - tries to coerce the input string into an int.
          3. list<type> - turns the given list into a list of the given type.
          (4.) none or None - doesn't transform.

        Returns a transformed (or not) value.
        """
        if transform_type == "none" or transform_type == "object-name" or transform_type is None:
            return value

        elif transform_type == "ref" or transform_type == "unresolved-ref":
            # make unresolved workspace ref (like 'ws-name/obj-name')
            if value is not None:
                value = system_variable('workspace') + '/' + value
            return value

        elif transform_type == "resolved-ref":
            # make a workspace ref
            if value is not None:
                value = self._resolve_ref(system_variable('workspace'), value)
            return value

        elif transform_type == "future-default":
            # let's guess base on spec_param
            if spec_param is None:
                return value
            else:
                if value is not None:
                    value = self._resolve_ref_if_typed(value, spec_param)
                return value

        elif transform_type == "int":
            # make it an integer, OR 0.
            if value is None or len(str(value).strip()) == 0:
                return None
            return int(value)

        elif transform_type.startswith("list<") and \
                transform_type.endswith(">"):
            # make it a list of transformed types.
            list_type = transform_type[5:-1]
            if isinstance(value, list):
                ret = []
                for pos in range(0, len(value)):
                    ret.append(self._transform_input(list_type, value[pos], None))
                return ret
            else:
                return [self._transform_input(list_type, value, None)]

        else:
            raise ValueError("Unsupported Transformation type: " +
                             transform_type)

    def _generate_input(self, generator):
        """
        Generates an input value using rules given by
        NarrativeMethodStore.AutoGeneratedValue.
        generator - dict
            has 3 optional properties:
            prefix - if present, is prepended to the generated string.
            symbols - if present is the number of symbols to autogenerate (if
                      not present, default=8)
            suffix - if present, is appended to the generated string.
        So, if generator is None or an empty dict, returns an 8-symbol string.
        """
        symbols = 8
        if 'symbols' in generator:
            try:
                symbols = int(generator['symbols'])
            except:
                raise ValueError(
                    'The "symbols" input to the generated value must be an ' +
                    'integer > 0!'
                )
        if symbols < 1:
            raise ValueError(
                'Must have at least 1 symbol to randomly generate!'
            )
        ret = ''.join([chr(random.randrange(0, 26) + ord('A'))
                      for _ in xrange(symbols)])
        if 'prefix' in generator:
            ret = str(generator['prefix']) + ret
        if 'suffix' in generator:
            ret = ret + str(generator['suffix'])
        return ret

    def _check_parameter(self, param, value, workspace, all_params=None):
        """
        Checks if the given value matches the rules provided in the param dict.
        If yes, returns None
        If no, returns a String with an error.

        This is a pretty light wrapper around _validate_param_value that
        handles the case where the given value is a list.

        Parameters:
        -----------
        param : dict
            A dict representing a single KBase App parameter, generated by the
            Spec Manager
        value : any
            A value input by the user
        workspace : string
            The name of the current workspace to search against (if needed)
        all_params : dict (param id -> param dict)
            All spec parameters. Really only needed when validating a parameter
            group, because it probably needs to dig into all of them.
        """
        if param['allow_multiple'] and isinstance(value, list):
            ws_refs = list()
            error_list = list()
            for v in value:
                if param['type'] == 'group':
                    # returns ref and err as a list
                    (ref, err) = self._validate_group_values(param,
                                                             v,
                                                             workspace,
                                                             all_params)
                else:
                    # returns a single ref / err pair
                    (ref, err) = self._validate_param_value(param,
                                                            v,
                                                            workspace)
                    ref = [ref]
                    err = [err]
                if err:
                    error_list += err
                if ref:
                    ws_refs += ref
            if len(error_list):
                return (None, "\n\t".join(error_list))
            else:
                return (ws_refs, None)
        return self._validate_param_value(param, value, workspace)

    def _validate_group_values(self, param, value, workspace, spec_params):
        ref = list()
        err = list()

        if not isinstance(value, dict):
            return (None, "A parameter-group must be a dictionary")

        for param_id in value:
            if param_id not in spec_params:
                err.append(
                    'Unknown parameter id "{}" in parameter group'.format(
                        param_id
                    )
                )
                continue
            if param_id not in param.get('parameter_ids', []):
                err.append(
                    'Unmappable parameter id "{}" in parameter group'.format(
                        param_id
                    )
                )
                continue
            (param_ref, param_err) = self._validate_param_value(
                spec_params[param_id], value[param_id], workspace
            )
            if param_ref:
                ref.append(param_ref)
            if param_err:
                err.append(param_err)
        return (ref, err)

    def _validate_param_value(self, param, value, workspace):
        """
        Tests a value to make sure it's valid, based on the rules given in the
        param dict. Returns None if valid, an error string if not.

        Parameters:
        -----------
        param : dict
            A dict representing a single KBase App parameter, generated by the
            Spec Manager. This contains the rules for processing any given
            values.
        value : any
            A value input by the user - likely either None, int, float, string,
            list, or dict. Which is pretty much everything, right?
        workspace : string
            The name of the current workspace to test workspace object types
            against, if required by the parameter.
        """
        # The workspace reference for the parameter. Can be None.
        ws_ref = None

        # allow None to pass, we'll just pass it to the method.
        if value is None:
            return (ws_ref, None)

        # Also, for strings, an empty string is the same as null/None
        if param['type'] in ['string', 'dropdown', 'checkbox'] and \
                isinstance(value, basestring) and value == '':
            return (ws_ref, None)

        # cases - value == list (checked by wrapping function,
        #  _check_parameter), int, float, others get rejected
        if param['type'] == 'group' and not (isinstance(value, list) or
                                             isinstance(value, dict)):
            return (ws_ref, "a parameter group must be of type list or dict")
        elif param['type'] == 'mapping' and not isinstance(value, dict):
            return (ws_ref, "a parameter of type 'mapping' must be a dict")
        elif param['type'] not in ['group', 'mapping'] and \
                not (isinstance(value, basestring) or
                     isinstance(value, int) or
                     isinstance(value, float)):
            return (ws_ref, "input type not supported - "
                            "only str, int, float, or list")

        # check types. basestring is pretty much anything (it'll just get
        # casted), but ints, floats, or lists are funky.
        if param['type'] == 'int' and not isinstance(value, int):
            return (ws_ref, 'Given value {} is not an int'.format(value))
        elif param['type'] == 'float' and not (isinstance(value, float) or
                                               isinstance(value, int)):
            return (ws_ref, 'Given value {} is not a number'.format(value))

        # if it's expecting a workspace object, check if that's present,
        # and a valid type
        if 'allowed_types' in param and len(param['allowed_types']) > 0 and \
                not param['is_output']:
            try:
                # If we see a / , assume it's already an object reference.
                if '/' in value:
                    if len(value.split('/')) > 3:
                        return (ws_ref, 'Data reference named {} does not '
                                        'have the right format - should be '
                                        'workspace/object/version(optional)')
                    info = self.ws_client.get_object_info_new({
                        'objects': [{'ref': value}]
                    })[0]
                # Otherwise, assume it's a name, not a reference.
                else:
                    info = self.ws_client.get_object_info_new({
                        'objects': [{'workspace': workspace, 'name': value}]
                    })[0]
                ws_ref = "{}/{}/{}".format(info[6], info[0], info[4])
                type_ok = False
                for t in param['allowed_types']:
                    if re.match(t, info[2]):
                        type_ok = True
                if not type_ok:
                    msg = 'Type of data object, {}, ' \
                          'does not match allowed types'
                    return (ws_ref, msg.format(info[2]))
            except Exception as e:
<<<<<<< HEAD
                # print(e)
                return (ws_ref, 'Data object named {} not found with this Narrative.'.format(value))
=======
                print(e)
                msg = 'Data object named {} not found with this Narrative.'
                return (ws_ref, msg.format(value))
>>>>>>> c5252bb9

        # if it expects a set of allowed values, check if this one matches
        if 'allowed_values' in param:
            if value not in param['allowed_values']:
                return (ws_ref, "Given value '{}' is not permitted"
                                "in the allowed set.".format(value))

        # if it expects a numerical value in a certain range, check that.
        if 'max_val' in param:
            try:
                if float(value) > param['max_val']:
                    return (ws_ref, "Given value {} should be <= {}".format(
                            value, param['max_val']))
            except:
                return (ws_ref,
                        "Given value {} must be a number".format(value))

        if 'min_val' in param:
            try:
                if float(value) < param['min_val']:
                    return (ws_ref, "Given value {} should be >= {}".format(
                            value, param['min_val']))
            except:
                return (ws_ref,
                        "Given value {} must be a number".format(value))

        # if it's an output object, make sure it follows the data object rules.
        if param.get('is_output', False):
            if re.search(r'\s', value):
                return (ws_ref, "Spaces are not allowed in data object names.")
            if re.match(r'^\d+$', value):
                return (ws_ref, "Data objects cannot be just a number.")
            if not re.match(r'^[a-z0-9|\.|\||_\-]*$', value, re.IGNORECASE):
                return (ws_ref,
                        "Data object names can only include symbols: _ - . |")

        # Last, regex. not being used in any extant specs, but cover it anyway.
        if 'regex_constraint' in param:
            for regex in param['regex_constraint']:
                if not re.match(regex, value):
                    return (ws_ref,
                            'Value {} does not match required regex {}'.format(
                                value, regex))

        # Whew. Passed all filters!
        return (ws_ref, None)

    def _send_comm_message(self, msg_type, content):
        JobManager()._send_comm_message(msg_type, content)<|MERGE_RESOLUTION|>--- conflicted
+++ resolved
@@ -485,7 +485,6 @@
         the result of the app. In most cases, this will be a Javascript display
         of the result, but could be anything.
 
-<<<<<<< HEAD
         If the app_spec looks like it makes a service call, then this raises a ValueError.
         Otherwise, it validates each parameter in **kwargs against the app spec, executes it, and
         returns the result.
@@ -602,11 +601,8 @@
         })
         
 
-    def run_widget_app(self, app_id, tag="release", version=None, cell_id=None, run_id=None):
-=======
     def run_widget_app(self, app_id, tag="release",
                        version=None, cell_id=None, run_id=None):
->>>>>>> c5252bb9
         """
         Attempts to run a local app. These do not return a Job object, but
         just the result of the app. In most cases, this will be a Javascript
@@ -1181,14 +1177,9 @@
                           'does not match allowed types'
                     return (ws_ref, msg.format(info[2]))
             except Exception as e:
-<<<<<<< HEAD
-                # print(e)
-                return (ws_ref, 'Data object named {} not found with this Narrative.'.format(value))
-=======
                 print(e)
                 msg = 'Data object named {} not found with this Narrative.'
                 return (ws_ref, msg.format(value))
->>>>>>> c5252bb9
 
         # if it expects a set of allowed values, check if this one matches
         if 'allowed_values' in param:
