--- conflicted
+++ resolved
@@ -271,11 +271,7 @@
             return new_job
 
     def run_app(self, app_id, params, tag="release", version=None,
-<<<<<<< HEAD
-                cell_id=None, run_id=None):
-=======
                 cell_id=None, run_id=None, dry_run=False, **kwargs):
->>>>>>> 1b7caae0
         """
         Attempts to run the app, returns a Job with the running app info.
         If this is given a cell_id, then returns None. If not, it returns the
@@ -307,12 +303,8 @@
         try:
             if params is None:
                 params = dict()
-<<<<<<< HEAD
-            return self._run_app_internal(app_id, params, tag, version, cell_id, run_id)
-=======
             return self._run_app_internal(app_id, params, tag, version,
                                           cell_id, run_id, dry_run, **kwargs)
->>>>>>> 1b7caae0
         except Exception as e:
             e_type = type(e).__name__
             e_message = str(e).replace('<', '&lt;').replace('>', '&gt;')
@@ -338,12 +330,8 @@
                   e_trace)
             return
 
-<<<<<<< HEAD
-    def _run_app_internal(self, app_id, params, tag, version, cell_id, run_id):
-=======
     def _run_app_internal(self, app_id, params, tag, version,
                           cell_id, run_id, dry_run, **kwargs):
->>>>>>> 1b7caae0
         """
         Attemps to run the app, returns a Job with the running app info.
         Should *hopefully* also inject that app into the Narrative's metadata.
