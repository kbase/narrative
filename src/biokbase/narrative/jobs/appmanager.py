"""
A module for managing apps, specs, requirements, and for starting jobs.
"""
__author__ = "Bill Riehl <wjriehl@lbl.gov>"

from .job import Job
import biokbase.narrative.clients as clients
from .jobmanager import JobManager
from .specmanager import SpecManager
import os
import biokbase.auth
from .app_util import (
    app_version_tags,
    check_tag,
    system_variable
)
from IPython.display import HTML
from jinja2 import Template
import json
import re
from biokbase.narrative.common import kblogging
import logging
from ipykernel.comm import Comm
import datetime
import traceback

class AppManager(object):
    """
    The main class for managing how KBase apps get run. This contains functions
    for showing app descriptions, their usage (how to invoke various parameters),
    and, ultimately, for running the app.

    A typical flow might be like this.
    am = AppManager()
    am.available_apps()
        # show the set of apps with a brief description of each.
    am.app_usage(app_id)
        # show how to use a app and set its parameters.
    job = am.run_app(app_id, input1=value1, input2=value2, ...)
        # run an app with given inputs.
    """
    __instance = None

    nms = clients.get('narrative_method_store')
    njs = clients.get('job_service')
    ws_client = clients.get('workspace')
    spec_manager = SpecManager()
    _log = kblogging.get_logger(__name__)
    _log.setLevel(logging.INFO)
    _comm = None


    def __new__(cls):
        if AppManager.__instance is None:
            AppManager.__instance = object.__new__(cls)
            AppManager.__instance._comm = None
        return AppManager.__instance

    def reload(self):
        """
        Reloads all app specs into memory from the App Catalog.
        Any outputs of app_usage, app_description, or available_apps
        should be run again after the update.
        """
        self.spec_manager.reload()

    def app_usage(self, app_id, tag='release'):
        """
        This shows the list of inputs and outputs for a given app with a given
        tag. By default, this is done in a pretty HTML way, but this app can be wrapped
        in str() to show a bare formatted string.

        If either the app_id is unknown, or isn't found with the given release tag,
        or if the tag is unknown, a ValueError will be raised.

        Parameters:
        -----------
        app_id : string
            A KBase app id, generally of the format Module_name/app_name
            (see available_apps for a list)
        tag : Which version of the app to view - either release, beta, or dev (default=release)
        """
        return self.spec_manager.app_usage(app_id, tag)


    def app_description(self, app_id, tag='release'):
        """
        Returns the app description in a printable HTML format.

        If either the app_id is unknown, or isn't found with the given release tag,
        or if the tag is unknown, a ValueError will be raised.

        Parameters:
        -----------
        app_id : string
            A KBase app id, generally of the format Module_name/app_name
            (see available_apps for a list)
        tag : Which version of the app to view - either release, beta, or dev (default=release)
        """
        return self.spec_manager.app_description(app_id, tag)

    def available_apps(self, tag="release"):
        """
        Lists the set of available apps for a given tag in a simple table.
        If the tag is not found, a ValueError will be raised.

        Parameters:
        -----------
        tag : Which version of the list of apps to view - either release, beta, or dev (default=release)

        """
        return self.spec_manager.available_apps(tag)



    def run_app(self, *args, **kwargs):
        try:
            return self._run_app_internal(*args, **kwargs)
        except Exception, e:
<<<<<<< HEAD
            e_type = type(e).__name__
            e_message = str(e).replace('<', '&lt;').replace('>', '&gt;')
            e_trace = traceback.format_exc().replace('<', '&lt;').replace('>', '&gt;')
            self._send_comm_message('run_status', {
                'event': 'error',
                'event_at': datetime.datetime.utcnow().isoformat() + 'Z',
                'cell_id': kwargs['cell_id'],
                'run_id': kwargs['run_id'],
                'error_message': e_message,
                'error_type': e_type,
                'error_stacktrace': e_trace
=======
            cell_id = kwargs.get('cell_id', None)
            run_id = kwargs.get('run_id', None)
            self._send_comm_message('run_status', {
                'event': 'error',
                'event_at': datetime.datetime.utcnow().isoformat() + 'Z',
                'cell_id': cell_id,
                'run_id': run_id,
                'error_message': str(e)
>>>>>>> b552884d
            })
            raise

    def _run_app_internal(self, app_id, tag="release", version=None, cell_id=None, run_id=None, **kwargs):
        """
        Attemps to run the app, returns a Job with the running app info.
        Should *hopefully* also inject that app into the Narrative's metadata.
        Probably need some kind of JavaScript-foo to get that to work.

        Parameters:
        -----------
        app_id - should be from the app spec, e.g. 'build_a_metabolic_model'
                    or 'MegaHit/run_megahit'.
        tag - optional, one of [release|beta|dev] (default=release)
        version - optional, a semantic version string. Only released modules have
                  versions, so if the tag is not 'release', and a version is given,
                  a ValueError will be raised.
        **kwargs - these are the set of parameters to be used with the app.
                   They can be found by using the app_usage function. If any
                   non-optional apps are missing, a ValueError will be raised.

        Example:
        --------
        my_job = mm.run_app('MegaHit/run_megahit', version=">=1.0.0", read_library_name="My_PE_Library", output_contigset_name="My_Contig_Assembly")
        """

        self._send_comm_message('run_status', {
            'event': 'validating_app',
            'event_at': datetime.datetime.utcnow().isoformat() + 'Z',
            'cell_id': cell_id,
            'run_id': run_id
        })

        ### TODO: this needs restructuring so that we can send back validation failure
        ### messages. Perhaps a separate function and catch the errors, or return an
        ### error structure.

        # Intro tests:
        self.spec_manager.check_app(app_id, tag, raise_exception=True)

        if version is not None and tag != "release":
            raise ValueError("App versions only apply to released app modules!")

        # Get the spec & params
        spec = self.spec_manager.get_spec(app_id, tag)
        if not 'behavior' in spec or not 'kb_service_input_mapping' in spec['behavior']:
            raise Exception("This method is !")
        spec_params = self.spec_manager.app_params(spec)


        # Preflight check the params - all required ones are present, all values are the right type, all numerical values are in given ranges
        spec_param_ids = [ p['id'] for p in spec_params ]

        # First, test for presence.
        missing_params = list()
        for p in spec_params:
            if not p['optional'] and not p['default'] and not kwargs.get(p['id'], None):
                missing_params.append(p['id'])
        if len(missing_params):
            raise ValueError('Missing required parameters {} - try executing app_usage("{}", tag="{}") for more information'.format(json.dumps(missing_params), app_id, tag))

        # Next, test for extra params that don't make sense
        extra_params = list()
        for p in kwargs.keys():
            if p not in spec_param_ids:
                extra_params.append(p)
        if len(extra_params):
            raise ValueError('Unknown parameters {} - maybe something was misspelled?\nexecute app_usage("{}", tag="{}") for more information'.format(json.dumps(extra_params), app_id, tag))

        # Now, validate parameter values.
        # Should also check if input (NOT OUTPUT) object variables are present in the current workspace
        workspace = system_variable('workspace')
        param_errors = list()
        # If they're workspace objects, track their refs in a list we'll pass to run_job as
        # a separate param to track provenance.
        ws_input_refs = list()
        for p in spec_params:
            if p['id'] in kwargs:
                (wsref, err) = self._check_parameter(p, kwargs[p['id']], workspace)
                if err is not None:
                    param_errors.append("{} - {}".format(p['id'], err))
                if wsref is not None:
                    if isinstance(wsref, list):
                        for ref in wsref:
                            if ref is not None:
                                ws_input_refs.append(ref)
                    else:
                        ws_input_refs.append(wsref)
        if len(param_errors):
            raise ValueError('Parameter value errors found! {}'.format(json.dumps(param_errors)))

        # Hooray, parameters are validated. Set them up for transfer.
        params = kwargs
        for p in spec_params:
            # If any param is a checkbox, need to map from boolean to actual expected value in p['checkbox_map']
            # note that True = 0th elem, False = 1st
            if p['type'] == 'checkbox':
                if p['id'] in params:
                    checkbox_idx = 0 if params[p['id']] else 1
                    params[p['id']] = p['checkbox_map'][checkbox_idx]
            # While we're at it, set the default values for any unset parameters that have them
            if p['default'] and p['id'] not in params:
                params[p['id']] = p['default']


        self._send_comm_message('run_status', {
            'event': 'validated_app',
            'event_at': datetime.datetime.utcnow().isoformat() + 'Z',
            'cell_id': cell_id,
            'run_id': run_id
        })

        # Okay, NOW we can start the show
        input_vals = dict()
        for param in spec['behavior']['kb_service_input_mapping']:
            p_value = None
            p_id = param.get('target_property', 'invalid_mapping')
            if 'input_parameter' in param:
                p_value = params.get(param['input_parameter'], None)
            elif 'narrative_system_variable' in param:
                p_value = system_variable(param['narrative_system_variable'])
            input_vals[p_id] = p_value

        service_method = spec['behavior']['kb_service_method']
        service_name = spec['behavior']['kb_service_name']
        service_ver = spec['behavior'].get('kb_service_version', None)
        #if (service_ver == None):
        #    raise ValueError('Invalid method - service version (behavior.kb_service_version) not found in spec')
        
        service_url = spec['behavior']['kb_service_url']

        app_id_dot = service_name + '.' + service_method
        # app_id_dot = app_id.replace('/', '.')
        job_runner_inputs = {
            'method' : app_id_dot,
            'service_ver' : service_ver,
            'params' : [input_vals]
        }
        if len(ws_input_refs) > 0:
            job_runner_inputs['source_ws_objects'] = ws_input_refs

        log_info = {
            'app_id': app_id,
            'tag': tag,
            'version': service_ver,
            'username': system_variable('user_id')
        }
        self._log.setLevel(logging.INFO)
        kblogging.log_event(self._log, "run_app", log_info)

        self._send_comm_message('run_status', {
            'event': 'launching_job',
            'event_at': datetime.datetime.utcnow().isoformat() + 'Z',
            'cell_id': cell_id,
            'run_id': run_id
        })

        try:
            job_id = self.njs.run_job(job_runner_inputs)
        except Exception, e:
            log_info.update({'err': str(e)})
            self._log.setLevel(logging.ERROR)
            kblogging.log_event(self._log, "run_app", log_info)
            raise

        self._send_comm_message('run_status', {
            'event': 'launched_job',
            'event_at': datetime.datetime.utcnow().isoformat() + 'Z',
            'cell_id': cell_id,
            'run_id': run_id,
            'job_id': job_id
        })


        # new_job = Job(app_state['job_id'], app_id, params, tag=tag, app_version=service_ver, cell_id=cell_id)
        new_job = Job(job_id, app_id, [params], tag=tag, app_version=service_ver, cell_id=cell_id)
        JobManager().register_new_job(new_job)
        # jobmanager.get_manager().register_new_job(new_job)
        return new_job

    def _check_parameter(self, param, value, workspace):
        """
        Checks if the given value matches the rules provided in the param dict.
        If yes, returns None
        If no, returns a String with an error.

        This is a pretty light wrapper around _validate_param_value that handles the case
        where the given value is a list.

        Parameters:
        -----------
        param : dict
            A dict representing a single KBase App parameter, generated by the Spec Manager
        value : any
            A value input by the user
        workspace : string
            The name of the current workspace to search against (if needed)
        """
        if param['allow_multiple'] and isinstance(value, list):
            ws_refs = list()
            error_list = list()
            for v in value:
                (ref, err) = self._validate_param_value(param, v, workspace)
                if err:
                    error_list.append(err)
                if ref:
                    ws_refs.append(ref)
            if len(error_list):
                return ", ".join(error_list)
            else:
                return (ws_refs, None)
        return self._validate_param_value(param, value, workspace)


    def _validate_param_value(self, param, value, workspace):
        """
        Tests a value to make sure it's valid, based on the rules given in the param dict.
        Returns None if valid, an error string if not.

        Parameters:
        -----------
        param : dict
            A dict representing a single KBase App parameter, generated by the Spec Manager.
            This contains the rules for processing any given values.
        value : any
            A value input by the user - likely either None, int, float, string, or list
        workspace : string
            The name of the current workspace to test workspace object types against, if
            required by the parameter.
        """
        # The workspace reference for the parameter. Can be None, and returned as such.
        ws_ref = None

        # allow None to pass, we'll just pass it to the method and let it get rejected there.
        if value is None:
            return (ws_ref, None)

        # cases - value == list, int, float, others get rejected
        if not (isinstance(value, basestring) or
                isinstance(value, int) or
                isinstance(value, float)):
            return (ws_ref, "input type not supported - only str, int, float, or list")

        # check types. basestring is pretty much anything (it'll just get casted),
        # but ints, floats, or lists are funky.
        if param['type'] == 'int' and not isinstance(value, int):
            return (ws_ref, 'Given value {} is not an int'.format(value))
        elif param['type'] == 'float' and not (isinstance(value, float) or isinstance(value, int)):
            return (ws_ref, 'Given value {} is not a number'.format(value))

        # if it's expecting a workspace object, check if that's present, and a valid type
        if 'allowed_types' in param and len(param['allowed_types']) > 0 and not param['is_output']:
            try:
                info = self.ws_client.get_object_info_new({'objects': [{'workspace':workspace, 'name':value}]})[0]
                ws_ref = "{}/{}/{}".format(info[6], info[0], info[4])
                type_ok = False
                for t in param['allowed_types']:
                    if re.match(t, info[2]):
                        type_ok = True
                if not type_ok:
                    return (ws_ref, 'Type of data object, {}, does not match allowed types'.format(info[2]))
            except Exception as e:
                return (ws_ref, 'Data object named {} not found with this Narrative.')

        # if it expects a set of allowed values, check if this one matches
        if 'allowed_values' in param:
            if value not in param['allowed_values']:
                return (ws_ref, "Given value is not permitted in the allowed set.")

        # if it expects a numerical value in a certain range, check that.
        if 'max_val' in param:
            try:
                if float(value) > param['max_val']:
                    return (ws_ref, "Given value {} should be <= {}".format(value, param['max_val']))
            except:
                return (ws_ref, "Given value {} must be a number".format(value))

        if 'min_val' in param:
            try:
                if float(value) < param['min_val']:
                    return (ws_ref, "Given value {} should be >= {}".format(value, param['min_val']))
            except:
                return (ws_ref, "Given value {} must be a number".format(value))

        # if it's an output object, make sure it follows the data object rules.
        if param['is_output']:
            if re.search('\s', value):
                return (ws_ref, "Spaces are not allowed in data object names.")
            if re.match('^\d+$', value):
                return (ws_ref, "Data objects cannot be just a number.")
            if not re.match('^[a-z0-9|\.|\||_\-]*$', value, re.IGNORECASE):
                return (ws_ref, "Data object names can only include symbols: _ - . |")

        # Last, regex. not being used in any extant specs, but cover it anyway.
        if 'regex_constraint' in param:
            for regex in regex_constraint:
                if not re.match(regex_constraint, value):
                    return (ws_ref, 'Value {} does not match required regex {}'.format(value, regex))

        # Whew. Passed all filters!
        return (ws_ref, None)

    def _send_comm_message(self, msg_type, content):
        JobManager()._send_comm_message(msg_type, content)<|MERGE_RESOLUTION|>--- conflicted
+++ resolved
@@ -117,28 +117,19 @@
         try:
             return self._run_app_internal(*args, **kwargs)
         except Exception, e:
-<<<<<<< HEAD
+            cell_id = kwargs.get('cell_id', None)
+            run_id = kwargs.get('run_id', None)
             e_type = type(e).__name__
             e_message = str(e).replace('<', '&lt;').replace('>', '&gt;')
             e_trace = traceback.format_exc().replace('<', '&lt;').replace('>', '&gt;')
             self._send_comm_message('run_status', {
                 'event': 'error',
                 'event_at': datetime.datetime.utcnow().isoformat() + 'Z',
-                'cell_id': kwargs['cell_id'],
-                'run_id': kwargs['run_id'],
+                'cell_id': cell_id,
+                'run_id': run_id,
                 'error_message': e_message,
                 'error_type': e_type,
                 'error_stacktrace': e_trace
-=======
-            cell_id = kwargs.get('cell_id', None)
-            run_id = kwargs.get('run_id', None)
-            self._send_comm_message('run_status', {
-                'event': 'error',
-                'event_at': datetime.datetime.utcnow().isoformat() + 'Z',
-                'cell_id': cell_id,
-                'run_id': run_id,
-                'error_message': str(e)
->>>>>>> b552884d
             })
             raise
 
@@ -185,7 +176,7 @@
         # Get the spec & params
         spec = self.spec_manager.get_spec(app_id, tag)
         if not 'behavior' in spec or not 'kb_service_input_mapping' in spec['behavior']:
-            raise Exception("This method is !")
+            raise Exception("This app is not SDK-compatible!")
         spec_params = self.spec_manager.app_params(spec)
 
 
@@ -317,7 +308,8 @@
         new_job = Job(job_id, app_id, [params], tag=tag, app_version=service_ver, cell_id=cell_id)
         JobManager().register_new_job(new_job)
         # jobmanager.get_manager().register_new_job(new_job)
-        return new_job
+        ## EAP temporarily disabled return new_job
+        return ''
 
     def _check_parameter(self, param, value, workspace):
         """
