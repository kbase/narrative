--- conflicted
+++ resolved
@@ -403,33 +403,7 @@
         if ws_id is None:
             raise ValueError('Unable to retrive current Narrative workspace information!')
 
-<<<<<<< HEAD
-        # Now we branch. If it's a viewer, make and register a transient 'ViewerJob' that'll handle the rest.
-        # Otherwise, make a real Job
-        if viewer_app:
-            log_info = {
-                'app_id': app_id,
-                'tag': tag,
-                'version': 'old_viewer',
-                'username': system_variable('user_id'),
-                'wsid': ws_id
-            }
-            self._log.setLevel(logging.INFO)
-            kblogging.log_event(self._log, "run_app", log_info)
-            self._send_comm_message('run_status', {
-                'event': 'launching_job',
-                'event_at': datetime.datetime.utcnow().isoformat() + 'Z',
-                'cell_id': cell_id,
-                'run_id': run_id
-            })
-            new_job = ViewerJob(self.viewer_count, app_id, [params], tag=tag, cell_id=cell_id)
-            
-            # How about just sending the viewer info 
-            
-            self.viewer_count += 1
-=======
         input_vals = self._map_inputs(spec['behavior']['kb_service_input_mapping'], params)
->>>>>>> c8b38dc9
 
         service_method = spec['behavior']['kb_service_method']
         service_name = spec['behavior']['kb_service_name']
@@ -483,16 +457,6 @@
             kblogging.log_event(self._log, "run_app_error", log_info)
             raise
 
-<<<<<<< HEAD
-            self._send_comm_message('run_status', {
-                'event': 'launched_job',
-                'event_at': datetime.datetime.utcnow().isoformat() + 'Z',
-                'cell_id': cell_id,
-                'run_id': run_id,
-                'job_id': job_id
-            })
-            JobManager().register_new_job(new_job)
-=======
         new_job = Job(job_id, app_id, [params], tag=tag, app_version=service_ver, cell_id=cell_id)
 
         self._send_comm_message('run_status', {
@@ -503,7 +467,6 @@
             'job_id': job_id
         })
         JobManager().register_new_job(new_job)
->>>>>>> c8b38dc9
         if cell_id is not None:
             return
         else:
