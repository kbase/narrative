--- conflicted
+++ resolved
@@ -798,30 +798,6 @@
                 params[p['id']] = p['default']
 
         return (params, ws_input_refs)
-<<<<<<< HEAD
-    
-    # TODO: how does this affect parameter with many object references?
-    # TODO: I'm wondering -- should we even support object names? Why not 
-    #       just insist that all object references be ... references?
-    #       And in the context of parameters should they always be absolute?
-    def _resolve_ref(self, workspace, value):
-            if '/' in value:
-                if len(value.split('/')) > 3:
-                    raise ValueError('Object reference {} has too many slashes  - should be workspace/object/version(optional)'.format(value))
-                    # return (ws_ref, 'Data reference named {} does not have the right format - should be workspace/object/version(optional)')
-                info = self.ws_client.get_object_info_new({'objects': [{'ref': value}]})[0]
-                # TODO: this should only occur at the moment if an object is copied
-                #       with internal references in a set. With data palettes
-                #       this check will no longer be necessary.
-                #       The ui constructing a set of references only allows 
-                #       those in the current narrative workspace.
-                #if (info[7] != workspace):
-                #    raise ValueError('Object reference {} is not in the current workspace {}'.format(value, workspace))
-            # Otherwise, assume it's a name, not a reference.
-            else:
-                info = self.ws_client.get_object_info_new({'objects': [{'workspace': workspace, 'name': value}]})[0]
-            return "{}/{}/{}".format(info[6], info[0], info[4])
-=======
 
     def _resolve_ref(self, workspace, value):
         if '/' in value:
@@ -833,7 +809,6 @@
         else:
             info = self.ws_client.get_object_info_new({'objects': [{'workspace': workspace, 'name': value}]})[0]
         return "{}/{}/{}".format(info[6], info[0], info[4])
->>>>>>> a256d30d
 
 #    def _resolve_ref(self, workspace, obj_name):
 #        info = self.ws_client.get_object_info_new({'objects': [{'workspace': workspace,
