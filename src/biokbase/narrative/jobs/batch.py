--- conflicted
+++ resolved
@@ -1,13 +1,6 @@
 """
 A collection of helpful utilities for running batches of jobs.
 """
-<<<<<<< HEAD
-from biokbase.narrative.staging.helper import Helper as StagingHelper
-from . import specmanager
-import biokbase.narrative.clients as clients
-from biokbase.narrative.system import system_variable
-=======
->>>>>>> 38873c45
 import re
 from copy import deepcopy
 from decimal import Decimal
@@ -15,8 +8,8 @@
 from string import Formatter, Template
 
 import biokbase.narrative.clients as clients
-from biokbase.narrative.app_util import system_variable
 from biokbase.narrative.staging.helper import Helper as StagingHelper
+from biokbase.narrative.system import system_variable
 
 from . import specmanager
 
