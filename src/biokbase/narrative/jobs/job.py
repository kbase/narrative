--- conflicted
+++ resolved
@@ -8,11 +8,6 @@
 import uuid
 from jinja2 import Template
 from pprint import pprint
-<<<<<<< HEAD
-from ast import literal_eval
-from bson import ObjectId
-=======
->>>>>>> 078c444a
 
 """
 KBase job class
@@ -145,23 +140,11 @@
         try:
             state = clients.get('execution_engine2').check_job({'job_id': self.job_id,
                                                                 'projection': []})
-<<<<<<< HEAD
-            state['job_input'] = literal_eval(state.get('job_input', '{}'))
-            state['job_output'] = literal_eval(state.get('job_output', '{}'))
-            state['cell_id'] = self.cell_id
-            state['run_id'] = self.run_id
-            state['token_id'] = self.token_id
-            try:
-                state['creation_time'] = int(ObjectId(self.job_id).generation_time.timestamp() * 1000)
-            except:
-                state['creation_time'] = 0
-=======
             state['job_input'] = state.get('job_input', {})
             state['job_output'] = state.get('job_output', {})
             state[u'cell_id'] = self.cell_id
             state[u'run_id'] = self.run_id
             state[u'token_id'] = self.token_id
->>>>>>> 078c444a
             self._last_state = state
             return dict(state)
         except Exception as e:
