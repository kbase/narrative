import biokbase.narrative.clients as clients
from .job import Job
from ipykernel.comm import Comm
import threading
from biokbase.narrative.common import kblogging
from IPython.display import HTML
from jinja2 import Template
import datetime
import time
from bson.objectid import ObjectId
from biokbase.narrative.app_util import system_variable
from biokbase.narrative.exception_util import (
    transform_job_exception
)
"""
KBase Job Manager

The main class here defines a manager for running jobs (as Job objects).
This class knows how to fetch job status, kill jobs, etc.
It also communicates with the front end over the KBaseJobs channel.

It is intended for use as a singleton - use the get_manager() function
to fetch it.
"""
__author__ = "Bill Riehl <wjriehl@lbl.gov>"
__version__ = "0.0.1"


class JobManager(object):
    """
    The KBase Job Manager class. This handles all jobs and makes their status available.
    On status lookups, it feeds the results to the KBaseJobs channel that the front end
    listens to.
    """
    __instance = None

    # keys = job_id, values = { refresh = T/F, job = Job object }
    _running_jobs = dict()
    # keys = job_id, values = state from either Job object or NJS (these are identical)
    _completed_job_states = dict()

    _lookup_timer = None
    _comm = None
    _log = kblogging.get_logger(__name__)
    # TODO: should this not be done globally?
    _running_lookup_loop = False

    def __new__(cls):
        if JobManager.__instance is None:
            JobManager.__instance = object.__new__(cls)
        return JobManager.__instance

    def initialize_jobs(self, start_lookup_thread=True):
        """
        Initializes this JobManager.
        This is expected to be run by a running Narrative, and naturally linked to a workspace.
        So it does the following steps.
        1. app_util.system_variable('workspace_id')
        2. get list of jobs with that ws id from UJS (also gets tag, cell_id, run_id)
        3. initialize the Job objects by running NJS.get_job_params (also gets app_id)
        4. start the status lookup loop.
        """

        self._send_comm_message("start", {"time": int(round(time.time() * 1000))})
        ws_id = system_variable("workspace_id")

        try:
            job_states = clients.get('execution_engine2').check_workspace_jobs({
                'workspace_id': ws_id})
        except Exception as e:
            kblogging.log_event(self._log, 'init_error', {'err': str(e)})
            new_e = transform_job_exception(e)
            error = {
                'error': 'Unable to get initial jobs list',
                'message': getattr(new_e, 'message', 'Unknown reason'),
                'code': getattr(new_e, 'code', -1),
                'source': getattr(new_e, 'source', 'jobmanager'),
                'name': getattr(new_e, 'name', type(e).__name__),
                'service': 'execution_engine2'
            }
            self._send_comm_message('job_init_err', error)
            raise new_e

        error_jobs = dict()
        for job_id, job_state in job_states.items():
            user = job_state.get('user')
            job_input = job_state.get('job_input', {})
            job_meta = job_input.get('narrative_cell_info', {})
            status = job_state.get('status')
            try:
                job = Job.from_state(job_id,
                                     job_input,
                                     user,
                                     app_id=job_input.get('app_id'),
                                     tag=job_meta.get('tag', 'release'),
                                     cell_id=job_meta.get('cell_id', None),
                                     run_id=job_meta.get('run_id', None),
                                     token_id=job_meta.get('token_id', None),
                                     meta=job_meta)
                # Note that when jobs for this narrative are initially loaded,
                # they are set to not be refreshed. Rather, if a client requests
                # updates via the start_job_update message, the refresh flag will
                # be set to True.
                self._running_jobs[job_id] = {
                    'refresh': 0,
                    'job': job
                }
            except Exception as e:
                kblogging.log_event(self._log, 'init_error', {'err': str(e)})
                new_e = transform_job_exception(e)
                error = {
                    'error': 'Unable to get job info on initial lookup',
                    'job_id': job_id,
                    'message': getattr(new_e, 'message', 'Unknown reason'),
                    'code': getattr(new_e, 'code', -1),
                    'source': getattr(new_e, 'source', 'jobmanager'),
                    'name': getattr(new_e, 'name', type(e).__name__),
                    'service': 'job_service'
                }
                self._send_comm_message('job_init_lookup_err', error)
                raise new_e  # should crash and burn on any of these.

        if len(error_jobs):
            err_str = 'Unable to find info for some jobs on initial lookup'
            err_type = 'job_init_partial_err'
            if len(error_jobs) == len(job_states):
                err_str = 'Unable to get info for any job on initial lookup'
                err_type = 'job_init_lookup_err'
            error = {
                'error': err_str,
                'job_errors': error_jobs,
                'message': 'Job information was unavailable from the server',
                'code': -2,
                'source': 'jobmanager',
                'name': 'jobmanager',
                'service': 'job_service',
            }
            self._send_comm_message(err_type, error)

        if not self._running_lookup_loop and start_lookup_thread:
            # only keep one loop at a time in case this gets called again!
            if self._lookup_timer is not None:
                self._lookup_timer.cancel()
            self._running_lookup_loop = True
            self._lookup_job_status_loop()
        else:
            self._lookup_all_job_status()

    def _create_jobs(self, job_ids):
        """
        TODO: error handling
        Makes a bunch of Job objects from job_ids.
        Initially used to make Child jobs from some parent, but will eventually be adapted to all jobs on startup.
        Just slaps them all into _running_jobs
        """
        job_states = clients.get('execution_engine2').check_jobs({'job_ids': job_ids,
                                                                  'projection': []})
        for job_id in job_ids:
            if job_id in job_ids and job_id not in self._running_jobs:
                job_state = job_states.get(job_id, {})
                user = job_state.get('user')
                job_info = job_state.get('job_input', {})
                job_meta = job_info.get('narrative_cell_info', {})
                job = Job.from_state(job_id,                                     # the id
                                     job_info,                                   # params, etc.
                                     user,                                       # owner id
                                     app_id=job_info.get('app_id', job_info.get('method')),
                                     tag=job_meta.get('tag', 'release'),
                                     cell_id=job_meta.get('cell_id', None),
                                     run_id=job_meta.get('run_id', None),
                                     token_id=job_meta.get('token_id', None),
                                     meta=job_meta)

                # Note that when jobs for this narrative are initially loaded,
                # they are set to not be refreshed. Rather, if a client requests
                # updates via the start_job_update message, the refresh flag will
                # be set to True.
                self._running_jobs[job_id] = {
                    'refresh': 0,
                    'job': job
                }

    def list_jobs(self):
        """
        List all job ids, their info, and status in a quick HTML format.
        """
        try:
            status_set = list()
            for job_id in self._running_jobs:
                job = self._running_jobs[job_id]['job']
                job_state = self._get_job_state(job_id)
                job_state['app_id'] = job.app_id
                job_state['owner'] = job.owner
                status_set.append(job_state)

            if not len(status_set):
                return "No running jobs!"
            status_set = sorted(status_set, key=lambda s: s.get('creation_time', 0))

            for status in status_set:
                exec_start = status.get('running', None)
                status['creation_time'] = datetime.datetime.strftime(
                    datetime.datetime.fromtimestamp(status['creation_time']/1000),
                    "%Y-%m-%d %H:%M:%S"
                )

                if status.get('finished'):
                    finished_time = datetime.datetime.strptime(status.get('finished', 0), '%Y-%m-%d %H:%M:%S.%f')
                    exec_start_time = datetime.datetime.strptime(exec_start, '%Y-%m-%d %H:%M:%S.%f')
                    delta = finished_time - exec_start_time
                    delta = delta - datetime.timedelta(microseconds=delta.microseconds)
                    status['run_time'] = str(delta)
                    status['finish_time'] = datetime.datetime.strftime(finished_time, "%Y-%m-%d %H:%M:%S")
                elif exec_start:
                    exec_start_time = datetime.datetime.strptime(exec_start, '%Y-%m-%d %H:%M:%S.%f')
                    delta = datetime.datetime.utcnow() - exec_start_time
                    delta = delta - datetime.timedelta(microseconds=delta.microseconds)
                    status['run_time'] = str(delta)
                else:
                    status['run_time'] = 'Not started'

            tmpl = """
            <table class="table table-bordered table-striped table-condensed">
                <tr>
                    <th>Id</th>
                    <th>Name</th>
                    <th>Submitted</th>
                    <th>Submitted By</th>
                    <th>Status</th>
                    <th>Run Time</th>
                    <th>Complete Time</th>
                </tr>
                {% for j in jobs %}
                <tr>
                    <td>{{ j._id|e }}</td>
                    <td>{{ j.app_id|e }}</td>
                    <td>{{ j.creation_time|e }}</td>
                    <td>{{ j.owner|e }}</td>
                    <td>{{ j.status|e }}</td>
                    <td>{{ j.run_time|e }}</td>
                    <td>{% if j.finish_time %}{{ j.finish_time|e }}{% else %}Incomplete{% endif %}</td>
                </tr>
                {% endfor %}
            </table>
            """
            return HTML(Template(tmpl).render(jobs=status_set))

        except Exception as e:
            kblogging.log_event(self._log, "list_jobs.error", {'err': str(e)})
            raise

    def get_jobs_list(self):
        """
        A convenience method for fetching an unordered list of all running Jobs.
        """
        return [j['job'] for j in self._running_jobs.values()]

    def _construct_job_status(self, job, state):
        """
        Creates a Job status dictionary with structure:
        {
            owner: string (username),
            spec: app_spec (from NMS, via biokbase.narrative.jobs.specmanager)
            widget_info: (if not finished, None, else...) job.get_viewer_params result
            state: {
                job_state: string,
                error (if present): dict of error info,
                cell_id: string/None,
                run_id: string/None,
                awe_job_id: string/None,
                canceled: 0/1
                creation_time: epoch second
                exec_start_time: epoch/none,
                finish_time: epoch/none,
                finished: 0/1,
                job_id: string,
                status: (from UJS) [
                    timestamp(last_update, string),
                    stage (string),
                    status (string),
                    progress (string/None),
                    est_complete (string/None),
                    complete (0/1),
                    error (0/1)
                ],
                ujs_url: string
            }
        }
        """
        widget_info = None
        app_spec = {}

        if job is None:
            state = {
                'status': 'error',
                'error': {
                    'error': 'Job does not seem to exist, or it is otherwise unavailable.',
                    'message': 'Job does not exist',
                    'name': 'Job Error',
                    'code': -1,
                    'exception': {
                        'error_message': 'job not found in JobManager',
                        'error_type': 'ValueError',
                        'error_stacktrace': ''
                    }
                },
                'cell_id': None,
                'run_id': None,
            }
            return {
                'state': state,
                'app_spec': app_spec,
                'widget_info': widget_info,
                'owner': None
            }

        # try:
        #     app_spec = job.app_spec()
        # except Exception as e:
        #     kblogging.log_event(self._log, "lookup_job_status.error", {'err': str(e)})

        if state is None:
            kblogging.log_event(self._log, "lookup_job_status.error", {'err': 'Unable to get job state for job {}'.format(job.job_id)})

            state = {
                'status': 'error',
                'error': {
                    'error': 'Unable to find current job state. Please try again later, or contact KBase.',
                    'message': 'Unable to return job state',
                    'name': 'Job Error',
                    'code': -1,
                    'source': 'JobManager._construct_job_status',
                    'exception': {
                        'error_message': 'No state provided during lookup',
                        'error_type': 'null-state',
                        'error_stacktrace': '',
                    }
                },
                'creation_time': 0,
                'cell_id': job.cell_id,
                'run_id': job.run_id,
                'job_id': job.job_id
            }

        elif 'lookup_error' in state:
            kblogging.log_event(self._log, "lookup_job_status.error", {
                'err': 'Problem while getting state for job {}'.format(job.job_id),
                'info': str(state['lookup_error'])
            })
            state = {
                'status': 'error',
                'error': {
                    'error': 'Unable to fetch current state. Please try again later, or contact KBase.',
                    'message': 'Error while looking up job state',
                    'name': 'Job Error',
                    'code': -1,
                    'source': 'JobManager._construct_job_status',
                    'exception': {
                        'error_message': 'Error while fetching job state',
                        'error_type': 'failed-lookup',
                    },
                    'error_response': state['lookup_error'],
                    'creation_time': 0,
                    'cell_id': job.cell_id,
                    'run_id': job.run_id,
                    'job_id': job.job_id
                }
            }
        if state.get('finished'):
            try:
                widget_info = job.get_viewer_params(state)
            except Exception as e:
                # Can't get viewer params
                new_e = transform_job_exception(e)
                kblogging.log_event(self._log, "lookup_job_status.error", {'err': str(e)})
                state['state'] = 'error'
                state['error'] = {
                    'error': 'Unable to generate App output viewer!\nThe App appears to have completed successfully,\nbut we cannot construct its output viewer.\nPlease contact the developer of this App for assistance.',
                    'message': 'Unable to build output viewer parameters!',
                    'name': 'App Error',
                    'code': getattr(new_e, "code", -1),
                    'source': getattr(new_e, "source", "JobManager")
                }

        state.update({
            'child_jobs': self._child_job_states(
                state.get('sub_jobs', []),
                job.meta.get('batch_app'),
                job.meta.get('batch_tag')
            )
        })
        if 'batch_size' in job.meta:
            state.update({'batch_size': job.meta['batch_size']})
        return {'state': state,
                'spec': app_spec,
                'widget_info': widget_info,
                'owner': job.owner,
                'listener_count': self._running_jobs[job.job_id]['refresh']}

    def _child_job_states(self, sub_job_list, app_id, app_tag):
        """
        Fetches state for all jobs in the list. These are expected to be child jobs, with no actual Job object associated.
        So if they're done, we need to do the output mapping out of band.
        But the check_jobs call with params will return the app id. So that helps.

        app_id = the id of the app that all the child jobs are running (format: module/method, like "MEGAHIT/run_megahit")
        app_tag = one of "release", "beta", "dev"
        (the above two aren't stored with the subjob metadata, and won't until we back some more on KBParallel - I want to
        lobby for pushing toward just starting everything up at once from here and letting HTCondor deal with allocation)
        sub_job_list = list of ids of jobs to look up
        """
        if not sub_job_list:
            return []

        sub_job_list = sorted(sub_job_list)

        job_states = clients.get('execution_engine2').check_jobs({'job_ids': sub_job_list,
                                                                  'projection': []})
        child_job_states = list()

        for job_id in sub_job_list:
            job_state = job_states.get(job_id, {})
            params = job_state.get('job_input', {}).get('params', [])
            # if it's error, get the error.
            if job_state.get('errormsg'):
                error = job_state
                error.update({'job_id': job_id})
                child_job_states.append(error)
                continue
            # if it's done, get the output mapping.
            state = job_state.get('status')
            if state == 'finished':
                try:
                    widget_info = Job.map_viewer_params(
                        state,
                        params,
                        app_id,
                        app_tag
                    )
                except ValueError:
                    widget_info = {}
                state.update({'widget_info': widget_info})
            child_job_states.append(state)
        return child_job_states

    def _construct_job_status_set(self, job_ids):
        job_states = self._get_all_job_states(job_ids)

        status_set = dict()
        for job_id in job_ids:
            job = None
            if job_id in self._running_jobs:
                job = self._running_jobs[job_id]['job']
            status_set[job_id] = self._construct_job_status(job, job_states.get(job_id, None))
        return status_set

    def _verify_job_parentage(self, parent_job_id, child_job_id):
        """
        Validate job relationships.
        1. Make sure parent exists, and the child id is in its list of sub jobs.
        2. If child doesn't exist, create it and add it to the list.
        If parent doesn't exist, or child isn't an actual child, raise an exception
        """
        if parent_job_id not in self._running_jobs:
            raise ValueError('Parent job id {} not found, cannot validate child job {}.'.format(parent_job_id, child_job_id))
        if child_job_id not in self._running_jobs:
            parent_job = self.get_job(parent_job_id)
            parent_state = parent_job.state()
            if child_job_id not in parent_state.get('sub_jobs', []):
                raise ValueError('Child job id {} is not a child of parent job {}'.format(child_job_id, parent_job_id))
            else:
                self._create_jobs([child_job_id])
                # injects its app id and version
                child_job = self.get_job(child_job_id)
                child_job.app_id = parent_job.meta.get('batch_app')
                child_job.tag = parent_job.meta.get('batch_tag', 'release')

    def _lookup_job_status(self, job_id, parent_job_id=None):
        """
        Will raise a ValueError if job_id doesn't exist.
        Sends the status over the comm channel as the usual job_status message.
        """

        # if parent_job is real, and job_id (the child) is not, just add it to the
        # list of running jobs and work as normal.
        if parent_job_id is not None:
            self._verify_job_parentage(parent_job_id, job_id)
        job = self._running_jobs.get(job_id, {}).get('job', None)
        state = self._get_job_state(job_id)
        status = self._construct_job_status(job, state)
        self._send_comm_message('job_status', status)

    def _lookup_job_info(self, job_id, parent_job_id=None):
        """
        Will raise a ValueError if job_id doesn't exist.
        Sends the info over the comm channel as this packet:
        {
            app_id: module/name,
            app_name: random string,
            job_id: string,
            job_params: dictionary
        }
        """
        # if parent_job is real, and job_id (the child) is not, just add it to the
        # list of running jobs and work as normal.
        if parent_job_id is not None:
            self._verify_job_parentage(parent_job_id, job_id)
        job = self.get_job(job_id)
        info = {
            'app_id': job.app_id,
            'app_name': job.app_spec()['info']['name'],
            'job_id': job_id,
            'job_params': job.inputs
        }
        self._send_comm_message('job_info', info)

    def _lookup_all_job_status(self, ignore_refresh_flag=False):
        """
        Looks up status for all jobs.
        Once job info is acquired, it gets pushed to the front end over the
        'KBaseJobs' channel.
        Returns the number of jobs whose status were looked up (useful for deciding when
        to stop calling this function - if 0 is returned, we don't need to look up any more jobs
        for a while).
        """
        jobs_to_lookup = list()
        # grab the list of running job ids, so we don't run into update-while-iterating problems.
        for job_id in self._running_jobs.keys():
            if self._running_jobs[job_id]['refresh'] > 0 or ignore_refresh_flag:
                jobs_to_lookup.append(job_id)

        if len(jobs_to_lookup) > 0:
            status_set = self._construct_job_status_set(jobs_to_lookup)
            self._send_comm_message('job_status_all', status_set)

        return len(jobs_to_lookup)

    def _start_job_status_loop(self):
        kblogging.log_event(self._log, 'starting job status loop', {})
        if self._lookup_timer is None:
            self._lookup_job_status_loop()

    def _lookup_job_status_loop(self):
        """
        Initialize a loop that will look up job info. This uses a Timer thread on a 10
        second loop to update things.
        """

        refreshing_jobs = self._lookup_all_job_status()
        # Automatically stop when there are no more jobs requesting a refresh.
        if refreshing_jobs == 0:
            self.cancel_job_lookup_loop()
        else:
            self._lookup_timer = threading.Timer(10, self._lookup_job_status_loop)
            self._lookup_timer.start()

    def cancel_job_lookup_loop(self):
        """
        Cancels a running timer if one's still alive.
        """
        if self._lookup_timer:
            self._lookup_timer.cancel()
            self._lookup_timer = None
        self._running_lookup_loop = False

    def register_new_job(self, job):
        """
        Registers a new Job with the manager - should only be invoked when a new Job gets
        started. This stores the Job locally and pushes it over the comm channel to the
        Narrative where it gets serialized.

        Parameters:
        -----------
        job : biokbase.narrative.jobs.job.Job object
            The new Job that was started.
        """
        self._running_jobs[job.job_id] = {'job': job, 'refresh': 0}
        # push it forward! create a new_job message.
        self._lookup_job_status(job.job_id)
        self._send_comm_message('new_job', {
            'job_id': job.job_id
        })

    def get_job(self, job_id):
        """
        Returns a Job with the given job_id.
        Raises a ValueError if not found.
        """
        if job_id in self._running_jobs:
            return self._running_jobs[job_id]['job']
        else:
            raise ValueError('No job present with id {}'.format(job_id))

    def _handle_comm_message(self, msg):
        """
        Handles comm messages that come in from the other end of the KBaseJobs channel.
        All messages (of any use) should have a 'request_type' property.
        Possible types:
        * all_status
            refresh all jobs that are flagged to be looked up. Will send a
            message back with all lookup status.
        * job_status
            refresh the single job given in the 'job_id' field. Sends a message
            back with that single job's status, or an error message.
        * stop_update_loop
            stop the running refresh loop, if there's one going (might be
            one more pass, depending on the thread state)
        * start_update_loop
            reinitialize the refresh loop.
        * stop_job_update
            flag the given job id (should be an accompanying 'job_id' field) that the front
            end knows it's in a terminal state and should no longer have its status looked
            up in the refresh cycle.
        * start_job_update
            remove the flag that gets set by stop_job_update (needs an accompanying 'job_id'
            field)
        * job_info
            from the given 'job_id' field, returns some basic info about the job, including the app
            id, version, app name, and key-value pairs for inputs and parameters (in the parameters
            id namespace specified by the app spec).
        """

        if 'request_type' in msg['content']['data']:
            r_type = msg['content']['data']['request_type']
            job_id = msg['content']['data'].get('job_id', None)
            parent_job_id = msg['content']['data'].get('parent_job_id', None)
            if job_id is not None and job_id not in self._running_jobs and not parent_job_id:
                # If it's not a real job, just silently ignore the request.
                # Unless it has a parent job id, then its a child job, so things get muddled. If there's 100+ child jobs,
                # then this might get tricky to look up all of them. Let it pass through and fail if it's not real.
                #
                # TODO: perhaps we should implement request/response here. All we really need is to thread a message
                # id through
                self._send_comm_message('job_does_not_exist', {'job_id': job_id, 'request_type': r_type})
                return
            elif parent_job_id is not None:
                try:
                    self._verify_job_parentage(parent_job_id, job_id)
                except ValueError as e:
                    self._send_comm_message('job_does_not_exist', {'job_id': job_id, 'parent_job_id': parent_job_id, 'request_type': r_type})

            if r_type == 'all_status':
                self._lookup_all_job_status(ignore_refresh_flag=True)

            elif r_type == 'job_status':
                if job_id is not None:
                    self._lookup_job_status(job_id, parent_job_id=parent_job_id)

            elif r_type == 'job_info':
                if job_id is not None:
                    self._lookup_job_info(job_id, parent_job_id=parent_job_id)

            elif r_type == 'stop_update_loop':
                self.cancel_job_lookup_loop()

            elif r_type == 'start_update_loop':
                self._start_job_status_loop()

            elif r_type == 'stop_job_update':
                if job_id is not None:
                    if self._running_jobs[job_id]['refresh'] > 0:
                        self._running_jobs[job_id]['refresh'] -= 1

            elif r_type == 'start_job_update':
                if job_id is not None:
                    self._running_jobs[job_id]['refresh'] += 1
                    self._start_job_status_loop()

            elif r_type == 'delete_job':
                if job_id is not None:
                    try:
                        self.delete_job(job_id, parent_job_id=parent_job_id)
                    except Exception as e:
                        self._send_comm_message('job_comm_error', {'message': str(e), 'request_type': r_type, 'job_id': job_id})

            elif r_type == 'cancel_job':
                if job_id is not None:
                    try:
                        self.cancel_job(job_id, parent_job_id=parent_job_id)
                    except Exception as e:
                        self._send_comm_message('job_comm_error', {'message': str(e), 'request_type': r_type, 'job_id': job_id})

            elif r_type == 'job_logs':
                if job_id is not None:
                    first_line = msg['content']['data'].get('first_line', 0)
                    num_lines = msg['content']['data'].get('num_lines', None)
                    self._get_job_logs(job_id, parent_job_id=parent_job_id, first_line=first_line, num_lines=num_lines)
                else:
                    raise ValueError('Need a job id to fetch jobs!')

            elif r_type == 'job_logs_latest':
                if job_id is not None:
                    num_lines = msg['content']['data'].get('num_lines', None)
                    try:
                        self._get_latest_job_logs(job_id, parent_job_id=parent_job_id, num_lines=num_lines)
                    except Exception as e:
                        self._send_comm_message('job_comm_error', {
                            'job_id': job_id,
                            'message': str(e),
                            'request_type': r_type})
                else:
                    raise ValueError('Need a job id to fetch jobs!')

            else:
                self._send_comm_message('job_comm_error', {'message': 'Unknown message', 'request_type': r_type})
                raise ValueError('Unknown KBaseJobs message "{}"'.format(r_type))

    def _get_latest_job_logs(self, job_id, parent_job_id=None, num_lines=None):
        job = self.get_job(job_id)
        if job is None:
            raise ValueError('job "{}" not found while fetching logs!'.format(job_id))

        (max_lines, logs) = job.log()

        first_line = 0
        if num_lines is not None and max_lines > num_lines:
            first_line = max_lines - num_lines
            logs = logs[first_line:]
        self._send_comm_message('job_logs', {
            'job_id': job_id,
            'first': first_line,
            'max_lines': max_lines,
            'lines': logs,
            'latest': True})

    def _get_job_logs(self, job_id, parent_job_id=None, first_line=0, num_lines=None):
        # if parent_job is real, and job_id (the child) is not, just add it to the
        # list of running jobs and work as normal.

        job = self.get_job(job_id)
        if job is None:
            raise ValueError('job "{}" not found!'.format(job_id))

        (max_lines, log_slice) = job.log(first_line=first_line, num_lines=num_lines)
        self._send_comm_message('job_logs', {'job_id': job_id, 'first': first_line, 'max_lines': max_lines, 'lines': log_slice, 'latest': False})

    def delete_job(self, job_id, parent_job_id=None):
        """
        If the job_id doesn't exist, raises a ValueError.
        Attempts to delete a job, and cancels it first. If the job cannot be canceled,
        raises an exception. If it can be canceled but not deleted, it gets canceled, then raises
        an exception.
        """
        if job_id is None:
            raise ValueError('Job id required for deletion!')
        if not parent_job_id and job_id not in self._running_jobs:
            self._send_comm_message('job_does_not_exist', {'job_id': job_id, 'source': 'delete_job'})
            return
            # raise ValueError('Attempting to cancel a Job that does not exist!')

        try:
            self.cancel_job(job_id, parent_job_id=parent_job_id)
        except Exception:
            raise

        try:
            clients.get('user_and_job_state').delete_job(job_id)
        except Exception:
            raise

        if job_id in self._running_jobs:
            del self._running_jobs[job_id]
        if job_id in self._completed_job_states:
            del self._completed_job_states[job_id]
        self._send_comm_message('job_deleted', {'job_id': job_id})

    def cancel_job(self, job_id, parent_job_id=None):
        """
        Cancels a running job, placing it in a canceled state.
        Does NOT delete the job.
        Raises an exception if the current user doesn't have permission to cancel the job.
        """

        if job_id is None:
            raise ValueError('Job id required for cancellation!')
        if not parent_job_id and job_id not in self._running_jobs:
            self._send_comm_message('job_does_not_exist', {'job_id': job_id, 'source': 'cancel_job'})
            return

        try:
            state = self._get_job_state(job_id, parent_job_id=parent_job_id)
            if state.get('status') in ['finished', 'terminated', 'error']:
                # It's already finished, don't try to cancel it again.
                return
        except Exception as e:
            raise ValueError('Unable to get Job state')

        # Stop updating the job status while we try to cancel.
        # Also, set it to have a special state of 'canceling' while we're doing the cancel
        if not parent_job_id:
            is_refreshing = self._running_jobs[job_id].get('refresh', 0)
            self._running_jobs[job_id]['refresh'] = 0
            self._running_jobs[job_id]['canceling'] = True
        try:
            clients.get('execution_engine2').cancel_job({'job_id': job_id})
        except Exception as e:
            new_e = transform_job_exception(e)
            error = {
                'error': 'Unable to get cancel job',
                'message': getattr(new_e, 'message', 'Unknown reason'),
                'code': getattr(new_e, 'code', -1),
                'source': getattr(new_e, 'source', 'jobmanager'),
                'name': getattr(new_e, 'name', type(e).__name__),
                'request_type': 'cancel_job',
                'job_id': job_id
            }
            self._send_comm_message('job_comm_error', error)
            raise(e)
        finally:
            if not parent_job_id:
                self._running_jobs[job_id]['refresh'] = is_refreshing
                del self._running_jobs[job_id]['canceling']

        # Rather than a separate message, how about triggering a job-status message:
        self._lookup_job_status(job_id, parent_job_id=parent_job_id)

    def _send_comm_message(self, msg_type, content):
        """
        Sends a ipykernel.Comm message to the KBaseJobs channel with the given msg_type
        and content. These just get encoded into the message itself.
        """
        msg = {
            'msg_type': msg_type,
            'content': content
        }
        if self._comm is None:
            self._comm = Comm(target_name='KBaseJobs', data={})
            self._comm.on_msg(self._handle_comm_message)
        self._comm.send(msg)

    def _get_all_job_states(self, job_ids=None):
        """
        Returns the state for all running jobs.
        Returns a list where each element has this structure:
        {
            cell_id: (optional) id of the cell that spawned the job
            run_id: (optional) id of the job run
            awe_job_state: string
            creation_time: timestamp (ms since epoch)
            finished: 0/1
            job_id: string
            job_state: string
            status: [ timestamp, _, _, _, _, _, _ ], (7-tuple)
            sub_jobs: [],
            ujs_url: string,
            child_jobs: []
        }
        """
        # 1. Get list of ids
        if job_ids is None:
            job_ids = self._running_jobs.keys()
        # 1.5 Go through job ids and remove ones that aren't found.
        job_ids = [j for j in job_ids if j in self._running_jobs]
        # 2. Foreach, check if in completed cache. If so, grab the status. If not, enqueue id
        # for batch lookup.
        job_states = dict()
        jobs_to_lookup = list()
        for job_id in job_ids:
            if job_id in self._completed_job_states:
                job_states[job_id] = dict(self._completed_job_states[job_id])
            else:
                jobs_to_lookup.append(job_id)
        # 3. Lookup those jobs what need it. Cache 'em as we go, if finished.
        try:
            fetched_states = clients.get('execution_engine2').check_jobs({'job_ids': jobs_to_lookup,
                                                                          'projection': []})
        except Exception as e:
            kblogging.log_event(self._log, 'get_all_job_states_error', {'err': str(e)})
            return {}

        for job_id in jobs_to_lookup:
            state = fetched_states.get(job_id, {})
            state['job_id'] = state.get('_id')
            status = state.get('status')
<<<<<<< HEAD
            state['cell_id'] = self._running_jobs[job_id]['job'].cell_id
            state['run_id'] = self._running_jobs[job_id]['job'].run_id
            if status == 'finished':
                self._completed_job_states[state['job_id']] = dict(state)
            job_states[state['job_id']] = state
=======
            if status in ['created', 'queued', 'estimating', 'running', 'finished', 'error', 'terminated']:
                state['cell_id'] = self._running_jobs[job_id]['job'].cell_id
                state['run_id'] = self._running_jobs[job_id]['job'].run_id
                if status == 'finished':
                    self._completed_job_states[state['job_id']] = dict(state)
                state['job_input'] = state.get('job_input', {})
                state['job_output'] = state.get('job_output', {})
                job_states[state['job_id']] = state
            else:
                error = state
                job_states[state['job_id']] = {'lookup_error': error}
>>>>>>> 078c444a

        return job_states

    def _get_job_state(self, job_id, parent_job_id=None):
        if parent_job_id is not None:
            self._verify_job_parentage(parent_job_id, job_id)
        if job_id is None or job_id not in self._running_jobs:
            raise ValueError('job_id {} not found'.format(job_id))
        if job_id in self._completed_job_states:
            return dict(self._completed_job_states[job_id])
        state = self._running_jobs[job_id]['job'].state()
        if state.get('status') == 'finished':
            self._completed_job_states[job_id] = dict(state)
        return dict(state)<|MERGE_RESOLUTION|>--- conflicted
+++ resolved
@@ -872,13 +872,6 @@
             state = fetched_states.get(job_id, {})
             state['job_id'] = state.get('_id')
             status = state.get('status')
-<<<<<<< HEAD
-            state['cell_id'] = self._running_jobs[job_id]['job'].cell_id
-            state['run_id'] = self._running_jobs[job_id]['job'].run_id
-            if status == 'finished':
-                self._completed_job_states[state['job_id']] = dict(state)
-            job_states[state['job_id']] = state
-=======
             if status in ['created', 'queued', 'estimating', 'running', 'finished', 'error', 'terminated']:
                 state['cell_id'] = self._running_jobs[job_id]['job'].cell_id
                 state['run_id'] = self._running_jobs[job_id]['job'].run_id
@@ -890,7 +883,6 @@
             else:
                 error = state
                 job_states[state['job_id']] = {'lookup_error': error}
->>>>>>> 078c444a
 
         return job_states
 
