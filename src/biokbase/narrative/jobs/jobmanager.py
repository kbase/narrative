--- conflicted
+++ resolved
@@ -196,17 +196,11 @@
 
             if not len(status_set):
                 return "No running jobs!"
-<<<<<<< HEAD
-            status_set = sorted(status_set, key=lambda s: s.get('creation_time', 0))
-
-            for status in status_set:
-=======
 
             status_set = sorted(status_set, key=lambda s: dateutil.parser.parse(s['created']).timestamp())
 
             for status in status_set:
                 status['creation_time'] = dateutil.parser.parse(status['created'])
->>>>>>> 03ec0c7c
                 exec_start = status.get('running', None)
                 status['creation_time'] = datetime.datetime.strftime(
                     datetime.datetime.fromtimestamp(status['creation_time']/1000),
