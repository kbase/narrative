--- conflicted
+++ resolved
@@ -77,7 +77,7 @@
 
         return states
 
-    def register_new_job(self, job: Job, refresh: int = None) -> None:
+    def register_new_job(self, job: Job, refresh: bool = None) -> None:
         """
         Registers a new Job with the manager and stores the job locally.
         This should only be invoked when a new Job gets started.
@@ -401,25 +401,6 @@
             return self._construct_job_output_state_set(jobs_to_lookup)
         return dict()
 
-<<<<<<< HEAD
-=======
-    def register_new_job(self, job: Job, refresh: bool = None) -> None:
-        """
-        Registers a new Job with the manager and stores the job locally.
-        This should only be invoked when a new Job gets started.
-
-        Parameters:
-        -----------
-        job : biokbase.narrative.jobs.job.Job object
-            The new Job that was started.
-        """
-        kblogging.log_event(self._log, "register_new_job", {"job_id": job.job_id})
-
-        if refresh is None:
-            refresh = not job.was_terminal()
-        self._running_jobs[job.job_id] = {"job": job, "refresh": refresh}
-
->>>>>>> 75065be5
     def get_job(self, job_id):
         """
         Returns a Job with the given job_id.
