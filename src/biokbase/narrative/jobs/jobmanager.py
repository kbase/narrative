"""
KBase Job Manager

The main class here defines a manager for running jobs (as Job objects).
This class knows how to fetch job status, kill jobs, etc.
It also communicates with the front end over the KBaseJobs channel.

It is intended for use as a singleton - use the get_manager() function
to fetch it.
"""
__author__ = "Bill Riehl <wjriehl@lbl.gov>"
__version__ = "0.0.1"

import biokbase.narrative.clients as clients
from .job import Job
from ipykernel.comm import Comm
import threading
import json
import logging
from biokbase.narrative.common import kblogging
from biokbase.narrative.common.log_common import EVENT_MSG_SEP
from IPython.display import HTML
from jinja2 import Template
import dateutil.parser
import datetime
from biokbase.narrative.app_util import system_variable
from biokbase.narrative.exception_util import (
    NarrativeException,
    transform_job_exception
)
import traceback
import sys

class JobManager(object):
    """
    The KBase Job Manager clsas. This handles all jobs and makes their status available.
    On status lookups, it feeds the results to the KBaseJobs channel that the front end
    listens to.
    """
    __instance = None

    # keys = job_id, values = { refresh = T/F, job = Job object }
    _running_jobs = dict()

    _lookup_timer = None
    _comm = None
    _log = kblogging.get_logger(__name__)
    # TODO: should this not be done globally?
    _log.setLevel(logging.INFO)
    _running_lookup_loop = False

    def __new__(cls):
        if JobManager.__instance is None:
            JobManager.__instance = object.__new__(cls)
        return JobManager.__instance

    def initialize_jobs(self):
        """
        Initializes this JobManager.
        This is expected to be run by a running Narrative, and naturally linked to a workspace.
        So it does the following steps.
        1. app_util.system_variable('workspace_id')
        2. get list of jobs with that ws id from UJS (also gets tag, cell_id, run_id)
        3. initialize the Job objects by running NJS.get_job_params on each of those (also gets app_id)
        4. start the status lookup loop.
        """

        ws_id = system_variable('workspace_id')
        try:
            nar_jobs = clients.get('user_and_job_state').list_jobs2({
                'authstrat': 'kbaseworkspace',
                'authparams': [str(ws_id)]
            })
        except Exception as e:
            kblogging.log_event(self._log, 'init_error', {'err': str(e)})
            new_e = transform_job_exception(e)
            error = {
                'error': 'Unable to get initial jobs list',
                'message': getattr(new_e, 'message', 'Unknown reason'),
                'code': getattr(new_e, 'code', -1),
                'source': getattr(new_e, 'source', 'jobmanager'),
                'name': getattr(new_e, 'name', type(e).__name__)
            }
            self._send_comm_message('job_init_err', error)
            raise new_e

        for info in nar_jobs:
            job_id = info[0]
            user_info = info[1]
            job_meta = info[10]
            try:
                job_info = clients.get('job_service').get_job_params(job_id)[0]

                self._running_jobs[job_id] = {
                    'refresh': True,
                    'job': Job.from_state(job_id,
                                          job_info,
                                          user_info[0],
                                          app_id=job_info.get('app_id'),
                                          tag=job_meta.get('tag', 'release'),
                                          cell_id=job_meta.get('cell_id', None),
                                          run_id=job_meta.get('run_id', None))
                }
                
            except Exception as e:
                kblogging.log_event(self._log, 'init_error', {'err': str(e)})
                new_e = transform_job_exception(e)
                error = {
                    'error': 'Unable to get job info on initial lookup',
                    'job_id': job_id,
                    'message': getattr(new_e, 'message', 'Unknown reason'),
                    'code': getattr(new_e, 'code', -1),
                    'source': getattr(new_e, 'source', 'jobmanager'),
                    'name': getattr(new_e, 'name', type(e).__name__)
                }
                self._send_comm_message('job_init_lookup_err', error)
                raise new_e # should crash and burn on any of these.

        if not self._running_lookup_loop:
            # only keep one loop at a time in cause this gets called again!
            if self._lookup_timer is not None:
                self._lookup_timer.cancel()
            self._running_lookup_loop = True
            self._lookup_job_status_loop()
        else:
            self._lookup_all_job_status()

    def list_jobs(self):
        """
        List all job ids, their info, and status in a quick HTML format.
        """
        try:
            status_set = list()
            for job_id in self._running_jobs:
                job = self._running_jobs[job_id]['job']
                job_state = job.state()
                job_params = job.parameters()
                job_state['app_id'] = job_params[0].get('app_id', 'Unknown App')
                job_state['owner'] = job.owner
                status_set.append(job_state)
            if not len(status_set):
                return "No running jobs!"
            status_set = sorted(status_set, key=lambda s: s['creation_time'])
            for i in range(len(status_set)):
                status_set[i]['creation_time'] = datetime.datetime.strftime(datetime.datetime.fromtimestamp(status_set[i]['creation_time']/1000), "%Y-%m-%d %H:%M:%S")
                exec_start = status_set[i].get('exec_start_time', None)
                if 'finish_time' in status_set[i]:
                    finished = status_set[i].get('finish_time', None)
                    if finished is not None and exec_start:
                        delta = datetime.datetime.fromtimestamp(finished/1000.0) - datetime.datetime.fromtimestamp(exec_start/1000.0)
                        delta = delta - datetime.timedelta(microseconds=delta.microseconds)
                        status_set[i]['run_time'] = str(delta)
                        status_set[i]['finish_time'] = datetime.datetime.strftime(datetime.datetime.fromtimestamp(status_set[i]['finish_time']/1000), "%Y-%m-%d %H:%M:%S")
                elif exec_start:
                    delta = datetime.datetime.utcnow() - datetime.datetime.utcfromtimestamp(exec_start/1000.0)
                    delta = delta - datetime.timedelta(microseconds=delta.microseconds)
                    status_set[i]['run_time'] = str(delta)
                else:
                    status_set[i]['run_time'] = 'Not started'

            tmpl = """
            <table class="table table-bordered table-striped table-condensed">
                <tr>
                    <th>Id</th>
                    <th>Name</th>
                    <th>Submitted</th>
                    <th>Submitted By</th>
                    <th>Status</th>
                    <th>Run Time</th>
                    <th>Complete Time</th>
                </tr>
                {% for j in jobs %}
                <tr>
                    <td>{{ j.job_id|e }}</td>
                    <td>{{ j.app_id|e }}</td>
                    <td>{{ j.creation_time|e }}</td>
                    <td>{{ j.owner|e }}</td>
                    <td>{{ j.job_state|e }}</td>
                    <td>{{ j.run_time|e }}</td>
                    <td>{% if j.finish_time %}{{ j.finish_time|e }}{% else %}Incomplete{% endif %}</td>
                </tr>
                {% endfor %}
            </table>
            """
            return HTML(Template(tmpl).render(jobs=status_set))

        except Exception as e:
            kblogging.log_event(self._log, "list_jobs.error", {'err': str(e)})
            raise

    def get_jobs_list(self):
        """
        A convenience method for fetching an unordered list of all running Jobs.
        """
        return [j['job'] for j in self._running_jobs.values()]

    # def _get_existing_job(self, job_tuple):
    #     """
    #     creates a Job object from a job_id that already exists.
    #     If no job exists, raises an Exception.

    #     Parameters:
    #     -----------
    #     job_tuple : The expected 5-tuple representing a Job. The format is:
    #         (job_id, set of job inputs (as JSON), version tag, cell id that started the job, run id of the job)
    #     """

    #     # remove the prefix (if present) and take the last element in the split
    #     job_id = job_tuple[0].split(':')[-1]
    #     try:
    #         job_info = clients.get('job_service').get_job_params(job_id)[0]
    #         return Job.from_state(job_id, job_info, app_id=job_tuple[1], tag=job_tuple[2], cell_id=job_tuple[3], run_id=job_tuple[4])
    #     except Exception as e:
    #         kblogging.log_event(self._log, "get_existing_job.error", {'job_id': job_id, 'err': str(e)})
    #         raise

    def _construct_job_status(self, job_id):
        """
        Always creates a Job Status.
        It'll embed error messages into the status if there are problems.
        """

        state = {}
        widget_info = None
        app_spec = {}

        job = self.get_job(job_id)
        if job is None:
            state = {
                'job_state': 'error',
                'error': {
                    'error': 'Job does not seem to exist, or it is otherwise unavailable.',
                    'message': 'Job does not exist',
                    'name': 'Job Error',
                    'code': -1,
                    'exception': {
                        'error_message': 'job not found in JobManager',
                        'error_type': 'ValueError',
                        'error_stacktrace': ''
                    }
                },
                'cell_id': None,
                'run_id': None
            }
            return {
                'state': state,
                'app_spec': app_spec,
                'widget_info': widget_info,
                'owner': None
            }

        try:
            app_spec = job.app_spec()
        except Exception as e:
            kblogging.log_event(self._log, "lookup_job_status.error", {'err': str(e)})

        try:
            state = job.state()
        except Exception as e:
            kblogging.log_event(self._log, "lookup_job_status.error", {'err': str(e)})

            new_e = transform_job_exception(e)
            e_type = type(e).__name__
            e_message = str(new_e).replace('<', '&lt;').replace('>', '&gt;')
            e_trace = traceback.format_exc().replace('<', '&lt;').replace('>', '&gt;')
            e_code = getattr(new_e, "code", -2)
            e_source = getattr(new_e, "source", "JobManager")

            state = {
                'job_state': 'error',
                'error': {
                    'error': 'Unable to find current job state. Please try again later, or contact KBase.',
                    'message': 'Unable to return job state',
                    'name': 'Job Error',
                    'code': e_code,
                    'source': e_source,
                    'exception': {
                        'error_message': e_message,
                        'error_type': e_type,
                        'error_stacktrace': e_trace,
                    }
                },
                'creation_time': 0,
                'cell_id': job.cell_id,
                'run_id': job.run_id,
                'job_id': job_id
            }

        if state.get('finished', 0) == 1:
            try:
                widget_info = job.get_viewer_params(state)
            except Exception as e:
                # Can't get viewer params
                new_e = transform_job_exception(e)
                kblogging.log_event(self._log, "lookup_job_status.error", {'err': str(e)})
                state['job_state'] = 'error'
                state['error'] = {
                    'error': 'Unable to generate App output viewer!\nThe App appears to have completed successfully,\nbut we cannot construct its output viewer.\nPlease contact the developer of this App for assistance.',
                    'message': 'Unable to build output viewer parameters!',
                    'name': 'App Error',
                    'code': getattr(new_e, "code", -1),
                    'source': getattr(new_e, "source", "JobManager")
                }

        if 'canceling' in self._running_jobs[job_id]:
            state['job_state'] = 'canceling'

        return {'state': state,
                'spec': app_spec,
                'widget_info': widget_info,
                'owner': job.owner}


    def _lookup_job_status(self, job_id):
        """
        Will raise a ValueError if job_id doesn't exist.
        Sends the status over the comm channel as the usual job_status message.
        """
        status = self._construct_job_status(job_id)
        self._send_comm_message('job_status', status)

    def _lookup_all_job_status(self, ignore_refresh_flag=False):
        """
        Looks up status for all jobs.
        Once job info is acquired, it gets pushed to the front end over the
        'KBaseJobs' channel.
        """
        status_set = dict()
        # grab the list of running job ids, so we don't run into update-while-iterating problems.
        for job_id in self._running_jobs.keys():
            if self._running_jobs[job_id]['refresh'] or ignore_refresh_flag:
                status_set[job_id] = self._construct_job_status(job_id)
        self._send_comm_message('job_status_all', status_set)

    def _lookup_job_status_loop(self):
        """
        Initialize a loop that will look up job info. This uses a Timer thread on a 10
        second loop to update things.
        """
        self._lookup_all_job_status()
        self._lookup_timer = threading.Timer(10, self._lookup_job_status_loop)
        self._lookup_timer.start()

    def cancel_job_lookup_loop(self):
        """
        Cancels a running timer if one's still alive.
        """
        if self._lookup_timer:
            self._lookup_timer.cancel()
            self._lookup_timer = None
        self._running_lookup_loop = False

    def register_new_job(self, job):
        """
        Registers a new Job with the manager - should only be invoked when a new Job gets
        started. This stores the Job locally and pushes it over the comm channel to the
        Narrative where it gets serialized.

        Parameters:
        -----------
        job : biokbase.narrative.jobs.job.Job object
            The new Job that was started.
        """
        self._running_jobs[job.job_id] = {'job': job, 'refresh': True}
        # push it forward! create a new_job message.
        self._lookup_job_status(job.job_id)
        self._send_comm_message('new_job', {})

    def get_job(self, job_id):
        """
        Returns a Job with the given job_id.
        Raises a ValueError if not found.
        """
        if job_id in self._running_jobs:
            return self._running_jobs[job_id]['job']
        else:
            raise ValueError('No job present with id {}'.format(job_id))

    def _handle_comm_message(self, msg):
        """
        Handles comm messages that come in from the other end of the KBaseJobs channel.
        All messages (of any use) should have a 'request_type' property.
        Possible types:
        * all_status
            refresh all jobs that are flagged to be looked up. Will send a
            message back with all lookup status.
        * job_status
            refresh the single job given in the 'job_id' field. Sends a message
            back with that single job's status, or an error message.
        * stop_update_loop
            stop the running refresh loop, if there's one going (might be
            one more pass, depending on the thread state)
        * start_update_loop
            reinitialize the refresh loop.
        * stop_job_update
            flag the given job id (should be an accompanying 'job_id' field) that the front
            end knows it's in a terminal state and should no longer have its status looked
            up in the refresh cycle.
        * start_job_update
            remove the flag that gets set by stop_job_update (needs an accompanying 'job_id'
            field)
        """
        kblogging.log_event(self._log, 'handle_comm_message', {'msg': msg})
        
        if 'request_type' in msg['content']['data']:
            r_type = msg['content']['data']['request_type']
            job_id = msg['content']['data'].get('job_id', None)
            if job_id is not None and job_id not in self._running_jobs:
                # If it's not a real job, just silently ignore the request.
                # Maybe return an error? Yeah. Let's do that.
                # self._send_comm_message('job_comm_error', {'job_id': job_id, 'message': 'Unknown job id', 'request_type': r_type})
                # TODO: perhaps we should implement request/response here. All we really need is to thread a message
                # id through
                self._send_comm_message('job_does_not_exist', {'job_id': job_id, 'request_type': r_type})
                return

            if r_type == 'all_status':
                self._lookup_all_job_status(ignore_refresh_flag=True)

            elif r_type == 'job_status':
                if job_id is not None:
                    self._lookup_job_status(job_id)

            elif r_type == 'stop_update_loop':
                if self._lookup_timer is not None:
                    self._lookup_timer.cancel()

            elif r_type == 'start_update_loop':
                self._lookup_job_status_loop()

            elif r_type == 'stop_job_update':
                if job_id is not None:
                    self._running_jobs[job_id]['refresh'] = False

            elif r_type == 'start_job_update':
                if job_id is not None:
                    self._running_jobs[job_id]['refresh'] = True

            elif r_type == 'delete_job':
                if job_id is not None:
                    try:
                        self.delete_job(job_id)
                    except Exception as e:
                        self._send_comm_message('job_comm_error', {'message': str(e), 'request_type': r_type, 'job_id': job_id})

            elif r_type == 'cancel_job':
                if job_id is not None:
                    try:
                        self.cancel_job(job_id)
                    except Exception as e:
                        self._send_comm_message('job_comm_error', {'message': str(e), 'request_type': r_type, 'job_id': job_id})

            elif r_type == 'job_logs':
                if job_id is not None:
                    first_line = msg['content']['data'].get('first_line', 0)
                    num_lines = msg['content']['data'].get('num_lines', None)
                    self._get_job_logs(job_id, first_line=first_line, num_lines=num_lines)
                else:
                    raise ValueError('Need a job id to fetch jobs!')

            elif r_type == 'job_logs_latest':
                if job_id is not None:
                    num_lines = msg['content']['data'].get('num_lines', None)
                    self._get_latest_job_logs(job_id, num_lines=num_lines)

            else:
                self._send_comm_message('job_comm_error', {'message': 'Unknown message', 'request_type': r_type})
                raise ValueError('Unknown KBaseJobs message "{}"'.format(r_type))

    def _get_latest_job_logs(self, job_id, num_lines=None):
        job = self.get_job(job_id)
        if job is None:
            raise ValueError('job "{}" not found while fetching logs!'.format(job_id))

        (max_lines, logs) = job.log()

        first_line = 0
        if num_lines is not None and max_lines > num_lines:
            first_line = max_lines - num_lines
            logs = logs[first_line:]
        self._send_comm_message('job_logs', {'job_id': job_id, 'first': first_line, 'max_lines': max_lines, 'lines': logs, 'latest': True})


    def _get_job_logs(self, job_id, first_line=0, num_lines=None):
        job = self.get_job(job_id)
        if job is None:
            raise ValueError('job "{}" not found!'.format(job_id))

        (max_lines, log_slice) = job.log(first_line=first_line, num_lines=num_lines)
        self._send_comm_message('job_logs', {'job_id': job_id, 'first': first_line, 'max_lines': max_lines, 'lines': log_slice, 'latest': False})

    def delete_job(self, job_id):
        """
        If the job_id doesn't exist, raises a ValueError.
        Attempts to delete a job, and cancels it first. If the job cannot be canceled,
        raises an exception. If it can be canceled but not deleted, it gets canceled, then raises
        an exception.
        """
        if job_id is None:
            raise ValueError('Job id required for deletion!')
        if job_id not in self._running_jobs:
            self._send_comm_message('job_does_not_exist', {'job_id': job_id, 'source': 'delete_job'})
            return
            # raise ValueError('Attempting to cancel a Job that does not exist!')

        try:
            self.cancel_job(job_id)
        except Exception as e:
            raise

        try:
            clients.get('user_and_job_state').delete_job(job_id)
        except Exception as e:
            raise

        del self._running_jobs[job_id]
        self._send_comm_message('job_deleted', {'job_id': job_id})

    def cancel_job(self, job_id):
        """
        Cancels a running job, placing it in a canceled state.
        Does NOT delete the job.
        Raises an exception if the current user doesn't have permission to cancel the job.
        """

        if job_id is None:
            raise ValueError('Job id required for cancellation!')
        if job_id not in self._running_jobs:
            self._send_comm_message('job_does_not_exist', {'job_id': job_id, 'source': 'cancel_job'})
            return

        try:
            job = self.get_job(job_id)
            state = job.state()
<<<<<<< HEAD
            # NB usage of English spelling with two els.
            if state.get('cancelled', 0) == 1 or state.get('finished', 0) == 1:
                # TODO: issue warning to user. The client may be in a "canceling" state
                # 
=======
            if state.get('canceled', 0) == 1 or state.get('finished', 0) == 1:
>>>>>>> 299f91c5
                # It's already finished, don't try to cancel it again.
                return
        except Exception as e:
            raise ValueError('Unable to get Job state')

        # Stop updating the job status while we try to cancel.
        # Also, set it to have a special state of 'canceling' while we're doing the cancel
        is_refreshing = self._running_jobs[job_id].get('refresh', False)
        self._running_jobs[job_id]['refresh'] = False
        self._running_jobs[job_id]['canceling'] = True
        try:
            kblogging.log_event(self._log, 'cancel_job', {'msg': 'sending cancel job request'})
            clients.get('job_service').cancel_job({'job_id': job_id})
            kblogging.log_event(self._log, 'cancel_job', {'msg': 'sent cancel job request'})
        except Exception as e:
            new_e = transform_job_exception(e)
            error = {
                'error': 'Unable to get cancel job',
                'message': getattr(new_e, 'message', 'Unknown reason'),
                'code': getattr(new_e, 'code', -1),
                'source': getattr(new_e, 'source', 'jobmanager'),
                'name': getattr(new_e, 'name', type(e).__name__),
                'request_type': 'cancel_job',
                'job_id': job_id
            }
            self._send_comm_message('job_comm_error', error)
            raise(e)
        finally:
            self._running_jobs[job_id]['refresh'] = is_refreshing
            del self._running_jobs[job_id]['canceling']

        #
        # self._send_comm_message('job_canceled', {'job_id': job_id})
        # Rather than a separate message, how about triggering a job-status message:
        self._lookup_job_status(job_id)

    def _send_comm_message(self, msg_type, content):
        """
        Sends a ipykernel.Comm message to the KBaseJobs channel with the given msg_type
        and content. These just get encoded into the message itself.
        """
        kblogging.log_event(self._log, "send_comm_message", {'at': 'send comm message', 'msg': 'sending'})

        msg = {
            'msg_type': msg_type,
            'content': content
        }
        if self._comm is None:
            self._comm = Comm(target_name='KBaseJobs', data={})
            self._comm.on_msg(self._handle_comm_message)
        self._comm.send(msg)<|MERGE_RESOLUTION|>--- conflicted
+++ resolved
@@ -46,7 +46,6 @@
     _comm = None
     _log = kblogging.get_logger(__name__)
     # TODO: should this not be done globally?
-    _log.setLevel(logging.INFO)
     _running_lookup_loop = False
 
     def __new__(cls):
@@ -400,7 +399,6 @@
             remove the flag that gets set by stop_job_update (needs an accompanying 'job_id'
             field)
         """
-        kblogging.log_event(self._log, 'handle_comm_message', {'msg': msg})
         
         if 'request_type' in msg['content']['data']:
             r_type = msg['content']['data']['request_type']
@@ -532,14 +530,7 @@
         try:
             job = self.get_job(job_id)
             state = job.state()
-<<<<<<< HEAD
-            # NB usage of English spelling with two els.
-            if state.get('cancelled', 0) == 1 or state.get('finished', 0) == 1:
-                # TODO: issue warning to user. The client may be in a "canceling" state
-                # 
-=======
             if state.get('canceled', 0) == 1 or state.get('finished', 0) == 1:
->>>>>>> 299f91c5
                 # It's already finished, don't try to cancel it again.
                 return
         except Exception as e:
@@ -551,9 +542,7 @@
         self._running_jobs[job_id]['refresh'] = False
         self._running_jobs[job_id]['canceling'] = True
         try:
-            kblogging.log_event(self._log, 'cancel_job', {'msg': 'sending cancel job request'})
             clients.get('job_service').cancel_job({'job_id': job_id})
-            kblogging.log_event(self._log, 'cancel_job', {'msg': 'sent cancel job request'})
         except Exception as e:
             new_e = transform_job_exception(e)
             error = {
@@ -581,7 +570,6 @@
         Sends a ipykernel.Comm message to the KBaseJobs channel with the given msg_type
         and content. These just get encoded into the message itself.
         """
-        kblogging.log_event(self._log, "send_comm_message", {'at': 'send comm message', 'msg': 'sending'})
 
         msg = {
             'msg_type': msg_type,
