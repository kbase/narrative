"""A notebook manager that uses the KBase workspace for storage.

Authors:

* Steve Chan <sychan@lbl.gov>
* Bill Riehl <wjriehl@lbl.gov>

Copyright (C) 2013 The Regents of the University of California
Department of  Energy contract-operators of the Lawrence Berkeley National Laboratory
1 Cyclotron Road, Berkeley,  CA 94720

Copyright (C) 2013 The KBase Project

Distributed unspecified open source license as of 9/27/2013

"""
# System
import datetime
import dateutil.parser
import os
import json
import re
import importlib
# Third-party
from unicodedata import normalize
from tornado.web import HTTPError
# IPython
# from IPython import nbformat
import nbformat
from nbformat import (
    sign,
    validate,
    ValidationError
)
from notebook.services.contents.manager import ContentsManager
from traitlets.traitlets import (
    Unicode, 
    Dict, 
    Bool, 
    List, 
    TraitError
)
from IPython.utils import tz

# Local
from .manager_util import base_model
from .narrativeio import (
    KBaseWSManagerMixin, 
    PermissionsError
)
from .kbasecheckpoints import KBaseCheckpoints
import biokbase.narrative.ws_util as ws_util
from biokbase.workspace.client import Workspace
import biokbase.narrative.common.service as service
from biokbase.narrative.common import util
import biokbase.auth

#-----------------------------------------------------------------------------
# Classes
#-----------------------------------------------------------------------------

class KBaseWSManager(KBaseWSManagerMixin, ContentsManager):
    """
    A notebook manager that uses the KBase workspace for storage.

    The Workspace backend simply adds a few metadata fields into the
    notebook object and pushes it into the workspace as the 'data'
    part of a workspace object

    Additional metadata fields
    {
        'id' : User specified title for the narrative alphanumeric + _
        'creator' : {username of the creator of this notebook},
        'description' : 'description of notebook',
        'data_dependencies' : { list of kbase id strings }
        'format' : self.node_format
        'workspace' : the workspace that it was loaded from or saved to
    }

    This handler expects that on every request, the session attribute for an
    instance will be populated by the front end handlers. That's gross, but
    that's what we're running with for now.
    Note: you'll probably see "That's gross, but..." a lot in this rev of the
    code

    Notebooks are identified with workspace identifiers of the format
    {workspace_name}.{object_name}

    Object format:
    (New)
    {
        'dependencies' : List of workspace refs,
        'notebook' : {
            <mostly, the IPython notebook object>,
            'metadata' :
        }
    }

    """
    kbasews_uri = Unicode(service.URLS.workspace, config=True, help='Workspace service endpoint URI')

    ipynb_type = Unicode('ipynb')
    allowed_formats = List([u'json'])
    node_format = ipynb_type
    ws_type = Unicode(ws_util.ws_narrative_type, config=True, help='Type to store narratives within workspace service')

    # regex for parsing out workspace_id and object_id from
    # a "ws.{workspace}.{object}" string
    ws_regex = re.compile('^ws\.(?P<wsid>\d+)\.obj\.(?P<objid>\d+)(\.(?P<ver>\d+))?')
    # regex for parsing out fully qualified workspace name and object name
    ws_regex2 = re.compile('^(?P<wsname>[\w:]+)/(?P<objname>[\w]+)')
    # regex for par
    kbid_regex = re.compile('^(kb\|[a-zA-Z]+\..+)')
    # regex from pretty name path
    objid_regex = re.compile('^.*\s-\s(?P<obj_long_id>ws\.(?P<wsid>\d+)\.obj\.(?P<objid>\d+))\s-\s')

    # This is a regular expression to make sure that the workspace ID
    # doesn't contain non-legit characters in the object ID field
    # We use it like this to to translate names:
    # wsid_regex.sub('',"Hello! Freaking World! 123".replace(' ','_'))
    # to get an id of 'Hello_Freaking_World_123'
    # We will enforce validation on the narrative naming GUI, but this is
    # a safety net
    wsid_regex = re.compile('[\W]+', re.UNICODE)

    def __init__(self, *args, **kwargs):
        """Verify that we can connect to the configured WS instance"""
        super(KBaseWSManager, self).__init__(*args, **kwargs)
        if not self.kbasews_uri:
            raise HTTPError(412, u"Missing KBase workspace service endpoint URI.")

        # Map Narrative ids to notebook names
        mapping = Dict()
        # Map notebook names to Narrative ids
        rev_mapping = Dict()
        # Setup empty hash for session object
        self.kbase_session = {}
        # Init the session info we need.

    def _checkpoints_class_default(self):
        return KBaseCheckpoints

    def get_userid(self):
        """Return the current user id (if logged in), or None
        """
        t = biokbase.auth.Token()
        if (t is not None):
            return self.kbase_session.get(u'user_id', t.user_id)
        else:
            return self.kbase_session.get(u'user_id', None)

    def _clean_id(self, id):
        """Clean any whitespace out of the given id"""
        return self.wsid_regex.sub('', id.replace(' ', '_'))

    #####
    # API part 1: methods that must be implemented in subclasses.        
    #####
    def dir_exists(self, path):
        """If it's blank, just return True - 
           we'll be looking up the list of all Narratives from 
           that dir, so it's real."""
        if not path:
            return True
        else:
            return False

    def is_hidden(self, path):
        """We can only see what gets returned from Workspace lookup,
           so nothing should be hidden"""
        return False

    def file_exists(self, path):
        """We only support narratives right now, so look up
           a narrative from that path."""
        path = path.strip('/')
        obj_ref = self._obj_ref_from_path(path)
        if obj_ref is None:
            raise HTTPError(404, u'Path "{}" is not a valid Narrative path'.format(path))
        self.log.warn(u'looking up whether a narrative exists')
        try:
            self.log.warn(u'trying to get narrative {}'.format(obj_ref))
            return self.narrative_exists(obj_ref)
        except PermissionsError as e:
            self.log.warn(u'found a 403 error')
            raise HTTPError(403, u"You do not have permission to view the narrative with id {}".format(path))
        # except Exception as e:
        #     self.log.debug('got a 500 error')
        #     raise HTTPError(500, e)

    def exists(self, path):
        """Looks up whether a directory or file path (i.e. narrative)
           exists"""
        path = path.strip('/')
        if not path: # it's a directory, for all narratives
            return True
        return self.file_exists(path)

    def _wsobj_to_model(self, nar, content=True):
        nar_id = u'ws.{}.obj.{}'.format(nar['wsid'], nar['objid'])
        model = base_model(u'{} - {} - {}'.format(nar['saved_by'], nar_id, nar['name']), nar_id)
        model[u'format'] = u'json'
        model[u'last_modified'] = nar[u'save_date']
        model[u'type'] = u'notebook'

        # model = base_model('%s/%s' % (nar['notebook_id'], nar['name']))
        # model['format'] = 'v3'
        return model

    def _obj_ref_from_path(self, path):
        parsed = self._parse_path(path)
        if parsed is None:
            return None
        if u'wsid' not in parsed or u'objid' not in parsed:
            return None
        ref = u'{}/{}'.format(parsed[u'wsid'], parsed[u'objid'])
        if parsed[u'ver'] is not None:
            ref = ref + u'/{}'.format(parsed[u'ver'])
        return ref

    def _parse_path(self, path):
        m = self.ws_regex.match(path)
        if m is None:
            return None
        return dict(
            wsid=m.group(u'wsid'),
            objid=m.group(u'objid'),
            ver=m.group(u'ver')
        )

    def get(self, path, content=True, type=None, format=None):
        """Get the model of a file or directory with or without content."""
        path = path.strip('/')

        model = base_model(path, path)
        if self.exists(path) and type != u'directory':
            #It's a narrative object, so try to fetch it.
            obj_ref = self._parse_path(path)
            if not obj_ref:
                raise HTTPError(404, u'Unknown Narrative "{}"'.format(path))
            try:
                nar_obj = self.read_narrative(u'{}/{}'.format(obj_ref[u'wsid'], obj_ref[u'objid']), content)
                model[u'type'] = u'notebook'
                user = self.get_userid()
                if content:
                    model['format'] = u'json'
                    model['content'] = nbformat.reads(json.dumps(nar_obj['data']), 4)
<<<<<<< HEAD
                    model['name'] = nar_obj['data']['metadata'].get(u'name', u'Untitled')
                    util.kbase_env.narrative = u'ws.{}.obj.{}'.format(obj_ref['wsid'], obj_ref['objid'])
=======
                    model['content']['metadata'].pop('orig_nbformat', None)
                    model['name'] = nar_obj['data']['metadata'].get('name', 'Untitled')
                    util.kbase_env.narrative = 'ws.{}.obj.{}'.format(obj_ref['wsid'], obj_ref['objid'])
>>>>>>> 72b251f4
                    util.kbase_env.workspace = model['content'].metadata.ws_name
                if user is not None:
                    model['writable'] = self.narrative_writable(u'{}/{}'.format(obj_ref['wsid'], obj_ref['objid']), user)
                self.log.info(u'Got narrative {}'.format(model['name']))
            except HTTPError:
                raise
            except PermissionsError as e:
                raise HTTPError(403, e)
            except Exception as e:
                raise HTTPError(500, u'An error occurred while fetching your narrative: {}'.format(e))

        if not path or type == 'directory':
            #if it's the empty string, look up all narratives, treat them as a dir
            model['type'] = type
            model['format'] = u'json'
            if content:
                contents = []
                nar_list = self.list_narratives()
                for nar in nar_list:
                    contents.append(self._wsobj_to_model(nar, content=False))
                model['content'] = contents

        return model

    def save(self, model, path):
        """Save the file or directory and return the model with no content.

        Save implementations should call self.run_pre_save_hook(model=model, path=path)
        prior to writing any data.
        """
        path = path.strip('/')
        match = self.ws_regex.match(path)

        if 'type' not in model:
            raise HTTPError(400, u'No IPython model type provided')
        if model['type'] != 'notebook':
            raise HTTPError(400, u'We currently only support saving Narratives!')
        if 'content' not in model and model['type'] != 'directory':
            raise HTTPError(400, u'No Narrative content found while trying to save')

        self.log.debug(u"writing Narrative %s." % path)
        nb = nbformat.from_dict(model['content'])
        self.check_and_sign(nb, path)

        try:
            result = self.write_narrative(self._obj_ref_from_path(path), nb, self.get_userid())

            new_id = u"ws.%s.obj.%s" % (result[1], result[2])
            util.kbase_env.narrative = new_id

            nb = result[0]
            self.validate_notebook_model(model)
            validation_message = model.get(u'message', None)

            model = self.get(path, content=False)
            if validation_message:
                model[u'message'] = validation_message
            return model

        except PermissionsError as err:
            raise HTTPError(403, err.message)
        except Exception as err:
            raise HTTPError(500, u'An error occurred while saving your Narrative: {}'.format(err))

    def delete_file(self, path):
        """Delete file or directory by path."""
        raise HTTPError(501, u'Narrative deletion not implemented here. Deletion should be handled elsewhere.')

    def rename_file(self, path, new_name):
        """Rename a file from old_path to new_path.
        This gets tricky in KBase since we don't deal with paths, but with
        actual file names. For now, assume that 'old_path' won't actually
        change, but the 'new_path' is actually the new Narrative name."""
        path = path.strip('/')

        try:
            self.rename_narrative(self._obj_ref_from_path(path), self.get_userid(), new_name)
        except PermissionsError as err:
            pass
            # raise HTTPError(403, err.message)
        except Exception as err:
            raise HTTPError(500, u'An error occurred while renaming your Narrative: {}'.format(err))

    # API part 2: methods that have useable default
    # implementations, but can be overridden in subclasses.
    def delete(self, path):
        """Delete a file/directory and any associated checkpoints."""
        path = path.strip('/')
        if not path:
            raise HTTPError(400, "Can't delete root")
        self.delete_file(path)
        self.checkpoints.delete_all_checkpoints(path)

    def rename(self, old_path, new_path):
        """Rename a file and any checkpoints associated with that file."""
        self.rename_file(old_path, new_path)
        self.checkpoints.rename_all_checkpoints(old_path, new_path)

    def update(self, model, path):
        """Update the file's path

        For use in PATCH requests, to enable renaming a file without
        re-uploading its contents. Only used for renaming at the moment.
        """
        self.log.warn(u'update')
        self.log.warn(model)
        self.log.warn(path)

        path = path.strip('/')
        new_path = model.get('path', path).strip('/')
        if new_path.endswith('.ipynb'):
            new_path = new_path[:-len('.ipynb')]
        self.rename(path, new_path)
        model = self.get(path, content=False)
        self.log.warn(model)
        return model

    def increment_filename(self, filename, path='', insert=''):
        """Increment a filename until it is unique.

        Parameters
        ----------
        filename : unicode
            The name of a file, including extension
        path : unicode
            The API path of the target's directory

        Returns
        -------
        name : unicode
            A filename that is unique, based on the input filename.
        """
        path = path.strip('/')
        basename, ext = os.path.splitext(filename)
        for i in itertools.count():
            if i:
                insert_i = '{}{}'.format(insert, i)
            else:
                insert_i = ''
            name = u'{basename}{insert}{ext}'.format(basename=basename,
                insert=insert_i, ext=ext)
            if not self.exists(u'{}/{}'.format(path, name)):
                break
        return name

    def validate_notebook_model(self, model):
        """Add failed-validation message to model"""
        try:
            validate(model['content'])
        except ValidationError as e:
            model['message'] = u'Notebook Validation failed: {}:\n{}'.format(
                e.message, json.dumps(e.instance, indent=1, default=lambda obj: '<UNKNOWN>'),
            )
        return model
    
    def new_untitled(self, path='', type='', ext=''):
        """Create a new untitled file or directory in path
        
        path must be a directory
        
        File extension can be specified.
        
        Use `new` to create files with a fully specified path (including filename).
        """
        path = path.strip('/')
        if not self.dir_exists(path):
            raise HTTPError(404, 'No such directory: %s' % path)
        
        model = {}
        if type:
            model['type'] = type
        
        if ext == '.ipynb':
            model.setdefault('type', 'notebook')
        else:
            model.setdefault('type', 'file')
        
        insert = ''
        if model['type'] == 'directory':
            untitled = self.untitled_directory
            insert = ' '
        elif model['type'] == 'notebook':
            untitled = self.untitled_notebook
            ext = '.ipynb'
        elif model['type'] == 'file':
            untitled = self.untitled_file
        else:
            raise HTTPError(400, "Unexpected model type: %r" % model['type'])
        
        name = self.increment_filename(untitled + ext, path, insert=insert)
        path = u'{0}/{1}'.format(path, name)
        return self.new(model, path)
    
    def new(self, model=None, path=''):
        """Create a new file or directory and return its model with no content.
        
        To create a new untitled entity in a directory, use `new_untitled`.
        """
        # TODO
        path = path.strip('/')
        if model is None:
            model = {}
        
        if path.endswith('.ipynb'):
            model.setdefault('type', 'notebook')
        else:
            model.setdefault('type', 'file')
        
        # no content, not a directory, so fill out new-file model
        if 'content' not in model and model['type'] != 'directory':
            if model['type'] == 'notebook':
                model['content'] = new_notebook()
                model['format'] = 'json'
            else:
                model['content'] = ''
                model['type'] = 'file'
                model['format'] = 'text'
        
        model = self.save(model, path)
        return model

    def copy(self, from_path, to_path=None):
        """Copy an existing file and return its new model.

        If to_path not specified, it will be the parent directory of from_path.
        If to_path is a directory, filename will increment `from_path-Copy#.ext`.

        from_path must be a full path to a file.
        """
        # TODO
        path = from_path.strip('/')
        if to_path is not None:
            to_path = to_path.strip('/')

        if '/' in path:
            from_dir, from_name = path.rsplit('/', 1)
        else:
            from_dir = ''
            from_name = path
        
        model = self.get(path)
        model.pop('path', None)
        model.pop('name', None)
        if model['type'] == 'directory':
            raise HTTPError(400, "Can't copy directories")
        
        if to_path is None:
            to_path = from_dir
        if self.dir_exists(to_path):
            name = copy_pat.sub(u'.', from_name)
            to_name = self.increment_filename(name, to_path, insert='-Copy')
            to_path = u'{0}/{1}'.format(to_path, to_name)
        
        model = self.save(model, to_path)
        return model

    def log_info(self):
        self.log.info(self.info_string())

    def trust_notebook(self, path):
        """Explicitly trust a notebook

        Parameters
        ----------
        path : string
            The path of a notebook
        """
        model = self.get(path)
        nb = model['content']
        self.log.warn("Trusting notebook %s", path)
        self.notary.mark_cells(nb, True)
        self.save(model, path)

    def check_and_sign(self, nb, path=''):
        """Check for trusted cells, and sign the notebook.

        Called as a part of saving notebooks.

        Parameters
        ----------
        nb : dict
            The notebook dict
        path : string
            The notebook's path (for logging)
        """
        if self.notary.check_cells(nb):
            self.notary.sign(nb)
        else:
            self.log.warn("Saving untrusted notebook %s", path)

    def mark_trusted_cells(self, nb, path=''):
        """Mark cells as trusted if the notebook signature matches.

        Called as a part of loading notebooks.

        Parameters
        ----------
        nb : dict
            The notebook object (in current nbformat)
        path : string
            The notebook's path (for logging)
        """
        trusted = self.notary.check_signature(nb)
        if not trusted:
            self.log.warn("Notebook %s is not trusted", path)
        self.notary.mark_cells(nb, trusted)

    def should_list(self, name):
        """Should this file/directory name be displayed in a listing?"""
        return not any(fnmatch(name, glob) for glob in self.hide_globs)

    def info_string(self):
        return "Workspace Narrative Service with workspace endpoint at %s" % self.kbasews_uri<|MERGE_RESOLUTION|>--- conflicted
+++ resolved
@@ -245,14 +245,9 @@
                 if content:
                     model['format'] = u'json'
                     model['content'] = nbformat.reads(json.dumps(nar_obj['data']), 4)
-<<<<<<< HEAD
-                    model['name'] = nar_obj['data']['metadata'].get(u'name', u'Untitled')
-                    util.kbase_env.narrative = u'ws.{}.obj.{}'.format(obj_ref['wsid'], obj_ref['objid'])
-=======
                     model['content']['metadata'].pop('orig_nbformat', None)
                     model['name'] = nar_obj['data']['metadata'].get('name', 'Untitled')
                     util.kbase_env.narrative = 'ws.{}.obj.{}'.format(obj_ref['wsid'], obj_ref['objid'])
->>>>>>> 72b251f4
                     util.kbase_env.workspace = model['content'].metadata.ws_name
                 if user is not None:
                     model['writable'] = self.narrative_writable(u'{}/{}'.format(obj_ref['wsid'], obj_ref['objid']), user)
