--- conflicted
+++ resolved
@@ -214,16 +214,12 @@
                       'provenance' : [],
                       'meta' : nb.metadata.copy(),
                     }
-<<<<<<< HEAD
             # We flatten the data_dependencies array into a json string so that the
             # workspace service will accept it
-            wsobj['meta']['data_dependencies'] = json.dumps( wsobj['meta']['data_dependencies'])
+            wsobj['meta']['data_dependencies'] = json.dumps(wsobj['meta']['data_dependencies'])
             # Same for jobs list
             wsobj['meta']['job_ids'] = json.dumps(wsobj['meta']['job_ids'])
-=======
->>>>>>> 66fe9d4a
             wsid = homews_id
-            wsobj['meta']['data_dependencies'] = json.dumps(wsobj['meta']['data_dependencies'])
             self.log.debug("calling ws_util.put_wsobj")
             res = ws_util.put_wsobj(wsclient, wsid, wsobj)
             self.log.debug("save_object returned %s" % res)
@@ -398,16 +394,13 @@
                 nb.metadata.type = self.ws_type
             if not hasattr(nb.metadata, 'description'):
                 nb.metadata.description = ''
-<<<<<<< HEAD
-            nb.metadata.data_dependencies = self.extract_data_dependencies(nb)
-            if not hasattr(nb.metadata, 'job_ids'):
-                nb.metadata.job_ids = []
-=======
             # These are now stored on the front end explicitly as a list of object references
             # This gets auto-updated on the front end, and is easier to manage.
             if not hasattr(nb.metadata, 'data_dependencies'):
                 nb.metadata.data_dependencies = list()
->>>>>>> 66fe9d4a
+            nb.metadata.data_dependencies = self.extract_data_dependencies(nb)
+            if not hasattr(nb.metadata, 'job_ids'):
+                nb.metadata.job_ids = list()
             nb.metadata.format = self.node_format
 
         except Exception as e:
