__author__ = 'James Gurtowski <gurtowsk@cshl.edu> / Sri Ramakrishnan <sramakri@cshl.edu>'
__date__ = '1/23/13'

from collections import namedtuple

import time
import json
import os
import re
import sys
import base64
import logging
import ast
import StringIO
import uuid;
import math
from collections import Counter
from collections import namedtuple
from functools import wraps
from time import gmtime, strftime
from collections import OrderedDict
from operator import itemgetter
from thrift import Thrift
from thrift.transport import TSocket, TSSLSocket
from thrift.transport import TTransport
from thrift.protocol import TBinaryProtocol

from biokbase.Jnomics.jnomics_api import JnomicsData, JnomicsCompute
from biokbase.Jnomics.jnomics_api.ttypes import Authentication, JnomicsThriftException
from biokbase.Jnomics.jnomics_api.ttypes import JnomicsThriftJobStatus, JnomicsThriftJobID , JnomicsThriftHandle

from biokbase.workspaceServiceDeluxe.Client import Workspace as workspaceService
from biokbase.InvocationService.Client import InvocationService
from biokbase.idserver.client import IDServerAPI
from biokbase.shock import Client as shockService
from biokbase.PlantExpressionService.Client import PlantExpression as expressionService
from biokbase.cdmi.client import CDMI_API,CDMI_EntityAPI
from biokbase.mglib import tab_to_matrix, sparse_to_dense
from biokbase.narrative.common.service import init_service, method, finalize_service
from biokbase.narrative.common import kbtypes

from IPython.display import display, HTML

## Exceptions

class JnomicsException(Exception):
    pass


class ShockUploadException(Exception):
    pass


class SubmitException(Exception):
    pass

class FileNotFound(Exception):
    pass

VERSION = (0, 0, 1)
NAME = "Variation Expression Services"

POLL_SLEEP_INTERVAL=10

URL = namedtuple("URL",["host","port"])

Stage = namedtuple("Stage", ["func","name","poll"])


#URLS = {"compute":URL("variation.services.kbase.us", 10000),
#        "data":URL("variation.services.kbase.us", 10001)}

URLS = {"compute":URL("140.221.67.178", 10000),
        "data":URL("140.221.67.178", 10001)}

#URLS = {"compute":URL("mshadoop1.cshl.edu", 10000),
#        "data":URL("mshadoop1.cshl.edu", 10001)}

CLIENT_CLASSES = {"compute": JnomicsCompute.Client,
                  "data" : JnomicsData.Client}

class OTHERURLS:
    _host = '140.221.84.248'
    shock = "https://kbase.us/services/shock-api"
    awe = "http://140.221.85.36:8000"
    workspace = "http://kbase.us/services/ws"
    ids = "http://kbase.us/services/idserver"
    ontology = "http://140.221.85.171:7062"
    cdmi = "https://kbase.us/services/cdmi_api"
    expression = "http://kbase.us/services/plant_expression"
    invocation = "http://140.221.85.185:7049"

class WSTYPES:
    ### Variation workspace types
    var_sampletype = 'KBaseGwasData.VariationSample'
    var_vcftype = 'KBaseGwasData.VariantCall'

    ### RNASeq workspace types
    rnaseq_sampletype = 'KBaseExpression.RNASeqSample'
    rnaseq_bamtype = 'KBaseExpression.RNASeqSampleAlignment'
    rnaseq_diffexptype = 'KBaseExpression.RNASeqDifferentialExpression'
    rnaseq_exptype =  'KBaseExpression.ExpressionSample'
    rnaseq_expseriestype = 'KBaseExpression.ExpressionSeries'
    datatabletype = 'MAK.FloatDataTable'

class IDServerids:
    ### variation
    var_vcf = 'kb|variant'
    ###RNASeq
    rnaseq_expsample = 'kb|sample'
    rnaseq_series = 'kb|series'
    rnaseq_alignment = 'kb|alignment'
    rnaseq_difexp = 'kb|differentialExpression'
    dt_type = 'kb|dataTable'

# Init logging.
_log = logging.getLogger(__name__)

init_service(name = NAME, desc="Variation and Expression service", version = VERSION)

clients = {}


##
##Decorators for control logic
##

def _get_wsname(meth, ws):
    '''gets the workspace name
    '''
    if ws:
        return ws
    elif meth.workspace_id and (meth.workspace_id != 'null'):
        return meth.workspace_id
    else:
        return default_ws

def _get_shock_data(nodeid, binary=False):
    token = os.environ['KB_AUTH_TOKEN']
    shock = shockService(OTHERURLS.shock, token)
    return shock.download_to_string(nodeid, binary=binary)

def _get_ws(wsname, name, wtype,auth):
    #token = os.environ['KB_AUTH_TOKEN']
    ws = workspaceService(OTHERURLS.workspace)
    obj = ws.get_object({'auth': auth, 'workspace': wsname, 'id': name, 'type': wtype})
    data = None
    # Data format
    if 'data' in obj['data']:
        data = obj['data']['data']
    # Handle format
    elif 'shock_ref' in obj['data']:
        data = obj['data']['shock_ref']
    # Collection format
    elif 'members' in obj['data']:
        data = [m['ID'] for m in obj['data']['members']]
    # just return the whole thing
    else:
        data = obj['data']
    return data

def _output_object(name):
    """Format an object ID as JSON output, for returning from a narr. function.
    """
    return json.dumps({'output': name})

def to_JSON(self):
    return json.dumps(self, default=lambda o: o.__dict__, sort_keys=True, indent=4)

def dataClient(func):
    '''decorator for data client,
    opens data client connection and passes
    it to the func'''
    return lambda : clientWrap("data",func)

def computeClient(func):
    '''decorator for compute client,
    opens compute client connection and passes
    it to the func'''
    return lambda : clientWrap("compute",func)

def poller(pollfunc):
    '''decorator for polling logic'''
    @wraps(pollfunc)
    def polret(job_id, auth):
        status = False
        while not status:
            time.sleep(POLL_SLEEP_INTERVAL)
            status = pollfunc(job_id, auth)
        return status
    return polret

##
##data client functions

def listfiles(filepath, auth):
    client = openDataClientConnection()
    status = client.listStatus(filepath,auth)
    closeClientConnection(client)
    return to_JSON(status)

def isFileFound(filepath, auth):
    client = openDataClientConnection()
    status = client.listStatus(filepath,auth)
    closeClientConnection(client)
    if not status:
        return False
    return True

def writefile(filename,obj,auth):
    #features = genome + "_fids.txt"
    client = openDataClientConnection()
    fshandle = client.create(filename,auth)
    status = ""
    fsize = obj.len
    obj.seek(0)
    pos = 0
    while pos <= fsize :
        piece = obj.read(65536)
        #print piece
        if not piece:
                break
        pos = obj.tell()
        status = client.write(fshandle , piece , auth)
    client.close(fshandle,auth)
    closeClientConnection(client)
    return status

def cathdfsfile(samplefile,auth):
    client = openDataClientConnection()
    fshandle = client.open(samplefile,auth)
    status = client.read(fshandle , auth)
    client.close(fshandle,auth)
    closeClientConnection(client)
    return status

def parselog(jid,expression,auth):
    lsfiles = listfiles(".",auth)
    reg = re.compile('(.*?).o'+str(jid))
    lsfile = re.search(reg,lsfiles)
    if lsfile is None:
        return None
    lfile = str(lsfile.group(0)).split('path\"')[1].replace(': "','')
    contents = cathdfsfile(lfile,auth)
    if contents is None:
        return None
    line  = re.search(expression, contents)
    if line is None:
        return None
    return str(line.group(0))

def getGenomefeatures(ref,auth):
    gid = [ref]
    cdmic = CDMI_API(OTHERURLS.cdmi)
    gfids = cdmic.genomes_to_fids(gid,['CDS'])
    output = StringIO.StringIO()
    for item in gfids.values():
        locs = cdmic.fids_to_locations(item)
        for key in locs.keys():
                #       print(locs[key][0][0] + "\t" + str(locs[key][0][1]) + "\t" + str(int(locs[key][0][1]) + int(locs[key][0][3])) + "\t" + locs[key][0][2] + "\t" + key,file = entityfile)
            print >>output, locs[key][0][0] + "\t" + str(locs[key][0][1]) + "\t" + str(int(locs[key][0][1]) + int(locs[key][0][3])) + "\t" + locs[key][0][2] + "\t" + key
    return output

def fidstoextids(fids,retries=0):
    if retries > 10: return
    idc = IDServerAPI(OTHERURLS.ids)
    try:
        ext_ids = idc.kbase_ids_to_external_ids(fids)
    except:
        retries+=1
        fidstoextids(fids,retries)
    return ext_ids

def histogram(iterable, low, high, bins):
    '''Count elements from the iterable into evenly spaced bins

        >>> scores = [82, 85, 90, 91, 70, 87, 45]
        >>> histogram(scores, 0, 100, 10)
        [0, 0, 0, 0, 1, 0, 0, 1, 3, 2]

    '''
    step = (high - low + 0.0) / bins
    ranges = range(int(round(low)),int(round(high)),int(round(step)))
    dist = Counter((float(x) - low) // step for x in iterable)
    return { "x_axis" : ranges , "y_axis" : [dist[b] for b in range(bins)] }

def prepareInputfiles(token,workspace=None,files=None,wstype=None):
    auth = Authentication(userFromToken(token), "", token)
    json_error = None
    status = None
    job_ids = []
    meta = []
    ret_code = "FAILED"
    ws = workspaceService(OTHERURLS.workspace)
    files = files.split(",")
    for nfile in files:
        filename = os.path.basename(nfile)
        try:
            obj = ws.get_object({'auth': token, 'workspace': workspace, 'id': filename, 'type': wstype})
        except Exception as err:
            raise FileNotFound("File Not Found: {}".format(err))
        #return {"output" : str(status), "error": json_error}
        if 'data' in obj and 'shock_ref' in obj['data'] and 'shock_id' in  obj['data']['shock_ref']:
            node_id = obj['data']['shock_ref']['shock_id']
        if 'data' in obj and 'metadata' in obj['data']:
            meta.append(obj['data']['metadata'])
        shockfilename = filename.replace("|","_")
        if isFileFound(shockfilename,auth):
            pass
        job_ids.append(readShock(node_id,shockfilename,auth))

    for jid in job_ids:
        status = pollGridJob(jid, auth)
        if status and not status.running_state == 2:
            json_error = status.failure_info
    ret_code = "SUCCESS"
    return {"status" : ret_code ,"job_ids" : [x.job_id for x in job_ids] ,"metadata" : meta, "error": json_error}

def shockfileload(auth,filename=None,filepath=None):
    json_error = None
    status = None
    pattern =  re.compile("\[id=(.*?)]")
    try:
        jobid = writeShock(filename,filepath,auth)
    except JnomicsThriftException as e:
        json_error = e.msg
    if json_error:
        return {"output" : str(status), "error": json_error}
    status = pollGridJob(jobid, auth)
    if status and not status.running_state == 2:
        json_error = status.failure_info
    sid =  parselog(str(jobid.job_id),pattern,auth)
    if not sid:
        json_error =  "Shock Upload Unsuccessful"
    shockid  = str(sid).rstrip().split('=')[1].replace(']','')
    if not shockid:
        json_error =  "Shock Upload Unsuccessful"

    return {"submitted" : filename , "shock_id" : shockid , "error": json_error}

def ws_saveobject(sampleid,data,wstype,wsid,token):
    ws = workspaceService(OTHERURLS.workspace)
    return  ws.save_object({'auth' : token ,
                            'workspace' : wsid ,
                            'id' : sampleid ,'type' : wstype ,
                            'data' :  data })

def writeShock(filename,filepath,auth):
    client = openComputeClientConnection()
    ret =  client.ShockWrite(filename,
                             filepath,
                             auth)
    closeClientConnection(client)
    return ret

def readShock(nodeid,filename,auth):
    client = openComputeClientConnection()
    ret =  client.ShockRead(nodeid,
                            filename,
                             auth)
    closeClientConnection(client)
    return ret

##
##Utility functions
##

@poller
def pollHadoopJob(job_id, auth):
    '''Returns status of Hadoop Job'''
    client = openComputeClientConnection()
    status = client.getJobStatus(job_id, auth)
    closeClientConnection(client)
    if status.complete:
        return status
    return False

@poller
def pollGridJob(job_id, auth):
    '''Returns status of grid job'''

    client = openComputeClientConnection()
    status = client.getGridJobStatus(job_id,auth)
    closeClientConnection(client)
    if status in ["DONE","FAILED"]:
        running_state = 1 if status =="FAILED" else 2
        return JnomicsThriftJobStatus(job_id.job_id,
                                      auth.username,
                                      status,
                                      True,running_state, -1, "-1",
                                      -1.0,-1.0)
    return False

@poller
def pollGridJobs(job_ids, auth):
    '''Returns status of grid job'''
    status = []
    ret = []
    running_state = []
    client = openComputeClientConnection()
    for jid in job_ids:
         status.append(client.getGridJobStatus(jid,auth))
    closeClientConnection(client)
    for i in len(status):
        if status[i] in ["DONE","FAILED"]:
            running_state[i] = 1 if status[i] =="FAILED" else 2
            ret.append(JnomicsThriftJobStatus(job_id.job_id,
                                      auth.username,
                                      status[i],
                                      True,running_state[i], -1, "-1",
                                      -1.0,-1.0))
    return ret

def runSteps(step, auth, poll_func=None, previous_steps=None):
    '''Runs multiple pipeline step.
    'step' is expected to return a job id which can be polled, otherwise None
    'poll_func' function to poll the returned job id
    '''
    json_error = None
    status = []
    job_id = []

    try:
        job_ids = step(previous_steps)
    except JnomicsThriftException as e:
        json_error=e.msg

    if json_error:
        return {"output" : status, "error": json_error}

    if poll_func:
        status = poll_func(job_ids, auth)
    else:
        return {"output": job_ids, "error" : json_error}

    for k in status:
        if status[k] and not status[k].running_state == 2:
            json_error = status[k].failure_info

    return {"output" : status, "error": json_error}

def runStep(step, auth, poll_func=None, previous_steps=None):
    '''Runs a pipeline step.
    'step' is expected to return a job id which can be polled, otherwise None
    'poll_func' function to poll the returned job id
    '''
    json_error = None
    status = None
    job_id = None

    try:
        job_id = step(previous_steps)
    except JnomicsThriftException as e:
        json_error=e.msg

    if json_error:
        return {"output" : status, "error": json_error}

    if poll_func:
        status = poll_func(job_id, auth)
    else:
        return {"output": job_id, "error" : json_error}

    if status and not status.running_state == 2:
        json_error = status.failure_info

    return {"output" : status, "error": json_error}

def userFromToken(token):
    un,user = token.strip().split('|')[0].split('=')
    if not un == "un" or user == "":
        raise Exception, "Token is not in correct form"
    return user

def openClientConnection(client_class, url):
    #transport = TSSLSocket.TSSLSocket(url.host, url.port,validate=False)
    transport = TSocket.TSocket(url.host, url.port)
    transport = TTransport.TBufferedTransport(transport)

    protocol = TBinaryProtocol.TBinaryProtocol(transport)

    client = client_class(protocol)

    transport.open()

    clients[client] = transport
    return client

def openDataClientConnection():
    return openClientConnection(CLIENT_CLASSES["data"],URLS["data"])

def openComputeClientConnection():
    return openClientConnection(CLIENT_CLASSES["compute"],URLS["compute"])

def closeClientConnection(client):
    clients[client].close()
    del clients[client]

def pipelineStep(client_type = None):
    '''Decorator that wraps pipeline steps.
    All steps must subscribe to the interface
    step(client, previous_steps)'''

    def _dec(func):
        if not client_type:
            return lambda previous_steps : func(None, previous_steps)
        def _f(previous_steps):
            if client_type =="compute":
                client= openComputeClientConnection()
            elif client_type == "data":
                client = openDataClientConnection()
            else:
                raise Exception, "Unknown Client Type"
            d = func(client,previous_steps)
            closeClientConnection(client)
            return d
        return _f
    return _dec


def clientWrap(client_type, func):
    if client_type =="compute":
        client= openComputeClientConnection()
    elif client_type == "data":
        client = openDataClientConnection()
    else:
        raise Exception, "Unknown Client Type"
    d = func(client)
    closeClientConnection(client)
    return d

def runPipeline(stages,meth,auth):
    '''Runs pipeline stages'''
    meth.stages = len(stages)
    previous_steps = []
    for stage in stages:
        meth.advance(stage.name)
        stat = runStep(stage.func,auth,stage.poll, previous_steps)
        if not stat["error"] == None:
    		return to_JSON(stat)
        previous_steps.append(stat)
    return previous_steps


##
##Narrative Functions that will be displayed
##

@method(name = "Calculate Variations")
def jnomics_calculate_variations(meth,workspace=None,Input_file=None,paired=None,
                                 Input_organism=None):
    """Calculate variations
    :param workspace: name of workspace; default is current
    :type workspace: kbtypes.Unicode
    :ui_name workspace: Workspace
    :param Input_file: Input to the raw sequencing data (paired end, comma sep)
    :type Input_file: kbtypes.Unicode
    :param paired :  Paired-End say 'yes'; else 'no'; default is 'no'
    :ui_name paired : Paired-End (?)
    :type paired : kbtypes.Unicode
    :default paired : no
    :param Input_organism: Input organism (kb_id)
    :type Input_organism: kbtypes.Unicode
    :ui_name Input_organism : Reference
    :return: Workspace id
    :rtype: kbtypes.Unicode
    """

    auth = Authentication(userFromToken(meth.token), "", meth.token)
    wtype = WSTYPES.var_sampletype
        
    if not workspace:
        workspace = meth.workspace_id

    Output_file_path = "narrative_variation_"+ str(uuid.uuid4().get_hex().upper()[0:6])
    align_out_path = os.path.join(Output_file_path , "align")
    input_pe_path = os.path.join(Output_file_path, "input.pe")
    @pipelineStep("compute")
    def fastqToPE(client, previous_steps):
        return client.fastqtoPe(file1,
                                file2,
                                input_pe_path,
                                "",auth)


    @pipelineStep("compute")
    def runBowtie(client, previous_steps):
        return client.alignBowtie(input_pe_path,
                                  Input_organism,
                                  align_out_path,
                                  "",auth)

    snp_out_path = os.path.join(Output_file_path, "snps")

    @pipelineStep("compute")
    def runSNP(client, previous_steps):
        return client.snpSamtools(align_out_path,
                                  Input_organism,
                                  snp_out_path,
                                  auth)

    merge_outpath = os.path.join(Output_file_path, "output.vcf")
    @pipelineStep("compute")
    def runMerge(client, previous_steps):
        return client.mergeVCF(snp_out_path, align_out_path, merge_outpath, auth)

    filename = Input_file.replace(',','_')+".vcf"

    @pipelineStep(None)
    def writeShock(client, previous_steps):
        return shockfileload(auth,filename,
                                 merge_outpath)

    @pipelineStep(None)
    def writeWS(client, previous_steps):
        previous_steps = previous_steps[-1]
        #previous_job_id = previous_step["output"].job_id
        #pattern =  re.compile("\[id=(.*?)]")
        #shockid = parselog(previous_job_id,pattern,auth)
        #sid = str(shockid).rstrip().split('=')[1].replace(']','')
        if 'output' in previous_steps and 'shock_id' in previous_steps['output']:
            shock_id = previous_steps['output']['shock_id']
        idc = IDServerAPI(OTHERURLS.ids)
        name = 'kb|variant.'+str(idc.allocate_id_range(WSTYPES.var_vcftype,1))
        obj = { "name": name,
               "type": "vcf",
               "created":strftime("%d %b %Y %H:%M:%S +0000", gmtime()),
               "shock_ref":{ "shock_id" : shock_id,
                             "shock_url" : OTHERURLS.shock+"/"+shock_id },
               "metadata" : meta
               }

        return ws_saveobject(name,obj, WSTYPES.var_vcftype,meth.workspace_id,meth.token)

    meth.advance("Preparing Input files")
    ret  = prepareInputfiles(meth.token,workspace,Input_file,wtype)
    if 'metadata' in ret:
         meta = ret['metadata'][0]
    file1 = Input_file.split(',')[0]
    file2 = Input_file.split(',')[1]
    stages = [Stage(fastqToPE,"Preparing PE",pollGridJob),
              Stage(runBowtie,"Aligning Reads",pollHadoopJob),
              Stage(runSNP,"Calling Variations",pollHadoopJob),
              Stage(runMerge,"Merging Output",None),
              Stage(writeShock,"Uploading Output To Shock",None),
              Stage(writeWS, "Uploading to Workspace", None)]

    ret = runPipeline(stages,meth,auth)
   
    return to_JSON(ret[-1])


@method(name = "Calculate Gene Expression")
def jnomics_calculate_expression(meth, workspace = None,paired=None,
                                 Input_file_path=None,
                                 ref=None,src_id=None,outputfile=None):
    """Calculate Expression

    :param workspace : Name of workspace; default is current
    :type workspace : kbtypes.Unicode
    :ui_name workspace : Workspace
    :param paired : Paired-End say 'yes'; else 'no'; default is 'no'
    :type paired : kbtypes.Unicode
    :ui_name paired : Paired-End (?)
    :default paired : no
    :param Input_file_path: Input the raw sequencing data
    :type Input_file_path: kbtypes.Unicode
    :ui_name Input_file_path : Input files
    :param ref: Reference Genome (kb_id)
    :type ref : kbtypes.Unicode
    :ui_name ref : Reference
    :param src_id: Source and Source Id
    :type src_id : kbtypes.Unicode
    :ui_name src_id : Source/Source Id
    :param outputfile : Output File prefix
    :type outputfile : kbtypes.Unicode
    :ui_name outputfile : Output file prefix
    :return: Workspace id
    :rtype: kbtypes.Unicode
    """

    meth.stages = 7
    token = meth.token

    auth = Authentication(userFromToken(meth.token), "", meth.token)
    ws = workspaceService(OTHERURLS.workspace)
    idc = IDServerAPI(OTHERURLS.ids)

    act_ref = ref.replace('|','_')

    wtype = WSTYPES.rnaseq_sampletype
    exptype = WSTYPES.rnaseq_exptype
    bamtype = WSTYPES.rnaseq_bamtype

        
    if not workspace:
        workspace = meth.workspace_id

    node_id = None
    stats = []
    myfile = None
    sample_id = None
    stat = {}

    @pipelineStep("compute")
    def runTophat(client,previous_steps):
        return client.alignTophat(act_ref, Input_file_path,
                                     "", tophat_out_path,
                                     "", "", auth)

    @pipelineStep("compute")
    def runCufflinks(client,previous_steps):
        return client.callCufflinks( cufflinks_in_path,
                                     cufflinks_out_path,
                                     "", "", "", auth)

    @pipelineStep("compute")
    def workspaceobj(client,previous_steps):
        previous_steps = previous_steps[-1]
        if 'output' in previous_steps and 'shock_id' in previous_steps['output']:
            shock_id = previous_steps['output']['shock_id']
        if not isFileFound(entityfile,auth):
            pass
            #out = getGenomefeatures(ref,auth)
            #ret = writefile(entityfile,out,auth)
        ontodict = ontologydata(po_id,eo_id)
        ontoid = ",".join([ key for (key,value) in ontodict.items()])
        ontodef =  ",".join([value for (key,value) in ontodict.items()])
        ontoname = ontodef
        return client.workspaceUpload(cufflinks_output,ref.replace('kb|',''),
                                      desc,title,srcdate,ontoid,
                                      ontodef,ontoname,paired,
                                      shock_id,src_id.replace('/',' '),"",auth)

    @pipelineStep(None)
    def writeBamfile(client,previous_steps):
        tophatid  = idc.allocate_id_range(IDServerids.rnaseq_alignment,1)
        tophatobjname = outputfile+"_"+str(uuid.uuid4().get_hex().upper()[0:6])+"_RNASeq_SampleAlignment"
        #tophatobjname = IDServerids.rnaseq_alignment+"."+str(tophatid)
        filedata = shockfileload(auth,tophatobjname,cufflinks_in_path)
        objdata = { "name" : str(sample_id)+"_accepted_hits.bam" ,"paired" : paired , "created" :  strftime("%d %b %Y %H:%M:%S +0000", gmtime()) ,
                "shock_ref": { "shock_id" : filedata['shock_id']  , "shock_url" : OTHERURLS.shock+'/node/'+filedata['shock_id'] },"metadata" : ret['metadata'][0] }
        wsreturn = ws_saveobject(tophatobjname,objdata,bamtype,meth.workspace_id,meth.token)
        return wsreturn

    @pipelineStep(None)
    def uploadtoShock(client,previous_steps):
         return shockfileload(auth,cufflinksobjname,cufflinks_output)

    @pipelineStep(None)
    def saveWorkspace_obj(client,previous_steps):
        previous_steps = previous_steps[-1]
	json_error = None
        if 'output' in previous_steps:
            job_id =  previous_steps['output'].job_id
        pattern2 = re.compile('Writing the Expression object kb\|sample.[0-9]*')
        sampleid = parselog(str(job_id),pattern2,auth)
	objid = outputfile+"_"+str(uuid.uuid4().get_hex().upper()[0:6])+"_RNASeq_ExpressionSample"
        if sampleid:
        	realid = sampleid.split('Writing the Expression object ')[1]
        #realid = 'kb\|sample.20064'
                result = cathdfsfile(realid,auth)
                jsonobj = json.loads(str(result))
                wsreturn = ws_saveobject(objid,jsonobj,exptype,meth.workspace_id,meth.token)
        else:
		json_error = previous_steps['output'].failure_info
        #    raise Exception , "Workspace obj generation Failed"

        return {"submitted" : objid , "type" : exptype , "status" : wsreturn , "error" :  json_error}

    def ontologydata(poid=None,eoid=None):
        exp =  expressionService(OTHERURLS.expression)
        #json_error = None
        #status = None
        poids = poid[0].split(",")
        eoids = eoid[0].split(",")
        podesc = exp.get_po_descriptions(poids)
        eodesc = exp.get_eo_descriptions(eoids)
        ontoids = ",".join(poids + eoids)
        ontodef = ",".join([ value for (key,value) in podesc.items() ] + [value for (key1,value1) in eodesc.items()])
        return dict(podesc.items() + eodesc.items())

    meth.advance("Preparing Input files")
    try:
        ret  = prepareInputfiles(meth.token,workspace,Input_file_path,wtype)
    #return to_JSON(ret)

        if 'metadata' in ret:
            if 'sample_id' in ret['metadata'][0]:
                sample_id = ret['metadata'][0]['sample_id']
                title = sample_id
            if 'title' in  ret['metadata'][0]:
                desc =  ret['metadata'][0]['title']
            if 'ext_source_date' in  ret['metadata'][0]:
                srcdate = ret['metadata'][0]['ext_source_date']
            if 'po_id' in  ret['metadata'][0]:
                po_id = ret['metadata'][0]['po_id']
            if 'eo_id' in  ret['metadata'][0]:
                eo_id = ret['metadata'][0]['eo_id']
    except Exception as err:
            raise FileNotFound("File Not Found: {}".format(err))

    Output_file_path = "narrative_RNASeq_"+str(sample_id)+'_'+ str(uuid.uuid4().get_hex().upper()[0:6])
    entityfile = str(act_ref) + "_fids.txt"
    tophat_out_path = os.path.join(Output_file_path, "tophat")
    cufflinks_in_path = os.path.join(tophat_out_path,"accepted_hits.bam")
    cufflinks_out_path = os.path.join(Output_file_path,"cufflinks")
    cufflinks_output =  os.path.join(cufflinks_out_path,"transcripts.gtf")
    cufflinksobjname = str(sample_id)+'_transcripts.gtf'

    stages= [Stage(runTophat,"Aligning Reads",pollGridJob),
             Stage(runCufflinks,"Assembling Transcripts",pollGridJob),
             Stage(writeBamfile,"Writing Alignment file",None),
             Stage(uploadtoShock,"Uploading to Shock",None),
             Stage(workspaceobj,"Preparing Workspace obj",pollGridJob),
             Stage(saveWorkspace_obj,"Saving Object",None)]

    ret = runPipeline(stages,meth,auth)
    if "output" in ret[-1] and "submitted"  in ret[-1]["output"]:
           stat = {"submitted" : ret[-1]["output"]["submitted"]}
    else:
         stat = {"status" : "FAILED" , "error" : ret[-1]}
   
    return to_JSON(stat)

@method(name = "Plot Gene Expression Histogram")
def generateHistogram(meth,workspace= None,exp_file=None,outputfile=None):


    """Plot Gene Expression Histogram
    :param workspace: Name of workspace, default is current
    :type workspace : kbtypes.Unicode
    :ui_name workspace : Workspace
    :param exp_file: Gene Expression file
    :type exp_file: kbtypes.Unicode
    :ui_name exp_file : Gene Expression file
    :param outputfile : Output File prefix
    :type outputfile : kbtypes.Unicode
    :ui_name outputfile : Output file prefix
    :return: Workspace id
    :rtype: kbtypes.Unicode
    :output_widget: kbaseHistogram
    """

    if not workspace:
        workspace = meth.workspace_id

    meth.stages = 1
    meth.advance("Generating Histogram Plot")
    token = meth.token
    auth = Authentication(userFromToken(token), "", token)
    ws = workspaceService(OTHERURLS.workspace)
    filename = os.path.basename(exp_file)
    exptype = WSTYPES.rnaseq_exptype

    dt_type = WSTYPES.datatabletype
    idc = IDServerAPI(OTHERURLS.ids)
    try:
        obj = ws.get_object({'auth': token, 'workspace': workspace, 'id': filename, 'type': exptype})
    except Exception as e:
        pass
        #raise FileNotFound("File Not Found: {}".format(e))
    #return json.dumps(obj)
        #return {"output" : str(status), "error": json_error}
    if 'expression_levels' in obj['data']:
        hdict = obj['data']['expression_levels']
        tot_genes =  len(hdict)
        lmin = round(min([v for k,v in hdict.items()]))
        lmax = round(max([v for k,v in hdict.items()]))
    hist_dt = histogram(hdict.values(),lmin,lmax,50)
    title = "Histogram  - " + exp_file
    hist_json = {"title" :  title , "x_label" : "Gene Expression Level (FPKM)", "y_label" : "Num of Genes", "data" : hist_dt}
    #### hist_json is the json input for histogram #######
    #return to_JSON({"title" :  title , "x_label" : "Gene Expression Level ( FPKM )", "y_label" : "Num of Genes", "data" : hist_dt})
    sorted_dt = OrderedDict({ "id" : "", "name" : "","row_ids" : [] ,"column_ids" : [] ,"row_labels" : [] ,"column_labels" : [] , "data" : [] })
    sorted_dt["row_ids"] = [hist_json["x_label"]]
    sorted_dt["column_ids"] = [hist_json["y_label"]]
    sorted_dt['row_labels'] = [hist_json["x_label"]]
    sorted_dt["column_labels"] =  [hist_json["y_label"]]
    sorted_dt["data"] = [[float(i) for i in hist_json["data"]["x_axis"]],[float(j) for j in hist_json["data"]["y_axis"]]]
    #sorted_dt["id"] = "kb|histogramdatatable."+str(idc.allocate_id_range("kb|histogramdatatable",1))
    sorted_dt["id"] = outputfile+"_"+str(uuid.uuid4().get_hex().upper()[0:6])+"_RNASeq_HistogramSummary"
    sorted_dt["name"] = hist_json["title"]
    #return  to_JSON(ws_saveobject(sorted_dt["id"],sorted_dt,dt_type,meth.workspace_id,meth.token))
    ws_saveobject(sorted_dt["id"],sorted_dt,dt_type,meth.workspace_id,meth.token)
    return  to_JSON({"dataset" : sorted_dt})

@method(name = "Identify Differential Expression")
def jnomics_differential_expression(meth,workspace= None,title=None, alignment_files=None,exp_files=None,
                                 ref=None,outputfile=None):
    """Identify differential Expression
    :param workspace: Name of workspace, default is current
    :type workspace : kbtypes.Unicode
    :ui_name workspace : Workspace
    :param title : Experiment title
    :type title : kbtypes.Unicode
    :ui_name title : Experiment Name
    :param alignment_files: Alignment files in .bam format
    :type alignment_files: kbtypes.Unicode
    :ui_name alignment_files : Alignment files
    :param exp_files: Gene Expression files
    :type exp_files: kbtypes.Unicode
    :ui_name exp_files : Gene Expressionfiles
    :param ref : Reference Genome (kb_id)
    :type ref : kbtypes.Unicode
    :ui_name ref : Reference
    :param outputfile : Output File prefix
    :type outputfile : kbtypes.Unicode
    :ui_name outputfile : Output file prefix
    :return: Workspace id
    :rtype: kbtypes.Unicode
    """

    meth.stages = 5
    token = meth.token

    auth = Authentication(userFromToken(meth.token), "", meth.token)
    ws = workspaceService(OTHERURLS.workspace)
    idc = IDServerAPI(OTHERURLS.ids)

    act_ref = ref.replace('|','_')

    wtype =  WSTYPES.rnaseq_sampletype
    exptype =  WSTYPES.rnaseq_exptype
    diffexptype = WSTYPES.rnaseq_diffexptype
    bamtype  = WSTYPES.rnaseq_bamtype
        
    if not workspace:
        workspace = meth.workspace_id

    node_id = None
    stats = []
    stat = {}

    @pipelineStep("compute")
    def runCuffmerge(client,previous_steps):
        return client.callCuffmerge(Merge_files,act_ref,
                                    merge_out_path,"",
                                     "", "", auth)
    @pipelineStep("compute")
    def runCuffdiff(client,previous_steps):
        return client.callCuffdiff( cuffdiff_in_path,
                                    cuffdiff_out_path,
                                    act_ref,
                                    "", condn_labels,merged_gtf,
                                    "","", auth)

    @pipelineStep("compute")
    def savediffWorkspace_obj(client,previous_steps):
        idsdict = {}
        for dfile in diff_files:
            time.sleep(10)
            filepath =  os.path.join(cuffdiff_out_path,dfile)
            jid = writeShock(title+"_"+dfile,filepath,auth)
            idsdict[dfile] = jid

        for key,value in idsdict.items():
            status = pollGridJob(value, auth)
            if status and not status.running_state == 2:
             ## fail here
                pass

        for key, value in idsdict.items():
            pattern =  re.compile("\[id=(.*?)]")
            shockid = parselog(str(value.job_id),pattern,auth)
        #del idsdict[key]
            idsdict[key] = str(shockid).rstrip().split('=')[1].replace(']','')

        diff_exp_files = []
        for key, value in idsdict.items():
            diff_exp = {}
            diff_exp["name"] =  key
            diff_exp["shock_ref"] = {}
            diff_exp["shock_ref"]["shock_id"] = value
            diff_exp["shock_ref"]["shock_url"] = OTHERURLS.shock+"/node/"+value
            diff_exp_files.append(diff_exp)

        #diffid = "kb|differentialExpression."+str(idc.allocate_id_range(diffexptype,1))
        diffid = outputfile+"_"+str(uuid.uuid4().get_hex().upper()[0:6])+"_RNASeq_DifferentialExpression"
        diffexpobj = { "name" : diffid,
                       "title" : title,
                       "created" : strftime("%d %b %Y %H:%M:%S +0000", gmtime()),
                       "diff_expression" :  diff_exp_files
                     }
        wsreturn = ws_saveobject(diffid,diffexpobj,diffexptype,meth.workspace_id,meth.token)
        return {"submitted" : diffid , "status" : "SUCCESS" , "metadata" : wsreturn}

    files = alignment_files.strip('\r\n').split(',')
    expfiles =  exp_files.strip('\r\n').split(',')
    nodeids = []
    job_ids = []
    objnames = []
    Merge_files = ""
    bamfiles = ""
    Output_file_path = ""
    condn_labels = ""
    diff_files = ["genes.fpkm_tracking","isoforms.fpkm_tracking","tss_groups.fpkm_tracking","cds.fpkm_tracking","gene_exp.diff","cds_exp.diff","splicing.diff","tss_group_exp.diff","promoters.diff","cds.diff"]
    Output_file_path = "narr_RNASeq_diffexp_" + str(uuid.uuid4().get_hex().upper()[0:6])

    meth.advance("Preparing Input Files")
    ret  = prepareInputfiles(meth.token,workspace,alignment_files,exptype)

    for nfile in expfiles:
        obj = ws.get_object({'auth': token, 'workspace': workspace, 'id': nfile, 'type': exptype})
        node_id =  obj['data']['shock_url']
        filename = str(obj['data']['id']).replace(".","_")+".gtf"
        objnames.append(filename)
        job_ids.append(readShock(node_id.split("/node/")[1],filename,auth))

    for jid in job_ids:
        status = pollGridJob(jid, auth)
        if status and not status.running_state == 2:
              ##fail here
            pass

    for objname in objnames:
        if Merge_files == "":
            Merge_files = objname
        else:
            Merge_files = Merge_files + "," + objname

    merge_out_path = os.path.join(Output_file_path,"cuffmerge")
    cuffdiff_in_path = alignment_files.replace("|","_")
    condn_labels = alignment_files.replace("|","_")
    cuffdiff_out_path = os.path.join(Output_file_path,"cuffdiff")
    merged_gtf = os.path.join(merge_out_path,"merged.gtf")

    stages = [Stage(runCuffmerge,"Merging Assembled Transcripts",pollGridJob),
              Stage(runCuffdiff,"Differential Expression",pollGridJob),
              Stage(savediffWorkspace_obj,"Saving Workspace Obj",None)]
    ret = runPipeline(stages,meth,auth)

    if "output" in ret[-1] and "submitted"  in ret[-1]["output"]:
           stat = {"submitted" : ret[-1]["output"]["submitted"]}
    else:
         stat = {"status" : "FAILED" , "error" : ret[-1]}
   
    return to_JSON(stat)

@method(name = "Create Expression Series ")
def createExpSeries(meth,workspace= None,exp_samples=None,ref=None,title=None,design=None,summary=None,source_Id=None,src_date=None,outputfile=None):
    """search a file

    :param workspace: Name of workspace; default is current
    :type workspace : kbtypes.Unicode
    :ui_name workspace : Workspace
    :param exp_samples: Expression Sample ids (kb|sample.xxxx)
    :type exp_samples : kbtypes.Unicode
    :ui_name exp_samples : Expression Samples
    :param ref: Reference genome
    :type ref : kbtypes.Unicode
    :ui_name ref : Reference
    :param title: Title
    :type title : kbtypes.Unicode
    :ui_name title : Experiment Title
    :param design: Design of the Experiment
    :type design : kbtypes.Unicode
    :ui_name  design : Experiment Design
    :param summary : Summary of the Experiment
    :type summary : kbtypes.Unicode
    :ui_name summary : Experiment Summary
    :param source_Id: source_Id
    :type source_Id : kbtypes.Unicode
    :ui_name source_Id : Source Id
    :param src_date: External Source Date
    :type src_date : kbtypes.Unicode
    :ui_name src_date : Publication Date
    :param outputfile : Output File prefix
    :type outputfile : kbtypes.Unicode
    :ui_name outputfile : Output file prefix
    :return: Workspace id
    :rtype: kbtypes.Unicode
    """

    meth.stages =  1
    token = meth.token

    auth = Authentication(userFromToken(meth.token), "", meth.token)
    exptype =  WSTYPES.rnaseq_exptype #####'ExpressionServices.ExpressionSample'
    expseriestype = WSTYPES.rnaseq_expseriestype #####ExpressionServices.ExpressionSeries'

    ws = workspaceService(OTHERURLS.workspace)
    idc = IDServerAPI(OTHERURLS.ids)
        
    if not workspace:
        workspace = meth.workspace_id

    def ws_getObject(workspace,expfile,exptype,token):
        obj = ws.get_object({'auth': token, 'workspace': workspace, 'id': expfile, 'type': exptype})
        return obj

    files = exp_samples.strip('\r\n').split(",")
    source_Id = source_Id + "___" + "RNA-Seq"
    genome_map = [workspace+"/"+x for x in files]

    #id_dict = idc.register_ids(IDServerids.rnaseq_series,"KB",[source_Id])
    #objid = id_dict.values()[0]
    ### change to rename the obj
    objid = outputfile+"_"+str(uuid.uuid4().get_hex().upper()[0:6])+"_RNASeq_ExpressionSeries"

    meth.advance("Preparing the Series Object")
    ### change id to kb id str(objid)
    seriesobj = { 'id' : objid ,
                  'source_id' : source_Id ,
                  'genome_expression_sample_ids_map' : { ref : genome_map },
                  #'genome_expression_sample_ids_map' : {workspace+"/"+x+"/" for x in files 'kb|g.3907': [workspace+"/"+kb|sample_test.13397.json/1' , '863/kb|sample_test.13398.json/1'] } ,
                  'title' : title ,
                  'summary' : summary ,
                  'design' : design ,
                  #'publication_id' : source_id ,
                  'external_source_date' : src_date }

    wsreturn = ws_saveobject(seriesobj['id'],seriesobj,expseriestype,meth.workspace_id,meth.token)

    return to_JSON({"submitted" : seriesobj['id'] })

@method(name = "Generate Data Table ")
def createDataTable(meth,workspace= None,name=None,exp_series=None,ref=None,outputfile=None):
    """search a file

    :param workspace: Name of workspace; default is current
    :type workspace : kbtypes.Unicode
    :ui_name workspace : Workspace
    :param name: Datatable Name
    :type name : kbtypes.Unicode
    :ui_name name : Name
    :param exp_series: Expression Series Id
    :type exp_series : kbtypes.Unicode
    :ui_name exp_series : Expression Series ID
    :param ref: Reference (kb_id)
    :type ref : kbtypes.Unicode
    :ui_name ref : Reference
    :param outputfile : Output File prefix
    :type outputfile : kbtypes.Unicode
    :ui_name outputfile : Output file prefix
    :return: Workspace id
    :rtype: kbtypes.Unicode
    """

    meth.stages =  1
    meth.advance("Create Expression Datatable")

    meth.stages =  1
    token = meth.token

    auth = Authentication(userFromToken(meth.token), "", meth.token)
    ws = workspaceService(OTHERURLS.workspace)
    idc = IDServerAPI(OTHERURLS.ids)

    wstype =  WSTYPES.rnaseq_expseriestype
    exp_type =  WSTYPES.rnaseq_exptype
    dt_type = WSTYPES.datatabletype
        
    if not workspace:
        workspace = meth.workspace_id

    datatable={}
    row_ids = []
    row_labels = []
    column_ids = []
    column_labels = []
    fpkmdata = []
    exp_levels = []
    row_pos = -1
    sids = []
    filename = os.path.basename(exp_series)

    try:
        obj = ws.get_object({'auth': token, 'workspace': workspace, 'id': filename, 'type': wstype})
    except Exception as e:
        pass
        #raise FileNotFound("File Not Found: {}".format(e))
    if 'genome_expression_sample_ids_map' in obj['data']:
        samples = obj['data']['genome_expression_sample_ids_map'][ref]
        for sample in samples:
            sids.append({'ref' : sample })

        sample_list = ws.get_objects(sids)
        for k in range(len(sample_list)):
            sample_obj = sample_list[k]
            if 'data' in sample_obj and 'expression_levels' in sample_obj['data']:
                 column_ids.append(str(sample_obj['data']['id']))
                 exp_levels = sample_obj['data']['expression_levels']
                 for x,y in exp_levels.items():
                     if str(x) in row_ids:
                         rowid_pos = row_ids.index(str(x))
                         fpkmdata[rowid_pos][k] = float(y)
                     else:
                         row_ids.append(str(x))
                         pos = row_ids.index(str(x))
                         fpkmdata.insert(pos, [float(0)] * len(sample_list))
                         for j in range(len(sample_list)):
                             if j==k:
                                 fpkmdata[pos][j] = float(y)

    #dt_id = "kb|datatable."+str(idc.allocate_id_range("kb|datatable",1))
    dt_id = outputfile+"_"+str(uuid.uuid4().get_hex().upper()[0:6])+"_RNASeq_ExpressionDataTable"
    dt_obj = OrderedDict({"id" : dt_id, "name" : name, "row_ids" : row_ids, "row_labels" : row_ids , "column_labels" : column_ids , "column_ids" : column_ids, "data" : fpkmdata })
    ret = ws_saveobject(dt_id,dt_obj,dt_type,meth.workspace_id,meth.token)
    return to_JSON({"submitted" : dt_id})
    
@method(name = "Filter Expression Data Table ")
def filterDataTable(meth,workspace= None,dtname=None,outputfile=None):
    """search a file

    :param workspace: Name of workspace; default is current
    :type workspace : kbtypes.Unicode
    :ui_name workspace : Workspace
    :param dtname: Datatable Name
    :type dtname : kbtypes.Unicode
    :ui_name dtname : DataTable Name
    :param outputfile : Output File prefix
    :type outputfile : kbtypes.Unicode
    :ui_name outputfile : Output file prefix
    :return: Workspace id
    :rtype: kbtypes.Unicode
    """
    meth.stages =  1
    meth.advance("filtering Expression DataTable")

    token = meth.token
    auth = Authentication(userFromToken(meth.token), "", meth.token)
    ws = workspaceService(OTHERURLS.workspace)
    idc = IDServerAPI(OTHERURLS.ids)

    wstype =  WSTYPES.rnaseq_expseriestype
    exp_type =  WSTYPES.rnaseq_exptype
    dt_type = WSTYPES.datatabletype
    extids = []
    
    if not workspace:
        workspace = meth.workspace_id

    try:
        ret = ws.get_object({'auth': token, 'workspace': workspace, 'id': dtname, 'type': dt_type})
        result = ret['data']
    except Exception as e :
        pass
        #raise FileNotFound("File Not Found: {}".format(e))

    nsamples = len(result['column_ids'])

    diff_index= {}

    for i in xrange(0,len(result['row_ids'])):
        maxl = max(result['data'][i])
        minl = min([ x for index, x in enumerate(result['data'][i]) if x != float(0) ])
        diff_index[i]= (maxl - minl)

    sorted_dict = sorted(diff_index.items(), key=itemgetter(1),reverse=True)[:100]
    sorted_dt = OrderedDict({ "id" : "", "name" : "","row_ids" : [] ,"column_ids" : [] ,"row_labels" : [] ,"column_labels" : [] , "data" : [] })
    for k, v in sorted_dict:
        sorted_dt["row_ids"].append(result["row_ids"][k])

        sorted_dt["data"].append(result["data"][k])
    retry = 0
    extids = fidstoextids(sorted_dt["row_ids"],retry)
    sorted_dt["column_ids"] = result["column_ids"]
    sorted_dt['row_labels'] = [ str(v[1].split(':')[1]) for k,v in extids.items() ]
    sorted_dt["column_labels"] = sorted_dt['column_ids']
    #sorted_dt["id"] = "kb|filtereddatatable."+str(idc.allocate_id_range("kb|filtereddatatable",1))
    sorted_dt["id"] = outputfile+"_"+str(uuid.uuid4().get_hex().upper()[0:6])+"_RNASeq_FilteredDataTable"
    sorted_dt["name"] = result["name"]
    ws_saveobject(sorted_dt["id"],sorted_dt,dt_type,meth.workspace_id,meth.token)
    return to_JSON({"submitted" : sorted_dt["id"] })
<<<<<<< HEAD
      
@method(name="Render Heatmap")
=======

@method(name = "Render Heatmap")
>>>>>>> 5465e1c6
def gene_network(meth, hm=None, workspace_id=None):
    """This method creates a heatmap

        :param hm: Filtered Datatable
        :type hm: kbtypes.Unicode
        :ui_name hm : Filtered Datatable
        :param workspace_id: Name of workspace; default is current
        :type workspace_id: kbtypes.Unicode
        :ui_name workspace_id : Workspace
        :return: Rows for display
        :rtype: kbtypes.Unicode
        :output_widget: kbaseHeatmap
        """
    #:param workspace_id: Workspace name (use current if empty)
    #:type workspace_id: kbtypes.Unicode
        
    if not workspace_id:
        workspace_id = meth.workspace_id

    meth.stages = 1
    # if not workspace_id:
    #     meth.debug("Workspace ID is empty, setting to current ({})".format(meth.workspace_id))
    #     workspace_id = meth.workspace_id
    meth.advance("Retrieve network table from workspace")
    if hm:
        auth = Authentication(userFromToken(meth.token), "", meth.token)
        ws = workspaceService(OTHERURLS.workspace)
        dt_type = WSTYPES.datatabletype

        raw_data = ws.get_object({'auth': meth.token, 'workspace': workspace_id, 'id': hm, 'type': dt_type})
    else:
        raw_data = {}
    data = {'dataset': raw_data, 'height' : str(len(raw_data["data"]["row_labels"]) * 18) + "px"}

    return json.dumps(data)

finalize_service()
<|MERGE_RESOLUTION|>--- conflicted
+++ resolved
@@ -1263,13 +1263,8 @@
     sorted_dt["name"] = result["name"]
     ws_saveobject(sorted_dt["id"],sorted_dt,dt_type,meth.workspace_id,meth.token)
     return to_JSON({"submitted" : sorted_dt["id"] })
-<<<<<<< HEAD
-      
-@method(name="Render Heatmap")
-=======
 
 @method(name = "Render Heatmap")
->>>>>>> 5465e1c6
 def gene_network(meth, hm=None, workspace_id=None):
     """This method creates a heatmap
 
