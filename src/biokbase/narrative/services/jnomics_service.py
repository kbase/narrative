__author__ = 'James Gurtowski <gurtowsk@cshl.edu> / Sri Ramakrishnan <sramakri@cshl.edu>'
__date__ = '1/23/13'

from collections import namedtuple

import time
import json
import os
import re
import sys
import base64
import logging
import ast
import StringIO
import uuid;
import math
from collections import Counter
from collections import namedtuple
from functools import wraps
from time import gmtime, strftime
from collections import OrderedDict
from operator import itemgetter
from thrift import Thrift
from thrift.transport import TSocket, TSSLSocket
from thrift.transport import TTransport
from thrift.protocol import TBinaryProtocol

from biokbase.Jnomics.jnomics_api import JnomicsData, JnomicsCompute
from biokbase.Jnomics.jnomics_api.ttypes import Authentication, JnomicsThriftException
from biokbase.Jnomics.jnomics_api.ttypes import JnomicsThriftJobStatus, JnomicsThriftJobID , JnomicsThriftHandle

from biokbase.workspaceServiceDeluxe.Client import Workspace as workspaceService
from biokbase.InvocationService.Client import InvocationService
from biokbase.idserver.client import IDServerAPI
from biokbase.shock import Client as shockService
from biokbase.PlantExpressionService.Client import PlantExpression as expressionService
from biokbase.cdmi.client import CDMI_API,CDMI_EntityAPI
from biokbase.mglib import tab_to_matrix, sparse_to_dense
from biokbase.narrative.common.service import init_service, method, finalize_service
from biokbase.narrative.common import kbtypes

from IPython.display import display, HTML

## Exceptions

class JnomicsException(Exception):
    pass


class ShockUploadException(Exception):
    pass


class SubmitException(Exception):
    pass

class FileNotFound(Exception):
    pass

VERSION = (0, 0, 1)
NAME = "VariationExpression"

POLL_SLEEP_INTERVAL=10

URL = namedtuple("URL",["host","port"])

Stage = namedtuple("Stage", ["func","name","poll"])


#URLS = {"compute":URL("variation.services.kbase.us", 10000),
#        "data":URL("variation.services.kbase.us", 10001)}
URLS = {"compute":URL("140.221.67.178", 10000),
        "data":URL("140.221.67.178", 10001)}

#URLS = {"compute":URL("mshadoop1.cshl.edu", 10000),
#        "data":URL("mshadoop1.cshl.edu", 10001)}

CLIENT_CLASSES = {"compute": JnomicsCompute.Client,
                  "data" : JnomicsData.Client}

class OTHERURLS:
    _host = '140.221.84.248'
    shock = "https://kbase.us/services/shock-api"
    awe = "http://140.221.85.36:8000"
    workspace = "http://kbase.us/services/ws"
    ids = "http://kbase.us/services/idserver"
    ontology = "http://140.221.85.171:7062"
    cdmi = "https://kbase.us/services/cdmi_api"
    expression = "http://kbase.us/services/plant_expression"
    invocation = "http://140.221.85.185:7049"

class WSTYPES:
    ### Variation workspace types
    var_sampletype = 'KBaseGwasData.VariationSample'
    var_vcftype = 'KBaseGwasData.VariantCall'

    ### RNASeq workspace types
    rnaseq_sampletype = 'KBaseExpression.RNASeqSample'
    rnaseq_bamtype = 'KBaseExpression.RNASeqSampleAlignment'
    rnaseq_diffexptype = 'KBaseExpression.RNASeqDifferentialExpression'
    rnaseq_exptype =  'KBaseExpression.ExpressionSample'
    rnaseq_expseriestype = 'KBaseExpression.ExpressionSeries'
    datatabletype = 'MAK.FloatDataTable'

class IDServerids:
    ### variation
    var_vcf = 'kb|variant'
    ###RNASeq
    rnaseq_expsample = 'kb|sample'
    rnaseq_series = 'kb|series'
    rnaseq_alignment = 'kb|alignment'
    rnaseq_difexp = 'kb|differentialExpression'
    dt_type = 'kb|dataTable'

# Init logging.
_log = logging.getLogger(__name__)

init_service(name = NAME, desc="Variation and Expression service", version = VERSION)

clients = {}


##
##Decorators for control logic
##

def _get_wsname(meth, ws):
    '''gets the workspace name
    '''
    if ws:
        return ws
    elif meth.workspace_id and (meth.workspace_id != 'null'):
        return meth.workspace_id
    else:
        return default_ws

def _get_shock_data(nodeid, binary=False):
    token = os.environ['KB_AUTH_TOKEN']
    shock = shockService(OTHERURLS.shock, token)
    return shock.download_to_string(nodeid, binary=binary)

def _get_ws(wsname, name, wtype,auth):
    #token = os.environ['KB_AUTH_TOKEN']
    ws = workspaceService(OTHERURLS.workspace)
    obj = ws.get_object({'auth': auth, 'workspace': wsname, 'id': name, 'type': wtype})
    data = None
    # Data format
    if 'data' in obj['data']:
        data = obj['data']['data']
    # Handle format
    elif 'shock_ref' in obj['data']:
        data = obj['data']['shock_ref']
    # Collection format
    elif 'members' in obj['data']:
        data = [m['ID'] for m in obj['data']['members']]
    # just return the whole thing
    else:
        data = obj['data']
    return data

def _output_object(name):
    """Format an object ID as JSON output, for returning from a narr. function.
    """
    return json.dumps({'output': name})

def to_JSON(self):
    return json.dumps(self, default=lambda o: o.__dict__, sort_keys=True, indent=4)

def dataClient(func):
    '''decorator for data client,
    opens data client connection and passes
    it to the func'''
    return lambda : clientWrap("data",func)

def computeClient(func):
    '''decorator for compute client,
    opens compute client connection and passes
    it to the func'''
    return lambda : clientWrap("compute",func)

def poller(pollfunc):
    '''decorator for polling logic'''
    @wraps(pollfunc)
    def polret(job_id, auth):
        status = False
        while not status:
            time.sleep(POLL_SLEEP_INTERVAL)
            status = pollfunc(job_id, auth)
        return status
    return polret

##
##data client functions

def listfiles(filepath, auth):
    client = openDataClientConnection()
    status = client.listStatus(filepath,auth)
    closeClientConnection(client)
    return to_JSON(status)

def isFileFound(filepath, auth):
    client = openDataClientConnection()
    status = client.listStatus(filepath,auth)
    closeClientConnection(client)
    if not status:
        return False
    return True

def writefile(filename,obj,auth):
    #features = genome + "_fids.txt"
    client = openDataClientConnection()
    fshandle = client.create(filename,auth)
    status = ""
    fsize = obj.len
    obj.seek(0)
    pos = 0
    while pos <= fsize :
        piece = obj.read(65536)
        #print piece
        if not piece:
                break
        pos = obj.tell()
        status = client.write(fshandle , piece , auth)
    client.close(fshandle,auth)
    closeClientConnection(client)
    return status

def cathdfsfile(samplefile,auth):
    client = openDataClientConnection()
    fshandle = client.open(samplefile,auth)
    status = client.read(fshandle , auth)
    client.close(fshandle,auth)
    closeClientConnection(client)
    return status

def parselog(jid,expression,auth):
    lsfiles = listfiles(".",auth)
    reg = re.compile('(.*?).o'+str(jid))
    lsfile = re.search(reg,lsfiles)
    if lsfile is None:
        return None
    lfile = str(lsfile.group(0)).split('path\"')[1].replace(': "','')
    contents = cathdfsfile(lfile,auth)
    if contents is None:
        return None
    line  = re.search(expression, contents)
    if line is None:
        return None
    return str(line.group(0))

def getGenomefeatures(ref,auth):
    gid = [ref]
    cdmic = CDMI_API(OTHERURLS.cdmi)
    gfids = cdmic.genomes_to_fids(gid,['CDS'])
    output = StringIO.StringIO()
    for item in gfids.values():
        locs = cdmic.fids_to_locations(item)
        for key in locs.keys():
                #       print(locs[key][0][0] + "\t" + str(locs[key][0][1]) + "\t" + str(int(locs[key][0][1]) + int(locs[key][0][3])) + "\t" + locs[key][0][2] + "\t" + key,file = entityfile)
            print >>output, locs[key][0][0] + "\t" + str(locs[key][0][1]) + "\t" + str(int(locs[key][0][1]) + int(locs[key][0][3])) + "\t" + locs[key][0][2] + "\t" + key
    return output

def histogram(iterable, low, high, bins):
    '''Count elements from the iterable into evenly spaced bins

        >>> scores = [82, 85, 90, 91, 70, 87, 45]
        >>> histogram(scores, 0, 100, 10)
        [0, 0, 0, 0, 1, 0, 0, 1, 3, 2]

    '''
    step = (high - low + 0.0) / bins
    ranges = range(int(round(low)),int(round(high)),int(round(step)))
    dist = Counter((float(x) - low) // step for x in iterable)
    return { "x_axis" : ranges , "y_axis" : [dist[b] for b in range(bins)] }

def prepareInputfiles(token,workspace=None,files=None,wstype=None):
    auth = Authentication(userFromToken(token), "", token)
    json_error = None
    status = None
    job_ids = []
    meta = []
    ret_code = "FAILED"
    ws = workspaceService(OTHERURLS.workspace)
    files = files.split(",")
    for nfile in files:
        filename = os.path.basename(nfile)
        try:
            obj = ws.get_object({'auth': token, 'workspace': workspace, 'id': filename, 'type': wstype})
        except FileNotFound as e:
            raise FileNotFound("File Not Found: {}".format(err))
        #return {"output" : str(status), "error": json_error}
        if 'data' in obj and 'shock_ref' in obj['data'] and 'shock_id' in  obj['data']['shock_ref']:
            node_id = obj['data']['shock_ref']['shock_id']
        if 'data' in obj and 'metadata' in obj['data']:
            meta.append(obj['data']['metadata'])
        shockfilename = filename.replace("|","_")
        job_ids.append(readShock(node_id,shockfilename,auth))

    for jid in job_ids:
        status = pollGridJob(jid, auth)
        if status and not status.running_state == 2:
            json_error = status.failure_info
    ret_code = "SUCCESS"
    return {"status" : ret_code ,"job_ids" : [x.job_id for x in job_ids] ,"metadata" : meta, "error": json_error}

def shockfileload(auth,filename=None,filepath=None):
    json_error = None
    status = None
    pattern =  re.compile("\[id=(.*?)]")
    try:
        jobid = writeShock(filename,filepath,auth)
    except JnomicsThriftException as e:
        json_error = e.msg
    if json_error:
        return {"output" : str(status), "error": json_error}
    status = pollGridJob(jobid, auth)
    if status and not status.running_state == 2:
        json_error = status.failure_info
    sid =  parselog(str(jobid.job_id),pattern,auth)
    if not sid:
        json_error =  "Shock Upload Unsuccessful"
    shockid  = str(sid).rstrip().split('=')[1].replace(']','')
    if not shockid:
        json_error =  "Shock Upload Unsuccessful"

    return {"submitted" : filename , "shock_id" : shockid , "error": json_error}

def ws_saveobject(sampleid,data,wstype,wsid,token):
    ws = workspaceService(OTHERURLS.workspace)
    return  ws.save_object({'auth' : token ,
                            'workspace' : wsid ,
                            'id' : sampleid ,'type' : wstype ,
                            'data' :  data })

def writeShock(filename,filepath,auth):
    client = openComputeClientConnection()
    ret =  client.ShockWrite(filename,
                             filepath,
                             auth)
    closeClientConnection(client)
    return ret

def readShock(nodeid,filename,auth):
    client = openComputeClientConnection()
    ret =  client.ShockRead(nodeid,
                            filename,
                             auth)
    closeClientConnection(client)
    return ret

##
##Utility functions
##

@poller
def pollHadoopJob(job_id, auth):
    '''Returns status of Hadoop Job'''
    client = openComputeClientConnection()
    status = client.getJobStatus(job_id, auth)
    closeClientConnection(client)
    if status.complete:
        return status
    return False

@poller
def pollGridJob(job_id, auth):
    '''Returns status of grid job'''

    client = openComputeClientConnection()
    status = client.getGridJobStatus(job_id,auth)
    closeClientConnection(client)
    if status in ["DONE","FAILED"]:
        running_state = 1 if status =="FAILED" else 2
        return JnomicsThriftJobStatus(job_id.job_id,
                                      auth.username,
                                      status,
                                      True,running_state, -1, "-1",
                                      -1.0,-1.0)
    return False

@poller
def pollGridJobs(job_ids, auth):
    '''Returns status of grid job'''
    status = []
    ret = []
    running_state = []
    client = openComputeClientConnection()
    for jid in job_ids:
         status.append(client.getGridJobStatus(jid,auth))
    closeClientConnection(client)
    for i in len(status):
        if status[i] in ["DONE","FAILED"]:
            running_state[i] = 1 if status[i] =="FAILED" else 2
            ret.append(JnomicsThriftJobStatus(job_id.job_id,
                                      auth.username,
                                      status[i],
                                      True,running_state[i], -1, "-1",
                                      -1.0,-1.0))
    return ret

    #return False

def runSteps(step, auth, poll_func=None, previous_steps=None):
    '''Runs multiple pipeline step.
    'step' is expected to return a job id which can be polled, otherwise None
    'poll_func' function to poll the returned job id
    '''
    json_error = None
    status = []
    job_id = []

    try:
        job_ids = step(previous_steps)
    except JnomicsThriftException as e:
        json_error=e.msg

    if json_error:
        return {"output" : status, "error": json_error}

    if poll_func:
        status = poll_func(job_ids, auth)
    else:
        return {"output": job_ids, "error" : json_error}

    for k in status:
        if status[k] and not status[k].running_state == 2:
            json_error = status[k].failure_info

    return {"output" : status, "error": json_error}

def runStep(step, auth, poll_func=None, previous_steps=None):
    '''Runs a pipeline step.
    'step' is expected to return a job id which can be polled, otherwise None
    'poll_func' function to poll the returned job id
    '''
    json_error = None
    status = None
    job_id = None

    try:
        job_id = step(previous_steps)
    except JnomicsThriftException as e:
        json_error=e.msg

    if json_error:
        return {"output" : status, "error": json_error}

    if poll_func:
        status = poll_func(job_id, auth)
    else:
        return {"output": job_id, "error" : json_error}

    if status and not status.running_state == 2:
        json_error = status.failure_info

    return {"output" : status, "error": json_error}

def userFromToken(token):
    un,user = token.strip().split('|')[0].split('=')
    if not un == "un" or user == "":
        raise Exception, "Token is not in correct form"
    return user

def openClientConnection(client_class, url):
    #transport = TSSLSocket.TSSLSocket(url.host, url.port,validate=False)
    transport = TSocket.TSocket(url.host, url.port)
    transport = TTransport.TBufferedTransport(transport)

    protocol = TBinaryProtocol.TBinaryProtocol(transport)

    client = client_class(protocol)

    transport.open()

    clients[client] = transport
    return client

def openDataClientConnection():
    return openClientConnection(CLIENT_CLASSES["data"],URLS["data"])

def openComputeClientConnection():
    return openClientConnection(CLIENT_CLASSES["compute"],URLS["compute"])

def closeClientConnection(client):
    clients[client].close()
    del clients[client]

def pipelineStep(client_type = None):
    '''Decorator that wraps pipeline steps.
    All steps must subscribe to the interface
    step(client, previous_steps)'''

    def _dec(func):
        if not client_type:
            return lambda previous_steps : func(None, previous_steps)
        def _f(previous_steps):
            if client_type =="compute":
                client= openComputeClientConnection()
            elif client_type == "data":
                client = openDataClientConnection()
            else:
                raise Exception, "Unknown Client Type"
            d = func(client,previous_steps)
            closeClientConnection(client)
            return d
        return _f
    return _dec


def clientWrap(client_type, func):
    if client_type =="compute":
        client= openComputeClientConnection()
    elif client_type == "data":
        client = openDataClientConnection()
    else:
        raise Exception, "Unknown Client Type"
    d = func(client)
    closeClientConnection(client)
    return d

def runPipeline(stages,meth,auth):
    '''Runs pipeline stages'''
    meth.stages = len(stages)
    previous_steps = []
    for stage in stages:
        meth.advance(stage.name)
        stat = runStep(stage.func,auth,stage.poll, previous_steps)
        if not stat["error"] == None:
    		return to_JSON(stat)
        previous_steps.append(stat)
    return previous_steps


##
##Narrative Functions that will be displayed
##

@method(name = "Calculate Variatons")
def jnomics_calculate_variations(meth,workspace=None,Input_file=None,paired=None,
                                 Input_organism=None):
    """Calculate variations
    :param workspace: name of workspace; default is current
    :type workspace: kbtypes.Unicode
    :ui_name workspace: Workspace
    :param Input_file: Input to the raw sequencing data (paired end, comma sep)
    :type Input_file: kbtypes.Unicode
    :param paired :  Paired-End say 'yes'; else 'no'; default is 'no'
    :ui_name paired : Paired-End (?)
    :type paired : kbtypes.Unicode
    :default paired : no
    :param Input_organism: Input organism (kb_id)
    :type Input_organism: kbtypes.Unicode
    :ui_name Input_organism : Reference
    :return: Workspace id
    :rtype: kbtypes.Unicode
    """

    auth = Authentication(userFromToken(meth.token), "", meth.token)
    wtype = WSTYPES.var_sampletype

    Output_file_path = "narrative_variation_"+ str(uuid.uuid4().get_hex().upper()[0:6])
    align_out_path = os.path.join(Output_file_path , "align")
    input_pe_path = os.path.join(Output_file_path, "input.pe")
    @pipelineStep("compute")
    def fastqToPE(client, previous_steps):
        return client.fastqtoPe(file1,
                                file2,
                                input_pe_path,
                                "",auth)


    @pipelineStep("compute")
    def runBowtie(client, previous_steps):
        return client.alignBowtie(input_pe_path,
                                  Input_organism,
                                  align_out_path,
                                  "",auth)

    snp_out_path = os.path.join(Output_file_path, "snps")

    @pipelineStep("compute")
    def runSNP(client, previous_steps):
        return client.snpSamtools(align_out_path,
                                  Input_organism,
                                  snp_out_path,
                                  auth)

    merge_outpath = os.path.join(Output_file_path, "output.vcf")
    @pipelineStep("compute")
    def runMerge(client, previous_steps):
        return client.mergeVCF(snp_out_path, align_out_path, merge_outpath, auth)

    filename = Input_file.replace(',','_')+".vcf"

    @pipelineStep(None)
    def writeShock(client, previous_steps):
        return shockfileload(auth,filename,
                                 merge_outpath)

    @pipelineStep(None)
    def writeWS(client, previous_steps):
        previous_steps = previous_steps[-1]
        #previous_job_id = previous_step["output"].job_id
        #pattern =  re.compile("\[id=(.*?)]")
        #shockid = parselog(previous_job_id,pattern,auth)
        #sid = str(shockid).rstrip().split('=')[1].replace(']','')
        if 'output' in previous_steps and 'shock_id' in previous_steps['output']:
            shock_id = previous_steps['output']['shock_id']
        idc = IDServerAPI(OTHERURLS.ids)
        name = 'kb|variant.'+str(idc.allocate_id_range(WSTYPES.var_vcftype,1))
        obj = { "name": name,
               "type": "vcf",
               "created":strftime("%d %b %Y %H:%M:%S +0000", gmtime()),
               "shock_ref":{ "shock_id" : shock_id,
                             "shock_url" : OTHERURLS.shock+"/"+shock_id },
               "metadata" : meta
               }

        return ws_saveobject(name,obj, WSTYPES.var_vcftype,meth.workspace_id,meth.token)

    meth.advance("Preparing Input files")
    ret  = prepareInputfiles(meth.token,workspace,Input_file,wtype)
    if 'metadata' in ret:
         meta = ret['metadata'][0]
    file1 = Input_file.split(',')[0]
    file2 = Input_file.split(',')[1]
    stages = [Stage(fastqToPE,"Preparing PE",pollGridJob),
              Stage(runBowtie,"Aligning Reads",pollHadoopJob),
              Stage(runSNP,"Calling Variations",pollHadoopJob),
              Stage(runMerge,"Merging Output",None),
              Stage(writeShock,"Uploading Output To Shock",None),
              Stage(writeWS, "Uploading to Workspace", None)]

    ret = runPipeline(stages,meth,auth)

    return to_JSON(ret[-1])

@method(name = "Calculate Gene Expression")
def jnomics_calculate_expression(meth, workspace = None,paired=None,
                                 Input_file_path=None,
                                 ref=None,src_id=None):
    """Calculate Expression

    :param workspace : Name of workspace; default is current
    :type workspace : kbtypes.Unicode
    :ui_name workspace : Workspace
    :param paired : Paired-End say 'yes'; else 'no'; default is 'no'
    :type paired : kbtypes.Unicode
    :ui_name paired : Paired-End (?)
    :default paired : no
    :param Input_file_path: Input the raw sequencing data
    :type Input_file_path: kbtypes.Unicode
    :ui_name Input_file_path : Input files
    :param ref: Reference Genome (kb_id)
    :type ref : kbtypes.Unicode
    :ui_name ref : Reference
    :param src_id: Source and Source Id
    :type src_id : kbtypes.Unicode
    :ui_name src_id : Source/Source Id
    :return: Workspace id
    :rtype: kbtypes.Unicode
    """

    meth.stages = 7
    token = meth.token
    auth = Authentication(userFromToken(meth.token), "", meth.token)
    ws = workspaceService(OTHERURLS.workspace)
    idc = IDServerAPI(OTHERURLS.ids)

    act_ref = ref.replace('|','_')

    wtype = WSTYPES.rnaseq_sampletype
    exptype = WSTYPES.rnaseq_exptype
    bamtype = WSTYPES.rnaseq_bamtype

    node_id = None
    stats = []
    myfile = None
    sample_id = None

    @pipelineStep("compute")
    def runTophat(client,previous_steps):
        return client.alignTophat(act_ref, Input_file_path,
                                     "", tophat_out_path,
                                     "", "", auth)

    @pipelineStep("compute")
    def runCufflinks(client,previous_steps):
        return client.callCufflinks( cufflinks_in_path,
                                     cufflinks_out_path,
                                     "", "", "", auth)

    @pipelineStep("compute")
    def workspaceobj(client,previous_steps):
        previous_steps = previous_steps[-1]
        if 'output' in previous_steps and 'shock_id' in previous_steps['output']:
            shock_id = previous_steps['output']['shock_id']
        if not isFileFound(entityfile,auth):
            out = getGenomefeatures(ref,auth)
            ret = writefile(entityfile,out,auth)
        ontodict = ontologydata(po_id,eo_id)
        ontoid = ",".join([ key for (key,value) in ontodict.items()])
        ontodef =  ",".join([value for (key,value) in ontodict.items()])
        ontoname = ontodef
        return client.workspaceUpload(cufflinks_output,ref.replace('kb|',''),
                                      desc,title,srcdate,ontoid,
                                      ontodef,ontoname,paired,
                                      shock_id,src_id.replace('/',' '),"",auth)
    @pipelineStep(None)
    def writeBamfile(client,previous_steps):
        tophatid  = idc.allocate_id_range(IDServerids.rnaseq_alignment,1)
        tophatobjname = IDServerids.rnaseq_alignment+"."+str(tophatid)
        filedata = shockfileload(auth,tophatobjname,cufflinks_in_path)
        objdata = { "name" : str(sample_id)+"_accepted_hits.bam" ,"paired" : paired , "created" :  strftime("%d %b %Y %H:%M:%S +0000", gmtime()) ,
                "shock_ref": { "shock_id" : filedata['shock_id']  , "shock_url" : OTHERURLS.shock+'/node/'+filedata['shock_id'] },"metadata" : ret['metadata'][0] }
        wsreturn = ws_saveobject(tophatobjname,objdata,bamtype,meth.workspace_id,meth.token)
        return wsreturn

    @pipelineStep(None)
    def uploadtoShock(client,previous_steps):
         return shockfileload(auth,cufflinksobjname,cufflinks_output)

    @pipelineStep(None)
    def saveWorkspace_obj(client,previous_steps):
        previous_steps = previous_steps[-1]
	json_error = None
        if 'output' in previous_steps:
            job_id =  previous_steps['output'].job_id
        pattern2 = re.compile('Writing the Expression object kb\|sample.[0-9]*')
        sampleid = parselog(str(job_id),pattern2,auth)
	if sampleid:
        	realid = sampleid.split('Writing the Expression object ')[1]
        #realid = 'kb\|sample.20064'
                result = cathdfsfile(realid,auth)
                jsonobj = json.loads(str(result))
                wsreturn = ws_saveobject(realid,jsonobj,exptype,meth.workspace_id,meth.token)
        else:
		json_error = previous_steps['output'].failure_info
        #    raise Exception , "Workspace obj generation Failed"
        return {"submitted" : realid , "type" : exptype , "status" : wsreturn , "error" :  json_error}

    def ontologydata(poid=None,eoid=None):
        exp =  expressionService(OTHERURLS.expression)
        #json_error = None
        #status = None
        poids = poid[0].split(",")
        eoids = eoid[0].split(",")
        podesc = exp.get_po_descriptions(poids)
        eodesc = exp.get_eo_descriptions(eoids)
        ontoids = ",".join(poids + eoids)
        ontodef = ",".join([ value for (key,value) in podesc.items() ] + [value for (key1,value1) in eodesc.items()])
        return dict(podesc.items() + eodesc.items())

    meth.advance("Preparing Input files")
    ret  = prepareInputfiles(meth.token,workspace,Input_file_path,wtype)
    #return to_JSON(ret)
    if 'metadata' in ret:
        if 'sample_id' in ret['metadata'][0]:
            sample_id = ret['metadata'][0]['sample_id']
            title = sample_id
        if 'title' in  ret['metadata'][0]:
            desc =  ret['metadata'][0]['title']
        if 'ext_source_date' in  ret['metadata'][0]:
            srcdate = ret['metadata'][0]['ext_source_date']
        if 'po_id' in  ret['metadata'][0]:
            po_id = ret['metadata'][0]['po_id']
        if 'eo_id' in  ret['metadata'][0]:
            eo_id = ret['metadata'][0]['eo_id']

    Output_file_path = "narrative_RNASeq_"+str(sample_id)+'_'+ str(uuid.uuid4().get_hex().upper()[0:6])
    entityfile = str(act_ref) + "_fids.txt"
    tophat_out_path = os.path.join(Output_file_path, "tophat")
    cufflinks_in_path = os.path.join(tophat_out_path,"accepted_hits.bam")
    cufflinks_out_path = os.path.join(Output_file_path,"cufflinks")
    cufflinks_output =  os.path.join(cufflinks_out_path,"transcripts.gtf")
    cufflinksobjname = str(sample_id)+'_transcripts.gtf'

    stages= [Stage(runTophat,"Aligning Reads",pollGridJob),
             Stage(runCufflinks,"Assembling Transcripts",pollGridJob),
             Stage(writeBamfile,"Writing Alignment file",None),
             Stage(uploadtoShock,"Uploading to Shock",None),
             Stage(workspaceobj,"Preparing Workspace obj",pollGridJob),
             Stage(saveWorkspace_obj,"Saving Object",None)]

    ret = runPipeline(stages,meth,auth)
    return to_JSON(ret[-1])

@method(name = "Plot Gene Expression Histogram")
def generateHistogram(meth,workspace= None,exp_file=None):

    """Plot Gene Expression Histogram
    :param workspace: Name of workspace, default is current
    :type workspace : kbtypes.Unicode
    :ui_name workspace : Workspace
<<<<<<< HEAD
    :param paired : Paired-End say 'yes'; else 'no'; default is 'no'
    :type paired : kbtypes.Unicode
    :ui_name paired : Paired-End (?)
    :default paired : no
    :param Input_file_path: Input the raw sequencing data
    :type Input_file_path: kbtypes.Unicode
    :ui_name Input_file_path : Input files
    :param ref: Reference Genome (kb_id)
    :type ref : kbtypes.Unicode
    :ui_name ref : Reference
    :param src_id: Source and Source Id
    :type src_id : kbtypes.Unicode
    :ui_name src_id : Source/Source Id
=======
    :param exp_file: Gene Expression file
    :type exp_file: kbtypes.Unicode
    :ui_name exp_file : Gene Expression file
>>>>>>> 25bc0bdb
    :return: Workspace id
    :rtype: kbtypes.Unicode
    """

    meth.stages = 1
    token = meth.token
    auth = Authentication(userFromToken(token), "", token)
    ws = workspaceService(OTHERURLS.workspace)

<<<<<<< HEAD
    act_ref = ref.replace('|','_')

    wtype = WSTYPES.rnaseq_sampletype
    exptype = WSTYPES.rnaseq_exptype
    bamtype = WSTYPES.rnaseq_bamtype

    node_id = None
    stats = []
    myfile = None
    sample_id = None

    @pipelineStep("compute")
    def runTophat(client,previous_steps):
        previous_steps = previous_steps[-1]
        tohat_jobs = []
        i_files = Input_file_path.split(";")
        for ifile in i_files:
            tophat_out_path =  os.path.join(Output_file_path,ifile.replace(",","_")+"/tophat")
            tophat_jobs = client.alignTophat(act_ref, Input_file_path,
                                     "", tophat_out_path,
                                     "", "", auth)
        return tophat_jobs

    @pipelineStep("compute")
    def runCufflinks(client,previous_steps):
         previous_steps = previous_steps[-1]
         cufflinks_jobs = []
         i_files = Input_file_path.split(";")
         for ifile in i_files:
             cufflinks_in_path = os.path.join(Output_file_path,ifile.replace(",","_")+"/tophat/accepted_hits.bam")
             cufflinks_out_path =  os.path.join(Output_file_path,ifile.replace(",","_")+"/cufflinks")
             cufflinks_jobs.append(client.callCufflinks( cufflinks_in_path,
                                     cufflinks_out_path,
                                     "", "", "", auth))
         return cufflinks_jobs

    @pipelineStep("compute")
    def workspaceobj(client,previous_steps):
        previous_steps = previous_steps[-1]
        if 'output' in previous_steps and 'shock_id' in previous_steps['output']:
            shock_id = previous_steps['output']['shock_id']
        if not isFileFound(entityfile,auth):
            out = getGenomefeatures(ref,auth)
            ret = writefile(entityfile,out,auth)
        ontodict = ontologydata(po_id,eo_id)
        ontoid = ",".join([ key for (key,value) in ontodict.items()])
        ontodef =  ",".join([value for (key,value) in ontodict.items()])
        ontoname = ontodef
        return client.workspaceUpload(cufflinks_output,ref.replace('kb|',''),
                                      desc,title,srcdate,ontoid,
                                      ontodef,ontoname,paired,
                                      shock_id,"","",auth)
    @pipelineStep(None)
    def writeBamfile(client,previous_steps):
        tophatid  = idc.allocate_id_range(IDServerids.rnaseq_alignment,1)
        tophatobjname = IDServerids.rnaseq_alignment+"."+str(tophatid)
        filedata = shockfileload(auth,tophatobjname,cufflinks_in_path)
        objdata = { "name" : str(sample_id)+"_accepted_hits.bam" ,"paired" : paired , "created" :  strftime("%d %b %Y %H:%M:%S +0000", gmtime()) ,
                "shock_ref": { "shock_id" : filedata['shock_id']  , "shock_url" : OTHERURLS.shock+'/node/'+filedata['shock_id'] },"metadata" : ret['metadata'][0] }
        wsreturn = ws_saveobject(tophatobjname,objdata,bamtype,meth.workspace_id,meth.token)
        return wsreturn

    @pipelineStep(None)
    def uploadtoShock(client,previous_steps):
         return shockfileload(auth,cufflinksobjname,cufflinks_output)

    @pipelineStep(None)
    def saveWorkspace_obj(client,previous_steps):
        previous_steps = previous_steps[-1]
        if 'output' in previous_steps:
            job_id =  previous_steps['output'].job_id
        pattern2 = re.compile('Writing the Expression object kb\|sample_test.[0-9]*')
        try:
           sampleid = parselog(str(job_id),pattern2,auth)
        except FileNotFound as e:
            raise  ShockUploadException("Error in Parsing log file: {}".format(err))
        realid = sampleid.split('Writing the Expression object ')[1]
        result = cathdfsfile(realid,auth)
        jsonobj = json.loads(str(result))
        wsreturn = ws_saveobject(realid,jsonobj,exptype,meth.workspace_id,meth.token)
        return {"submitted" : realid , "type" : exptype , "status" : wsreturn}

    def ontologydata(poid=None,eoid=None):
        exp =  expressionService(OTHERURLS.expression)
        #json_error = None
        #status = None
        poids = poid[0].split(",")
        eoids = eoid[0].split(",")
        podesc = exp.get_po_descriptions(poids)
        eodesc = exp.get_eo_descriptions(eoids)
        ontoids = ",".join(poids + eoids)
        ontodef = ",".join([ value for (key,value) in podesc.items() ] + [value for (key1,value1) in eodesc.items()])
        return dict(podesc.items() + eodesc.items())

    meth.advance("Preparing Input files")
    ret  = prepareInputfiles(meth.token,workspace,Input_file_path,wtype)
    #return to_JSON(ret)
    if 'metadata' in ret:
        if 'sample_id' in ret['metadata'][0]:
            sample_id = ret['metadata'][0]['sample_id']
            title = sample_id
        if 'title' in  ret['metadata'][0]:
            desc =  ret['metadata'][0]['title']
        if 'ext_source_date' in  ret['metadata'][0]:
            srcdate = ret['metadata'][0]['ext_source_date']
        if 'po_id' in  ret['metadata'][0]:
            po_id = ret['metadata'][0]['po_id']
        if 'eo_id' in  ret['metadata'][0]:
            eo_id = ret['metadata'][0]['eo_id']

    Output_file_path = "narrative_RNASeq_"+str(sample_id)+'_'+ str(uuid.uuid4().get_hex().upper()[0:6])
    entityfile = str(act_ref) + "_fids.txt"
    #tophat_out_path = os.path.join(Output_file_path, "tophat")
    #cufflinks_in_path = os.path.join(tophat_out_path,"accepted_hits.bam")
    #cufflinks_out_path = os.path.join(Output_file_path,"cufflinks")
    cufflinks_output =  os.path.join(cufflinks_out_path,"transcripts.gtf")
    cufflinksobjname = str(sample_id)+'_transcripts.gtf'
    #stages = #[Stage(getfiles,"Prepare Input files",None),
    stages= [Stage(runTophat,"Aligning Reads",pollGridJobs)]
             #Stage(runCufflinks,"Assembling Transcripts",pollGridJobs),
             #Stage(writeBamfile,"Writing Alignment file",None),
             #Stage(uploadtoShock,"Uploading to Shock",None),
             #Stage(workspaceobj,"Preparing Workspace obj",pollGridJob),
             #Stage(saveWorkspace_obj,"Saving Object",None)]

    return to_JSON(runPipeline(stages,meth,auth))

=======
    filename = os.path.basename(exp_file)
    exptype = WSTYPES.rnaseq_exptype
    dt_type = WSTYPES.datatabletype
    idc = IDServerAPI(OTHERURLS.ids)
    try:
        obj = ws.get_object({'auth': token, 'workspace': workspace, 'id': filename, 'type': exptype})
    except FileNotFound as e:
        raise FileNotFound("File Not Found: {}".format(err))
    #return json.dumps(obj)
        #return {"output" : str(status), "error": json_error}
    if 'expression_levels' in obj['data']:
        hdict = obj['data']['expression_levels']
        tot_genes =  len(hdict)
        lmin = round(min([v for k,v in hdict.items()]))
        lmax = round(max([v for k,v in hdict.items()]))
    hist_dt = histogram(hdict.values(),lmin,lmax,50)
    title = "Histogram  - " + exp_file
    hist_json = {"title" :  title , "x_label" : "Gene Expression Level", "y_label" : "Frequency", "data" : hist_dt}
    #### hist_json is the json input for histogram #######
    #return to_JSON({"title" :  title , "x_label" : "Gene Expression Level", "y_label" : "Frequency", "data" : hist_dt})
    sorted_dt = OrderedDict({ "id" : "", "name" : "","row_ids" : [] ,"column_ids" : [] ,"row_labels" : [] ,"column_labels" : [] , "data" : [] })
    sorted_dt["row_ids"] = [hist_json["x_label"]]
    sorted_dt["column_ids"] = [hist_json["y_label"]]
    sorted_dt['row_labels'] = [hist_json["x_label"]]
    sorted_dt["column_labels"] =  [hist_json["y_label"]]
    sorted_dt["data"] = [[float(i) for i in hist_json["data"]["x_axis"]],[float(j) for j in hist_json["data"]["y_axis"]]]
    sorted_dt["id"] = "kb|histogramdatatable."+str(idc.allocate_id_range("kb|histogramdatatable",1))
    sorted_dt["name"] = hist_json["title"]
    return  to_JSON(ws_saveobject(sorted_dt["id"],sorted_dt,dt_type,meth.workspace_id,meth.token))


>>>>>>> 25bc0bdb
@method(name = "Identify Differential Expression")
def jnomics_differential_expression(meth,workspace= None,title=None, alignment_files=None,exp_files=None,
                                 ref=None):
    """Identify differential Expression
    :param workspace: Name of workspace, default is current
    :type workspace : kbtypes.Unicode
    :ui_name workspace : Workspace
    :param title : Experiment title
    :type title : kbtypes.Unicode
    :ui_name title : Experiment Name
    :param alignment_files: Alignment files in .bam format
    :type alignment_files: kbtypes.Unicode
    :ui_name alignment_files : Alignment files
    :param exp_files: Gene Expression files
    :type exp_files: kbtypes.Unicode
    :ui_name exp_files : Gene Expressionfiles
    :param ref : Reference Genome (kb_id)
    :type ref : kbtypes.Unicode
    :ui_name ref : Reference
    :return: Workspace id
    :rtype: kbtypes.Unicode
    """
    meth.stages = 5
    token = meth.token

    auth = Authentication(userFromToken(meth.token), "", meth.token)
    ws = workspaceService(OTHERURLS.workspace)
    idc = IDServerAPI(OTHERURLS.ids)

    act_ref = ref.replace('|','_')

    wtype =  WSTYPES.rnaseq_sampletype
    exptype =  WSTYPES.rnaseq_exptype
    diffexptype = WSTYPES.rnaseq_diffexptype
    bamtype  = WSTYPES.rnaseq_bamtype

    node_id = None
    stats = []

    @pipelineStep("compute")
    def runCuffmerge(client,previous_steps):
        return client.callCuffmerge(Merge_files,act_ref,
                                    merge_out_path,"",
                                     "", "", auth)
    @pipelineStep("compute")
    def runCuffdiff(client,previous_steps):
        return client.callCuffdiff( cuffdiff_in_path,
                                    cuffdiff_out_path,
                                    act_ref,
                                    "", condn_labels,merged_gtf,
                                    "","", auth)

    @pipelineStep("compute")
    def savediffWorkspace_obj(client,previous_steps):
        idsdict = {}
        for dfile in diff_files:
            time.sleep(10)
            filepath =  os.path.join(cuffdiff_out_path,dfile)
            jid = writeShock(title+"_"+dfile,filepath,auth)
            idsdict[dfile] = jid

        for key,value in idsdict.items():
            status = pollGridJob(value, auth)
            if status and not status.running_state == 2:
             ## fail here
                pass

        for key, value in idsdict.items():
            pattern =  re.compile("\[id=(.*?)]")
            shockid = parselog(str(value.job_id),pattern,auth)
        #del idsdict[key]
            idsdict[key] = str(shockid).rstrip().split('=')[1].replace(']','')

        diff_exp_files = []
        for key, value in idsdict.items():
            diff_exp = {}
            diff_exp["name"] =  key
            diff_exp["shock_ref"] = {}
            diff_exp["shock_ref"]["shock_id"] = value
            diff_exp["shock_ref"]["shock_url"] = OTHERURLS.shock+"/node/"+value
            diff_exp_files.append(diff_exp)

        diffid = "kb|differentialExpression."+str(idc.allocate_id_range(diffexptype,1))
        diffexpobj = { "name" : diffid,
                       "title" : title,
                       "created" : strftime("%d %b %Y %H:%M:%S +0000", gmtime()),
                       "diff_expression" :  diff_exp_files
                     }
        wsreturn = ws_saveobject(diffid,diffexpobj,diffexptype,meth.workspace_id,meth.token)
        return {"submitted" : diffid , "status" : "SUCCESS" , "metadata" : wsreturn}

    files = alignment_files.strip('\r\n').split(',')
    expfiles =  exp_files.strip('\r\n').split(',')
    nodeids = []
    job_ids = []
    objnames = []
    Merge_files = ""
    bamfiles = ""
    Output_file_path = ""
    condn_labels = ""
    diff_files = ["genes.fpkm_tracking","isoforms.fpkm_tracking","tss_groups.fpkm_tracking","cds.fpkm_tracking","gene_exp.diff","cds_exp.diff","splicing.diff","tss_group_exp.diff","promoters.diff","cds.diff"]
    Output_file_path = "narr_RNASeq_diffexp_" + str(uuid.uuid4().get_hex().upper()[0:6])

    meth.advance("Preparing Input Files")
    ret  = prepareInputfiles(meth.token,workspace,alignment_files,exptype)

    for nfile in expfiles:
        obj = ws.get_object({'auth': token, 'workspace': workspace, 'id': nfile, 'type': exptype})
        node_id =  obj['data']['shock_url']
        filename = str(obj['data']['id']).replace(".","_")+".gtf"
        objnames.append(filename)
        job_ids.append(readShock(node_id.split("/node/")[1],filename,auth))

    for jid in job_ids:
        status = pollGridJob(jid, auth)
        if status and not status.running_state == 2:
              ##fail here
            pass

    for objname in objnames:
        if Merge_files == "":
            Merge_files = objname
        else:
            Merge_files = Merge_files + "," + objname

    merge_out_path = os.path.join(Output_file_path,"cuffmerge")
    cuffdiff_in_path = alignment_files.replace("|","_")
    condn_labels = alignment_files.replace("|","_")
    cuffdiff_out_path = os.path.join(Output_file_path,"cuffdiff")
    merged_gtf = os.path.join(merge_out_path,"merged.gtf")

    stages = [Stage(runCuffmerge,"Merging Assembled Transcripts",pollGridJob),
              Stage(runCuffdiff,"Differential Expression",pollGridJob),
              Stage(savediffWorkspace_obj,"Saving Workspace Obj",None)]
    ret = runPipeline(stages,meth,auth)
    return  to_JSON(ret[-1])

@method(name = "Create Expression Series ")
def createExpSeries(meth,workspace= None,exp_samples=None,ref=None,title=None,design=None,summary=None,source_Id=None,src_date=None):
    """search a file

    :param workspace: Worspace id
    :type workspace : kbtypes.Unicode
    :ui_name workspace : Workspace
    :param exp_samples: Expression Sample ids (kb|sample.xxxx)
    :type exp_samples : kbtypes.Unicode
    :ui_name exp_samples : Expression Samples
    :param ref: Reference genome
    :type ref : kbtypes.Unicode
    :ui_name ref : Reference
    :param title: Title
    :type title : kbtypes.Unicode
    :ui_name title : Experiment Title
    :param design: Design of the Experiment
    :type design : kbtypes.Unicode
    :ui_name  design : Experiment Design
    :param summary : Summary of the Experiment
    :type summary : kbtypes.Unicode
    :ui_name summary : Experiment Summary
    :param source_Id: source_Id
    :type source_Id : kbtypes.Unicode
    :ui_name source_Id : Source Id
    :param src_date: External Source Date
    :type src_date : kbtypes.Unicode
    :ui_name src_date : Publication Date
    :return: Workspace id
    :rtype: kbtypes.Unicode
    """
    meth.stages =  1
    token = meth.token

    auth = Authentication(userFromToken(meth.token), "", meth.token)
    exptype =  WSTYPES.rnaseq_exptype #####'ExpressionServices.ExpressionSample'
    expseriestype = WSTYPES.rnaseq_expseriestype #####ExpressionServices.ExpressionSeries'

    ws = workspaceService(OTHERURLS.workspace)
    idc = IDServerAPI(OTHERURLS.ids)

    def ws_getObject(workspace,expfile,exptype,token):
        obj = ws.get_object({'auth': token, 'workspace': workspace, 'id': expfile, 'type': exptype})
        return obj

    #source_id = ""
    #title = ""
    #ext_src_date = ""
    files = exp_samples.strip('\r\n').split(",")
    source_Id = source_Id + "___" + "RNA-Seq"
    #exp_sampleids = []
    #for expfile in files:
    #    myobj = ws_getObject(workspace, expfile, exptype, token)
        #source_id = myobj['data']['source_id']
        #sample_id = myobj['data']['id']
        #title = myobj['data']['description']
        #ext_src_date = myobj['data']['external_source_date']
        #exp_sampleids.append(sample_id)

    genome_map = [workspace+"/"+x for x in files]
    #return to_JSON(meth.workspace_id)

    ### get id from ID server
    #register_ids("kb|series","KB",["GSE30249___RNA-Seq"])
    id_dict = idc.register_ids(IDServerids.rnaseq_series,"KB",[source_Id])
    objid = id_dict.values()[0]
    meth.advance("Preparing the Series Object")

    seriesobj = { 'id' : str(objid) ,
                  'source_id' : source_Id ,
                  'genome_expression_sample_ids_map' : { ref : genome_map },
                  #'genome_expression_sample_ids_map' : {workspace+"/"+x+"/" for x in files 'kb|g.3907': [workspace+"/"+kb|sample_test.13397.json/1' , '863/kb|sample_test.13398.json/1'] } ,
                  'title' : title ,
                  'summary' : summary ,
                  'design' : design ,
                  #'publication_id' : source_id ,
                  'external_source_date' : src_date }

    wsreturn = ws_saveobject(seriesobj['id'],seriesobj,expseriestype,meth.workspace_id,meth.token)

    return to_JSON(wsreturn)

@method(name = "Generate Data Table ")
def createDataTable(meth,workspace= None,name=None,exp_series=None,ref=None):
    """search a file

    :param workspace: Worspace id
    :type workspace : kbtypes.Unicode
    :ui_name workspace : Workspace
    :param name: Datatable Name
    :type name : kbtypes.Unicode
    :ui_name name : Name
    :param exp_series: Expression Series Id
    :type exp_series : kbtypes.Unicode
    :ui_name exp_series : Expression Series ID
    :param ref: Reference (kb_id)
    :type ref : kbtypes.Unicode
    :ui_name ref : Reference
    :return: Workspace id
    :rtype: kbtypes.Unicode
    """
    meth.stages =  1
    token = meth.token

    auth = Authentication(userFromToken(meth.token), "", meth.token)
    ws = workspaceService(OTHERURLS.workspace)
    idc = IDServerAPI(OTHERURLS.ids)

    wstype =  WSTYPES.rnaseq_expseriestype
    exp_type =  WSTYPES.rnaseq_exptype
    dt_type = WSTYPES.datatabletype

    datatable={}
    row_ids = []
    row_labels = []
    column_ids = []
    column_labels = []
    fpkmdata = []
    exp_levels = []
    row_pos = -1
    sids = []
    filename = os.path.basename(exp_series)

    try:
        obj = ws.get_object({'auth': token, 'workspace': workspace, 'id': filename, 'type': wstype})
    except FileNotFound as e:
        raise FileNotFound("File Not Found: {}".format(err))
    if 'genome_expression_sample_ids_map' in obj['data']:
        samples = obj['data']['genome_expression_sample_ids_map'][ref]
        for sample in samples:
            sids.append({'ref' : sample })

        sample_list = ws.get_objects(sids)
        for k in range(len(sample_list)):
            #wsid = sample_list[k].strip().split('/')[0]
            #sampleid = sample_list[k].strip().split('/')[1]
            sample_obj = sample_list[k]
            if 'data' in sample_obj and 'expression_levels' in sample_obj['data']:
                 column_ids.append(str(sample_obj['data']['id']))
                 exp_levels = sample_obj['data']['expression_levels']
                 #return exp_levels
                 for x,y in exp_levels.items():
                     #if str(x) in sortdict:
                     #    sortdict[str(x)]= sortdict[str(x)].append(y)
                     #else:
                     #     sortdict[str(x)]= [y]
                     if str(x) in row_ids:
                         rowid_pos = row_ids.index(str(x))
                         fpkmdata[rowid_pos][k] = float(y)
                     else:
                         row_ids.append(str(x))
                         pos = row_ids.index(str(x))
                         fpkmdata.insert(pos, [float(0)] * len(sample_list))
                         for j in range(len(sample_list)):
                             if j==k:
                                 fpkmdata[pos][j] = float(y)

    dt_id = "kb|datatable."+str(idc.allocate_id_range("kb|datatable",1))
    dt_obj = OrderedDict({"id" : dt_id, "name" : name, "row_ids" : row_ids, "row_labels" : row_ids , "column_labels" : column_ids , "column_ids" : column_ids, "data" : fpkmdata })
    return  to_JSON(ws_saveobject(dt_id,dt_obj,dt_type,meth.workspace_id,meth.token))

@method(name = "Filter Expression Data Table ")
def filterDataTable(meth,workspace= None,dtname=None):
    """search a file

    :param workspace: Worspace id
    :type workspace : kbtypes.Unicode
    :ui_name workspace : Workspace
    :param dtname: Datatable Name
    :type dtname : kbtypes.Unicode
    :ui_name dtname : DataTable Name
    :return: Workspace id
    :rtype: kbtypes.Unicode
    """
    meth.stages =  1
    token = meth.token

    auth = Authentication(userFromToken(meth.token), "", meth.token)
    ws = workspaceService(OTHERURLS.workspace)
    idc = IDServerAPI(OTHERURLS.ids)

    wstype =  WSTYPES.rnaseq_expseriestype
    exp_type =  WSTYPES.rnaseq_exptype
    dt_type = WSTYPES.datatabletype

    try:
        ret = ws.get_object({'auth': token, 'workspace': workspace, 'id': dtname, 'type': dt_type})
        result = ret['data']
    except FileNotFound as e:
        raise FileNotFound("File Not Found: {}".format(err))
    nsamples = len(result['column_ids'])

    diff_index= {}

    for i in xrange(0,len(result['row_ids'])):
        maxl = max(result['data'][i])
        minl = min([ x for index, x in enumerate(result['data'][i]) if x != float(0) ])
        diff_index[i]= (maxl - minl)

    sorted_dict = sorted(diff_index.items(), key=itemgetter(1),reverse=True)[:100]
    sorted_dt = OrderedDict({ "id" : "", "name" : "","row_ids" : [] ,"column_ids" : [] ,"row_labels" : [] ,"column_labels" : [] , "data" : [] })
    for k, v in sorted_dict:
        sorted_dt["row_ids"].append(result["row_ids"][k])

        sorted_dt["data"].append(result["data"][k])

    sorted_dt["column_ids"] = result["column_ids"]
    sorted_dt['row_labels'] = sorted_dt["row_ids"]
    sorted_dt["column_labels"] = sorted_dt['column_ids']
    sorted_dt["id"] = "kb|filtereddatatable."+str(idc.allocate_id_range("kb|filtereddatatable",1))
    sorted_dt["name"] = result["name"]
    return  to_JSON(ws_saveobject(sorted_dt["id"],sorted_dt,dt_type,meth.workspace_id,meth.token))

@method(name="Render Heatmap")
def gene_network(meth, hm=None, workspace_id=None):
    """This method creates a heatmap

        :param hm: Heatmap Object
        :type hm: kbtypes.Unicode
        :param workspace_id: Workspace ID
        :type workspace_id: kbtypes.Unicode
        :return: Rows for display
        :rtype: kbtypes.Unicode
        :output_widget: kbaseHeatmap
        """
    #:param workspace_id: Workspace name (use current if empty)
    #:type workspace_id: kbtypes.Unicode
    meth.stages = 1
    # if not workspace_id:
    #     meth.debug("Workspace ID is empty, setting to current ({})".format(meth.workspace_id))
    #     workspace_id = meth.workspace_id
    meth.advance("Retrieve network table from workspace")
    if hm:
        auth = Authentication(userFromToken(meth.token), "", meth.token)
        ws = workspaceService(OTHERURLS.workspace)
        dt_type = WSTYPES.datatabletype

        raw_data = ws.get_object({'auth': meth.token, 'workspace': workspace_id, 'id': hm, 'type': dt_type})
    else:
        raw_data = {}
<<<<<<< HEAD
    # ideally, you should make the height dynamic based upon the amount of data.
    # By default, the widget has 100px of padding around the data, and the rest of the height is used for the heatmap
    # So figure out how much you want. 50px/row looks like the minimum you can use, more may be better.
    # calculate (height of row (at least 50) ) * num_row_labels and toss that in as the height param.
    data = {'dataset': raw_data, 'height' : '1000px'}
=======

    data = {'dataset': raw_data, 'height' : str(len(raw_data["data"]["row_labels"]) * 18) + "px"}
>>>>>>> 25bc0bdb
    return json.dumps(data)

finalize_service()
<|MERGE_RESOLUTION|>--- conflicted
+++ resolved
@@ -792,25 +792,9 @@
     :param workspace: Name of workspace, default is current
     :type workspace : kbtypes.Unicode
     :ui_name workspace : Workspace
-<<<<<<< HEAD
-    :param paired : Paired-End say 'yes'; else 'no'; default is 'no'
-    :type paired : kbtypes.Unicode
-    :ui_name paired : Paired-End (?)
-    :default paired : no
-    :param Input_file_path: Input the raw sequencing data
-    :type Input_file_path: kbtypes.Unicode
-    :ui_name Input_file_path : Input files
-    :param ref: Reference Genome (kb_id)
-    :type ref : kbtypes.Unicode
-    :ui_name ref : Reference
-    :param src_id: Source and Source Id
-    :type src_id : kbtypes.Unicode
-    :ui_name src_id : Source/Source Id
-=======
     :param exp_file: Gene Expression file
     :type exp_file: kbtypes.Unicode
     :ui_name exp_file : Gene Expression file
->>>>>>> 25bc0bdb
     :return: Workspace id
     :rtype: kbtypes.Unicode
     """
@@ -820,135 +804,6 @@
     auth = Authentication(userFromToken(token), "", token)
     ws = workspaceService(OTHERURLS.workspace)
 
-<<<<<<< HEAD
-    act_ref = ref.replace('|','_')
-
-    wtype = WSTYPES.rnaseq_sampletype
-    exptype = WSTYPES.rnaseq_exptype
-    bamtype = WSTYPES.rnaseq_bamtype
-
-    node_id = None
-    stats = []
-    myfile = None
-    sample_id = None
-
-    @pipelineStep("compute")
-    def runTophat(client,previous_steps):
-        previous_steps = previous_steps[-1]
-        tohat_jobs = []
-        i_files = Input_file_path.split(";")
-        for ifile in i_files:
-            tophat_out_path =  os.path.join(Output_file_path,ifile.replace(",","_")+"/tophat")
-            tophat_jobs = client.alignTophat(act_ref, Input_file_path,
-                                     "", tophat_out_path,
-                                     "", "", auth)
-        return tophat_jobs
-
-    @pipelineStep("compute")
-    def runCufflinks(client,previous_steps):
-         previous_steps = previous_steps[-1]
-         cufflinks_jobs = []
-         i_files = Input_file_path.split(";")
-         for ifile in i_files:
-             cufflinks_in_path = os.path.join(Output_file_path,ifile.replace(",","_")+"/tophat/accepted_hits.bam")
-             cufflinks_out_path =  os.path.join(Output_file_path,ifile.replace(",","_")+"/cufflinks")
-             cufflinks_jobs.append(client.callCufflinks( cufflinks_in_path,
-                                     cufflinks_out_path,
-                                     "", "", "", auth))
-         return cufflinks_jobs
-
-    @pipelineStep("compute")
-    def workspaceobj(client,previous_steps):
-        previous_steps = previous_steps[-1]
-        if 'output' in previous_steps and 'shock_id' in previous_steps['output']:
-            shock_id = previous_steps['output']['shock_id']
-        if not isFileFound(entityfile,auth):
-            out = getGenomefeatures(ref,auth)
-            ret = writefile(entityfile,out,auth)
-        ontodict = ontologydata(po_id,eo_id)
-        ontoid = ",".join([ key for (key,value) in ontodict.items()])
-        ontodef =  ",".join([value for (key,value) in ontodict.items()])
-        ontoname = ontodef
-        return client.workspaceUpload(cufflinks_output,ref.replace('kb|',''),
-                                      desc,title,srcdate,ontoid,
-                                      ontodef,ontoname,paired,
-                                      shock_id,"","",auth)
-    @pipelineStep(None)
-    def writeBamfile(client,previous_steps):
-        tophatid  = idc.allocate_id_range(IDServerids.rnaseq_alignment,1)
-        tophatobjname = IDServerids.rnaseq_alignment+"."+str(tophatid)
-        filedata = shockfileload(auth,tophatobjname,cufflinks_in_path)
-        objdata = { "name" : str(sample_id)+"_accepted_hits.bam" ,"paired" : paired , "created" :  strftime("%d %b %Y %H:%M:%S +0000", gmtime()) ,
-                "shock_ref": { "shock_id" : filedata['shock_id']  , "shock_url" : OTHERURLS.shock+'/node/'+filedata['shock_id'] },"metadata" : ret['metadata'][0] }
-        wsreturn = ws_saveobject(tophatobjname,objdata,bamtype,meth.workspace_id,meth.token)
-        return wsreturn
-
-    @pipelineStep(None)
-    def uploadtoShock(client,previous_steps):
-         return shockfileload(auth,cufflinksobjname,cufflinks_output)
-
-    @pipelineStep(None)
-    def saveWorkspace_obj(client,previous_steps):
-        previous_steps = previous_steps[-1]
-        if 'output' in previous_steps:
-            job_id =  previous_steps['output'].job_id
-        pattern2 = re.compile('Writing the Expression object kb\|sample_test.[0-9]*')
-        try:
-           sampleid = parselog(str(job_id),pattern2,auth)
-        except FileNotFound as e:
-            raise  ShockUploadException("Error in Parsing log file: {}".format(err))
-        realid = sampleid.split('Writing the Expression object ')[1]
-        result = cathdfsfile(realid,auth)
-        jsonobj = json.loads(str(result))
-        wsreturn = ws_saveobject(realid,jsonobj,exptype,meth.workspace_id,meth.token)
-        return {"submitted" : realid , "type" : exptype , "status" : wsreturn}
-
-    def ontologydata(poid=None,eoid=None):
-        exp =  expressionService(OTHERURLS.expression)
-        #json_error = None
-        #status = None
-        poids = poid[0].split(",")
-        eoids = eoid[0].split(",")
-        podesc = exp.get_po_descriptions(poids)
-        eodesc = exp.get_eo_descriptions(eoids)
-        ontoids = ",".join(poids + eoids)
-        ontodef = ",".join([ value for (key,value) in podesc.items() ] + [value for (key1,value1) in eodesc.items()])
-        return dict(podesc.items() + eodesc.items())
-
-    meth.advance("Preparing Input files")
-    ret  = prepareInputfiles(meth.token,workspace,Input_file_path,wtype)
-    #return to_JSON(ret)
-    if 'metadata' in ret:
-        if 'sample_id' in ret['metadata'][0]:
-            sample_id = ret['metadata'][0]['sample_id']
-            title = sample_id
-        if 'title' in  ret['metadata'][0]:
-            desc =  ret['metadata'][0]['title']
-        if 'ext_source_date' in  ret['metadata'][0]:
-            srcdate = ret['metadata'][0]['ext_source_date']
-        if 'po_id' in  ret['metadata'][0]:
-            po_id = ret['metadata'][0]['po_id']
-        if 'eo_id' in  ret['metadata'][0]:
-            eo_id = ret['metadata'][0]['eo_id']
-
-    Output_file_path = "narrative_RNASeq_"+str(sample_id)+'_'+ str(uuid.uuid4().get_hex().upper()[0:6])
-    entityfile = str(act_ref) + "_fids.txt"
-    #tophat_out_path = os.path.join(Output_file_path, "tophat")
-    #cufflinks_in_path = os.path.join(tophat_out_path,"accepted_hits.bam")
-    #cufflinks_out_path = os.path.join(Output_file_path,"cufflinks")
-    cufflinks_output =  os.path.join(cufflinks_out_path,"transcripts.gtf")
-    cufflinksobjname = str(sample_id)+'_transcripts.gtf'
-    #stages = #[Stage(getfiles,"Prepare Input files",None),
-    stages= [Stage(runTophat,"Aligning Reads",pollGridJobs)]
-             #Stage(runCufflinks,"Assembling Transcripts",pollGridJobs),
-             #Stage(writeBamfile,"Writing Alignment file",None),
-             #Stage(uploadtoShock,"Uploading to Shock",None),
-             #Stage(workspaceobj,"Preparing Workspace obj",pollGridJob),
-             #Stage(saveWorkspace_obj,"Saving Object",None)]
-
-    return to_JSON(runPipeline(stages,meth,auth))
-
-=======
     filename = os.path.basename(exp_file)
     exptype = WSTYPES.rnaseq_exptype
     dt_type = WSTYPES.datatabletype
@@ -980,7 +835,6 @@
     return  to_JSON(ws_saveobject(sorted_dt["id"],sorted_dt,dt_type,meth.workspace_id,meth.token))
 
 
->>>>>>> 25bc0bdb
 @method(name = "Identify Differential Expression")
 def jnomics_differential_expression(meth,workspace= None,title=None, alignment_files=None,exp_files=None,
                                  ref=None):
@@ -1358,16 +1212,8 @@
         raw_data = ws.get_object({'auth': meth.token, 'workspace': workspace_id, 'id': hm, 'type': dt_type})
     else:
         raw_data = {}
-<<<<<<< HEAD
-    # ideally, you should make the height dynamic based upon the amount of data.
-    # By default, the widget has 100px of padding around the data, and the rest of the height is used for the heatmap
-    # So figure out how much you want. 50px/row looks like the minimum you can use, more may be better.
-    # calculate (height of row (at least 50) ) * num_row_labels and toss that in as the height param.
-    data = {'dataset': raw_data, 'height' : '1000px'}
-=======
 
     data = {'dataset': raw_data, 'height' : str(len(raw_data["data"]["row_labels"]) * 18) + "px"}
->>>>>>> 25bc0bdb
     return json.dumps(data)
 
 finalize_service()
