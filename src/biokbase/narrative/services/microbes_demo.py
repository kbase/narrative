"""
Demo microbes service and methods
"""
__author__ = 'Dan Gunter <dkgunter@lbl.gov>, Bill Riehl <wjriehl@lbl.gov>'
__date__ = '11/15/13'

## Imports
# Stdlib
import json
import os
import random
# Local
import biokbase.narrative.common.service as service
from biokbase.narrative.common.service import init_service, method, finalize_service
#from biokbase.workspaceService.Client import workspaceService
from biokbase.workspaceServiceDeluxe.Client import Workspace as workspaceService
from biokbase.InvocationService.Client import InvocationService
from biokbase.fbaModelServices.Client import fbaModelServices
from biokbase.GenomeComparison.Client import GenomeComparison

## Globals

VERSION = (0, 0, 1)
NAME = "Microbes Services"

# Initialize
init_service(name=NAME, desc="Demo workflow microbes service", version=VERSION)

@method(name="Assemble Contigs from Reads")
def _assemble_contigs(meth, reads_files, out_contig_set):
    """Use a KBase pipeline to assemble a set of contigs from generated reads files.
    This starts a job that might run for several hours.
    When it finishes, the assembled ContigSet will be stored in your data space. [1]

    :param reads_files: A list of files with read information [1.1]
    :type reads_files: kbtypes.List
    :ui_name reads_files: Genome Reads files
    :param out_contig_set: The name of the created contig set (leave blank for a random name) [1.2]
    :type out_contig_set: kbtypes.Unicode
    :ui_name out_contig_set: Output ContigSet ID
    :return: A contig assembly job ID
    :rtype: kbtypes.Unicode
    """
    return json.dumps({"output": "Assemble Contigs stub"})


@method(name="Assemble Genome from Fasta")
def _assemble_genome(meth, contig_file, out_genome):
    """This assembles a ContigSet into a Genome object in your data space.
    This should be run before trying to annotate a Genome. [2]

    :param contig_file: A FASTA file with contig data [2.1]
    :type contig_file: kbtypes.Unicode
    :ui_name contig_file: Contig File ID
    :param out_genome: Annotated output genome ID. If empty, an ID will be chosen randomly. [2.2]
    :type out_genome: kbtypes.Genome
    :ui_name out_genome: Output Genome ID
    :return: Assembled output genome ID
    :rtype: kbtypes.Genome
    """
    # Regarding annotation, here's the latest. You want to take the fasta file that the above command
    # created ("contigs.fasta"), and load it to the workspace as a contig set:
    # "ga-loadfasta contigs.fasta -u MyContigs"
    #
    # -- this is already in the workspace by this point.
    meth.stages = 4

    token = os.environ['KB_AUTH_TOKEN']
    workspace = os.environ['KB_WORKSPACE_ID']

    # Setup invocation and double-check workspace
    meth.advance("Initialize Annotation Service")
    inv = InvocationService(service.URLS.invocation)
    inv.run_pipeline("", "kbws-workspace " + workspace, [], 100, '/')

    # Run sequence to genome.
    meth.advance("Build Contig Set into a Genome")
    inv.run_pipeline("", "ga-seq-to-genome " + contig_file + " --genomeid " + out_genome, [], 100, '/')

    # 4. Fetch genome.
    meth.advance("Fetching Genome for Display")
    wsClient = workspaceService(service.URLS.workspace)

    get_genome_params = {
        'id': out_genome,
        'type': 'Genome',
        'workspace': workspace,
        'auth': token,
    }
    genome_meta = wsClient.get_objectmeta(get_genome_params)

    # 5. Pass it forward to the client.
    meth.advance("Rendering Genome Information")
    return json.dumps(genome_meta)

@method(name="Convert Contigs to a Genome")
def _prepare_genome(meth, contig_set, scientific_name, out_genome):
    """This wraps a ContigSet by a Genome object in your data space.
    This should be run before trying to annotate a Genome. [3]

    :param contig_set: An object with contig data [3.1]
    :type contig_set: kbtypes.KBaseGenomesContigSet1
    :ui_name contig_set: Contig Set Object
    :param scientific_name: enter the scientific name to assign to your new genome [3.2]
    :type scientific_name: kbtypes.Unicode
    :ui_name scientific_name: Scientific Name
    :param out_genome: Annotated output genome ID. If empty, an ID will be chosen randomly. [3.3]
    :type out_genome: kbtypes.Unicode
    :ui_name out_genome: Output Genome ID
    :return: Preparation message
    :rtype: kbtypes.Unicode
    """
    if not scientific_name:
        return json.dump({'error': 'output genome name should be defined'})
    if not out_genome:
        out_genome = "genome_" + ''.join([chr(random.randrange(0, 26) + ord('A')) for _ in xrange(8)])
    meth.stages = 1
    token = os.environ['KB_AUTH_TOKEN']
    workspace = os.environ['KB_WORKSPACE_ID']
    fbaClient = fbaModelServices(url = service.URLS.fba, token = token)
        # create the model object
    contigset_to_genome_params = {
        'auth': token,
        'ContigSet_ws': workspace,
        'ContigSet_uid': contig_set,
        'workspace': workspace,
        'uid': out_genome,
        'scientific_name': scientific_name,
        'domain': 'Bacteria',
        'genetic_code': 11,
    }
    fbaClient.ContigSet_to_Genome(contigset_to_genome_params)
    return json.dumps({"output": "New genome was created"})

@method(name="Annotate Assembled Genome")
def _annotate_genome(meth, genome, out_genome):
    """This starts a job that might run for an hour or longer.
    When it finishes, the annotated Genome will be stored in your data space. [4]
    
    :param genome: Source genome ID [4.1]
    :type genome: kbtypes.Genome
    :ui_name genome: Genome ID
<<<<<<< HEAD
    :param out_genome: Annotated output genome ID. If empty, an ID will be chosen randomly. [4.2]
=======
    :param out_genome: Annotated output genome ID. If empty, annotation will be added into original genome object. [4.2]
>>>>>>> 548402cc
    :type out_genome: kbtypes.Unicode
    :ui_name out_genome: Output Genome ID
    :return: Annotated output genome ID
    :rtype: kbtypes.Genome
    :output_widget: GenomeAnnotation
    """
    meth.stages = 1  # for reporting progress
    token = os.environ['KB_AUTH_TOKEN']
    workspace = os.environ['KB_WORKSPACE_ID']
    if not out_genome:
        out_genome = genome
    cmpClient = GenomeComparison(url = service.URLS.genomeCmp, token = token)
    annotate_genome_params = {
        'in_genome_ws': workspace, 
        'in_genome_id': genome, 
        'out_genome_ws': workspace, 
        'out_genome_id': out_genome, 
    }
    job_id = cmpClient.annotate_genome(annotate_genome_params)
    return json.dumps({'token': token, 'ws_name': workspace, 'ws_id': out_genome, 'job_id': job_id})

@method(name="View Annotated Genome")
def _show_genome(meth, genome):
    """View and explore an annotated Genome in your Workspace. [5]
    
    :param genome: select the genome you want to view [5.1]
    :type genome: kbtypes.Genome
    :ui_name genome: Genome
    :return: Same genome ID
    :rtype: kbtypes.Genome
    :output_widget: GenomeAnnotation
    """
    meth.stages = 1  # for reporting progress
    meth.advance("Loading the genome")
    token, workspaceName = meth.token, meth.workspace_id
    return json.dumps({'token': token, 'ws_name': workspaceName, 'ws_id': genome})

@method(name="Build an FBA Model for a Genome")
def _genome_to_fba_model(meth, genome_id, fba_model_id):
    """Given an annotated Genome, build a draft flux balance analysis model. [6]

    :param genome_id: Source genome name [6.1]
    :type genome_id: kbtypes.KBaseGenome3
    :ui_name genome_id: Genome Name
    
    :param fba_model_id: select a name for the generated FBA Model (optional) [6.2]
<<<<<<< HEAD
    :type fba_model_id: kbtypes.Unicode
=======
    :type fba_model_id: kbtypes.KBaseFBA_FBAModel
>>>>>>> 548402cc
    :ui_name fba_model_id: Output FBA Model Name
    
    :return: Generated FBA Model ID
    :rtype: kbtypes.Model
    :output_widget: kbaseModelTabs
    """
    """
<<<<<<< HEAD
    THIS OPTION
    :param fba_model_template_id: specify a custom template for building the model (optional) [6.3]
    :type fba_model_template_id: kbtypes.Unicode
    :ui_name fba_model_template_id: FBA Model Template
    """
    meth.stages = 2  # for reporting progress
=======
    Old output widget that was used:
    :output_widget: kbaseModelMetaNarrative
    
    Options that we should expose at some point:
    :param fba_model_template_id: specify a custom template for building the model (optional) [6.3]
    :type fba_model_template_id: kbtypes.Unicode
    :ui_name fba_model_template_id: FBA Model Template
    :param prob_annot: set to 1 to indicate that probabilistic annotations should be used (optional) [6.4]
    :type prob_annot: kbtypes.Unicode
    :ui_name prob_annot: Use Probabilitstic Annotations?
    :param core_model: set to 1 to indicate that a core metabolic model should be constructed instead of a full genome scale model (optional) [6.5]
    :type core_model: kbtypes.Unicode
    :ui_name core_model: Core Model Only?
    """
    meth.stages = 3  # for reporting progress
>>>>>>> 548402cc
    meth.advance("Starting")
    meth.advance("Building your new FBA model")
    
    #grab token and workspace info, setup the client
    token, workspaceName = meth.token, meth.workspace_id
    fbaClient = fbaModelServices(service.URLS.fba)
    
    # create the model object
    build_fba_params = {
        'genome': genome_id,
        'workspace': workspaceName,
        'auth': token,
    }
    if fba_model_id:
        fba_model_id = fba_model_id.strip()
<<<<<<< HEAD
        build_fba_params['model']=fba_model_id;
        
    # other options that are not exposed
    #bool probannoOnly - a boolean indicating if only the probabilistic annotation should be used in building the model (an optional argument; default is '0')
    #fbamodel_id model - ID that should be used for the newly constructed model (an optional argument; default is 'undef')
    #bool coremodel - indicates that a core model should be constructed instead of a genome scale model (an optional argument; default is '0')
=======
        build_fba_params['model']=fba_model_id
    
    #if core_model:
    #    build_fba_params['coremodel']=1
    #if prob_annot:
    #    build_fba_params['probannoOnly']=1
        
    # other options that are not exposed
     #selecting a model template
>>>>>>> 548402cc
    
    fba_meta_data = fbaClient.genome_to_fbamodel(build_fba_params)
    model_wsobj_id = fba_meta_data[0]
    model_name = fba_meta_data[1]
    
<<<<<<< HEAD
    
    #fetch the object so we can display something useful about it
    wsClient  = workspaceService(service.URLS.workspace)
    objdata = wsClient.get_objects([{'ref':workspaceName+'/'+model_wsobj_id}])
    fbaModel = objdata[0]['data']
    meth.debug(json.dumps(fbaModel['modelreactions']))
    
    # compute the number of genes- crazy, i know!  is this actually correct?
    n_features_mapped = 0
    for rxns in fbaModel['modelreactions'] :
        for prots in rxns['modelReactionProteins'] :
            for subunits in prots['modelReactionProteinSubunits']:
                n_features_mapped += len(subunits['feature_refs'])
    
    return json.dumps({"data":{
                             'name': model_name,
                             'number_genes':n_features_mapped,
                             'number_reactions':len(fbaModel['modelreactions']),
                             'number_compounds':len(fbaModel['modelcompounds']),
                             'number_compartments':len(fbaModel['modelcompartments'])
                        }})
=======
    # fetch via fba client
    meth.advance("Fetching your new FBA model details")
    fbaClient = fbaModelServices(service.URLS.fba)
    get_models_params = {
        'models' : [model_name],
          'workspaces' : [workspaceName],
          'auth' : token
    }
    modeldata = fbaClient.get_models(get_models_params)
    return json.dumps({'id': model_name, 'ws': workspaceName, 'modelsData': modeldata})
    
    #fetch the object so we can display something useful about it
    #wsClient  = workspaceService(service.URLS.workspace)
    #objdata = wsClient.get_objects([{'ref':workspaceName+'/'+model_wsobj_id}])
    #fbaModel = objdata[0]['data']
    #meth.debug(json.dumps(fbaModel['modelreactions']))
    #
    ## compute the number of genes- crazy, i know!  is this actually correct?
    #n_features_mapped = 0
    #for rxns in fbaModel['modelreactions'] :
    #    for prots in rxns['modelReactionProteins'] :
    #        for subunits in prots['modelReactionProteinSubunits']:
    #            n_features_mapped += len(subunits['feature_refs'])
    #
    #return json.dumps({"data":{
    #                         'name': model_name,
    #                         'number_genes':n_features_mapped,
    #                         'number_reactions':len(fbaModel['modelreactions']),
    #                         'number_compounds':len(fbaModel['modelcompounds']),
    #                         'number_compartments':len(fbaModel['modelcompartments'])
    #                    }})
>>>>>>> 548402cc


@method(name="View FBA Model Details")
def _view_model_details(meth, fba_model_id):
    """Bring up a detailed view of your FBA Model within the narrative. [7]
    
    :param fba_model_id: the FBA Model to view [7.1]
<<<<<<< HEAD
    :type fba_model_id: kbtypes.Model
=======
    :type fba_model_id: kbtypes.KBaseFBA_FBAModel
>>>>>>> 548402cc
    :ui_name fba_model_id: FBA Model
    
    :return: FBA Model Data
    :rtype: kbtypes.Model
    :output_widget: kbaseModelTabs
    """
    meth.stages = 2  # for reporting progress
    meth.advance("Starting...")
    
    #grab token and workspace info, setup the client
    token, workspaceName = meth.token, meth.workspace_id;
<<<<<<< HEAD
    fbaClient = fbaModelServices(service.URLS.fba)
    
    ws = workspaceService(service.URLS.workspace)
    
    meth.advance("Loading the model")
    get_objects_params = [{
        'workspace' : workspaceName,
        'name' : fba_model_id
    }]
    data = ws.get_objects(get_objects_params)
    
    return json.dumps({'id': fba_model_id, 'ws': workspaceName, 'modelsData': [data[0]['data']]})
=======
    meth.advance("Loading the model")
    
    # fetch directly from WS
    #ws = workspaceService(service.URLS.workspace)
    #meth.advance("Loading the model")
    #get_objects_params = [{
    #    'workspace' : workspaceName,
    #    'name' : fba_model_id
    #}]
    #data = ws.get_objects(get_objects_params)
    #return json.dumps({'id': fba_model_id, 'ws': workspaceName, 'modelsData': [data[0]['data']]})

    # fetch via fba client
    fbaClient = fbaModelServices(service.URLS.fba)
    get_models_params = {
        'models' : [fba_model_id],
          'workspaces' : [workspaceName],
          'auth' : token
    }
    modeldata = fbaClient.get_models(get_models_params)
    return json.dumps({'id': fba_model_id, 'ws': workspaceName, 'modelsData': modeldata})

>>>>>>> 548402cc

@method(name="Build Media")
def _build_media(meth, media):
    """Assemble a set of compounds to use as a media set for performing FBA on a model. [8]

    :param base_media: Base media type [8.1]
    :type base_media: kbtypes.Media
    :ui_name base_media: Media ID
    :return: Metadata from new Media object
    :rtype: kbtypes.Media
    :input_widget: kbaseBuildMediaInput
    :output_widget: kbaseMediaViewer
    :embed: True
    """
    meth.stages = 3

    meth.advance("Initializing")
    fba = fbaModelServices(service.URLS.fba)
    token, workspace_id = meth.token, meth.workspace_id

    media = json.loads(media)
    media['auth'] = token
    media['workspace'] = workspace_id

    meth.advance("Submitting Media to workspace")

    media_meta = fba.addmedia(media)

    meth.advance("Rendering new Media object")
    fetch_media_input = {
        'medias' : [media['name']],
        'workspaces' : [workspace_id],
        'auth' : token
    }
    new_media = fba.get_media(fetch_media_input)

    result = {'metadata': media_meta, 'media' : new_media[0] }
    return json.dumps(result)

@method(name="Run Flux Balance Analysis")
def _run_fba(meth, fba_model_id, media_id, fba_result_id):
    """Run Flux Balance Analysis on a metabolic model. [9]

    :param fba_model_id: the FBA model you wish to run [9.1]
<<<<<<< HEAD
    :type fba_model_id: kbtypes.Model
    :ui_name fba_model_id: FBA Model
    :param media_id: the media condition in which to run FBA [9.2]
    :type media_id: kbtypes.Media
    :ui_name media_id: Media
    
    :param fba_result_id: select a name for the FBA result object (optional) [9.3]
    :type fba_result_id: kbtypes.Unicode
=======
    :type fba_model_id: kbtypes.KBaseFBA_FBAModel
    :ui_name fba_model_id: FBA Model
    :param media_id: the media condition in which to run FBA (optional, default is an artificial complete media) [9.2]
    :type media_id: kbtypes.KBaseBiochem_Media
    :ui_name media_id: Media
    
    :param fba_result_id: select a name for the FBA result object (optional) [9.3]
    :type fba_result_id: kbtypes.KBaseFBA_FBA
>>>>>>> 548402cc
    :ui_name fba_result_id: Output FBA Result Name
    
    :return: something 
    :rtype: kbtypes.Unicode
    
    :output_widget: kbaseFbaTabsNarrative
    """
    
    meth.stages = 3
    meth.advance("Setting up FBA parameters")
    
    #grab token and workspace info, setup the client
    token, workspaceName = meth.token, meth.workspace_id;
    
    fbaClient = fbaModelServices(service.URLS.fba)
    
    # setup the parameters
    """
    typedef structure {
        fbamodel_id model;
        workspace_id model_workspace;
        FBAFormulation formulation;
        bool fva;
        bool simulateko;
        bool minimizeflux;
        bool findminmedia;
        string notes;
        fba_id fba;
        workspace_id workspace;
        string auth;
        bool overwrite;
        bool add_to_model;
    } runfba_params;

    typedef structure {
        media_id media;
        list<compound_id> additionalcpds;
        prommodel_id prommodel;
        workspace_id prommodel_workspace;
        workspace_id media_workspace;
        float objfraction;
        bool allreversible;
        bool maximizeObjective;
        list<term> objectiveTerms;
        list<feature_id> geneko;
        list<reaction_id> rxnko;
        list<bound> bounds;
        list<constraint> constraints;
        mapping<string,float> uptakelim;
        float defaultmaxflux;
        float defaultminuptake;
        float defaultmaxuptake;
        bool simplethermoconst;
        bool thermoconst;
        bool nothermoerror;
        bool minthermoerror;
    } FBAFormulation;
    """
    if media_id:
        fba_formulation = {
            'media' : media_id,
            'media_workspace' : workspaceName,
        }
    else:
        fba_formulation = {}
        
    fba_params = {
        'model' : fba_model_id,
        'model_workspace' : workspaceName,
        'formulation' : fba_formulation,
        'workspace' : workspaceName,
        'notes' : "ran from the narrative",
        'auth': token,
    }
    fba_result_id = fba_result_id.strip()
    if fba_result_id:
        fba_params['fba'] = fba_result_id

    
    meth.advance("Running FBA")
    result_meta = fbaClient.runfba(fba_params)
    generated_fba_id = result_meta[0]
    
    meth.advance("Retrieving FBA results")
    get_fbas_params = {
        'fbas' : [generated_fba_id],
        'workspaces' : [workspaceName],
        'auth' : token
    }
    fbadata = fbaClient.get_fbas(get_fbas_params)
    
    # a hack: get object info so we can have the object name (instead of the id number)
    ws = workspaceService(service.URLS.workspace)
    meth.advance("Loading the model")
    get_objects_params = [{
        'ref' : workspaceName+"/"+generated_fba_id
    }]
    info = ws.get_object_info(get_objects_params,0)
    
    return json.dumps({ "ids":[info[0][1]],"workspaces":[workspaceName],"fbaData":fbadata })



@method(name="View FBA Result Details")
def _view_fba_result_details(meth, fba_id):
    """This brings up a detailed view of your FBA Model within the narrative. [10]
    
    :param fba_id: the FBA Result to view [10.1]
<<<<<<< HEAD
    :type fba_id: kbtypes.FBA
=======
    :type fba_id: kbtypes.KBaseFBA_FBA
>>>>>>> 548402cc
    :ui_name fba_id: FBA Result
    
    :return: something 
    :rtype: kbtypes.Unicode
    
    :output_widget: kbaseFbaTabsNarrative
    """
    meth.stages = 2  # for reporting progress
    meth.advance("Starting...")
    
    #grab token and workspace info, setup the client
    token, workspaceName = meth.token, meth.workspace_id;
    fbaClient = fbaModelServices(service.URLS.fba)
    
    meth.advance("Retrieving FBA results")
    get_fbas_params = {
        'fbas' : [fba_id],
        'workspaces' : [workspaceName],
        'auth' : token
    }
    fbadata = fbaClient.get_fbas(get_fbas_params)
    
    
    return json.dumps({ "ids":[fba_id],"workspaces":[workspaceName],"fbaData":fbadata })




@method(name="Gapfill an FBA Model")
def _gapfill_fba(meth, fba_model_id, media_id, solution_limit, total_time_limit, solution_time_limit):
    """Run Gapfilling on an FBA Model [11]

    :param fba_model_id: the FBA Model to gapfill [11.1]
    :type fba_model_id: kbtypes.Model
    :ui_name fba_model_id: FBA Model
    
    :param media_id: the media condition in which to gapfill [11.2]
    :type media_id: kbtypes.Media
    :ui_name media_id: Media
    
    :param solution_limit: select the number of solutions you want to find [11.3]
    :type solution_limit: kbtypes.Unicode
    :ui_name solution_limit: Number of Solutions
    
    :param total_time_limit: the total time you want to run gapfill [11.4]
    :type total_time_limit: kbtypes.Unicode
    :ui_name total_time_limit: Total Time Limit (s)
    
    :param solution_time_limit: the max time you want to spend per solution [11.5]
    :type solution_time_limit: kbtypes.Unicode
    :ui_name solution_time_limit: Solution Time Limit (s)
    
    :return: job ID string
    :rtype: kbtypes.Unicode
    """
    
    # setting the output id appears to not work, so for now we leave it out
    #:param output_model_id: select a name for the FBA result object (optional)
    #:type output_model_id: kbtypes.Unicode
    #:ui_name output_model_id: Output FBA Result Name
    

    meth.stages = 2
    meth.advance("Setting up gapfill parameters")
    
    #grab token and workspace info, setup the client
    token, workspaceName = meth.token, meth.workspace_id;
    
    fbaClient = fbaModelServices(service.URLS.fba)

    """
    typedef structure {
        FBAFormulation formulation;
        int num_solutions;
        bool nomediahyp;
        bool nobiomasshyp;
        bool nogprhyp;
        bool nopathwayhyp;
        bool allowunbalanced;
        float activitybonus;
        float drainpen;
        float directionpen;
        float nostructpen;
        float unfavorablepen;
        float nodeltagpen;
        float biomasstranspen;
        float singletranspen;
        float transpen;
        list<reaction_id> blacklistedrxns;
        list<reaction_id> gauranteedrxns;
        list<compartment_id> allowedcmps;
        probanno_id probabilisticAnnotation;
        workspace_id probabilisticAnnotation_workspace;
    } GapfillingFormulation;
    
    typedef structure {
        media_id media;
        list<compound_id> additionalcpds;
        prommodel_id prommodel;
        workspace_id prommodel_workspace;
        workspace_id media_workspace;
        float objfraction;
        bool allreversible;
        bool maximizeObjective;
        list<term> objectiveTerms;
        list<feature_id> geneko;
        list<reaction_id> rxnko;
        list<bound> bounds;
        list<constraint> constraints;
        mapping<string,float> uptakelim;
        float defaultmaxflux;
        float defaultminuptake;
        float defaultmaxuptake;
        bool simplethermoconst;
        bool thermoconst;
        bool nothermoerror;
        bool minthermoerror;
    } FBAFormulation;
    
    typedef structure {
        fbamodel_id model;
        workspace_id model_workspace;
        GapfillingFormulation formulation;
        phenotype_set_id phenotypeSet;
        workspace_id phenotypeSet_workspace;
        bool integrate_solution;
        fbamodel_id out_model;
        workspace_id workspace;
        gapfill_id gapFill;
        int timePerSolution;
        int totalTimeLimit;
        string auth;
        bool overwrite;
        bool completeGapfill;
    } gapfill_model_params;
    """
    
    fba_formulation = {}
    if (media_id):
        fba_formulation = {
            'media' : media_id,
            'media_workspace' : workspaceName
        }

    gapfill_formulation = {
        'formulation' : fba_formulation,
        'num_solutions' : int(solution_limit),
    }
    gapfill_params = {
        'model' : fba_model_id,
        'model_workspace' : workspaceName,
        'formulation' : gapfill_formulation,
        'workspace' : workspaceName,
        'timePerSolution' : int(solution_time_limit),
        'totalTimeLimit' : int(total_time_limit),
        'auth' : token
    }
    #if(output_model_id):
    #    gapfill_params['out_model'] = output_model_id,

    meth.advance("Submitting gapfill job")
    job_data = fbaClient.queue_gapfill_model(gapfill_params);

    job_id = job_data['id'].strip()
    total_time_hrs = int(total_time_limit) / 3600.0
    hour_suffix = ""
    if (total_time_hrs is not 1):
        hour_suffix = "s"

    return json.dumps(
        {
            'job_id':job_id,
            'estimated_time_str': str(total_time_hrs) + " hour" + str(hour_suffix),
            'output_data_id' : str(job_data['jobdata']['postprocess_args'][0]['out_model'].strip()),
            'token' : token,
            #'job_data' : job_data,
        })

@method(name="Integrate Gapfill Solution")
def _integrate_gapfill(meth, fba_model_id, gapfill_id, output_model_id):
    """Integrate a Gapfill solution into your FBA model [12]

    :param fba_model_id: the FBA Model to integrate gapfill solutions into [12.1]
    :type fba_model_id: kbtypes.Model
    :ui_name fba_model_id: FBA Model
    
    :param gapfill_id: select the ID of the gapfill solution (found in the Gapfilling tab in the model viewer) [12.2]
    :type gapfill_id: kbtypes.Unicode
    :ui_name gapfill_id: Gapfill ID

    :param output_model_id: select a name for the gapfilled object (optional) [12.3]
    :type output_model_id: kbtypes.Unicode
    :ui_name output_model_id: Output FBA Result Name
    
    :output_widget: kbaseModelMetaNarrative

    :return: gapfilled model ID
    :rtype: kbtypes.Unicode
    """

    meth.stages = 3
    meth.advance("Setting up parameters")
    
    #grab token and workspace info, setup the client
    token, workspaceName = meth.token, meth.workspace_id;
    fbaClient = fbaModelServices(service.URLS.fba)

    """
    typedef structure {
        fbamodel_id model;
        workspace_id model_workspace;
        list<gapfillsolution_id> gapfillSolutions;
        list<gapgensolution_id> gapgenSolutions;
        fbamodel_id out_model;
        workspace_id workspace;
        string auth;
        bool overwrite;
    } integrate_reconciliation_solutions_params;
    """

    integrate_params = {
        'model' : fba_model_id,
        'model_workspace' : workspaceName,
        'gapfillSolutions' : [gapfill_id],
        'gapgenSolutions' : [],
        'workspace' : workspaceName,
        'auth' : token,
    }

    output_model_id = output_model_id.strip()
    if (output_model_id):
        integrate_params['out_model'] = output_model_id

    # funcdef integrate_reconciliation_solutions(integrate_reconciliation_solutions_params input) returns (object_metadata modelMeta);
    meth.advance("Integrating the gapfill solutions")
    model_meta = fbaClient.integrate_reconciliation_solutions(integrate_params)

    return json.dumps({"data":model_meta})

@method(name="Upload Phenotype Data")
def _upload_phenotype(meth, genome_id, phenotype_id):
    """Upload phenotype data for FBA analysis [13]

    :param genome_id: a genome id [13.1]
    :type genome_id: kbtypes.Genome
    :ui_name genome_id: Genome ID
    :param phenotype_id: a phenotype ID [13.2]
    :type phenotype_id: kbtypes.Unicode
    :ui_name phenotype_id: Phenotype Dataset ID
    :return: something
    :rtype: kbtypes.Unicode
    :output_widget: PhenotypeUploader
    """

    if not phenotype_id:
        phenotype_id = "phenotype_" + ''.join([chr(random.randrange(0, 26) + ord('A')) for _ in xrange(8)])
    token = os.environ['KB_AUTH_TOKEN']
    workspace = os.environ['KB_WORKSPACE_ID']
    return json.dumps({'token': token, 'ws_name': workspace, 'genome_id': genome_id, 'phenotype_id': phenotype_id})

@method(name="Simulate Phenotype Data")
def _simulate_phenotype(meth, fba_model_id, phenotype_id, simulation_id):
    """Simulate some phenotype on an FBA model [14]

    :param fba_model_id: an FBA model id [14.1]
    :type fba_model_id: kbtypes.Model
    :ui_name fba_model_id: FBA Model ID
    :param phenotype_id: a phenotype ID [14.2]
    :type phenotype_id: kbtypes.PhenotypeSet
    :ui_name phenotype_id: Phenotype Dataset ID
    :param simulation_id: an output simulation ID [14.3]
    :type simulation_id: kbtypes.Unicode
    :ui_name simulation_id: Phenotype Simulation ID
    :return: something
    :rtype: kbtypes.Unicode
    :output_widget: PhenotypeSimulation
    """

    if not simulation_id:
        simulation_id = "simulation_" + ''.join([chr(random.randrange(0, 26) + ord('A')) for _ in xrange(8)])
    token = os.environ['KB_AUTH_TOKEN']
    workspace = os.environ['KB_WORKSPACE_ID']
    fbaClient = fbaModelServices(service.URLS.fba)
    simulate_phenotypes_params = {
        'auth': token, 
        'workspace': workspace, 
        'phenotypeSimultationSet': simulation_id,
        'model_workspace': workspace,
        'model': fba_model_id,
        'phenotypeSet_workspace': workspace,
        'phenotypeSet': phenotype_id,
    }
    fbaClient.simulate_phenotypes(simulate_phenotypes_params)
    return json.dumps({'token': token, 'ws_name': workspace, 'simulation_id': simulation_id})

@method(name="Reconcile Phenotype Data")
def _reconcile_phenotype(meth, fba_model_id, phenotype_id, out_model_id):
    """Run Gapfilling on an FBA Model [15]

    :param fba_model_id: an FBA model id [15.1]
    :type fba_model_id: kbtypes.Model
    :ui_name fba_model_id: FBA Model ID
    :param phenotype_id: a phenotype simulation ID [15.2]
    :type phenotype_id: kbtypes.PhenotypeSimulationSet
    :ui_name phenotype_id: Phenotype Simulation Dataset ID
    :param out_model_id: a name for the generated FBA Model (optional) [15.3]
    :type out_model_id: kbtypes.Unicode
    :ui_name out_model_id: Output FBA Model Name
    :return: something
    :rtype: kbtypes.Unicode
    :output_widget: kbaseModelMetaNarrative
    """

    if not out_model_id:
        out_model_id = "model_" + ''.join([chr(random.randrange(0, 26) + ord('A')) for _ in xrange(8)])
    token = os.environ['KB_AUTH_TOKEN']
    workspace = os.environ['KB_WORKSPACE_ID']
    fbaClient = fbaModelServices(service.URLS.fba)
    wildtype_phenotype_reconciliation_params = {
        'auth': token, 
        'model_workspace': workspace,
        'model': fba_model_id,
        'phenotypeSet_workspace': workspace,
        'phenotypeSet': phenotype_id,
        'workspace': workspace, 
        'out_model': out_model_id,
    }
    job_id = fbaClient.queue_wildtype_phenotype_reconciliation(wildtype_phenotype_reconciliation_params)['id']
    return json.dumps({'token': token, 'ws_name': workspace, 'model_id': out_model_id, 'job_id': job_id})

@method(name="Compare Two Proteomes")
def _compare_proteomes(meth, genome1, genome2, out_proteome_cmp):
    """This starts a job that might run for an hour or longer.
    When it finishes, the annotated Genome will be stored in your data space. [16]
     
    :param genome1: Source genome1 ID [16.1]
    :type genome1: kbtypes.Genome
    :ui_name genome1: Genome1 ID
    :param genome2: Source genome2 ID [16.2]
    :type genome2: kbtypes.Genome
    :ui_name genome2: Genome2 ID
    :param out_proteome_cmp: Output proteome comparison ID. If empty, an ID will be chosen randomly. [16.3]
    :type out_proteome_cmp: kbtypes.Unicode
    :ui_name out_proteome_cmp: Output Proteome Comparison ID
    :return: Output Proteome Comparison ID
    :rtype: kbtypes.ProteomeComparison
    :output_widget: GenomeComparisonWidget
    """
    meth.stages = 1  # for reporting progress
    token = os.environ['KB_AUTH_TOKEN']
    workspace = os.environ['KB_WORKSPACE_ID']
    if not out_proteome_cmp:
        out_proteome_cmp = "proteome_cmp_" + ''.join([chr(random.randrange(0, 26) + ord('A')) for _ in xrange(8)])
    cmpClient = GenomeComparison(url = service.URLS.genomeCmp, token = token)
    blast_proteomes_params = {
        'genome1ws': workspace, 
        'genome1id': genome1, 
        'genome2ws': workspace, 
        'genome2id': genome2, 
        'output_ws': workspace, 
        'output_id': out_proteome_cmp, 
    }
    job_id = cmpClient.blast_proteomes(blast_proteomes_params)
    return json.dumps({'ws_name': workspace, 'ws_id': out_proteome_cmp, 'job_id': job_id})

@method(name="View Proteome Comparison")
def _view_proteome_cmp(meth, proteome_cmp):
    """This starts a job that might run for an hour or longer.
    When it finishes, the annotated Genome will be stored in your data space. [17]
     
    :param proteome_cmp: Proteome comparison ID [17.1]
    :type proteome_cmp: kbtypes.ProteomeComparison
    :ui_name proteome_cmp: Proteome Comparison ID
    :return: Output Proteome Comparison ID
    :rtype: kbtypes.ProteomeComparison
    :output_widget: GenomeComparisonWidget
    """
    meth.stages = 1  # for reporting progress
    token = os.environ['KB_AUTH_TOKEN']
    workspace = os.environ['KB_WORKSPACE_ID']
    return json.dumps({'ws_name': workspace, 'ws_id': proteome_cmp})

@method(name="Compare Two Fba Models")
def _compare_fba_models(meth, fba_model1, fba_model2, proteome_cmp):
    """This starts a job that might run for an hour or longer.
    When it finishes, the annotated Genome will be stored in your data space. [18]
     
    :param fba_model1: an FBA model id from first genome [18.1]
    :type fba_model1: kbtypes.Model
    :ui_name fba_model1: FBA Model 1 ID
    :param fba_model2: an FBA model id from second genome [18.2]
    :type fba_model2: kbtypes.Model
    :ui_name fba_model2: FBA Model 2 ID
    :param proteome_cmp: Proteome comparison ID [18.3]
    :type proteome_cmp: kbtypes.ProteomeComparison
    :ui_name proteome_cmp: Proteome Comparison ID
    :return: Output Comparison Result
    :rtype: kbtypes.Unicode
    :output_widget: FbaModelComparisonWidget
    """
    meth.stages = 1  # for reporting progress
    token = os.environ['KB_AUTH_TOKEN']
    workspace = os.environ['KB_WORKSPACE_ID']
    fbaClient = fbaModelServices(url = service.URLS.fba, token = token)
    get_models_params = {
                         'models' : [fba_model1, fba_model2],
                         'workspaces' : [workspace, workspace],
                         'auth' : token
                         }
    modeldata = fbaClient.get_models(get_models_params)
    model1 = modeldata[0]
    model2 = modeldata[1]
    return json.dumps({'ws_name': workspace, 'fba_model1': model1, 'fba_model2': model2, 'proteome_cmp': proteome_cmp, 'key1': 'val1'})
<<<<<<< HEAD
=======

@method(name="Upload Contigs")
def _upload_contigs(meth, contig_set):
    """This wraps a ContigSet by a Genome object in your data space.
    This should be run before trying to annotate a Genome. [3]

    :param contig_set: Output contig set ID. If empty, an ID will be chosen randomly.
    :type contig_set: kbtypes.Unicode
    :ui_name contig_set: Contig Set Object ID
    :return: Preparation message
    :rtype: kbtypes.Unicode
    :output_widget: ContigSetUploadWidget
    """
    if not contig_set:
        contig_set = "contigset_" + ''.join([chr(random.randrange(0, 26) + ord('A')) for _ in xrange(8)])
    meth.stages = 1
    workspace = os.environ['KB_WORKSPACE_ID']
    return json.dumps({'ws_name': workspace, 'contig_set': contig_set})
>>>>>>> 548402cc


#
#@method(name="Edit Data")
#def _edit_data(meth, obj_name, type):
#    """Edit data in your workspace.
#    :param object_name: name of the data object
#    :type object_id: kbtypes.WorkspaceObjectId
#    :ui_name object_id: Data Name
#    :param type: type of the data object
#    :type type: kbtypes.Unicode
#    :ui_name type: Data Type
#    :return: something 
#    :rtype: kbtypes.Unicode
#    """
#    
#    
#    """
#    :output_widget: kbaseFbaResultViewer
#    """
#    
#    meth.stages = 3
#    meth.advance("Setting up FBA parameters")
#    
#    #grab token and workspace info, setup the client
#    token, workspaceName = meth.token, meth.workspace_id;
#    
#    wsClient = workspaceService(service.URLS.workspace)
#    get_obj_params = {
#        'auth' : token,
#        ''
#    }
#    objData = wsClient.get_object();
#    
#    return json.dumps({ "obj":objData })
#
#





# Finalize (registers service)
finalize_service()<|MERGE_RESOLUTION|>--- conflicted
+++ resolved
@@ -140,11 +140,7 @@
     :param genome: Source genome ID [4.1]
     :type genome: kbtypes.Genome
     :ui_name genome: Genome ID
-<<<<<<< HEAD
-    :param out_genome: Annotated output genome ID. If empty, an ID will be chosen randomly. [4.2]
-=======
     :param out_genome: Annotated output genome ID. If empty, annotation will be added into original genome object. [4.2]
->>>>>>> 548402cc
     :type out_genome: kbtypes.Unicode
     :ui_name out_genome: Output Genome ID
     :return: Annotated output genome ID
@@ -191,11 +187,7 @@
     :ui_name genome_id: Genome Name
     
     :param fba_model_id: select a name for the generated FBA Model (optional) [6.2]
-<<<<<<< HEAD
-    :type fba_model_id: kbtypes.Unicode
-=======
     :type fba_model_id: kbtypes.KBaseFBA_FBAModel
->>>>>>> 548402cc
     :ui_name fba_model_id: Output FBA Model Name
     
     :return: Generated FBA Model ID
@@ -203,14 +195,6 @@
     :output_widget: kbaseModelTabs
     """
     """
-<<<<<<< HEAD
-    THIS OPTION
-    :param fba_model_template_id: specify a custom template for building the model (optional) [6.3]
-    :type fba_model_template_id: kbtypes.Unicode
-    :ui_name fba_model_template_id: FBA Model Template
-    """
-    meth.stages = 2  # for reporting progress
-=======
     Old output widget that was used:
     :output_widget: kbaseModelMetaNarrative
     
@@ -226,7 +210,6 @@
     :ui_name core_model: Core Model Only?
     """
     meth.stages = 3  # for reporting progress
->>>>>>> 548402cc
     meth.advance("Starting")
     meth.advance("Building your new FBA model")
     
@@ -242,14 +225,6 @@
     }
     if fba_model_id:
         fba_model_id = fba_model_id.strip()
-<<<<<<< HEAD
-        build_fba_params['model']=fba_model_id;
-        
-    # other options that are not exposed
-    #bool probannoOnly - a boolean indicating if only the probabilistic annotation should be used in building the model (an optional argument; default is '0')
-    #fbamodel_id model - ID that should be used for the newly constructed model (an optional argument; default is 'undef')
-    #bool coremodel - indicates that a core model should be constructed instead of a genome scale model (an optional argument; default is '0')
-=======
         build_fba_params['model']=fba_model_id
     
     #if core_model:
@@ -259,35 +234,11 @@
         
     # other options that are not exposed
      #selecting a model template
->>>>>>> 548402cc
     
     fba_meta_data = fbaClient.genome_to_fbamodel(build_fba_params)
     model_wsobj_id = fba_meta_data[0]
     model_name = fba_meta_data[1]
     
-<<<<<<< HEAD
-    
-    #fetch the object so we can display something useful about it
-    wsClient  = workspaceService(service.URLS.workspace)
-    objdata = wsClient.get_objects([{'ref':workspaceName+'/'+model_wsobj_id}])
-    fbaModel = objdata[0]['data']
-    meth.debug(json.dumps(fbaModel['modelreactions']))
-    
-    # compute the number of genes- crazy, i know!  is this actually correct?
-    n_features_mapped = 0
-    for rxns in fbaModel['modelreactions'] :
-        for prots in rxns['modelReactionProteins'] :
-            for subunits in prots['modelReactionProteinSubunits']:
-                n_features_mapped += len(subunits['feature_refs'])
-    
-    return json.dumps({"data":{
-                             'name': model_name,
-                             'number_genes':n_features_mapped,
-                             'number_reactions':len(fbaModel['modelreactions']),
-                             'number_compounds':len(fbaModel['modelcompounds']),
-                             'number_compartments':len(fbaModel['modelcompartments'])
-                        }})
-=======
     # fetch via fba client
     meth.advance("Fetching your new FBA model details")
     fbaClient = fbaModelServices(service.URLS.fba)
@@ -319,7 +270,6 @@
     #                         'number_compounds':len(fbaModel['modelcompounds']),
     #                         'number_compartments':len(fbaModel['modelcompartments'])
     #                    }})
->>>>>>> 548402cc
 
 
 @method(name="View FBA Model Details")
@@ -327,11 +277,7 @@
     """Bring up a detailed view of your FBA Model within the narrative. [7]
     
     :param fba_model_id: the FBA Model to view [7.1]
-<<<<<<< HEAD
-    :type fba_model_id: kbtypes.Model
-=======
     :type fba_model_id: kbtypes.KBaseFBA_FBAModel
->>>>>>> 548402cc
     :ui_name fba_model_id: FBA Model
     
     :return: FBA Model Data
@@ -343,20 +289,6 @@
     
     #grab token and workspace info, setup the client
     token, workspaceName = meth.token, meth.workspace_id;
-<<<<<<< HEAD
-    fbaClient = fbaModelServices(service.URLS.fba)
-    
-    ws = workspaceService(service.URLS.workspace)
-    
-    meth.advance("Loading the model")
-    get_objects_params = [{
-        'workspace' : workspaceName,
-        'name' : fba_model_id
-    }]
-    data = ws.get_objects(get_objects_params)
-    
-    return json.dumps({'id': fba_model_id, 'ws': workspaceName, 'modelsData': [data[0]['data']]})
-=======
     meth.advance("Loading the model")
     
     # fetch directly from WS
@@ -379,7 +311,6 @@
     modeldata = fbaClient.get_models(get_models_params)
     return json.dumps({'id': fba_model_id, 'ws': workspaceName, 'modelsData': modeldata})
 
->>>>>>> 548402cc
 
 @method(name="Build Media")
 def _build_media(meth, media):
@@ -424,16 +355,6 @@
     """Run Flux Balance Analysis on a metabolic model. [9]
 
     :param fba_model_id: the FBA model you wish to run [9.1]
-<<<<<<< HEAD
-    :type fba_model_id: kbtypes.Model
-    :ui_name fba_model_id: FBA Model
-    :param media_id: the media condition in which to run FBA [9.2]
-    :type media_id: kbtypes.Media
-    :ui_name media_id: Media
-    
-    :param fba_result_id: select a name for the FBA result object (optional) [9.3]
-    :type fba_result_id: kbtypes.Unicode
-=======
     :type fba_model_id: kbtypes.KBaseFBA_FBAModel
     :ui_name fba_model_id: FBA Model
     :param media_id: the media condition in which to run FBA (optional, default is an artificial complete media) [9.2]
@@ -442,7 +363,6 @@
     
     :param fba_result_id: select a name for the FBA result object (optional) [9.3]
     :type fba_result_id: kbtypes.KBaseFBA_FBA
->>>>>>> 548402cc
     :ui_name fba_result_id: Output FBA Result Name
     
     :return: something 
@@ -551,11 +471,7 @@
     """This brings up a detailed view of your FBA Model within the narrative. [10]
     
     :param fba_id: the FBA Result to view [10.1]
-<<<<<<< HEAD
-    :type fba_id: kbtypes.FBA
-=======
     :type fba_id: kbtypes.KBaseFBA_FBA
->>>>>>> 548402cc
     :ui_name fba_id: FBA Result
     
     :return: something 
@@ -969,8 +885,6 @@
     model1 = modeldata[0]
     model2 = modeldata[1]
     return json.dumps({'ws_name': workspace, 'fba_model1': model1, 'fba_model2': model2, 'proteome_cmp': proteome_cmp, 'key1': 'val1'})
-<<<<<<< HEAD
-=======
 
 @method(name="Upload Contigs")
 def _upload_contigs(meth, contig_set):
@@ -989,7 +903,6 @@
     meth.stages = 1
     workspace = os.environ['KB_WORKSPACE_ID']
     return json.dumps({'ws_name': workspace, 'contig_set': contig_set})
->>>>>>> 548402cc
 
 
 #
