--- conflicted
+++ resolved
@@ -610,19 +610,9 @@
     return json.dumps({'ws_name': ws, 'ws_id': gids[0]})
 
 
-<<<<<<< HEAD
-@method(name="Compute Pan-genome")
-def _compute_pan_genome(meth, genome_set):
-    """Compute a Pangenome from a given set of genomes. 
-    
-    :param genome_set: set of genomes
-    :type genome_set: kbtypes.KBaseSearch.GenomeSet
-    :ui_name genome_set: Set of Genomes
-=======
 @method(name="Compute Pangenome")
 def _compute_pan_genome(meth, genome_set,pangenome_id):
     """ Rapidly compute ortholog families for a set of phylogenetically close genomes
->>>>>>> 89a29e65
 
     :param genome_set: a Genome Set to compute pangenome for
     :type genome_set: kbtypes.KBaseSearch.GenomeSet
@@ -636,44 +626,9 @@
     :rtype: kbtypes.KBaseGenomes.Pangenome
     :output_widget: kbasePanGenome
     """
-<<<<<<< HEAD
-
-    #grab token and workspace info, setup the client
-    token, ws_name = meth.token, meth.workspace_id;
-    ws = workspaceService(service.URLS.workspace, token=token)
-    
-    data = ws.get_objects([{'ref': ws_name+'/'+genome_set}])[0]
-    genome_set_elements = data['data']['elements']
-    gids = []
-    for key in genome_set_elements:
-        genome_ref = genome_set_elements[key]['ref']
-        gids.append(genome_ref.split('/')[1]);
-
-    #gids = genome_ids.split(',')
-    
-    meth.stages = len(gids)+1 # for reporting progress
-    meth.advance("Starting...")
-    
-    #fba = fbaModelServices(url = service.URLS.fba, token = token)
-    fba = fbaModelServices(url = "http://140.221.85.73:4043", token = token)
-    wss = []
-    for gid in gids:
-        meth.advance("genomes: "+gid);
-        wss.append(ws_name)
-
-    meta = fba.build_pangenome({'genomes': gids, 
-                                'genome_workspaces': wss, 
-                                'workspace': ws_name})
-
-    meth.advance("Fetching pan genome")
-    #params = [{
-    #    'workspace' : meth.workspace_id, 'name':meta[1]
-    #}]
-=======
     meth.stages = 2
     meth.advance("Computing pangenome (20 sec per genome)...")
     usertoken, workspace_id = meth.token, meth.workspace_id
->>>>>>> 89a29e65
 
     ws = workspaceService(service.URLS.workspace, token=usertoken)
     data = ws.get_objects([{'ref': workspace_id+'/'+genome_set}])[0]
@@ -686,15 +641,15 @@
         genomes.append(array[1])
 
     pangenome_parameters = {
-    	'genomes':genomes,
-    	'genome_workspaces':gwss,
-    	'workspace':workspace_id,
-    	'auth':usertoken,
-    	'wsurl':service.URLS.workspace}
+        'genomes':genomes,
+        'genome_workspaces':gwss,
+        'workspace':workspace_id,
+        'auth':usertoken,
+        'wsurl':service.URLS.workspace}
     
     if pangenome_id:
         pangenome_parameters['output_id']=pangenome_id
-	
+    
     fbaclient = fbaModelServices(url="http://140.221.85.73:4043", token=usertoken)
     meta = fbaclient.build_pangenome(pangenome_parameters)
     
