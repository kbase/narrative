"""
COEX service.
"""

__author__ = 'Dan Gunter <dkgunter@lbl.gov>'
__date__ = '12/12/13'

## Imports

# Stdlib
import copy
import json
import sys
from string import Template
from operator import itemgetter

# Third party
import requests
import urllib2

# Service framework
from biokbase.narrative.common.service import init_service, method, finalize_service
#from IPython.display import display, HTML
# Other KBase
from biokbase.GWAS.Client import GWAS
from biokbase.CoExpression.Client import CoExpression
#from biokbase.workspaceService.Client import workspaceService
#from biokbase.workspaceServiceDeluxe.Client import Workspace
from biokbase.cdmi.client import CDMI_API,CDMI_EntityAPI
from biokbase.OntologyService.Client import Ontology
from biokbase.IdMap.Client import IdMap
from biokbase.idserver.client import IDServerAPI
from biokbase.narrative.common.util import AweJob
from biokbase.narrative.common.util import Workspace2

## Exceptions


class COEXException(Exception):
    pass


class UploadException(Exception):
    pass


class SubmitException(Exception):
    pass


## Globals

VERSION = (0, 0, 1)
NAME = "Plants Coexpression Service"


class URLS:
    #awe = "http://140.221.85.182:7080"
    awe = "https://kbase.us/services/awe-api/"
    workspace = "http://kbase.us/services/workspace"
    ws = "http://kbase.us/services/ws"
    #ws = "http://140.221.84.209:7058"
    ids = "http://kbase.us/services/idserver"
    ontology = "http://kbase.us/services/ontology_service"
    #ontology = "http://140.221.85.171:7062"
    gwas = "https://kbase.us/services/GWAS"
    coex = "https://kbase.us/services/coexpression"
    ujs = "https://kbase.us/services/userandjobstate/"
    cdmi = "http://kbase.us/services/cdmi_api"
    #cdmi = "http://140.221.84.182:7032"
    #cdmi  = "http://140.221.85.181:7032"
    #idmap = "http://140.221.85.96:7111"
    #idmap = "http://140.221.85.181:7111"
    idmap = "http://kbase.us/services/id_map"


class Node:
    nodes = []
    edges = []
    ugids = {}
    igids = {}
    gid2nt = {}
    clst2genes = {}

    def __init__(self, unodes=None, uedges=None):
        unodes = [] if unodes is None else unodes
        uedges = [] if uedges is None else uedges
        self._register_nodes(unodes)
        self._register_edges(uedges)

    def get_node_id(self, node, nt = "GENE"):
      if not node in self.ugids.keys() :
          #print node + ":" + nt
          self.ugids[node] = len(self.ugids)
          self.nodes.append( {
            'entity_id' : node,
            'name' : node,
            'user_annotations' : {},
            'type' : nt,
            'id' : 'kb|netnode.' + `self.ugids[node]`,
            'properties' : {}
          } )
          self.igids['kb|netnode.' + `self.ugids[node]`] = node
          self.gid2nt[node] = nt
      return "kb|netnode." + `self.ugids[node]`

    def add_edge(self, strength, ds_id, node1, nt1, node2, nt2, confidence):
      #print node1 + "<->" + node2
      self.edges.append( {
          'name' : 'interacting gene pair',
          'properties' : {},
          'strength' : float(strength),
          'dataset_id' : ds_id,
          'directed' : 'false',
          'user_annotations' : {},
          'id' : 'kb|netedge.'+`len(self.edges)`,
          'node_id1' : self.get_node_id(node1, nt1),
          'node_id2' : self.get_node_id(node2, nt2),
          'confidence' : float(confidence)
      })
      if(nt1 == 'CLUSTER'):
        if not node1 in self.clstr2genes.keys() : self.clst2genes[node1] = {}
        if(nt2 == 'GENE'):
          self.clst2gene[node1][node2] = 1
      else:
        if(nt2 == 'CLUSTER'):
          if not node2 in self.clst2genes.keys() : self.clst2genes[node2] = {}
          self.clst2genes[node2][node1] = 1

    def _register_nodes(self, unodes):
      self.nodes = unodes
      self.ugids = {}
      for node in self.nodes:
        nnid = node['id']
        nnid = nnid.replace("kb|netnode.","");
        self.ugids[node['entity_id']] = nnid
        self.igids[node['id']] = node['entity_id']
        self.gid2nt[node['entity_id']] = node['type']

    def _register_edges(self, uedges):
      self.edges = uedges
      for edge in self.edges:
        node1 = self.igids[edge['node_id1']];
        nt1  = self.gid2nt[node1];
        node2 = self.igids[edge['node_id2']];
        nt2  = self.gid2nt[node2];
        if(nt1 == 'CLUSTER'):
          if not node1 in self.clstr2genes.keys() : self.clst2genes[node1] = {}
          if(nt2 == 'GENE'):
            self.clst2genes[node1][node2] = 1
        else:
          if(nt2 == 'CLUSTER'):
            if not node2 in self.clst2genes.keys() : self.clst2genes[node2] = {}
            self.clst2genes[node2][node1] = 1


    def get_gene_list(self, cnode):
      if(cnode in self.clst2genes.keys()) : return self.clst2genes[cnode].keys()
      return []

<<<<<<< HEAD

=======
def ids2cds(ql):
    cdmic = CDMI_API(URLS.cdmi)
    idm = IdMap(URLS.idmap)

    gl = set()
    rd = {}
    eids = []
    lids = set()
    mids = set()
    for gid in ql:
      rd[gid] = gid
      if 'kb|g.' in gid:
        if 'locus' in gid:
          lids.add(gid)
        elif 'mRNA' in gid:
          mids.add(gid)
      else:
        eids.append(gid)

    sid2fids = cdmic.source_ids_to_fids(eids)
    for sid in sid2fids:
      for fid in sid2fids[sid]:
        rd[sid] = fid
        if 'locus' in fid:
          lids.add(fid)
        elif 'mRNA' in fid:
          mids.add(fid)
    lidmap = ()
    if len(lids) > 0: lidmap = idm.longest_cds_from_locus(list(lids))
    for lid in lidmap:
      for k in lidmap[lid]:
        gl.add(k)
    midl = list(mids)
    midmap = ()
    if len(mids) > 0: lidmap = idm.longest_cds_from_mrna(list(mids))
    for lid in midmap:
      for k in midmap[lid]:
        gl.add(k)

    for gid in ql:
      if 'kb|g.' in gid:
        if 'locus' in gid:
          for k in lidmap[gid]:
            rd[gid] = k
        elif 'mRNA' in gid:
          for k in midmap[gid]:
            rd[gid] = k
      else:
        if 'locus' in rd[gid]:
            for k in lidmap[rd[gid]]:
              rd[gid] = k
        elif 'mRNA' in rd[gid]:
            for k in midmap[rd[gid]]:
              rd[gid] = k
    return rd

def cds2locus(gids):
    cdmie = CDMI_EntityAPI(URLS.cdmi)
    mrnas_l = cdmie.get_relationship_IsEncompassedIn(gids, [], ['to_link'], [])
    mrnas = dict((i[1]['from_link'], i[1]['to_link']) for i in mrnas_l)
    locus_l = cdmie.get_relationship_IsEncompassedIn(mrnas.values(), [], ['to_link'], [])
    locus = dict((i[1]['from_link'], i[1]['to_link']) for i in locus_l)
    lgids = dict((i,locus[mrnas[i]]) for i in gids if i in mrnas and mrnas[i] in locus)
    return lgids
    
        
>>>>>>> 25daac12
def kb_id2ext_id(idc, in_list, chunk_size):
    n = len(in_list);
    rst = {}
    for idx in range(0, n, chunk_size):
        sub_lst = []
        if(idx + chunk_size < n):
            idx_n = idx+chunk_size
            sub_lst = in_list[idx:idx_n]
        else:
            sub_lst = in_list[idx:n]
        while True:
            try:
                rst_tmp = idc.kbase_ids_to_external_ids(sub_lst)
                break
            except:
                pass
        rst = dict(rst.items() + rst_tmp.items())
    return rst

AweJob.URL = URLS.awe

files = {"expression": "data.csv",
         "sample_id": "sample.csv"#,
#         "annotation": "Gene_Annotation.csv",
}
files_rst = {
         "expression_filtered" : "datafiltered.csv",
         "edge_net" : "edge_list.csv",
         "cluster" : "coex_modules.csv" }
files_desc = dict(expression="Expression data",
                  sample_id="Sample file",
                  annotation="Annotation file",
                  expression_filtered="Filtered expression data",
                  edge_net = "Network edge list",
                  cluster = "Cluster membership file")
sessionID = "1234"

# Create metadata for each file type

metadata = {}
for file_type, file_name in files.iteritems():
    metadata[file_type] = {
        "pipeline": "coexpression network",
        "file_name": file_name,
        "file_type": "expression_file",
        "description": files_desc[file_type],
        "sessionID": sessionID
    }


# DATA

AWE_JOB_FILTER = """
{
    "info": {
        "pipeline": "coex-filter",
        "name": "testcoex",
        "project": "default",
        "user": "default",
        "clientgroups":"",
         "sessionId":"xyz1234"
    },
    "tasks": [
        {
            "cmd": {
                "args": "-i @data_csv --output=data_filtered_csv -m anova --sample_index=@sample_id_csv  -u n -r y -d y $coex_filter",
                "description": "filtering",
                "name": "coex_filter"
            },
            "dependsOn": [],
            "inputs": {
               "data_csv": {
                    "host": "$shock_uri",
                    "node": "$expression"
                },
               "sample_id_csv": {
                    "host": "$shock_uri",
                    "node": "$sample_id"
                }
            },
            "outputs": {
                "data_filtered_csv": {
                    "host": "$shock_uri"
                }
            },
            "taskid": "0",
            "skip": 0,
            "totalwork": 1
        }
    ]
}
"""

AWE_JOB_NC = """
{
    "info": {
        "pipeline": "coex-net_cluster",
        "name": "testcoex",
        "project": "default",
        "user": "default",
        "clientgroups":"",
         "sessionId":"xyz1234"
    },
    "tasks": [
        {
            "cmd": {
                "args": "-i @data_filtered_csv -o net_edge_csv $coex_net_method -t edge -r 0.8 -k 40 -p 50 $coex_net_cut",
                "description": "coex network",
                "name": "coex_net"
            },
            "inputs": {
               "data_filtered_csv": {
                    "host": "$shock_uri",
                    "node": "$expression"
                }
            },
            "outputs": {
                "net_edge_csv": {
                    "host": "$shock_uri"
                }
            },
            "taskid": "0",
            "skip": 0,
            "totalwork": 1
        },
        {
            "cmd": {
                "args": "-i @data_filtered_csv -o module_csv $coex_clust_cmethod $coex_clust_nmethod -r 0.8 -k 40 -p 50 -d 0.99 $coex_clust_nmodule",
                "description": "clustering",
                "name": "coex_cluster2"
            },
            "inputs": {
               "data_filtered_csv": {
                    "host": "$shock_uri",
                    "node": "$expression"
                }
            },
            "outputs": {
                "hclust_tree_method=hclust.txt": {
                    "host": "$shock_uri"
                },
                "module_network_edgelist_method=hclust.csv": {
                    "host": "$shock_uri"
                },
                "module_csv": {
                    "host": "$shock_uri"
                }
            },
            "taskid": "1",
            "skip": 0,
            "totalwork": 1
        }
    ]
}
"""
def gnid(s):
    return s if s.startswith('kb|g.') else 'kb|g.' + s

def nbconsole(x):
    sys.stderr.write('@ ' + x + '\n')
    sys.stderr.flush()

# Initialize
init_service(name=NAME, desc="Plants Coexpression service", version=VERSION)


def join_stripped(iterable):
    return ''.join((s.strip() for s in iterable))



def upload_file(uri, filename, att_content):
    file_contents = open(filename).read()
    data = {'upload': (filename, file_contents),
            'attributes': ('', att_content)}
    r = requests.post("%s/node" % uri, files=data)
    response = json.loads(r.text)
    if response['data'] is None:
        raise UploadException("Response from upload has no data: {}".format(response))
    try:
        return response['data']['id']
    except Exception as err:
        raise UploadException("Problem with parsing response from upload: {}".format(err))


def check_job_status(uri, id_):
    url = "%s/job/%s" % (uri, id_)
    r = requests.get(url)
    response = json.loads(r.text)
    remain_tasks = response.get("data",dict()).get("remaintasks")
    return remain_tasks


def get_url_visualization(uri, id_):
    url = "%s/job/%s" % (uri, id_)
    r = requests.get(url)
    response = json.loads(r.text)
    try:
        merged_csv_node = response["data"]["tasks"][3]["outputs"]["merged_list_json"]["node"]
    except Exception as err:
        raise Exception("Parsing merged_csv_node: {}. Response: {}", err, response)
    url_viz = "http://140.221.85.95/gvisualize/%s" % merged_csv_node
    return url_viz


def get_output_filter(uri, id_):
    url = "%s/job/%s" % (uri, id_)
    r = requests.get(url)
    response = json.loads(r.text)
    download_urls = {}
    try:
        download_urls["datafiltered.csv"] = response["data"]["tasks"][0]["outputs"]["data_filtered_csv"]["url"]
    except Exception, e:
        raise Exception("Parsing results: %s" % e)
    return download_urls

def get_output_netclust(uri, id_):
    url = "%s/job/%s" % (uri, id_)
    r = requests.get(url)
    response = json.loads(r.text)
    download_urls = {}
    try:
        download_urls["edge_list.csv"]    = response["data"]["tasks"][0]["outputs"]["net_edge_csv"]["url"]
        download_urls["coex_modules.csv"] = response["data"]["tasks"][1]["outputs"]["module_csv"]["url"]
    except Exception, e:
        raise Exception("Parsing results: %s" % e)
    return download_urls


def submit_awe_job(uri, awe_job_document):
    #_log.debug("Processed document:\n{}".format(awe_job_document))
    content = {'upload': ("awe_job", awe_job_document)}
    r = requests.post("{}/job".format(uri), files=content)
    response = json.loads(r.text)
    if response['data'] is None:
        raise SubmitException("Response from job submit has no data: {}".format(response))
    try:
        return(response['data']['id'])
    except Exception as e:
        raise SubmitException("Parsing response from job submit: {}".format(e))


def _output_object(name):
    """Format an object ID as JSON output, for returning from a narr. function.
    """
    return json.dumps({'output': name})


def _workspace_output(wsid):
    return json.dumps({'values': [["Workspace object", wsid]]})

def ws_obj2shock(ws, obj_id, advance=None, meth=None):
    """Put a workspace object in SHOCK.

    :param ws: Workspace to get object from
    :type ws: Workspace2
    :param obj_id: Object ID
    :type obj_id: str
    :param advance: Reporting obj
    """

    lseries = ws.get(obj_id)

    if lseries is None:
        raise COEXException("Object {} not found in workspace {}".format(obj_id, ws.workspace))
    if meth:
        meth.debug("series object: {}".format(lseries))
    #'type' : 'KBaseExpression.ExpressionSeries',

    advance("Converting file format")

    samples, sids, genome_id = {}, [], ""
    for gid in sorted(lseries['genome_expression_sample_ids_map'].keys()):
        genome_id = gid
        for samid in lseries['genome_expression_sample_ids_map'][gid]:
            sids.append({'ref': samid})
        samples = ws.get_objects(sids)
        break


    cif = open(files['expression'], 'w')
    header = ",".join([s['data']['source_id'] for s in samples])
    cif.write(header + "\n")
    gids = samples[0]['data']['expression_levels'].keys()  # each sample has same gids
    for gid in sorted(gids):
        line = gid + ","
        line += ",".join([str(s['data']['expression_levels'][gid]) for s in samples])
        cif.write(line + "\n")
    cif.close()

    sif = open(files['sample_id'], 'w')
    sample = ",".join(map(str, range(len(samples))))
    sif.write(sample + "\n")
    sif.close()

    advance("Uploading files to shock")
    shock_ids = {}
    for file_type, file_name in files.iteritems():
        file_meta = str(metadata[file_type])
        shock_ids[file_type] = upload_file(URLS.shock, file_name, file_meta)

    advance("Uploaded to shock. ids = {}".format(','.join(shock_ids.values())))
    return {'shock_ids': shock_ids, 'series': lseries,
            'samples': samples, 'gnid': genome_id}

@method(name="Differential expression filter")
def filter_expr(meth, series_obj_id=None, filtering_method="anova",
                num_genes=None, p_value="1.0"):
    """Filter expression table to differentially expressed genes

    :param series_obj_id:Object id of the expression series data
    :type series_obj_id:kbtypes.KBaseExpression.ExpressionSeries
    :param filtering_method: Filtering method ('anova' for ANOVA or 'lor' for log-odd ratio)
    :type filtering_method: kbtypes.Unicode
    :param num_genes: Target number of genes (choose this or p-value below)
    :type num_genes: kbtypes.Unicode
    :param p_value: p-value cutoff (choose this or num_genes above)
    :type p_value: kbtypes.Unicode
    :return: Workspace id
    :rtype: kbtypes.Unicode
    :output_widget: ValueListWidget
    """
    meth.stages = 3

    meth.advance("Initialize COEX service")
    cc = CoExpression(URLS.coex, token=meth.token)

    argsx = {"ws_id" : meth.workspace_id, "inobj_id" : series_obj_id, "outobj_id" : series_obj_id+".fltrd",  "p_value" : "0.05", "method" : filtering_method, "num_genes" : num_genes}
    meth.advance("submit job to select genes")
    try:
        jid = cc.filter_genes(argsx)
    except Exception as err:
        raise COEXException("submit job failed: {}".format(err))
    if not jid:
        raise COEXException(2, "submit job failed, no job id")

    AweJob.URL = URLS.awe
    AweJob(meth, started="Differential expression filter", running="Differential expression filter").run(jid[0])

    return _workspace_output(series_obj_id+".fltrd")


@method(name="Construct co-expression network and clusters")
def build_net_clust(meth, series_obj_id=None, net_method='simple', clust_method='hclust',
                    cut_off=None, num_module=None):
    """Construct co-expression network and a set of densely interconnected clusters in co-expression network based on
       expression table object

    :param series_obj_id: Object id of the expression Series data
    :type series_obj_id: kbtypes.KBaseExpression.ExpressionSeries
    :param net_method : Network construction algorithm ('simple' for Pearson correlation coefficient or 'WGCNA')
    :type net_method: kbtypes.Unicode
    :param clust_method : Clustering algorithm ('hclust' for hierachical clustering or 'WGNCA')
    :type clust_method: kbtypes.Unicode
    :param cut_off: Lower cutoff to keep edges
    :type cut_off: kbtypes.Unicode
    :param num_module: The number of cluster
    :type num_module: kbtypes.Unicode
    :return: Workspace id
    :rtype: kbtypes.Unicode
    :output_widget: ValueListWidget
    """
    meth.stages = 3

    meth.advance("Initialize COEX service")
    cc = CoExpression(URLS.coex, token=meth.token)

    argsx = {"ws_id" : meth.workspace_id, "inobj_id" : series_obj_id, "outobj_id" : 'coex_by_' +series_obj_id,  "cut_off" : cut_off, "net_method" : net_method, "clust_method" : clust_method, "num_modules" : num_module}
    meth.advance("submit job to construct network and clusters")
    try:
        jid = cc.const_coex_net_clust(argsx)
    except Exception as err:
        raise COEXException("submit job failed: {}".format(err))
    if not jid:
        raise COEXException(2, "submit job failed, no job id")

    AweJob.URL = URLS.awe
    AweJob(meth, started="Construct coex network and clusters", running="Construct coex network and clusters").run(jid[0])


    return _workspace_output('coex_by_' +series_obj_id)


@method(name="Add ontology annotation for network genes")
def go_anno_net(meth, net_obj_id=None):
    """Add Gene Ontology annotation to network gene nodes

    :param net_obj_id: Network object id
    :type net_obj_id: kbtypes.KBaseNetworks.Network
    :return: Workspace id
    :rtype: kbtypes.Unicode
    :output_widget: ValueListWidget
    """
    meth.stages = 5

    meth.advance("Prepare annotation service")
    #gc = GWAS(URLS.gwas, token=meth.token)

    # load from current or other workspace
    wsid =  meth.workspace_id
    # save to current workspace
    ws_save_id = meth.workspace_id

    meth.advance("Load network object")
    wsd = Workspace2(token=meth.token, wsid=wsid)
    oc = Ontology(url=URLS.ontology)

    net_object = wsd.get(net_obj_id)
    nc = Node(net_object['nodes'], net_object['edges'])

    idc = IDServerAPI(URLS.ids)
    cdmic = CDMI_API(URLS.cdmi)
    cdmie = CDMI_EntityAPI(URLS.cdmi)
    #idm = IdMap(URLS.idmap)
    gids = [i for i in sorted(nc.ugids.keys())
            if 'CDS' in i or 'locus' in i or (not 'clst' in i and not i.startswith('cluster') and 'ps.' not in i )]

    meth.advance("Get relationships from central data model")
    #eids = idc.kbase_ids_to_external_ids(gids)
    eids = kb_id2ext_id(idc, gids, 100)
    gids2cds = ids2cds(gids)
    cgids    = gids2cds.values()
    cds2l    = cds2locus(cgids)
    #mrnas_l = cdmie.get_relationship_Encompasses(gids, [], ['to_link'], [])
    #mrnas = dict((i[1]['from_link'], i[1]['to_link']) for i in mrnas_l)
    #locus_l = cdmie.get_relationship_Encompasses(mrnas.values(), [], ['to_link'], [])
    #locus = dict((i[1]['from_link'], i[1]['to_link']) for i in locus_l)
    #lgids = [locus[mrnas[i]] for i in gids if i in mrnas.keys()]  # ignore original locus ids in gids
    lgids = cds2l.values()

    meth.advance("Annotate ({:d} nodes, {:d} edges)".format(
                 len(net_object['nodes']), len(net_object['edges'])))
    #ots = oc.get_goidlist(lgids, ['biological_process'], ['IEA'])
    ots = oc.get_goidlist(cgids, [], [])
    oan = () #oc.get_go_annotation(lgids)
    funcs = cdmic.fids_to_functions(lgids)
    funcs_org = cdmic.fids_to_functions(cgids)
    annotate_nodes(net_object, ots=ots, oan=oan, funcs=funcs, funcs_org=funcs_org, eids=eids,
                   gids2cds=gids2cds, cds2l=cds2l)

    meth.advance("Save annotated object to workspace {}".format(ws_save_id))
    obj = {
        'type': 'KBaseNetworks.Network',
        'data': net_object,
        'name': net_obj_id + ".ano",
        'meta': {
            'original': net_obj_id
        }
    }
    wsd.save_objects({'workspace': ws_save_id, 'objects': [obj]})

    return _workspace_output(net_obj_id + ".ano")


def annotate_nodes(net_object, ots=None, oan=None, funcs=None, funcs_org=None, eids=None,
                   gids2cds=None, cds2l=None):
    """Annotate nodes. Called from `go_anno_net()`.

    :param net_object: Object, modified with annotations.
    :param ots:
    :param oan:
    :param funcs:
    :param eids:
    :param locus:
    :param mrnas:
    :return: None
    """
    # TODO: Documenting the params (above) would make the logic easier to follow.

    go_key = lambda go, i, ext: "go.{}.{:d}.{}".format(go, i, ext)
    gea_key = lambda i, id_, name: "gea.{:d}.{}.{}".format(i, id_, name)
    MAX_COUNT = 3  # XXX: why?

    for hr_nd in net_object['nodes']:
        gid = hr_nd['entity_id']
        if gid.startswith('cluster.') or 'clst' in gid or 'ps.' in gid:
            continue
        cid = gids2cds[gid]
        lid = cds2l[cid]
        if gid in eids:
            hr_nd['user_annotations']['external_id'] = eids[gid][1]
        # try to annotate both locus and cds because some genomes have functions in CDS
        if lid in funcs and funcs[lid]:
            hr_nd['user_annotations']['functions'] = funcs[lid]
        if not hr_nd['user_annotations']['functions'] and gids2cds[gid] in funcs_org and funcs_org[gids2cds[gid]]:
            hr_nd['user_annotations']['functions'] = funcs_org[gids2cds[gid]]
        if cid in ots:
            go_enr_list = []
            for lcnt, go in enumerate(ots[cid].keys()):
                if lcnt < 0:
                    go_enr_list.append(go + "(go)" + ots[cid][go][0]['desc'] + '\n')
                for i, goen in enumerate(ots[cid][go]):
                    for ext in "domain", "ec", "desc":
                        hr_nd['user_annotations'][go_key(go, i, ext)] = goen[ext]
            hr_nd['user_annotations']['go_annotation'] = ''.join(go_enr_list)
#        if lid in oan['gene_enrichment_annotations']:
#            oan_gea_lid = oan['gene_enrichment_annotations'][lid]  # short alias
#            oan_gea_lid.sort(key=lambda x: x.get('p_value', 1.0))
#            go_enr_list = []
#            for i, goen in enumerate(oan_gea_lid):
#                goen_oid, goen_desc = goen['ontology_id'], goen['ontology_description']
#                hr_nd['user_annotations'][gea_key(i, goen_oid, "desc")] = goen_desc
#                has_pvalue = 'p_value' in goen
#                if has_pvalue:  # optional
#                    hr_nd['user_annotations'][gea_key(i, goen_oid, "p_value")] = goen['p_value']
#                hr_nd['user_annotations'][gea_key(i, goen_oid, "type")] = goen['ontology_type']
#                if i < MAX_COUNT:
#                    if not has_pvalue: continue
#                    pval = "{:6.4f}".format(float(goen['p_value'])) if has_pvalue else "go"
#                    go_enr_list.append("{}({}){}\n".format(goen_oid, pval, goen_desc))
#            hr_nd['user_annotations']['go_enrichnment_annotation'] = ''.join(go_enr_list)


@method(name="Annotate clusters with enriched ontology terms")
def go_enrch_net(meth, net_obj_id=None, p_value=0.05, ec=None, domain=None):
    """Identify Gene Ontology terms enriched in individual network clusters

    :param net_obj_id: Cluster object id
    :type net_obj_id: kbtypes.KBaseNetworks.Network
    :param p_value: p-value cutoff
    :type p_value: kbtypes.Unicode
    :param ec: Evidence code list (comma separated, IEA, ...)
    :type ec:kbtypes.Unicode
    :param domain: Domain list (comma separated, biological_process, ...)
    :type domain: kbtypes.Unicode
    :return: Workspace id
    :rtype: kbtypes.Unicode
    :output_widget: GeneTableWidget
    """
#    :default p_value: 0.05
    meth.stages = 3

    meth.advance("Prepare enrichment test")
    gc = GWAS(URLS.gwas, token=meth.token)

    ec = ec.replace(" ","")
    domain = domain.replace(" ","")
    ec_list = [ i for i in ec.split(',')]
    domain_list = [ i for i in domain.split(',')]


    wsd = Workspace2(token=meth.token, wsid=meth.workspace_id)
    oc = Ontology(url=URLS.ontology)

    net_object = wsd.get_objects([{'workspace' : meth.workspace_id, 'name' : net_obj_id}]);
    nc = Node(net_object[0]['data']['nodes'], net_object[0]['data']['edges'])

    gids = [ i for i in sorted(nc.ugids.keys()) if 'CDS' in i or 'locus' in i or (not 'clst' in i and not i.startswith('cluster'))]
<<<<<<< HEAD

    mrnas_l = cdmie.get_relationship_Encompasses(gids, [],['to_link'],[])
    mrnas = dict((i[1]['from_link'],i[1]['to_link']) for i in mrnas_l)
    locus_l = cdmie.get_relationship_Encompasses(mrnas.values(), [],['to_link'],[])
    locus = dict((i[1]['from_link'],i[1]['to_link']) for i in locus_l)
    lgids = [ locus[mrnas[i]] for i in gids]# it will ignore original locus ids in gids


=======
    
    gids2cds = ids2cds(gids)
   
>>>>>>> 25daac12
    meth.advance("Run enrichment test for each clusters")
    rows = []
    for hr_nd in net_object[0]['data']['nodes']:
        gid = hr_nd['entity_id']
        if not (gid.startswith('cluster.') or 'clst' in gid ): continue
        glist = nc.get_gene_list(gid)
        # now everything is in CDS id
        #llist = []
        #for i in glist:
        #    if i in mrnas: i = mrnas[i]
        #    if i in locus: i = locus[i]
        #    if 'locus' in i: llist.append(i)
        #llist = [ locus[mrnas[i]] ]; # it will ignore orignal locus ids (TODO: keep locus)
        cds_gl = [gids2cds[i] for i in glist]

<<<<<<< HEAD
        enr_list = oc.get_go_enrichment(glist, domain_list, ec_list, 'hypergeometric', 'GO')

=======
        enr_list = oc.get_go_enrichment(cds_gl, domain_list, ec_list, 'hypergeometric', 'GO')
        
>>>>>>> 25daac12
        enr_list = sorted(enr_list, key=itemgetter('pvalue'), reverse=False)
        go_enr_smry = "";
        go_enr_anns = ["", "", ""]
        for i in range(len(enr_list)):
          goen = enr_list[i]
          if goen['pvalue'] > float(p_value) : continue
          hr_nd['user_annotations']['gce.'+goen['goID']+".desc" ] = goen['goDesc'][0]
          hr_nd['user_annotations']['gce.'+goen['goID']+".domain" ] = goen['goDesc'][1]
          hr_nd['user_annotations']['gce.'+goen['goID']+".p_value" ] = `goen['pvalue']`
          if i < 3 :
            go_enr_smry += goen['goID']+"(" + "{:6.4f}".format(goen['pvalue']) + ")" + goen['goDesc'][0] + "\n"
            go_enr_anns[i] = goen['goID']+"(" + "{:6.4f}".format(goen['pvalue']) + ")" + goen['goDesc'][0]
        hr_nd['user_annotations']['go_enrichnment_annotation'] =  go_enr_smry
        rows.append([gid,len(glist),go_enr_anns[0],go_enr_anns[1],go_enr_anns[2]])

    wsd.save_objects({'workspace' : meth.workspace_id, 'objects' : [{'type' : 'KBaseNetworks.Network', 'data' : net_object[0]['data'], 'name' : net_obj_id + ".cenr", 'meta' : {'orginal' : net_obj_id}}]})

    rows = sorted(rows, key=lambda x: x[1], reverse=True)

    #meth.debug("rows: {}".format(rows))
    header = ["Cluster ID", "# of Genes", "Annotation1", "Annotation2", "Annotation3"]
    data = {'table': [header] + rows}
    return json.dumps(data)
    #return _output_object(net_obj_id + ".cenr")

@method(name="Construct subnetwork from user-selected clusters")
def const_subnet (meth, net_obj_id=None, cluster_id_list = None):
    """Construct subnetwork connecting genes in user-selected clusters

    :param net_obj_id: Cluster object id
    :type net_obj_id: kbtypes.KBaseNetworks.Network
    :param cluster_id_list: Comma-separated list of user-selected cluster ids
    :type cluster_id_list:kbtypes.Unicode
    :return: Workspace id
    :rtype: kbtypes.Unicode
    :output_widget: kbasePlantsNTO
    """
    meth.stages = 2

    meth.advance("Extract cluster nodes")

    cluster_id_list = cluster_id_list.replace(" ","")
    clusters = [ i for i in cluster_id_list.split(',')]

    wsd = Workspace2(token=meth.token, wsid=meth.workspace_id)

    net_object = wsd.get_objects([{'workspace' : meth.workspace_id, 'name' : net_obj_id}]);
    nc = Node(net_object[0]['data']['nodes'], net_object[0]['data']['edges'])



    keeping_ids = {}
    for cnode in nc.clst2genes.keys():
      if cnode in clusters :
        keeping_ids[cnode] = 1
        for i in nc.clst2genes[cnode].keys():
          keeping_ids[i] = 1
    #meth.debug("IDs to keep : {} ".format(keeping_ids))
    nnodes = []
    nedges = []
    for node in nc.nodes:
      if node['entity_id'] in keeping_ids.keys():
        nnodes.append(node)
    for edge in nc.edges:
      if nc.igids[edge['node_id1']] in keeping_ids.keys() and nc.igids[edge['node_id1']] in keeping_ids.keys():
        nedges.append(edge)

    net_object[0]['data']['nodes'] = nnodes
    net_object[0]['data']['edges'] = nedges
    net_object[0]['data']['user_annotations']['filtered'] = cluster_id_list

    wsd.save_objects({'workspace' : meth.workspace_id, 'objects' : [{'type' : 'KBaseNetworks.Network', 'data' : net_object[0]['data'], 'name' : net_obj_id + ".trmd", 'meta' : {'orginal' : net_obj_id, 'cluster_id_list' : cluster_id_list}}]})

    meth.advance("Create plot specification")
    data = {'input': net_object[0]['data']}
    #return json.dumps({'token': meth.token, 'workspaceID': meth.workspace_id, 'networkObjectID': net_obj_id + ".trmd" })
    return json.dumps(data)

#@method(name="Network diagram")
#def network_diagram(meth, workspace_id=None, obj_id=None):
#    """Create and embed an interactive view of the network as a force-directed graph.
#
#    :param workspace_id: Workspace name (if empty, defaults to current workspace)
#    :type workspace_id: kbtypes.Unicode
#    :param obj_id: Coexpression network workspace identifier.
#    :type obj_id: kbtypes.KBaseNetworks.Network
#    :return: Workspace objectID for network
#    :rtype: kbtypes.Unicode
#    :output_widget: ForceDirectedNetwork
#    """
#    meth.stages = 1
#    meth.advance("Create plot specification")
#    if not workspace_id:
#        workspace_id = meth.workspace_id
#	return json.dumps({'token': meth.token, 'workspaceID': workspace_id, 'networkObjectID': obj_id })


@method(name="Functional modules")
def gene_network(meth, nto=None):
    """Display information for network clusters.

        :param nto: Network Typed Object
        :type nto: kbtypes.KBaseNetworks.Network
        :return: Rows for display
        :rtype: kbtypes.Unicode
        :output_widget: kbasePlantsNTO
        """
    #:param workspace_id: Workspace name (use current if empty)
    #:type workspace_id: kbtypes.Unicode
    meth.stages = 1
    # if not workspace_id:
    #     meth.debug("Workspace ID is empty, setting to current ({})".format(meth.workspace_id))
    #     workspace_id = meth.workspace_id
    meth.advance("Retrieve NTO from workspace")
    if nto:
        ws = Workspace2(token=meth.token, wsid=meth.workspace_id)
        raw_data = ws.get(nto)
    else:
        raw_data = {}
    data = {'input': raw_data}
    return json.dumps(data)



@method(name="Functional modules")
def gene_network(meth, nto=None):
    """Display information for network clusters.

        :param nto: Network Typed Object
        :type nto: kbtypes.KBaseNetworks.Network
        :return: Rows for display
        :rtype: kbtypes.Unicode
        :output_widget: kbasePlantsNTO
        """
    #:param workspace_id: Workspace name (use current if empty)
    #:type workspace_id: kbtypes.Unicode
    meth.stages = 1
    # if not workspace_id:
    #     meth.debug("Workspace ID is empty, setting to current ({})".format(meth.workspace_id))
    #     workspace_id = meth.workspace_id
    meth.advance("Retrieve NTO from workspace")
    if nto:
        ws = Workspace2(token=meth.token, wsid=meth.workspace_id)
        raw_data = ws.get(nto)
    else:
        raw_data = {}
    data = {'input': raw_data}
    return json.dumps(data)


# Finalize (registers service)
finalize_service()


## OLD

#@method(name="Construct co-expression network")
#def build_net (meth, series_obj_id=None, net_method = 'simple', cut_off=None):
#    """Construct co-expression network based on expression table object
#
#    :param series_obj_id:Object id of the expression series data
#    :type series_obj_id:kbtypes.WorkspaceObjectId
#    :param net_method : Network construction algorithm ('simple' for Pearson correlation coefficient or 'WGCNA')
#    :type net_method:kbtypes.Unicode
#    :param cut_off: Lower cutoff to keep edges
#    :type cut_off:kbtypes.Unicode
#    :return: Workspace id
#    :rtype: kbtypes.Unicode
#    """
#    meth.stages = 3
#
#    meth.advance("init COEX service")
#    gc = GWAS(URLS.gwas, token=meth.token)
#
#    meth.advance("construct co-expression network")
#    #try:
#    #    #jid = gc.gwas_create_population_trait_object(meth.workspace_id, GwasPopulation_obj_id, population_trait_file_id, protocol, comment, originator, output_trait_object_name, kbase_genome_id, trait_ontology_id, trait_name, unit_of_measure)
#    #except Exception as err:
#    #    raise COEXException("submit job failed: {}".format(err))
#    #if not jid:
#    #    raise COEXException(2, "submit job failed, no job id")
#
#    AweJob(meth, started="building co-expression network", running="build co-expression network").run("ddd")
#    return _output_object('Coex_' + series_obj_id)
#
#@method(name="Construct co-expression clusters")
#def build_clust (meth, series_obj_id=None, net_method = 'simple', clust_method = 'hclust',  num_module = None, cut_off=None):
#    """Construct a set of densely interconnected clusters in co-expression network based on expression table object
#
#    :param series_obj_id:Object id of the expression Series data
#    :type series_obj_id:kbtypes.WorkspaceObjectId
#    :param net_method : Network construction algorithm ('simple' for Pearson correlation coefficient or 'WGCNA')
#    :type net_method:kbtypes.Unicode
#    :param clust_method : Clustering algorithm ('hclust' for hierachical clustering or 'WGNCA')
#    :type clust_method:kbtypes.Unicode
#    :param cut_off: Lower cutoff to keep edges
#    :type cut_off:kbtypes.Unicode
#    :param num_module: The number of cluster
#    :type num_module:kbtypes.Unicode
#    :return: Workspace id
#    :rtype: kbtypes.Unicode
#    """
#    meth.stages = 3
#
#    meth.advance("init COEX service")
#    gc = GWAS(URLS.gwas, token=meth.token)
#
#    meth.advance("build co-expression network")
#    #try:
#    #    #jid = gc.gwas_create_population_trait_object(meth.workspace_id, GwasPopulation_obj_id, population_trait_file_id, protocol, comment, originator, output_trait_object_name, kbase_genome_id, trait_ontology_id, trait_name, unit_of_measure)
#    #except Exception as err:
#    #    raise COEXException("submit job failed: {}".format(err))
#    #if not jid:
#    #    raise COEXException(2, "submit job failed, no job id")
#
#    AweJob(meth, started="building co-expression network", running="build co-expression network").run("ddd")
#    return _output_object('Coex_' + series_obj_id)<|MERGE_RESOLUTION|>--- conflicted
+++ resolved
@@ -158,9 +158,6 @@
       if(cnode in self.clst2genes.keys()) : return self.clst2genes[cnode].keys()
       return []
 
-<<<<<<< HEAD
-
-=======
 def ids2cds(ql):
     cdmic = CDMI_API(URLS.cdmi)
     idm = IdMap(URLS.idmap)
@@ -227,7 +224,6 @@
     return lgids
     
         
->>>>>>> 25daac12
 def kb_id2ext_id(idc, in_list, chunk_size):
     n = len(in_list);
     rst = {}
@@ -776,20 +772,9 @@
     nc = Node(net_object[0]['data']['nodes'], net_object[0]['data']['edges'])
 
     gids = [ i for i in sorted(nc.ugids.keys()) if 'CDS' in i or 'locus' in i or (not 'clst' in i and not i.startswith('cluster'))]
-<<<<<<< HEAD
-
-    mrnas_l = cdmie.get_relationship_Encompasses(gids, [],['to_link'],[])
-    mrnas = dict((i[1]['from_link'],i[1]['to_link']) for i in mrnas_l)
-    locus_l = cdmie.get_relationship_Encompasses(mrnas.values(), [],['to_link'],[])
-    locus = dict((i[1]['from_link'],i[1]['to_link']) for i in locus_l)
-    lgids = [ locus[mrnas[i]] for i in gids]# it will ignore original locus ids in gids
-
-
-=======
     
     gids2cds = ids2cds(gids)
    
->>>>>>> 25daac12
     meth.advance("Run enrichment test for each clusters")
     rows = []
     for hr_nd in net_object[0]['data']['nodes']:
@@ -805,13 +790,8 @@
         #llist = [ locus[mrnas[i]] ]; # it will ignore orignal locus ids (TODO: keep locus)
         cds_gl = [gids2cds[i] for i in glist]
 
-<<<<<<< HEAD
-        enr_list = oc.get_go_enrichment(glist, domain_list, ec_list, 'hypergeometric', 'GO')
-
-=======
         enr_list = oc.get_go_enrichment(cds_gl, domain_list, ec_list, 'hypergeometric', 'GO')
         
->>>>>>> 25daac12
         enr_list = sorted(enr_list, key=itemgetter('pvalue'), reverse=False)
         go_enr_smry = "";
         go_enr_anns = ["", "", ""]
@@ -934,32 +914,6 @@
     data = {'input': raw_data}
     return json.dumps(data)
 
-
-
-@method(name="Functional modules")
-def gene_network(meth, nto=None):
-    """Display information for network clusters.
-
-        :param nto: Network Typed Object
-        :type nto: kbtypes.KBaseNetworks.Network
-        :return: Rows for display
-        :rtype: kbtypes.Unicode
-        :output_widget: kbasePlantsNTO
-        """
-    #:param workspace_id: Workspace name (use current if empty)
-    #:type workspace_id: kbtypes.Unicode
-    meth.stages = 1
-    # if not workspace_id:
-    #     meth.debug("Workspace ID is empty, setting to current ({})".format(meth.workspace_id))
-    #     workspace_id = meth.workspace_id
-    meth.advance("Retrieve NTO from workspace")
-    if nto:
-        ws = Workspace2(token=meth.token, wsid=meth.workspace_id)
-        raw_data = ws.get(nto)
-    else:
-        raw_data = {}
-    data = {'input': raw_data}
-    return json.dumps(data)
 
 
 # Finalize (registers service)
