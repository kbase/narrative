--- conflicted
+++ resolved
@@ -108,11 +108,7 @@
 from IPython.display import display, HTML
 # Other KBase
 from biokbase.GWAS.Client import GWAS
-<<<<<<< HEAD
-from biokbase.GWAS1.Client import GWAS1
-=======
 from biokbase.narrative.common.kbutil import AweJob, Workspace
->>>>>>> 2748ae9d
 
 
 ## Exceptions
