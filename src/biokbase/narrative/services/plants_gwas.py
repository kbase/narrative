"""
Plants GWAS service.
"""

__author__ = 'Dan Gunter <dkgunter@lbl.gov>'
__date__ = '12/12/13'

## Imports

# Stdlib
import json
# Third party
# Service framework
from biokbase.narrative.common.service import init_service, method, finalize_service
# Other KBase
from biokbase.GWAS.Client import GWAS
from biokbase.narrative.common.util import AweJob, Workspace2
from biokbase.KBaseNetworksService2.Client import KBaseNetworks
from biokbase.cdmi.client import CDMI_API,CDMI_EntityAPI
from biokbase.IdMap.Client import IdMap
import sys

## Exceptions


class GWASException(Exception):
    pass

## Globals

VERSION = (0, 0, 1)
NAME = "GWAS Services"

GENE_NETWORK_OBJECT_TYPE = "KBaseGwasData.GwasGeneList"


class URLS:
    _host = '140.221.84.248'
    main = "http://140.221.84.236:8000/node"
    shock = "http://140.221.84.236:8000"
    awe = "http://140.221.85.182:7080"
    #workspace = "https://kbase.us/services/ws/"
    ids = "http://kbase.us/services/idserver"
    #cdmi = "http://kbase.us/services/cdmi_api"
    cdmi = "http://140.221.85.181:7032"
    ontology = "http://kbase.us/services/ontology_service"
    gwas = "http://140.221.85.182:7086"
    gwas1 = "http://140.221.85.95:7086"
    ujs = "http://140.221.85.171:7083"
    #networks = "http://kbase.us/services/networks"
    networks = "http://140.221.85.172:7064/KBaseNetworksRPC/networks"
    #idmap = "http://kbase.us/services/id_map"
    idmap = "http://140.221.85.181:7111"

AweJob.URL = URLS.awe

# Initialize
init_service(name=NAME, desc="Plants GWAS service", version=VERSION)


def _output_object(name):
    """Format an object ID as JSON output, for returning from a narr. function.
    """
    return json.dumps({'output': name})


def _workspace_output(wsid):
    return json.dumps({'values': [["Workspace object", wsid]]})





@method(name="Prepare Variation data for GWAS")
def maf(meth, maf=0.05, variation=None, out=None, comment=None):
    """Perform filtering on Minor allele frequency (MAF).
    Minor allele frequency (MAF) refers to the frequency at which the least common
    <a href="http://en.wikipedia.org/wiki/Allele">allele</a> occurs in a given population.

    :param maf: Minor allele frequency
    :type maf: kbtypes.Numeric
    :param variation: Population variation object
    :type variation: kbtypes.KBaseGwasData.GwasPopulationVariation
    :param out: Population variation, filtered
    :type out: kbtypes.KBaseGwasData.GwasPopulationVariation
    :param comment: Comment
    :type comment: kbtypes.Unicode
    :return: Workspace ID of filtered data
    :rtype: kbtypes.Unicode
    :output_widget: ValueListWidget
    """
    meth.stages = 3

    meth.advance("init GWAS service")
    gc = GWAS(URLS.gwas, token=meth.token)

    argsx = {"ws_id" : meth.workspace_id, "inobj_id" : variation, "outobj_id" : out, "minor_allele_frequency" : maf, "comment" : "comment"}
    meth.advance("submit job to filter VCF")
    try:
        jid = gc.prepare_variation(argsx)
    except Exception as err:
        raise GWASException("submit job failed: {}".format(err))
    if not jid:
        raise GWASException(2, "submit job failed, no job id")

    AweJob.URL = URLS.awe
    AweJob(meth, started="run VCF", running="VCF").run(jid[0])
    return _workspace_output(out)


@method(name="Calculate Kinship matrix")
def gwas_run_kinship(meth,  filtered_variation=None, out=None, comment=None):
    """Computes the n by n kinship matrix for a set of n related subjects.
       The kinship matrix defines pairwise genetic relatedness among individuals and
       is estimated by using all genotyped markers. This requires the filtered SNPs as input.

    :param filtered_variation: Population variation, filtered
    :type filtered_variation: kbtypes.KBaseGwasData.GwasPopulationVariation
    :param out: Computed Kinship matrix
    :type out: kbtypes.KBaseGwasData.GwasPopulationKinship
    :param comment: Comment
    :type comment: kbtypes.Unicode
    :return: New workspace object
    :rtype: kbtypes.Unicode
    :output_widget: ValueListWidget
    """
    meth.stages = 3

    meth.advance("init GWAS service")
    gc = GWAS(URLS.gwas, token=meth.token)

    argsx = {"ws_id" : meth.workspace_id, "inobj_id" : filtered_variation, "outobj_id" : out,  "comment" : "comment"}
    meth.advance("submit job to select_random_snps")
    try:
        jid = gc.calculate_kinship_matrix(argsx)
    except Exception as err:
        raise GWASException("submit job failed: {}".format(err))
    if not jid:
        raise GWASException(2, "submit job failed, no job id")

    AweJob.URL = URLS.awe
    AweJob(meth, started="Calculate Kinship matrix", running="Kinship matrix").run(jid[0])
    return _workspace_output(out)


@method(name="Run GWAS analysis")
def gwas_run_gwas2(meth,  genotype=None,  kinship_matrix=None, traits=None,  out=None):
    """Computes association between each SNP and a trait of interest that has been scored
    across a large number of individuals. This method takes Filtered SNP object,
    kinship matrix, trait object as input and computes association.

   :param genotype: Population variation object
   :type genotype: kbtypes.KBaseGwasData.GwasPopulationVariation
   :param kinship_matrix: Kinship matrix object id
   :type kinship_matrix: kbtypes.KBaseGwasData.GwasPopulationKinship
   :param traits: Trait object id
   :type traits: kbtypes.KBaseGwasData.GwasPopulationTrait
   :param out: Output
   :type out: kbtypes.KBaseGwasData.GwasTopVariations
   :return: New workspace object
   :rtype: kbtypes.Unicode
    :output_widget: ValueListWidget
    """
    meth.stages = 3

    meth.advance("init GWAS service")
    gc = GWAS(URLS.gwas, token=meth.token)

    argsx = {"ws_id" : meth.workspace_id, "variation_id" : genotype, "trait_id" : traits,  "kinship_id": kinship_matrix, "out_id" : out, "comment" : "comment"}
    meth.advance("submit job to run GWAS analysis")
    try:
        jid = gc.run_gwas(argsx)
    except Exception as err:
        raise GWASException("submit job failed: {}".format(err))
    if not jid:
        raise GWASException(2, "submit job failed, no job id")

    AweJob.URL = URLS.awe
    AweJob(meth, started="GWAS analysis using emma", running="GWAS analysis using emma").run(jid[0])
    return _workspace_output(out)


@method(name="Trait Manhattan Plot")
def trait_manhattan_plot(meth, workspaceID=None, gwas_result=None):
    """Widget to visualize top SNPs related to a trait on the manhattan plot.
    On the X-axis of the plot are all contigs, and
    on the Y-axis is -log10(pvalue) of SNPs-association for the trait.

    :param workspaceID: workspaceID (use current if empty)
    :type workspaceID: kbtypes.Unicode
    :param gwas_result: GWAS analysis (MLM) result
    :type gwas_result: kbtypes.KBaseGwasData.GwasTopVariations
    :return: Workspace objectID of gwas results
    :rtype: kbtypes.Unicode
    :output_widget: Manhattan
    """
    meth.stages = 1
    if not workspaceID:
        workspaceID = meth.workspace_id
    meth.advance("Manhattan plot")
    token = meth.token
    return json.dumps({'token': token, 'workspaceID': workspaceID, 'gwasObjectID': gwas_result})


@method(name="GWAS Variation To Genes")
def gwas_variation_to_genes(meth, workspaceID=None, gwasObjectID=None, num2snps=None, pmin=None, distance=None, out=None):
    """This method takes the top SNPs obtained after GWAS analysis as input
    (TopVariations) object, -log (pvalue) cutoff and a distance parameter as input.
    For each significant SNP that passes the p-value cutoff, genes are searched in the
    window specified by the distance parameter.

    :param workspaceID: Workspace (use current if empty)
    :type workspaceID: kbtypes.Unicode
    :param gwasObjectID: GWAS analysis MLM result object
    :type gwasObjectID: kbtypes.KBaseGwasData.GwasTopVariations
    :param num2snps: Number to snps
    :type num2snps: kbtypes.Numeric
    :default num2snps: 100
    :param pmin: Minimum pvalue (-log10)
    :type pmin: kbtypes.Numeric
    :default pmin: 4
    :param distance: Distance in bp around SNP to look for genes
    :type distance: kbtypes.Numeric
    :default distance: 10000
    :param out: Output
    :type out: kbtypes.KBaseGwasData.GwasGeneList
    :return: Workspace objectID of gwas results
    :rtype: kbtypes.Unicode
    :output_widget: ValueListWidget
    """
    meth.stages = 3

    if not workspaceID:
        workspaceID = meth.workspace_id

    meth.advance("init GWAS service")
    gc = GWAS(URLS.gwas, token=meth.token)
    meth.advance("Running Variations to Genes")
    argsx = {"ws_id" : meth.workspace_id, "variation_id" : gwasObjectID,  "out_id": out, "num2snps" : num2snps, "pmin": pmin, "distance" : distance, "comment" : "comment"}
    try:
        gl_oid = gc.variations_to_genes(argsx)
    except Exception as err:
        raise GWASException("submit job failed: {}".format(err))
    #if not gl_oid: # it may return empty string based on current script
    #    raise GWASException(2, "submit job failed, no job id")

    meth.advance("Returning object")
    #return _workspace_output("Genelist.{}-{}".format(gwasObjectID, pmin))
    return _workspace_output(out)


GENE_TABLE_OBJECT_TYPE = "KBaseGwasData.GwasGeneList"


@method(name="Gene table")
def gene_table(meth, obj_id=None):
    """This method displays a gene list
    along with functional annotation in a table.

    :param obj_id: Gene List workspace object identifier.
    :type obj_id: kbtypes.KBaseGwasData.GwasGeneList
    :return: Rows for display
    :rtype: kbtypes.Unicode
    :output_widget: GeneTableWidget
    """
    # :param workspace_id: Workspace name (if empty, defaults to current workspace)
    # :type workspace_id: kbtypes.Unicode
    meth.stages = 1
    meth.advance("Retrieve genes from workspace")
    # if not workspace_id:
    #     meth.debug("Workspace ID is empty, setting to current ({})".format(meth.workspace_id))
    #     workspace_id = meth.workspace_id
    ws = Workspace2(token=meth.token, wsid=meth.workspace_id)
    raw_data = ws.get(obj_id)
    genes = raw_data['genes']
    header = ["KBase Chromosome ID", "Source gene ID", "KBase Gene ID", "Gene function", "Source Chromosome ID"]
    data = {'table': [header] + genes}
    return json.dumps(data)

@method(name="GeneList to Networks")
def gene_network2ws(meth, obj_id=None, out_id=None):
    """This method displays a gene list
    along with functional annotation in a table.

    :param obj_id: Gene List workspace object identifier.
    :type obj_id: kbtypes.KBaseGwasData.GwasGeneList
    :param out_id: Output Networks object identifier
    :type out_id: kbtypes.KBaseNetworks.Network
    :return: New workspace object
    :rtype: kbtypes.Unicode
    :output_widget: ValueListWidget
    """
    # :param workspace_id: Workspace name (if empty, defaults to current workspace)
    # :type workspace_id: kbtypes.Unicode
    meth.stages = 3
    meth.advance("init GWAS service")
    gc = GWAS(URLS.gwas, token=meth.token)

    meth.advance("Retrieve genes from workspace")
    # if not workspace_id:
    #     meth.debug("Workspace ID is empty, setting to current ({})".format(meth.workspace_id))
    #     workspace_id = meth.workspace_id
    ws = Workspace2(token=meth.token, wsid=meth.workspace_id)

    raw_data = ws.get(obj_id)
<<<<<<< HEAD

    meth.advance("Construct networks")
    ds = set()
    #tx = set()

    gl = [ gr[2] for gr in raw_data['genes']]
    for gene in gl:
    #    rst= re.search('\A(kb\|g\.\d+)', gene)
    #    tx.add(rst.group(1))
        lds = nc.entity2datasets(gene)
        llds = [ i['id'] for i in lds]
        ds.update((llds))
    #for t in tx:
    #    lds = nc.taxon2datasets(t)
    #    llds = [ i['id'] for i in lds]
    #    ds.update((llds))

    # TODO: include cluster node later
    #cnet = nc.build_first_neighbor_network(list(ds),gl,['GENE_CLUSTER'])
    #agl = [i['entity_id'] for i in cnet['nodes']]
    #gl = gl.union(agl)
    #net = nc.build_internal_network(list(ds),list(gl),['GENE_GENE','GENE_CLUSTER'])
    net = nc.build_internal_network(list(ds),gl,['GENE_GENE'])
    ws.save_objects({'workspace' : meth.workspace_id, 'objects' : [{'type' : 'KBaseNetworks.Network', 'data' : net, 'name' : out_id, 'meta' : {'source' : obj_id}}]})

    #sys.stderr.write('@ ' + list(gl)[0] + '-----\n')
    #sys.stderr.write('@ ' + list(ds)[0] + '+++++\n')
    #sys.stderr.flush()

=======
    

    gl = [ gr[2] for gr in raw_data['genes']]
    gl_str = ",".join(gl);

    meth.advance("Running GeneList to Networks")
    argsx = {"ws_id" : meth.workspace_id, "inobj_id" : gl_str,  "outobj_id": out_id}
    try:
        gl_oid = gc.genelist_to_networks(argsx)
    except Exception as err:
        raise GWASException("submit job failed: {}".format(err))
    #if not gl_oid: # it may return empty string based on current script
    #    raise GWASException(2, "submit job failed, no job id")

    meth.advance("Returning object")
    return _workspace_output(out_id)

@method(name="User genelist to Networks")
def genelist_network2ws(meth, gene_ids=None, out_id=None):
    """This method displays a gene list
    along with functional annotation in a table.

    :param gene_ids: List of genes (comma separated)
    :type gene_ids: kbtypes.Unicode
    :param out_id: Output Networks object identifier
    :type out_id: kbtypes.KBaseNetworks.Network
    :return: New workspace object
    :rtype: kbtypes.Unicode
    :output_widget: ValueListWidget
    """
    # :param workspace_id: Workspace name (if empty, defaults to current workspace)
    # :type workspace_id: kbtypes.Unicode
    meth.stages = 3
    meth.advance("init GWAS service")
    gc = GWAS(URLS.gwas, token=meth.token)

    meth.advance("Converting external ids to internal ids")
    # if not workspace_id:
    #     meth.debug("Workspace ID is empty, setting to current ({})".format(meth.workspace_id))
    #     workspace_id = meth.workspace_id
    
    cdmic = CDMI_API(URLS.cdmi)
    idm = IdMap(URLS.idmap)

    gl = set()
    eids = []
    lids = set()
    mids = set()
    for gid in gene_ids.split(','):
      if 'kb|g.' in gid:
        if 'CDS' in gid:
          gl.add(gid)
        elif 'locus' in gid:
          lids.add(gid)
        elif 'mRNA' in gid:
          mids.add(gid)
        else:
          gl.add(gid)
      else:
        eids.append(gid)
    sid2fids = cdmic.source_ids_to_fids(eids)
    for sid in sid2fids:
      for fid in sid2fids[sid]:
        if 'locus' in fid:
          lids.add(fid)
        elif 'CDS' in fid:
          gl.add(fid)
        elif 'mRNA' in fid:
          mids.add(fid)
        else:
          gl.add(fid)
    lidmap = ()
    if len(lids) > 0: lidmap = idm.longest_cds_from_locus(list(lids))
    for lid in lidmap:
      for k in lidmap[lid]:
        gl.add(k)
    midl = list(mids)
    
    lidmap = ()
    if len(mids) > 0: lidmap = idm.longest_cds_from_mrna(list(mids))
    for lid in lidmap:
      for k in lidmap[lid]:
        gl.add(k)
    
    gl_str = ",".join(gl);

    meth.advance("Running GeneList to Networks")
    argsx = {"ws_id" : meth.workspace_id, "inobj_id" : gl_str,  "outobj_id": out_id}
    try:
        gl_oid = gc.genelist_to_networks(argsx)
    except Exception as err:
        raise GWASException("submit job failed: {}".format(err))
    #if not gl_oid: # it may return empty string based on current script
    #    raise GWASException(2, "submit job failed, no job id")

    meth.advance("Returning object")
>>>>>>> 238fcf75
    return _workspace_output(out_id)


@method(name="Gene network")
def gene_network(meth, nto=None):
    """This method searches KBase indexed co-expression networks where
        genes from the gene_list are present and displays internal networks formed by these genes in an interactive visualization.

        :param nto: Network Typed Object
        :type nto: kbtypes.KBaseNetworks.Network
        :return: Rows for display
        :rtype: kbtypes.Unicode
        :output_widget: kbasePlantsNetworkNarrative
        """
    #:param workspace_id: Workspace name (use current if empty)
    #:type workspace_id: kbtypes.Unicode
    meth.stages = 1
    # if not workspace_id:
    #     meth.debug("Workspace ID is empty, setting to current ({})".format(meth.workspace_id))
    #     workspace_id = meth.workspace_id
    meth.advance("Retrieve NTO from workspace")
    if nto:
        ws = Workspace2(token=meth.token, wsid=meth.workspace_id)
        raw_data = ws.get(nto)
    else:
        raw_data = {}
    data = {'input': raw_data}
    return json.dumps(data)


# Finalize (registers service)
finalize_service()<|MERGE_RESOLUTION|>--- conflicted
+++ resolved
@@ -303,38 +303,7 @@
     ws = Workspace2(token=meth.token, wsid=meth.workspace_id)
 
     raw_data = ws.get(obj_id)
-<<<<<<< HEAD
-
-    meth.advance("Construct networks")
-    ds = set()
-    #tx = set()
-
-    gl = [ gr[2] for gr in raw_data['genes']]
-    for gene in gl:
-    #    rst= re.search('\A(kb\|g\.\d+)', gene)
-    #    tx.add(rst.group(1))
-        lds = nc.entity2datasets(gene)
-        llds = [ i['id'] for i in lds]
-        ds.update((llds))
-    #for t in tx:
-    #    lds = nc.taxon2datasets(t)
-    #    llds = [ i['id'] for i in lds]
-    #    ds.update((llds))
-
-    # TODO: include cluster node later
-    #cnet = nc.build_first_neighbor_network(list(ds),gl,['GENE_CLUSTER'])
-    #agl = [i['entity_id'] for i in cnet['nodes']]
-    #gl = gl.union(agl)
-    #net = nc.build_internal_network(list(ds),list(gl),['GENE_GENE','GENE_CLUSTER'])
-    net = nc.build_internal_network(list(ds),gl,['GENE_GENE'])
-    ws.save_objects({'workspace' : meth.workspace_id, 'objects' : [{'type' : 'KBaseNetworks.Network', 'data' : net, 'name' : out_id, 'meta' : {'source' : obj_id}}]})
-
-    #sys.stderr.write('@ ' + list(gl)[0] + '-----\n')
-    #sys.stderr.write('@ ' + list(ds)[0] + '+++++\n')
-    #sys.stderr.flush()
-
-=======
-    
+
 
     gl = [ gr[2] for gr in raw_data['genes']]
     gl_str = ",".join(gl);
@@ -374,7 +343,7 @@
     # if not workspace_id:
     #     meth.debug("Workspace ID is empty, setting to current ({})".format(meth.workspace_id))
     #     workspace_id = meth.workspace_id
-    
+
     cdmic = CDMI_API(URLS.cdmi)
     idm = IdMap(URLS.idmap)
 
@@ -411,13 +380,13 @@
       for k in lidmap[lid]:
         gl.add(k)
     midl = list(mids)
-    
+
     lidmap = ()
     if len(mids) > 0: lidmap = idm.longest_cds_from_mrna(list(mids))
     for lid in lidmap:
       for k in lidmap[lid]:
         gl.add(k)
-    
+
     gl_str = ",".join(gl);
 
     meth.advance("Running GeneList to Networks")
@@ -430,7 +399,7 @@
     #    raise GWASException(2, "submit job failed, no job id")
 
     meth.advance("Returning object")
->>>>>>> 238fcf75
+
     return _workspace_output(out_id)
 
 
