--- conflicted
+++ resolved
@@ -139,8 +139,8 @@
     locus = dict((i[1]['from_link'], i[1]['to_link']) for i in locus_l)
     lgids = dict((i,locus[mrnas[i]]) for i in gids if i in mrnas and mrnas[i] in locus)
     return lgids
-    
-    
+
+
 @method(name="Prepare Variation data for GWAS")
 def maf(meth, maf=0.05, variation=None, out=None, comment=None):
     """Perform filtering on Minor allele frequency (MAF).
@@ -390,7 +390,7 @@
     meth.advance("Returning object")
     return _workspace_output(out_id)
 
-      
+
 @method(name="User genelist to FeatureSet")
 def genelist_to_featureset(meth, gene_ids=None, out_id=None):
     """This method converts user gene list to FeatureSet typed object.
@@ -406,10 +406,10 @@
     meth.stages = 2
     meth.advance("Retrieve genes from Central Store")
     ws = Workspace2(token=meth.token, wsid=meth.workspace_id)
-    
+
     gene_ids_ns = gene_ids.replace(" ","")
     qid2cds = ids2cds(gene_ids_ns.split(','))
-    fs = {"description" : "User generated feature set by " + gene_ids, 
+    fs = {"description" : "User generated feature set by " + gene_ids,
           "elements" : {}
          }
     cdmie = CDMI_EntityAPI(URLS.cdmi)
@@ -417,9 +417,9 @@
     cds_ids = qid2cds.values()
     cds2l = cds2locus(cds_ids);
     lfunc = cdmic.fids_to_functions(cds2l.values())
-    
+
     fm = cdmie.get_entity_Feature(cds_ids,['feature_type', 'source_id', 'sequence_length', 'function', 'alias'])
-    for i in cds_ids: 
+    for i in cds_ids:
       if i in fm:
         if not fm[i]['function'] and cds2l[i] in lfunc:
           fm[i]['function'] = lfunc[cds2l[i]]
@@ -438,7 +438,7 @@
 # TODO: Don't forget to check gene function is there or not
 @method(name="FeatureSet GO Analysis")
 def featureset_go_anal(meth, feature_set_id=None, p_value=0.05, ec='IEA', domain='biological_process', out_id=None):
-    """This method annotate GO terms and execute GO enrichment test 
+    """This method annotate GO terms and execute GO enrichment test
 
     :param feature_set_id: FeatureSet workspace object id
     :type feature_set_id: kbtypes.KBaseSearch.FeatureSet
@@ -466,7 +466,7 @@
     cds2l   = cds2locus(qid2cds.values())
     cdmic = CDMI_API(URLS.cdmi)
     lfunc = cdmic.fids_to_functions(cds2l.values())
-    
+
     meth.advance("Execute Enrichment Test")
     ec = ec.replace(" ","")
     domain = domain.replace(" ","")
@@ -486,7 +486,7 @@
         go_enr_smry += goen['goID']+"(" + "{:6.4f}".format(goen['pvalue']) + ")" + goen['goDesc'][0] + "\n"
     go_enr_smry
     data = {'table': [header] + fields}
-    
+
     meth.advance("Annotate GO Term")
     go_key = lambda go, i, ext: "go.{}.{:d}.{}".format(go, i, ext)
     for gid in fs['elements']:
@@ -501,7 +501,7 @@
                   for ext in "domain", "ec", "desc":
                       fs['elements'][gid]['metadata'][go_key(go, i, ext)] = goen[ext]
                       fs['elements'][gid]['metadata'][go_key(go, i, ext)] = goen[ext]
-      
+
     meth.advance("Saving output to Workspace")
     ws.save_objects({'workspace' : meth.workspace_id, 'objects' :[{'type' : 'KBaseSearch.FeatureSet', 'data' : fs, 'name' : out_id, 'meta' : {'original' : feature_set_id, 'enr_summary' : go_enr_smry}}]})
     #meth.advance("Returning object")
@@ -531,64 +531,12 @@
     meth.advance("init GWAS service")
     gc = GWAS(URLS.gwas, token=meth.token)
 
-<<<<<<< HEAD
-    meth.advance("Converting external ids to internal ids")
-    # if not workspace_id:
-    #     meth.debug("Workspace ID is empty, setting to current ({})".format(meth.workspace_id))
-    #     workspace_id = meth.workspace_id
-
-    cdmic = CDMI_API(URLS.cdmi)
-    idm = IdMap(URLS.idmap)
-
-    gl = set()
-    eids = []
-    lids = set()
-    mids = set()
-    for gid in gene_ids.split(','):
-      if 'kb|g.' in gid:
-        if 'CDS' in gid:
-          gl.add(gid)
-        elif 'locus' in gid:
-          lids.add(gid)
-        elif 'mRNA' in gid:
-          mids.add(gid)
-        else:
-          gl.add(gid)
-      else:
-        eids.append(gid)
-    sid2fids = cdmic.source_ids_to_fids(eids)
-    for sid in sid2fids:
-      for fid in sid2fids[sid]:
-        if 'locus' in fid:
-          lids.add(fid)
-        elif 'CDS' in fid:
-          gl.add(fid)
-        elif 'mRNA' in fid:
-          mids.add(fid)
-        else:
-          gl.add(fid)
-    lidmap = ()
-    if len(lids) > 0: lidmap = idm.longest_cds_from_locus(list(lids))
-    for lid in lidmap:
-      for k in lidmap[lid]:
-        gl.add(k)
-    midl = list(mids)
-
-    lidmap = ()
-    if len(mids) > 0: lidmap = idm.longest_cds_from_mrna(list(mids))
-    for lid in lidmap:
-      for k in lidmap[lid]:
-        gl.add(k)
-
-    gl_str = ",".join(gl);
-=======
     meth.advance("Retrieve genes from workspace")
     ws = Workspace2(token=meth.token, wsid=meth.workspace_id)
     fs = ws.get(feature_set_id)
     qid2cds = ids2cds(fs['elements'].keys())
 
     gl_str = ",".join(list(set(qid2cds.values())));
->>>>>>> 261e3361
 
     meth.advance("Running GeneList to Networks")
     argsx = {"ws_id" : meth.workspace_id, "inobj_id" : gl_str,  "outobj_id": out_id}
@@ -605,7 +553,7 @@
 
 @method(name="FeatureSet Network Enrichment")
 def featureset_net_enr(meth, feature_set_id=None, p_value=None, ref_wsid="KBasePublicNetwork", ref_network=None, out_id=None):
-    """This method annotate GO terms and execute GO enrichment test 
+    """This method annotate GO terms and execute GO enrichment test
 
     :param feature_set_id: FeatureSet workspace object id
     :type feature_set_id: kbtypes.KBaseSearch.FeatureSet
@@ -626,29 +574,11 @@
     meth.stages = 3
     meth.advance("Prepare Enrichment Test")
 
-<<<<<<< HEAD
-@method(name="Gene network")
-def gene_network(meth, nto=None):
-    """This method searches KBase indexed co-expression networks where
-        genes from the gene_list are present and displays internal networks formed by these genes in an interactive visualization.
-
-        :param nto: Network Typed Object
-        :type nto: kbtypes.KBaseNetworks.Network
-        :return: Rows for display
-        :rtype: kbtypes.Unicode
-        :output_widget: kbasePlantsNetworkNarrative
-        """
-    #:param workspace_id: Workspace name (use current if empty)
-    #:type workspace_id: kbtypes.Unicode
-    meth.stages = 1
+
     # if not workspace_id:
     #     meth.debug("Workspace ID is empty, setting to current ({})".format(meth.workspace_id))
     #     workspace_id = meth.workspace_id
-=======
-    # if not workspace_id:
-    #     meth.debug("Workspace ID is empty, setting to current ({})".format(meth.workspace_id))
-    #     workspace_id = meth.workspace_id
-    
+
     oc = Ontology(url=URLS.ontology)
     ws = Workspace2(token=meth.token, wsid=meth.workspace_id)
     fs = ws.get(feature_set_id)
@@ -656,15 +586,15 @@
     ws2 = Workspace2(token=meth.token, wsid=ref_wsid)
     net = ws2.get(ref_network)
     qid2cds = ids2cds(fs['elements'].keys())
-    
+
     meth.advance("Execute Enrichment Test")
     enr_dict = oc.association_test(list(set(qid2cds.values())), ref_wsid, ref_network, '', 'hypergeometric', 'none', p_value)
     enr_list = sorted([(value,key) for (key,value) in enr_dict.items()])
- 
+
 
     nid2name = {}
     for ne in net['nodes']:
-      nid2name[ne['entity_id']] = ne['name'] 
+      nid2name[ne['entity_id']] = ne['name']
 
     pwy_enr_smry = ""
     header = ["Pathway ID", "Name", "p-value"]
@@ -679,8 +609,8 @@
       if i < 3 :
         pwy_enr_smry += pwy_en[1]+"(" + "{:6.4f}".format(float(pwy_en[0])) + ")" + nid2name[pwy_en[1]] + "\n"
         #go_enr_anns[i] = goen['goID']+"(" + "{:6.4f}".format(goen['pvalue']) + ")" + goen['goDesc'][0]
-    
-      
+
+
     data = {'table': [header] + fields}
     meth.advance("Saving output to Workspace")
 
@@ -708,7 +638,7 @@
 
        """
     meth.stages = 1
->>>>>>> 261e3361
+
     meth.advance("Retrieve NTO from workspace")
     if nto:
         ws = Workspace2(token=meth.token, wsid=meth.workspace_id)
