"""
Plants GWAS service.
"""

__author__ = 'Dan Gunter <dkgunter@lbl.gov>'
__date__ = '12/12/13'

## Imports

# Stdlib
import json
from string import Template
from operator import itemgetter
# Third party
# Service framework
from biokbase.narrative.common.service import init_service, method, finalize_service
# Other KBase
from biokbase.GWAS.Client import GWAS
from biokbase.narrative.common.util import AweJob, Workspace2
from biokbase.KBaseNetworksService2.Client import KBaseNetworks
from biokbase.cdmi.client import CDMI_API,CDMI_EntityAPI
from biokbase.IdMap.Client import IdMap
from biokbase.OntologyService.Client import Ontology
import sys
import os

## Exceptions


class GWASException(Exception):
    pass

## Globals

VERSION = (0, 0, 1)
NAME = "GWAS Services"

GENE_NETWORK_OBJECT_TYPE = "KBaseGwasData.GwasGeneList"


class URLS:
    #awe = "http://140.221.85.182:7080"
    awe = "https://kbase.us/services/awe-api/"
    #workspace = "https://kbase.us/services/ws/"
    ids = "http://kbase.us/services/idserver"
    cdmi = "http://kbase.us/services/cdmi_api"
    #cdmi = "http://140.221.85.181:7032"
    ontology = "http://kbase.us/services/ontology_service"
    #gwas = "http://140.221.85.182:7086"
    gwas = "https://kbase.us/services/GWAS"
    ujs = "https://kbase.us/services/userandjobstate"
    networks = "http://kbase.us/services/networks"
    #networks = "http://140.221.85.172:7064/KBaseNetworksRPC/networks"
    idmap = "http://kbase.us/services/id_map"
    #idmap = "http://140.221.85.181:7111"

AweJob.URL = URLS.awe

# Initialize
init_service(name=NAME, desc="Plants GWAS service", version=VERSION)


def _output_object(name):
    """Format an object ID as JSON output, for returning from a narr. function.
    """
    return json.dumps({'output': name})


def _workspace_output(wsid):
    return json.dumps({'values': [["Workspace object", wsid]]})

class Node:
    nodes = []
    edges = []
    ugids = {}
    igids = {}
    gid2nt = {}
    clst2genes = {}

    def __init__(self, unodes = [], uedges=[]):
      self._register_nodes(unodes)
      self._register_edges(uedges)
  
    def get_node_id(self, node, nt = "GENE"):
      if not node in self.ugids.keys() :
          #print node + ":" + nt
          self.ugids[node] = len(self.ugids)
          self.nodes.append( {
            'entity_id' : node,
            'name' : node,
            'user_annotations' : {},
            'type' : nt,
            'id' : 'kb|netnode.' + `self.ugids[node]`,
            'properties' : {}
          } )
          self.igids['kb|netnode.' + `self.ugids[node]`] = node
          self.gid2nt[node] = nt
      return "kb|netnode." + `self.ugids[node]`

    def get_node_id(self, node, eid, nt = "GENE"):
      if not node in self.ugids.keys() :
          #print node + ":" + nt
          self.ugids[node] = len(self.ugids)
          self.nodes.append( {
            'entity_id' : node,
            'name' : eid,
            'user_annotations' : {},
            'type' : nt,
            'id' : 'kb|netnode.' + `self.ugids[node]`,
            'properties' : {}
          } )
          self.igids['kb|netnode.' + `self.ugids[node]`] = node
          self.gid2nt[node] = nt
      return "kb|netnode." + `self.ugids[node]`

    def add_edge(self, strength, ds_id, node1, nt1, node2, nt2, confidence):
      #print node1 + "<->" + node2
      self.edges.append( {
          'name' : 'interacting gene pair',
          'properties' : {},
          'strength' : float(strength),
          'dataset_id' : ds_id,
          'directed' : 'false',
          'user_annotations' : {},
          'id' : 'kb|netedge.'+`len(self.edges)`,
          'node_id1' : self.get_node_id(node1, nt1),
          'node_id2' : self.get_node_id(node2, nt2),
          'confidence' : float(confidence)
      })
      if(nt1 == 'CLUSTER'):
        if not node1 in self.clstr2genes.keys() : self.clst2genes[node1] = {}
        if(nt2 == 'GENE'):
          self.clst2gene[node1][node2] = 1
      else:
        if(nt2 == 'CLUSTER'):
          if not node2 in self.clst2genes.keys() : self.clst2genes[node2] = {}
          self.clst2genes[node2][node1] = 1
   
    def add_edge(self, strength, ds_id, node1, nt1, node2, nt2, confidence, eid1, eid2):
      #print node1 + "<->" + node2
      self.edges.append( {
          'name' : 'interacting gene pair',
          'properties' : {},
          'strength' : float(strength),
          'dataset_id' : ds_id,
          'directed' : 'false',
          'user_annotations' : {},
          'id' : 'kb|netedge.'+`len(self.edges)`,
          'node_id1' : self.get_node_id(node1, eid1, nt1),
          'node_id2' : self.get_node_id(node2, eid2, nt2),
          'confidence' : float(confidence)
      })
      if(nt1 == 'CLUSTER'):
        if not node1 in self.clstr2genes.keys() : self.clst2genes[node1] = {}
        if(nt2 == 'GENE'):
          self.clst2gene[node1][node2] = 1
      else:
        if(nt2 == 'CLUSTER'):
          if not node2 in self.clst2genes.keys() : self.clst2genes[node2] = {}
          self.clst2genes[node2][node1] = 1
   
    def _register_nodes(self, unodes):
      self.nodes = unodes
      self.ugids = {}
      for node in self.nodes:
        nnid = node['id']
        nnid = nnid.replace("kb|netnode.","");
        self.ugids[node['entity_id']] = nnid
        self.igids[node['id']] = node['entity_id']
        self.gid2nt[node['entity_id']] = node['type']

    def _register_edges(self, uedges):
      self.edges = uedges
      for edge in self.edges:
        node1 = self.igids[edge['node_id1']];
        nt1  = self.gid2nt[node1];
        node2 = self.igids[edge['node_id2']];
        nt2  = self.gid2nt[node2];
        if(nt1 == 'CLUSTER'):
          if not node1 in self.clstr2genes.keys() : self.clst2genes[node1] = {}
          if(nt2 == 'GENE'):
            self.clst2genes[node1][node2] = 1
        else:
          if(nt2 == 'CLUSTER'):
            if not node2 in self.clst2genes.keys() : self.clst2genes[node2] = {}
            self.clst2genes[node2][node1] = 1
        

    def get_gene_list(self, cnode):
      if(cnode in self.clst2genes.keys()) : return self.clst2genes[cnode].keys()
      return []
     


def ids2cds(ql):
    cdmic = CDMI_API(URLS.cdmi)
    idm = IdMap(URLS.idmap)

    gl = set()
    rd = {}
    eids = []
    lids = set()
    mids = set()
    for gid in ql:
      rd[gid] = gid
      if 'kb|g.' in gid:
        if 'locus' in gid:
          lids.add(gid)
        elif 'mRNA' in gid:
          mids.add(gid)
      else:
        eids.append(gid)

    sid2fids = cdmic.source_ids_to_fids(eids)
    for sid in sid2fids:
      for fid in sid2fids[sid]:
        rd[sid] = fid
        if 'locus' in fid:
          lids.add(fid)
        elif 'mRNA' in fid:
          mids.add(fid)
    lidmap = ()
    if len(lids) > 0: lidmap = idm.longest_cds_from_locus(list(lids))
    for lid in lidmap:
      for k in lidmap[lid]:
        gl.add(k)
    midl = list(mids)
    midmap = ()
    if len(mids) > 0: lidmap = idm.longest_cds_from_mrna(list(mids))
    for lid in midmap:
      for k in midmap[lid]:
        gl.add(k)

    for gid in ql:
      if 'kb|g.' in gid:
        if 'locus' in gid:
          for k in lidmap[gid]:
            rd[gid] = k
        elif 'mRNA' in gid:
          for k in midmap[gid]:
            rd[gid] = k
      else:
        if 'locus' in rd[gid]:
            for k in lidmap[rd[gid]]:
              rd[gid] = k
        elif 'mRNA' in rd[gid]:
            for k in midmap[rd[gid]]:
              rd[gid] = k
    return rd

def cds2locus(gids):
    cdmie = CDMI_EntityAPI(URLS.cdmi)
    mrnas_l = cdmie.get_relationship_IsEncompassedIn(gids, [], ['to_link'], [])
    mrnas = dict((i[1]['from_link'], i[1]['to_link']) for i in mrnas_l)
    locus_l = cdmie.get_relationship_IsEncompassedIn(mrnas.values(), [], ['to_link'], [])
    locus = dict((i[1]['from_link'], i[1]['to_link']) for i in locus_l)
    lgids = dict((i,locus[mrnas[i]]) for i in gids if i in mrnas and mrnas[i] in locus)
    return lgids

def genelist2fs(gl):
    qid2cds = ids2cds(gl)
    fs = {"description" : "Feature set generated by " + ",".join(gl),
          "elements" : {}
         }
    cdmie = CDMI_EntityAPI(URLS.cdmi)
    cdmic = CDMI_API(URLS.cdmi)
    cds_ids = qid2cds.values()
    cds2l = cds2locus(cds_ids);
    lfunc = cdmic.fids_to_functions(cds2l.values())

    fm = cdmie.get_entity_Feature(cds_ids,['feature_type', 'source_id', 'sequence_length', 'function', 'alias'])
    for i in cds_ids:
      if i in fm:
        if not fm[i]['function'] and cds2l[i] in lfunc:
          fm[i]['function'] = lfunc[cds2l[i]]
        fs['elements'][i] = {"data" : { 'type' : fm[i]['feature_type'], 'id' : i, 'dna_sequence_length' : int(fm[i]['sequence_length']), 'function' : fm[i]['function'], 'aliases' : fm[i]['alias']}}
    return fs

@method(name="Prepare Variation data for GWAS")
def maf(meth, maf=0.05, variation=None, out=None, comment=None):
    """Perform filtering on Minor allele frequency (MAF).
    Minor allele frequency (MAF) refers to the frequency at which the least common
    <a href="http://en.wikipedia.org/wiki/Allele">allele</a> occurs in a given population.

    :param maf: Minor allele frequency
    :type maf: kbtypes.Numeric
    :param variation: Population variation object
    :type variation: kbtypes.KBaseGwasData.GwasPopulationVariation
    :param out: Population variation, filtered
    :type out: kbtypes.KBaseGwasData.GwasPopulationVariation
    :param comment: Comment
    :type comment: kbtypes.Unicode
    :return: Workspace ID of filtered data
    :rtype: kbtypes.Unicode
    :output_widget: ValueListWidget
    """
    meth.stages = 3

    meth.advance("init GWAS service")
    gc = GWAS(URLS.gwas, token=meth.token)

    argsx = {"ws_id" : meth.workspace_id, "inobj_id" : variation, "outobj_id" : out, "minor_allele_frequency" : maf, "comment" : "comment"}
    meth.advance("submit job to filter VCF")
    try:
        jid = gc.prepare_variation(argsx)
    except Exception as err:
        raise GWASException("submit job failed: {}".format(err))
    if not jid:
        raise GWASException(2, "submit job failed, no job id")

    AweJob.URL = URLS.awe
    AweJob(meth, started="run VCF", running="VCF").run(jid[0])
    return _workspace_output(out)


@method(name="Calculate Kinship matrix")
def gwas_run_kinship(meth,  filtered_variation=None, out=None, comment=None):
    """Computes the n by n kinship matrix for a set of n related subjects.
       The kinship matrix defines pairwise genetic relatedness among individuals and
       is estimated by using all genotyped markers. This requires the filtered SNPs as input.

    :param filtered_variation: Population variation, filtered
    :type filtered_variation: kbtypes.KBaseGwasData.GwasPopulationVariation
    :param out: Computed Kinship matrix
    :type out: kbtypes.KBaseGwasData.GwasPopulationKinship
    :param comment: Comment
    :type comment: kbtypes.Unicode
    :return: New workspace object
    :rtype: kbtypes.Unicode
    :output_widget: ValueListWidget
    """
    meth.stages = 3

    meth.advance("init GWAS service")
    gc = GWAS(URLS.gwas, token=meth.token)

    argsx = {"ws_id" : meth.workspace_id, "inobj_id" : filtered_variation, "outobj_id" : out,  "comment" : "comment"}
    meth.advance("submit job to select_random_snps")
    try:
        jid = gc.calculate_kinship_matrix(argsx)
    except Exception as err:
        raise GWASException("submit job failed: {}".format(err))
    if not jid:
        raise GWASException(2, "submit job failed, no job id")

    AweJob.URL = URLS.awe
    AweJob(meth, started="Calculate Kinship matrix", running="Kinship matrix").run(jid[0])
    return _workspace_output(out)


@method(name="Run GWAS analysis")
def gwas_run_gwas2(meth,  genotype=None,  kinship_matrix=None, traits=None,  out=None):
    """Computes association between each SNP and a trait of interest that has been scored
    across a large number of individuals. This method takes Filtered SNP object,
    kinship matrix, trait object as input and computes association.

   :param genotype: Population variation object
   :type genotype: kbtypes.KBaseGwasData.GwasPopulationVariation
   :param kinship_matrix: Kinship matrix object id
   :type kinship_matrix: kbtypes.KBaseGwasData.GwasPopulationKinship
   :param traits: Trait object id
   :type traits: kbtypes.KBaseGwasData.GwasPopulationTrait
   :param out: Output
   :type out: kbtypes.KBaseGwasData.GwasTopVariations
   :return: New workspace object
   :rtype: kbtypes.Unicode
    :output_widget: ValueListWidget
    """
    meth.stages = 3

    meth.advance("init GWAS service")
    gc = GWAS(URLS.gwas, token=meth.token)

    argsx = {"ws_id" : meth.workspace_id, "variation_id" : genotype, "trait_id" : traits,  "kinship_id": kinship_matrix, "out_id" : out, "comment" : "comment"}
    meth.advance("submit job to run GWAS analysis")
    try:
        jid = gc.run_gwas(argsx)
    except Exception as err:
        raise GWASException("submit job failed: {}".format(err))
    if not jid:
        raise GWASException(2, "submit job failed, no job id")

    AweJob.URL = URLS.awe
    AweJob(meth, started="GWAS analysis using emma", running="GWAS analysis using emma").run(jid[0])
    return _workspace_output(out)


@method(name="Trait Manhattan Plot")
def trait_manhattan_plot(meth, workspaceID=None, gwas_result=None):
    """Widget to visualize top SNPs related to a trait on the manhattan plot.
    On the X-axis of the plot are all contigs, and
    on the Y-axis is -log10(pvalue) of SNPs-association for the trait.

    :param workspaceID: workspaceID (use current if empty)
    :type workspaceID: kbtypes.Unicode
    :param gwas_result: GWAS analysis (MLM) result
    :type gwas_result: kbtypes.KBaseGwasData.GwasTopVariations
    :return: Workspace objectID of gwas results
    :rtype: kbtypes.Unicode
    :output_widget: Manhattan
    """
    meth.stages = 1
    if not workspaceID:
        workspaceID = meth.workspace_id
    meth.advance("Manhattan plot")
    token = meth.token
    return json.dumps({'token': token, 'workspaceID': workspaceID, 'gwasObjectID': gwas_result})


@method(name="GWAS Variation To Genes")
def gwas_variation_to_genes(meth, workspaceID=None, gwasObjectID=None, num2snps=None, pmin=None, distance=None, gl_out=None, fs_out=None):
    """This method takes the top SNPs obtained after GWAS analysis as input
    (TopVariations) object, -log (pvalue) cutoff and a distance parameter as input.
    For each significant SNP that passes the p-value cutoff, genes are searched in the
    window specified by the distance parameter.

    :param workspaceID: Workspace (use current if empty)
    :type workspaceID: kbtypes.Unicode
    :param gwasObjectID: GWAS analysis MLM result object
    :type gwasObjectID: kbtypes.KBaseGwasData.GwasTopVariations
    :param num2snps: Number to snps
    :type num2snps: kbtypes.Numeric
    :default num2snps: 100
    :param pmin: Minimum pvalue (-log10)
    :type pmin: kbtypes.Numeric
    :default pmin: 4
    :param distance: Distance in bp around SNP to look for genes
    :type distance: kbtypes.Numeric
    :default distance: 10000
    :param gl_out: Output GwasGeneLint workspace object name
    :type gl_out: kbtypes.KBaseGwasData.GwasGeneList
    :param fs_out: Output FeatureSet workspace object name
    :type fs_out: kbtypes.KBaseSearch.FeatureSet
    :return: Workspace objectID of gwas results
    :rtype: kbtypes.Unicode
    :output_widget: ValueListWidget
    """
    meth.stages = 3

    if not workspaceID:
        workspaceID = meth.workspace_id

    meth.advance("init GWAS service")
    gc = GWAS(URLS.gwas, token=meth.token)
    meth.advance("Running Variations to Genes")
    argsx = {"ws_id" : meth.workspace_id, "variation_id" : gwasObjectID,  "out_id": gl_out, "num2snps" : num2snps, "pmin": pmin, "distance" : distance, "comment" : "comment"}
    try:
        gl_oid = gc.variations_to_genes(argsx)
    except Exception as err:
        raise GWASException("submit job failed: {}".format(err))

    ws = Workspace2(token=meth.token, wsid=meth.workspace_id)
    raw_data = ws.get(gl_out)

    gl = [ gr[2] for gr in raw_data['genes']]
    fs = genelist2fs(gl)
    ws.save_objects({'workspace' : meth.workspace_id, 'objects' :[{'type' : 'KBaseSearch.FeatureSet', 'data' : fs, 'name' : fs_out, 'meta' : {'original' : gl_out}}]})

    meth.advance("Returning object")
    return json.dumps({'values': [
                                   ["Workspace GwasGeneList object", gl_out],
                                   ["Workspace FeatureSet object", fs_out]
                                 ]})


GENE_TABLE_OBJECT_TYPE = "KBaseGwasData.GwasGeneList"


@method(name="Gene table")
def gene_table(meth, obj_id=None):
    """This method displays a gene list
    along with functional annotation in a table.

    :param obj_id: Gene List workspace object identifier.
    :type obj_id: kbtypes.KBaseGwasData.GwasGeneList
    :return: Rows for display
    :rtype: kbtypes.Unicode
    :output_widget: GeneTableWidget
    """
    meth.stages = 1
    meth.advance("Retrieve genes from workspace")
    ws = Workspace2(token=meth.token, wsid=meth.workspace_id)
    raw_data = ws.get(obj_id)
    genes = raw_data['genes']
    header = ["KBase Chromosome ID", "Source gene ID", "KBase Gene ID", "Gene function", "Source Chromosome ID"]
    data = {'table': [header] + genes}
    return json.dumps(data)

@method(name="GeneList to Networks")
def gene_network2ws(meth, obj_id=None, out_id=None):
    """This method displays a gene list
    along with functional annotation in a table.

    :param obj_id: Gene List workspace object identifier.
    :type obj_id: kbtypes.KBaseGwasData.GwasGeneList
    :param out_id: Output Networks object identifier
    :type out_id: kbtypes.KBaseNetworks.Network
    :return: New workspace object
    :rtype: kbtypes.Unicode
    :output_widget: ValueListWidget
    """
    # :param workspace_id: Workspace name (if empty, defaults to current workspace)
    # :type workspace_id: kbtypes.Unicode
    meth.stages = 3
    meth.advance("init GWAS service")
    gc = GWAS(URLS.gwas, token=meth.token)

    meth.advance("Retrieve genes from workspace")
    # if not workspace_id:
    #     meth.debug("Workspace ID is empty, setting to current ({})".format(meth.workspace_id))
    #     workspace_id = meth.workspace_id
    ws = Workspace2(token=meth.token, wsid=meth.workspace_id)

    raw_data = ws.get(obj_id)


    gl = [ gr[2] for gr in raw_data['genes']]
    gl_str = ",".join(gl);

    meth.advance("Running GeneList to Networks")
    argsx = {"ws_id" : meth.workspace_id, "inobj_id" : gl_str,  "outobj_id": out_id}
    try:
        gl_oid = gc.genelist_to_networks(argsx)
    except Exception as err:
        raise GWASException("submit job failed: {}".format(err))
    #if not gl_oid: # it may return empty string based on current script
    #    raise GWASException(2, "submit job failed, no job id")

    meth.advance("Returning object")
    return _workspace_output(out_id)

@method(name="FeatureSet table")
def featureset_table(meth, obj_id=None):
    """This method displays a FeatureSet gene list
    along with functional annotation in a table.

    :param obj_id: FeatureSet workspace object identifier.
    :type obj_id: kbtypes.KBaseSearch.FeatureSet
    :return: Rows for display
    :rtype: kbtypes.Unicode
    :output_widget: GeneTableWidget
    """
    meth.stages = 1
    meth.advance("Retrieve genes from workspace")
    ws = Workspace2(token=meth.token, wsid=meth.workspace_id)
    fs = ws.get(obj_id)
    if 'elements' not in fs: return {}
    header = ["KBase ID", "Source gene ID", "Gene function"]
    fs2 = genelist2fs(fs['elements'].keys())
    fields = []
    for gid in fs2['elements']:
      if 'data' in fs2['elements'][gid]:
        rec = fs2['elements'][gid]['data']
        sid = ""
        if rec['aliases'] and len(rec['aliases']) > 0: sid = rec['aliases'][0]
        fields.append([rec['id'], sid, rec['function']])
      
    data = {'table': [header] + fields}
    return json.dumps(data)

@method(name="User genelist to FeatureSet")
def genelist_to_featureset(meth, gene_ids=None, out_id=None):
    """This method converts user gene list to FeatureSet typed object.

    :param gene_ids: List of genes (comma separated)
    :type gene_ids: kbtypes.Unicode
    :param out_id: Output FeatureSet object identifier
    :type out_id: kbtypes.KBaseSearch.FeatureSet
    :return: New workspace object
    :rtype: kbtypes.Unicode
    :output_widget: ValueListWidget
    """
    meth.stages = 2
    meth.advance("Retrieve genes from Central Store")
    ws = Workspace2(token=meth.token, wsid=meth.workspace_id)

    gene_ids_ns = gene_ids.replace(" ","")
    fs = genelist2fs(gene_ids_ns.split(","))

    ws.save_objects({'workspace' : meth.workspace_id, 'objects' :[{'type' : 'KBaseSearch.FeatureSet', 'data' : fs, 'name' : out_id, 'meta' : {'original' : gene_ids}}]})

    meth.advance("Returning object")
    return json.dumps({'values': [
                                   ["Workspace object", out_id]
                                 ]})

@method(name="FeatureSet GO Analysis")
def featureset_go_anal(meth, feature_set_id=None, p_value=0.05, ec='IEA', domain='biological_process', out_id=None):
    """This method annotate GO terms and execute GO enrichment test

    :param feature_set_id: FeatureSet workspace object id
    :type feature_set_id: kbtypes.KBaseSearch.FeatureSet
    :param p_value: p-value cutoff
    :type p_value: kbtypes.Unicode
    :param ec: Evidence code list (comma separated, IEA,ISS,IDA,IEP,IPI,RCA ..)
    :type ec:kbtypes.Unicode
    :param domain: Domain list (comma separated, biological_process,molecular_function,cellular_component)
    :type domain: kbtypes.Unicode
    :param out_id: Output FeatureSet object identifier
    :type out_id: kbtypes.KBaseSearch.FeatureSet
    :return: New workspace object
    :rtype: kbtypes.Unicode
    :output_widget: GeneTableWidget
    """
    meth.stages = 4
    meth.advance("Prepare Enrichment Test")

    oc = Ontology(url=URLS.ontology)
    ws = Workspace2(token=meth.token, wsid=meth.workspace_id)
    fs = ws.get(feature_set_id)
    qid2cds = ids2cds(fs['elements'].keys())
    cds2l   = cds2locus(qid2cds.values())
    cdmic = CDMI_API(URLS.cdmi)
    lfunc = cdmic.fids_to_functions(cds2l.values())

    meth.advance("Annotate GO Term")
    ec = ec.replace(" ","")
    domain = domain.replace(" ","")
    ec_list = [ i for i in ec.split(',')]
    domain_list = [ i for i in domain.split(',')]
    ots = oc.get_goidlist(list(set(qid2cds.values())), domain_list, ec_list)
    go_key = lambda go, i, ext: "go.{}.{:d}.{}".format(go, i, ext)
    go2cds = {}
    for gid in fs['elements']:
      lid = qid2cds[gid]
      if 'data' in fs['elements'][gid]:
        if not fs['elements'][gid]['data']['function']: fs['elements'][gid]['data']['function'] = lfunc[cds2l[lid]]
      if 'metadata' not in fs['elements'][gid]: fs['elements'][gid]['metadata'] = {}
      if lid in ots:
          go_enr_list = []
          for lcnt, go in enumerate(ots[lid].keys()):
              if go not in go2cds: go2cds[go] = set()
              go2cds[go].add(lid)
              for i, goen in enumerate(ots[lid][go]):
                  for ext in "domain", "ec", "desc":
                      fs['elements'][gid]['metadata'][go_key(go, i, ext)] = goen[ext]
                      fs['elements'][gid]['metadata'][go_key(go, i, ext)] = goen[ext]

    meth.advance("Execute Enrichment Test")
    enr_list = oc.get_go_enrichment(list(set(qid2cds.values())), domain_list, ec_list, 'hypergeometric', 'GO')
    enr_list = sorted(enr_list, key=itemgetter('pvalue'), reverse=False)
    header = ["GO ID", "Description", "Domain", "p-value", "FeatureSet ID (# genes)"]
    fields = []
    objects = []
    go_enr_smry = ""
    for i in range(len(enr_list)):
      goen = enr_list[i]
      if goen['pvalue'] > float(p_value) : continue
      cfs = genelist2fs(list(go2cds[goen['goID']]))
      goid = goen['goID'].replace(":","")
      fields.append([goen['goID'], goen['goDesc'][0], goen['goDesc'][1], "{:12.10f}".format(goen['pvalue']), "{}_to_{} ({})".format(out_id, goid,len(go2cds[goen['goID']])) ])
      objects.append({'type' : 'KBaseSearch.FeatureSet', 'data' : cfs, 'name' : out_id + "_to_" + goid, 'meta' : {'original' : feature_set_id, 'domain' : domain, 'ec' : ec, 'GO_ID' :goen['goID']}})
      if i < 3 :
        go_enr_smry += goen['goID']+"(" + "{:6.4f}".format(goen['pvalue']) + ")" + goen['goDesc'][0] + "\n"
    go_enr_smry
    data = {'table': [header] + fields}


    meth.advance("Saving output to Workspace")
    objects.append({'type' : 'KBaseSearch.FeatureSet', 'data' : fs, 'name' : out_id, 'meta' : {'original' : feature_set_id, 'enr_summary' : go_enr_smry}})
    ws.save_objects({'workspace' : meth.workspace_id, 'objects' :objects})
    return json.dumps(data)

@method(name="FeatureSet to Networks")
def gene_network2ws(meth, feature_set_id=None, out_id=None):
    """ Query all available network data in KBase central store.

    :param feature_set_id: FeatureSet workspace object id
    :type feature_set_id: kbtypes.KBaseSearch.FeatureSet
    :param out_id: Output Networks object identifier
    :type out_id: kbtypes.KBaseNetworks.Network
    :return: New workspace object
    :rtype: kbtypes.Unicode
    :output_widget: ValueListWidget
    """
    meth.stages = 3
    meth.advance("init GWAS service")
    gc = GWAS(URLS.gwas, token=meth.token)

    meth.advance("Retrieve genes from workspace")
    ws = Workspace2(token=meth.token, wsid=meth.workspace_id)
    fs = ws.get(feature_set_id)
    qid2cds = ids2cds(fs['elements'].keys())

    gl_str = ",".join(list(set(qid2cds.values())));

    meth.advance("Running GeneList to Networks")
    argsx = {"ws_id" : meth.workspace_id, "inobj_id" : gl_str,  "outobj_id": out_id}
    try:
        gl_oid = gc.genelist_to_networks(argsx)
    except Exception as err:
        raise GWASException("submit job failed: {}".format(err))

    meth.advance("Returning object")

    return _workspace_output(out_id)

@method(name="FeatureSet Network Enrichment")
def featureset_net_enr(meth, feature_set_id=None, p_value=None, ref_wsid="KBasePublicNetwork", ref_network=None, out_id=None):
    """This method annotate GO terms and execute GO enrichment test

    :param feature_set_id: FeatureSet workspace object id
    :type feature_set_id: kbtypes.KBaseSearch.FeatureSet
    :param p_value: p-value cutoff
    :type p_value: kbtypes.Unicode
    :param ref_wsid: Reference Network workspace id (optional, default to current workspace)
    :type ref_wsid: kbtypes.Unicode
    :param ref_network: Reference Network object name
    :type ref_network:kbtypes.KBaseNetworks.Network
    :param out_id: Output FeatureSet object identifier
    :type out_id: kbtypes.KBaseSearch.FeatureSet
    :return: New workspace object
    :rtype: kbtypes.Unicode
    :output_widget: GeneTableWidget
    """
    meth.stages = 3
    meth.advance("Prepare Enrichment Test")

    oc = Ontology(url=URLS.ontology)
    ws = Workspace2(token=meth.token, wsid=meth.workspace_id)
    fs = ws.get(feature_set_id)
    if  not ref_wsid : ref_wsid = meth.workspace_id
    ws2 = Workspace2(token=meth.token, wsid=ref_wsid)
    net = ws2.get(ref_network)

    # checking user input
    if 'edges' not in net or 'nodes' not in net or 'elements' not in fs: return "{}" 

    qid2cds = ids2cds(fs['elements'].keys())
    # parse networks object
    nc = Node(net['nodes'],net['edges']);

    meth.advance("Execute Enrichment Test")
    qcdss = set(qid2cds.values())
    enr_dict = oc.association_test(list(qcdss), ref_wsid, ref_network, '', 'hypergeometric', 'none', p_value)
    enr_list = sorted([(value,key) for (key,value) in enr_dict.items()])


    nid2name = {}
    for ne in net['nodes']:
      nid2name[ne['entity_id']] = ne['name']

    pwy_enr_smry = ""
<<<<<<< HEAD
    header = ["Pathway ID", "Name", "p-value", "genes/FeatureSet"]
=======
    header = ["Pathway ID", "Name", "p-value", "FeatureSet ID (# genes)"]
>>>>>>> 4f48214c
    fields = []
    objects = []
    for i in range(len(enr_list)):
      pwy_en = enr_list[i]
      if float(pwy_en[0]) > float(p_value) : continue
      cgenes = set(nc.get_gene_list(pwy_en[1]))
      cgenes = list(cgenes.intersection(qcdss))
      cfs = genelist2fs(cgenes)
<<<<<<< HEAD
      if len(cgenes) > 3:
        fields.append([pwy_en[1], nid2name[pwy_en[1]], pwy_en[0], out_id + "_to_" + pwy_en[1]])
        objects.append({'type' : 'KBaseSearch.FeatureSet', 'data' : cfs, 'name' : out_id + "_to_" + pwy_en[1], 'meta' : {'original' : feature_set_id, 'ref_wsid' : ref_wsid, 'ref_net' : ref_network, 'pwy_id' :pwy_en[1]}})
      else:
        ecgenes = [cfs['elements'][i]['data']['aliases'][0] for i in cgenes]
        fields.append([pwy_en[1], nid2name[pwy_en[1]], pwy_en[0], ",".join(ecgenes)])
=======
      fields.append([pwy_en[1], nid2name[pwy_en[1]], "{:12.10f}".format(float(pwy_en[0])), out_id + "_to_" + pwy_en[1] + "({})".format(len(cgenes))])
      objects.append({'type' : 'KBaseSearch.FeatureSet', 'data' : cfs, 'name' : out_id + "_to_" + pwy_en[1], 'meta' : {'original' : feature_set_id, 'ref_wsid' : ref_wsid, 'ref_net' : ref_network, 'pwy_id' :pwy_en[1]}})
>>>>>>> 4f48214c
      if i < 3 :
        pwy_enr_smry += pwy_en[1]+"(" + "{:6.4f}".format(float(pwy_en[0])) + ")" + nid2name[pwy_en[1]] + "\n"

    data = {'table': [header] + fields}
    meth.advance("Saving output to Workspace")

    objects.append({'type' : 'KBaseSearch.FeatureSet', 'data' : fs, 'name' : out_id, 'meta' : {'original' : feature_set_id, 'ref_wsid' : ref_wsid, 'ref_net' : ref_network, 'pwy_enr_summary' :pwy_enr_smry}})
    ws.save_objects({'workspace' : meth.workspace_id, 'objects' :objects})


    meth.advance("Returning object")
    return json.dumps(data)


@method(name="Gene network")
def gene_network(meth, nto=None):
    """This method searches KBase indexed co-expression networks where
       genes from the gene_list are present and displays internal networks formed by these genes in an interactive visualization.

       :param nto: Network Typed Object
       :type nto: kbtypes.KBaseNetworks.Network
       :return: Rows for display
       :rtype: kbtypes.Unicode
       :output_widget: kbasePlantsNetworkNarrative

       """
    meth.stages = 1

    meth.advance("Retrieve NTO from workspace")
    if nto:
        ws = Workspace2(token=meth.token, wsid=meth.workspace_id)
        raw_data = ws.get(nto)
    else:
        raw_data = {}
    data = {'input': raw_data}
    return json.dumps(data)


# Finalize (registers service)
finalize_service()<|MERGE_RESOLUTION|>--- conflicted
+++ resolved
@@ -741,11 +741,7 @@
       nid2name[ne['entity_id']] = ne['name']
 
     pwy_enr_smry = ""
-<<<<<<< HEAD
-    header = ["Pathway ID", "Name", "p-value", "genes/FeatureSet"]
-=======
     header = ["Pathway ID", "Name", "p-value", "FeatureSet ID (# genes)"]
->>>>>>> 4f48214c
     fields = []
     objects = []
     for i in range(len(enr_list)):
@@ -754,17 +750,8 @@
       cgenes = set(nc.get_gene_list(pwy_en[1]))
       cgenes = list(cgenes.intersection(qcdss))
       cfs = genelist2fs(cgenes)
-<<<<<<< HEAD
-      if len(cgenes) > 3:
-        fields.append([pwy_en[1], nid2name[pwy_en[1]], pwy_en[0], out_id + "_to_" + pwy_en[1]])
-        objects.append({'type' : 'KBaseSearch.FeatureSet', 'data' : cfs, 'name' : out_id + "_to_" + pwy_en[1], 'meta' : {'original' : feature_set_id, 'ref_wsid' : ref_wsid, 'ref_net' : ref_network, 'pwy_id' :pwy_en[1]}})
-      else:
-        ecgenes = [cfs['elements'][i]['data']['aliases'][0] for i in cgenes]
-        fields.append([pwy_en[1], nid2name[pwy_en[1]], pwy_en[0], ",".join(ecgenes)])
-=======
       fields.append([pwy_en[1], nid2name[pwy_en[1]], "{:12.10f}".format(float(pwy_en[0])), out_id + "_to_" + pwy_en[1] + "({})".format(len(cgenes))])
       objects.append({'type' : 'KBaseSearch.FeatureSet', 'data' : cfs, 'name' : out_id + "_to_" + pwy_en[1], 'meta' : {'original' : feature_set_id, 'ref_wsid' : ref_wsid, 'ref_net' : ref_network, 'pwy_id' :pwy_en[1]}})
->>>>>>> 4f48214c
       if i < 3 :
         pwy_enr_smry += pwy_en[1]+"(" + "{:6.4f}".format(float(pwy_en[0])) + ")" + nid2name[pwy_en[1]] + "\n"
 
