
import biokbase.auth as auth
from biokbase.narrative.common.url_config import URLS

import urllib.request
import urllib.error
import json
import os

"""
KBase staging.helper class
"""
__author__ = "Tianhao Gu <tgu@anl.gov>"

CHUNK_SIZE = 16 * 1024


class Helper(object):

    def __token(self):
        """
        Authorization token passed in from front-end.
        """

        token = auth.get_auth_token()

        if not token:
            raise ValueError('Cannot retrieve auth token')

        return token

    def __staging_url(self):
        """
        Staging service host URL
        """

        staging_url = URLS.staging_api_url

        return staging_url

    def __fetch_url(self, end_point, values=None, headers=None, method='GET', save_path=None):
        """
        Fetching URL
        By default, it sends a GET request with {"Authorization": $KB_AUTH_TOKEN} header
        """

        if save_path and os.path.exists(save_path):
            raise ValueError("A file exists at {} but this method does not overwrite files"
                             .format(save_path))

        data = None
        if values:
            data = urllib.urlencode(values)

        if not headers:
            headers = {"Authorization": self._token}

        req = urllib.request.Request(end_point, data, headers)
        req.get_method = lambda: method
        try:
<<<<<<< HEAD
            response = urllib.request.urlopen(req)
        except urllib.error.URLError as e:
=======
            response = urllib2.urlopen(req)
        except urllib2.URLError as e:
>>>>>>> 9810b80a
            error_msg = 'The server could not fulfill the request.\n'

            server_msg = e.read()
            if server_msg:
                error_msg += 'Server message: {server_msg}\n'.format(server_msg=server_msg)

            if hasattr(e, 'reason'):
                error_msg += 'Reason: {reason}\n'.format(reason=e.reason)

            if hasattr(e, 'code'):
                error_msg += 'Error code: {code}\n'.format(code=e.code)

            raise ValueError(error_msg)

        if not save_path:
            return response.read()

        with open(save_path, 'wb') as f:
            while True:
                chunk = response.read(CHUNK_SIZE)
                if not chunk:
                    break
                f.write(chunk)

    def __init__(self):
        """
        Initializes a new Helper instance.
        """
        self._token = self.__token()
        self._staging_url = self.__staging_url()

    def list(self, dir=''):
        """
        Calling LIST endpoint and return a list of file path
        """

        end_point = self._staging_url + '/list/' + dir
        response = self.__fetch_url(end_point)

        resp_json = json.loads(response)

        file_list = list()
        for file in resp_json:
            if not file.get('isFolder'):
                file_list.append(file.get('path'))

        return sorted(file_list)

    def metadata(self, path=''):
        """
        Calling METADATA endpoint and return metadata in JSON format
        """

        if not path:
            raise ValueError('Must provide path argument')

        end_point = self._staging_url + '/metadata/' + path
        response = self.__fetch_url(end_point)

        resp_json = json.loads(response)

        return resp_json

    def jgi_metadata(self, path=''):
        """
        Calling JGI-METADATA endpoint and return metadata in JSON format
        """

        if not path:
            raise ValueError('Must provide path argument')

        end_point = self._staging_url + '/jgi-metadata/' + path
        response = self.__fetch_url(end_point)

        resp_json = json.loads(response)

        return resp_json

    def search(self, path=''):
        """
        Calling SEARCH endpoint and return server response in JSON format
        """

        if not path:
            raise ValueError('Must provide path argument')

        end_point = self._staging_url + '/search/' + path
        response = self.__fetch_url(end_point)

        resp_json = json.loads(response)

        return resp_json

    def delete(self, path=''):
        """
        Calling DELETE endpoint and return server response in JSON format
        """

        if not path:
            raise ValueError('Must provide path argument')

        end_point = self._staging_url + '/delete/' + path
        response = self.__fetch_url(end_point, method='DELETE')

        return {'server_response': response}

    def download(self, path, save_location=None):
        """
        Calling DOWNLOAD endpoint and saving the resulting file
        """
        if not save_location:
            save_location = './' + os.path.basename(path)

        end_point = self._staging_url + '/download/' + path
        self.__fetch_url(end_point, save_path=save_location)

        return save_location

    def mv(self, path='', new_path=''):
        """
        Calling MV endpoint and return server response in JSON format
        """

        if not path:
            raise ValueError('Must provide path argument')

        if not new_path:
            raise ValueError('Must provide new_path argument')

        end_point = self._staging_url + '/mv/' + path
        body_values = {'newPath': new_path}
        response = self.__fetch_url(end_point, values=body_values, method='PATCH')

        return {'server_response': response}<|MERGE_RESOLUTION|>--- conflicted
+++ resolved
@@ -55,16 +55,11 @@
         if not headers:
             headers = {"Authorization": self._token}
 
-        req = urllib.request.Request(end_point, data, headers)
+        req = urllib2.Request(end_point, data, headers)
         req.get_method = lambda: method
         try:
-<<<<<<< HEAD
-            response = urllib.request.urlopen(req)
-        except urllib.error.URLError as e:
-=======
             response = urllib2.urlopen(req)
         except urllib2.URLError as e:
->>>>>>> 9810b80a
             error_msg = 'The server could not fulfill the request.\n'
 
             server_msg = e.read()
