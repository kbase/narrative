from ..util import TestConfig
from biokbase.workspace.baseclient import ServerError


class MockClients(object):
    """
    Mock KBase service clients as needed for Narrative backend tests.
    Use this with the Python mock library to mock the biokbase.narrative.clients.get call
    as a test function decorator, like this:

    <top of file>
    from mockclients import get_mock_client

    class MyTestCase(unittest.TestCase):
        @mock.patch('biokbase.narrative.jobs.appmanager.clients.get', get_mock_client)
        def test_my_function(self):
            ... test code that calls out to AppManager ...

    This case will monkeypatch the clients.get call that the appmanager uses to return
    an instance of get_mock_client, which is, in turn, this class. Any client call that
    the appmanager uses will go through here, so be sure that it's mocked in this class.
    This really only works because each client has different function names to call, so
    these all return different things. If you have something that overlaps, you might need
    to make another class. That'll mean either changing get_mock_client to return a new
    client in some cases, or doing interesting things with your duplicate function.

    These are specially put together to handle common use cases, and in some cases, expected test
    inputs (e.g. special workspace names)

    Will likely be removed (or modified, at least), when a minified KBase deploy becomes available.
    Then we don't need to mock as much.
    """
    def __init__(self, token=None):
        if token is not None:
            assert isinstance(token, str)
        self.config = TestConfig()
        self.job_info = self.config.load_json_file(self.config.get('jobs', 'job_info_file'))
        self.ee2_job_info = self.config.load_json_file(self.config.get('jobs', 'ee2_job_info_file'))
        self.test_job_id = self.config.get('app_tests', 'test_job_id')

    # ----- User and Job State functions -----

    def list_jobs2(self, params):
        return self.job_info.get('job_info')

    def delete_job(self, job):
        return "bar"

    def check_workspace_jobs(self, params):
        return self.ee2_job_info

    # ----- Narrative Method Store functions ------

    def list_methods_spec(self, params):
        return self.config.load_json_file(self.config.get('specs', 'app_specs_file'))

    def list_categories(self, params):
        return self.config.load_json_file(self.config.get('specs', 'type_specs_file'))

    def get_method_full_info(self, params):
        return self.config.load_json_file(self.config.get('specs', 'app_infos_file'))

    # ----- Workspace functions -----

    def ver(self):
        return "0.0.0"

    def get_workspace_info(self, params):
        """
        Some magic workspace ids.
        12345 - the standard one.
        678 - doesn't have useful narrative info in its metadata
        789 - raises a permissions error
        890 - raises a deleted workspace error
        otherwise, returns workspace info with narrative = 1, and narrative name = 'Fake'
        """
        wsid = params.get('id', 12345)
        name = params.get('workspace', 'some_workspace')
        if wsid == 678:
            return [wsid, name, 'owner', 'moddate', 'largestid', 'a', 'n', 'unlocked', {}]
        elif wsid == 789:
            raise ServerError("JSONRPCError", -32500, "User you may not read workspace 789")
        elif wsid == 890:
            raise ServerError("JSONRPCError", -32500, "Workspace 890 is deleted")
        elif name != 'invalid_workspace':
            return [wsid, name, 'owner', 'moddate', 'largestid', 'a', 'n', 'unlocked', {'is_temporary': 'false', 'narrative': '1', 'narrative_nice_name': 'Fake'}]
        else:
            raise Exception('not found')

    def get_object_info_new(self, params):
        """
        Returns a (more or less) random object.
        But we introspect the params a little bit to return something crafted to the test.
        Add more to this if it's helpful.
        """
        random_obj_info = [5, 'Sbicolor2', 'KBaseGenomes.Genome-12.3', '2017-03-31T23:42:59+0000', 1,
            'wjriehl', 18836, 'wjriehl:1490995018528', '278abf8f0dbf8ab5ce349598a8674a6e', 109180038, None]

        obj_info = random_obj_info
        infos = []
        for obj_ident in params.get('objects', [{'name': 'Sbicolor2', 'workspace': 'whatever'}]):
            if obj_ident.get('name') == 'rhodobacterium.art.q20.int.PE.reads':
                infos.append([7,
                    'rhodobacterium.art.q20.int.PE.reads',
                    'KBaseFile.PairedEndLibrary-2.1',
                    '2018-06-26T19:31:41+0000',
                    1,
                    'wjriehl',
                    12345,
                    'random_workspace',
                    'a20f2df66f973de41b84164f2c2bedd3',
                    765,
                    None])
            elif obj_ident.get('name') == 'rhodobacterium.art.q10.PE.reads':
                infos.append([8,
                    'rhodobacterium.art.q10.PE.reads',
                    'KBaseFile.PairedEndLibrary-2.1',
                    '2018-08-13T23:13:09+0000',
                    1,
                    'wjriehl',
                    12345,
                    'random_workspace',
                    '9f014a3c08368537a40fa2e4b90f9cab',
                    757,
                    None])
            else:
                infos.append(random_obj_info)
        return infos

        infos = [[5, 'Sbicolor2', 'KBaseGenomes.Genome-12.3', '2017-03-31T23:42:59+0000', 1,
                  'wjriehl', 18836, 'wjriehl:1490995018528', '278abf8f0dbf8ab5ce349598a8674a6e',
                  109180038, None]]
        ret_val = infos * len(params.get('objects', [0]))
        return ret_val

    def get_object_info3(self, params):
        infos = [[5, 'Sbicolor2', 'KBaseGenomes.Genome-12.3', '2017-03-31T23:42:59+0000', 1,
                  'wjriehl', 18836, 'wjriehl:1490995018528', '278abf8f0dbf8ab5ce349598a8674a6e',
                  109180038, None]]
        paths = [['18836/5/1']]
        num_objects = len(params.get('objects', [0]))
        return {
            'infos': infos * num_objects,
            'paths': paths * num_objects
        }

    # ----- Narrative Job Service functions -----

    def run_job(self, params):
        return self.test_job_id

    def cancel_job(self, job_id):
        return "done"

    def get_job_params(self, job_id):
<<<<<<< HEAD
        return literal_eval(self.ee2_job_info.get(job_id, {'_id': job_id}).get('job_input', '{}'))
=======
        return self.ee2_job_info.get(job_id, {}).get('job_input', {})
>>>>>>> 078c444a

    def check_job(self, params):
        return self.ee2_job_info.get(params.get('job_id'), {'_id': params.get('job_id')})

    def check_jobs(self, params):
        job_ids = params.get('job_ids')
        return {job_id: self.ee2_job_info[job_id] for job_id in job_ids}

    def get_job_logs(self, params):
        """
        params: job_id, skip_lines
        skip_lines = number of lines to skip, get all the rest

        single line: {
            is_error 0,1
            line: string
        }
        there are only 100 "log lines" in total.
        """
        total_lines = 100
        skip = params.get('skip_lines', 0)
        lines = list()
        if skip < total_lines:
            for i in range(total_lines-skip):
                lines.append({
                    "is_error": 0,
                    "line": "This is line {}".format(i+skip)
                })
        return {
            'last_line_number': max(total_lines, skip),
            'lines': lines
        }

    # ----- Service Wizard functions -----
    def sync_call(self, call, params):
        if call == "NarrativeService.list_objects_with_sets":
            return self._mock_ns_list_objects_with_sets(params)

    def _mock_ns_list_objects_with_sets(self, params):
        """
        Always returns the same several objects. Should be enough to
        cover all data cases.
        """
        params = params[0]
        user_id = "some_user"
        ws_name = "some_workspace"
        ws_id = 1
        types = params.get('types', [])
        with_meta = True if params.get('includeMetadata') else False
        if params.get('ws_name'):
            ws_name = params['ws_name']
        if params.get('ws_id'):
            ws_id = params['ws_id']
        if params.get('workspaces'):
            ws_name = params['workspaces'][0]
        dp_id = 999
        dp_ref = "{}/{}".format(ws_id, dp_id)

        data = {
            'data': [{
                'object_info': [
                    6, 'NarrativeObj', 'KBaseNarrative.Narrative-4.0', '2018-08-10T16:45:12+0000', 1, user_id, ws_id, ws_name, "checksum", 12345, None
                ]
            }, {
                'object_info': [
                    1, 'obj1', 'ModuleA.TypeA-1.0', '2018-08-10T16:47:36+0000', 2, user_id, ws_id, ws_name, "checksum", 12345, None
                ]
            }, {
                'object_info': [
                    7, 'obj7', 'ModuleA.TypeA-1.0', '2018-08-10T16:47:36+0000', 2, user_id, ws_id, ws_name, "checksum", 12345, None
                ]
            }, {
                'object_info': [
                    8, 'obj8', 'ModuleA.TypeA-1.0', '2018-08-10T16:47:36+0000', 2, user_id, ws_id, ws_name, "checksum", 12345, None
                ]
            }, {
                'object_info': [
                    9, 'obj9', 'ModuleB.TypeB-1.0', '2018-08-10T16:47:36+0000', 3, user_id, ws_id, ws_name, "checksum", 12345, None
                ]
            }, {
                'object_info': [
                    3, 'obj3', 'ModuleC.TypeC-1.0', '2018-08-10T16:47:36+0000', 4, user_id, ws_id, ws_name, "checksum", 12345, None
                ]
            }, {
                'object_info': [
                    4, 'obj4', 'ModuleD.TypeD-1.0', '2018-08-10T16:47:36+0000', 5, user_id, ws_id, ws_name, "checksum", 12345, None
                ],
                'dp_info': {
                    'ref': dp_ref,
                    'refs': [dp_ref]
                }
            }, {
                'object_info': [
                    5, 'obj5', 'Module5.Type5-1.0', '2018-08-10T16:47:36+0000', 6, user_id, ws_id, ws_name, "checksum", 12345, None
                ],
                'dp_info': {
                    'ref': dp_ref,
                    'refs': [dp_ref]
                }
            }],
            'data_palette_refs': {
                str(ws_id) : dp_ref
            }
        }
        # filter on type
        if types:
            # kinda ew, but kinda pretty, too.
            # check if any member of types is the start of any object_info type, pass the filter if so
            data['data'] = list(filter(lambda x: any([x['object_info'][2].lower().startswith(t.lower()) for t in types]), data['data']))
        if with_meta:
            # fake, uniform metadata. fun!
            for d in data['data']:
                d['object_info'][10] = {'key1': 'value1', 'key2': 'value2'}
        return [data]


def get_mock_client(client_name, token=None):
    return MockClients(token=token)

class MockStagingHelper():
    def list(self):
        """
        Mock the call to the staging service to get the "user's" files.
        This returns a total of 7 files, 6 of while have "file" in the name,
        and 3 are paths.
        """
        return [
            'file1',
            'file2',
            'file3',
            'path1/file1',
            'path2/file2',
            'omg/this/is/a/long/path/to/a/file',
            'filterme'
        ]<|MERGE_RESOLUTION|>--- conflicted
+++ resolved
@@ -153,11 +153,7 @@
         return "done"
 
     def get_job_params(self, job_id):
-<<<<<<< HEAD
-        return literal_eval(self.ee2_job_info.get(job_id, {'_id': job_id}).get('job_input', '{}'))
-=======
         return self.ee2_job_info.get(job_id, {}).get('job_input', {})
->>>>>>> 078c444a
 
     def check_job(self, params):
         return self.ee2_job_info.get(params.get('job_id'), {'_id': params.get('job_id')})
