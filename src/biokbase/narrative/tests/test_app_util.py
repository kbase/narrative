--- conflicted
+++ resolved
@@ -2,29 +2,17 @@
 Tests for the app_util module
 """
 import os
-import time
 import unittest
-<<<<<<< HEAD
-=======
 from unittest import mock
 
-import biokbase.auth
->>>>>>> 38873c45
 from biokbase.narrative.app_util import (
     check_tag,
     get_result_sub_path,
     map_inputs_from_job,
     map_outputs_from_state,
-    system_variable,
 )
-<<<<<<< HEAD
-import os
-from . import util
-=======
 
 from . import util
-from .narrative_mock.mockclients import get_mock_client
->>>>>>> 38873c45
 
 __author__ = "Bill Riehl <wjriehl@lbl.gov>"
 
