--- conflicted
+++ resolved
@@ -62,14 +62,6 @@
         os.environ['KB_WORKSPACE_ID'] = self.workspace
         self.assertEqual(system_variable('workspace'), self.workspace)
 
-<<<<<<< HEAD
-    def test_sys_var_token(self):
-        if (self.user_token):
-            biokbase.auth.set_environ_token(self.user_token)
-        self.assertEqual(system_variable('token'), self.user_token)
-
-=======
->>>>>>> f0963d6d
     def test_sys_var_no_ws_id(self):
         if 'KB_WORKSPACE_ID' in os.environ:
             del os.environ['KB_WORKSPACE_ID']
