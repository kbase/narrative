--- conflicted
+++ resolved
@@ -115,12 +115,7 @@
             "reads_tuple": [
                 {
                     "input_reads_label": "reads file 1",
-<<<<<<< HEAD
-                    "input_reads_obj":
-                        "11635/rhodobacterium.art.q20.int.PE.reads",
-=======
                     "input_reads_obj": "rhodobacterium.art.q20.int.PE.reads",
->>>>>>> cdcd3bf6
                     "input_reads_metadata": {
                         "key1": "value1"
                     }
@@ -159,24 +154,14 @@
             "reads_tuple": [
                 {
                     "input_reads_label": "reads file 1",
-<<<<<<< HEAD
-                    "input_reads_obj":
-                        "11635/rhodobacterium.art.q20.int.PE.reads",
-=======
                     "input_reads_obj": "rhodobacterium.art.q20.int.PE.reads",
->>>>>>> cdcd3bf6
                     "input_reads_metadata": {
                         "key1": "value1"
                     }
                 },
                 {
                     "input_reads_label": "reads file 2",
-<<<<<<< HEAD
-                    "input_reads_obj":
-                        "11635/rhodobacterium.art.q10.PE.reads",
-=======
                     "input_reads_obj": "rhodobacterium.art.q10.PE.reads",
->>>>>>> cdcd3bf6
                     "input_reads_metadata": {
                         "key2": "value2"
                     }
@@ -187,7 +172,10 @@
         }
         app_id = "NarrativeTest/test_create_set"
         tag = "dev"
-<<<<<<< HEAD
+        ws_name = 'wjriehl:1475006266615'
+        prev_ws_id = os.environ.get('KB_WORKSPACE_ID', None)
+        os.environ['KB_WORKSPACE_ID'] = ws_name
+        from biokbase.narrative.jobs.specmanager import SpecManager
         sm = SpecManager()
         spec = sm.get_spec(app_id, tag=tag)
         spec_params = sm.app_params(spec)
@@ -202,17 +190,6 @@
             inputs,
             spec_params_map
         )
-=======
-        ws_name = 'wjriehl:1475006266615'
-        prev_ws_id = os.environ.get('KB_WORKSPACE_ID', None)
-        os.environ['KB_WORKSPACE_ID'] = ws_name
-        from biokbase.narrative.jobs.specmanager import SpecManager
-        sm = SpecManager()
-        spec = sm.get_spec(app_id, tag=tag)
-        spec_params = sm.app_params(spec)
-        spec_params_map = dict((spec_params[i]['id'],spec_params[i]) for i in range(len(spec_params)))
-        mapped_inputs = self.mm._map_inputs(spec['behavior']['kb_service_input_mapping'], inputs, spec_params_map)
->>>>>>> cdcd3bf6
         expected = [{
             u'output_object_name': 'MyReadsSet',
             u'data': {
