--- conflicted
+++ resolved
@@ -11,15 +11,12 @@
 from mock import MagicMock
 from .narrative_mock.mockclients import get_mock_client
 import os
-<<<<<<< HEAD
 from .util import TestConfig
 from typing import List
 import sys
 import io
 import copy
-=======
 from .util import ConfigTests
->>>>>>> a011a0ea
 
 
 def mock_agent_token(*args, **kwargs):
