"""
Tests for the app manager.
"""
import unittest
import mock
from mock import MagicMock
from biokbase.narrative.jobs.specmanager import SpecManager
from biokbase.narrative.jobs.appmanager import AppManager, BATCH_APP
from biokbase.narrative.jobs.jobmanager import JobManager
from biokbase.narrative.jobs.jobcomm import MESSAGE_TYPE
import biokbase.narrative.app_util as app_util
from biokbase.narrative.jobs.job import Job
<<<<<<< HEAD
=======
from biokbase.narrative.tests.test_job import get_test_spec
>>>>>>> 104e58af
from IPython.display import HTML, Javascript
from .narrative_mock.mockclients import (
    get_mock_client,
    WSID_STANDARD,
)
import os
import sys
import io
import copy
from .util import ConfigTests
from biokbase.narrative.tests.job_test_constants import (
    CLIENTS,
    READS_OBJ_1,
    READS_OBJ_2,
)

CONFIG = ConfigTests()
WS_NAME = CONFIG.get("app_tests", "public_ws_name")
SEMANTIC_VER_ERROR = "Semantic versions only apply to released app modules."
TOKEN_ID = "ABCDE12345"
UNKNOWN_APP_ID = "Unknown app id"
READS_FILE_1 = "reads file 1"
READS_FILE_2 = "reads file 2"
NEW_READS_SET = "New Reads Set"

JOB_COMM_MOCK = "biokbase.narrative.jobs.appmanager.JobComm"
GET_AGENT_TOKEN = "biokbase.narrative.jobs.appmanager.auth.get_agent_token"
CLIENTS_AM = "biokbase.narrative.jobs.appmanager.clients.get"
CLIENTS_AM_SM = "biokbase.narrative.jobs.appmanager.specmanager.clients.get"
CLIENTS_SM = "biokbase.narrative.jobs.specmanager.clients.get"


with mock.patch(CLIENTS, get_mock_client):
    sm = SpecManager()
    sm.reload()
    TEST_SPECS = copy.deepcopy(sm.app_specs)


def get_method(tag, app_id):
    spec = copy.deepcopy(TEST_SPECS[tag][app_id])
    return (
        spec["behavior"]["kb_service_name"]
        + "."
        + spec["behavior"]["kb_service_method"]
    )


<<<<<<< HEAD
def mock_agent_token(*args, **kwargs):
    return dict({"user": "testuser", "id": TOKEN_ID, "token": "abcde"})


def get_timestamp():
    return "any old time"


@mock.patch("biokbase.narrative.jobs.appmanager.timestamp", get_timestamp)
=======
def get_bulk_run_good_inputs():
    """This DS is meant to be mutated"""
    return [
        {
            "app_id": "kb_uploadmethods/import_fastq_sra_as_reads_from_staging",
            "tag": "release",
            "version": "1.0.46",
            "shared_params": {
                "import_type": "FASTQ/FASTA",
                "insert_size_mean": 0,
                "insert_size_std_dev": 0,
                "interleaved": 1,
                "read_orientation_outward": "0",
                "sequencing_tech": "Illumina",
                "single_genome": 1,
            },
            "params": [
                {
                    "fastq_fwd_staging_file_name": "file1.fastq",
                    "fastq_rev_staging_file_name": "file2.fastq",
                    "sra_staging_file_name": "",
                    "name": "reads_object_1",
                },
                {
                    "fastq_fwd_staging_file_name": "file2.fastq",
                    "fastq_rev_staging_file_name": "file3.fastq",
                    "sra_staging_file_name": "",
                    "name": "reads_object_2",
                },
            ],
        },
        {
            "app_id": "kb_uploadmethods/import_sra_as_reads_from_staging",
            "tag": "release",
            "version": "1.0.46",
            "shared_params": {
                "import_type": "SRA",
                "insert_size_mean": 1,
                "insert_size_std_dev": 1,
                "interleaved": "1",
                "read_orientation_outward": "0",
                "sequencing_tech": "Illumina",
                "single_genome": "1",
            },
            "params": [
                {
                    "name": "sra_reads_object",
                    "sra_staging_file_name": "reads.sra",
                }
            ],
        },
    ]


def iter_bulk_run_good_inputs_param_sets(spec_mapped=False):
    """
    Return generator of param_sets
    These test param_sets get spec mapped in am._build_run_job_params
    TODO are these tests hardcoded against the deployed app?
    """
    for app_info_el in get_bulk_run_good_inputs():
        shared_params = app_info_el["shared_params"]
        for param_set in app_info_el["params"]:
            param_set.update(shared_params)
            if spec_mapped:
                for k, v in param_set.items():
                    if v == "":
                        param_set[k] = None
                param_set["workspace_name"] = WS_NAME
            yield param_set


>>>>>>> 104e58af
class AppManagerTestCase(unittest.TestCase):
    @classmethod
    def setUpClass(cls):
        cls.maxDiff = None
        cls.am = AppManager()
        cls.am.reload()  # class uses non-mocked data
        cls.jm = JobManager()
        cls.good_app_id = CONFIG.get("app_tests", "good_app_id")
        cls.good_tag = CONFIG.get("app_tests", "good_app_tag")
        cls.bad_app_id = CONFIG.get("app_tests", "bad_app_id")
        cls.bad_tag = CONFIG.get("app_tests", "bad_app_tag")
        cls.test_app_id = CONFIG.get("app_tests", "test_app_id")
        cls.test_app_version = (
            "056582c691c4df190110b059600d2dc2a3a8b80a"  # where is this coming from?
        )
        cls.test_app_module_name = CONFIG.get("app_tests", "test_app_module_name")
        cls.test_app_method_name = CONFIG.get("app_tests", "test_app_method_name")
        cls.test_job_id = CONFIG.get("app_tests", "test_job_id")
        cls.test_tag = CONFIG.get("app_tests", "test_app_tag")
        cls.public_ws = CONFIG.get("app_tests", "public_ws_name")
        cls.ws_id = int(CONFIG.get("app_tests", "public_ws_id"))
        cls.app_input_ref = CONFIG.get("app_tests", "test_input_ref")
        cls.batch_app_id = CONFIG.get("app_tests", "batch_app_id")
        cls.test_viewer_app_id = CONFIG.get("app_tests", "test_viewer_app_id")
        cls.test_app_params = {
            "read_library_names": ["rhodo.art.jgi.reads"],
            "output_contigset_name": "rhodo_contigs",
            "recipe": "auto",
            "assembler": "",
            "pipeline": "",
            "min_contig_len": None,
        }

        cls.expected_app_params = {
            "read_library_refs": ["18836/5/1"],
            "output_contigset_name": "rhodo_contigs",
            "recipe": "auto",
            "assembler": None,
            "pipeline": None,
            "min_contig_len": None,
            "workspace_name": cls.public_ws,
        }

    def setUp(self):
        os.environ["KB_WORKSPACE_ID"] = self.public_ws
        self.jm._running_jobs = dict()

    def tearDown(self):
        try:
            del os.environ["KB_WORKSPACE_ID"]
        except Exception:
            pass

    def run_app_expect_error(
        self, comm_mock, run_func, func_name, print_error, cell_id=None
    ):
        """
        A wrapper for various versions of run_app* that'll test and verify that errors get
        1. printed to stdout and
        2. sent over the (mocked) comm channel as expected
        The stdout prints and the comm channel responses are both side effects that get
        captured by re-routing stdout, and by capturing mock calls, respectively.

        If print_error is None, assume that there should be no output to stdout
        """
        output = io.StringIO()
        sys.stdout = output
        self.assertIsNone(run_func())
        sys.stdout = sys.__stdout__  # reset to normal
        output_str = output.getvalue()
        if print_error is not None and len(print_error):
            self.assertIn(
                f"Error while trying to start your app ({func_name})!", output_str
            )
            self.assertIn(print_error, output_str)
        else:
            self.assertEqual(
                "", output_str
            )  # if nothing gets written to a StringIO, getvalue returns an empty string
        self._verify_comm_error(comm_mock, cell_id=cell_id)

    def test_reload(self):
        self.am.reload()
        info = self.am.app_usage(self.good_app_id, self.good_tag)
        self.assertTrue(info)

    def test_app_usage(self):
        # good id and good tag
        usage = self.am.app_usage(self.good_app_id, self.good_tag)
        self.assertTrue(usage)

        # bad id
        with self.assertRaises(ValueError):
            self.am.app_usage(self.bad_app_id)

        # bad tag
        with self.assertRaises(ValueError):
            self.am.app_usage(self.good_app_id, self.bad_tag)

    def test_app_usage_html(self):
        usage = self.am.app_usage(self.good_app_id, self.good_tag)
        self.assertTrue(usage._repr_html_())

    def test_app_usage_str(self):
        usage = self.am.app_usage(self.good_app_id, self.good_tag)
        self.assertTrue(str(usage))

    def test_available_apps_good(self):
        apps = self.am.available_apps(self.good_tag)
        self.assertIsInstance(apps, HTML)

    def test_available_apps_bad(self):
        with self.assertRaises(ValueError):
            self.am.available_apps(self.bad_tag)

    ############# Testing run_app #############

    @mock.patch(CLIENTS_AM, get_mock_client)
    @mock.patch(JOB_COMM_MOCK)
    @mock.patch(
        GET_AGENT_TOKEN,
        side_effect=mock_agent_token,
    )
    def test_run_app__dry_run(self, auth, c):
        mock_comm = MagicMock()
        c.return_value.send_comm_message = mock_comm
        expected = {
            "method": self.test_app_id.replace("/", "."),
            "service_ver": self.test_app_version,
            "params": [self.expected_app_params],
            "app_id": self.test_app_id,
            "meta": {"tag": self.test_tag},
            "wsid": WSID_STANDARD,
        }
        output = self.am.run_app(
            self.test_app_id, self.test_app_params, tag=self.test_tag, dry_run=True
        )
        self.assertEqual(expected, output)
        self.assertEqual(mock_comm.call_count, 0)

    @mock.patch(CLIENTS_AM, get_mock_client)
    @mock.patch(JOB_COMM_MOCK)
    @mock.patch(
        GET_AGENT_TOKEN,
        side_effect=mock_agent_token,
    )
    def test_run_app__good_inputs(self, auth, c):
        c.return_value.send_comm_message = MagicMock()
        new_job = self.am.run_app(
            self.test_app_id, self.test_app_params, tag=self.test_tag
        )
        self.assertIsInstance(new_job, Job)
        self.assertEqual(self.jm.get_job(self.test_job_id), new_job)
        self._verify_comm_success(c.return_value.send_comm_message, False)

        self.assertEqual(False, self.jm._running_jobs[new_job.job_id]["refresh"])

    @mock.patch(CLIENTS_AM, get_mock_client)
    @mock.patch(JOB_COMM_MOCK)
    @mock.patch(
        GET_AGENT_TOKEN,
        side_effect=mock_agent_token,
    )
    def test_run_app__from_gui_cell(self, auth, c):
        cell_id = "12345"
        c.return_value.send_comm_message = MagicMock()
        self.assertIsNone(
            self.am.run_app(
                self.test_app_id,
                self.test_app_params,
                tag=self.test_tag,
                cell_id=cell_id,
            )
        )
        self._verify_comm_success(
            c.return_value.send_comm_message, False, cell_id=cell_id
        )

    @mock.patch(JOB_COMM_MOCK)
    def test_run_app__bad_id(self, c):
        c.return_value.send_comm_message = MagicMock()

        def run_func():
            return self.am.run_app(self.bad_app_id, None)

        self.run_app_expect_error(
            c.return_value.send_comm_message,
            run_func,
            "run_app",
            f'Unknown app id "{self.bad_app_id}" tagged as "release"',
        )

    @mock.patch(JOB_COMM_MOCK)
    def test_run_app__bad_tag(self, c):
        c.return_value.send_comm_message = MagicMock()

        def run_func():
            return self.am.run_app(self.good_app_id, None, tag=self.bad_tag)

        self.run_app_expect_error(
            c.return_value.send_comm_message,
            run_func,
            "run_app",
            f"Can't find tag {self.bad_tag} - allowed tags are release, beta, dev",
        )

    @mock.patch(JOB_COMM_MOCK)
    def test_run_app__bad_version_match(self, c):
        # fails because a non-release tag can't be versioned
        c.return_value.send_comm_message = MagicMock()

        def run_func():
            return self.am.run_app(self.good_app_id, None, tag="dev", version="0.0.1")

        self.run_app_expect_error(
            c.return_value.send_comm_message,
            run_func,
            "run_app",
            SEMANTIC_VER_ERROR,
        )

    # Running an app with missing inputs is now allowed. The app can
    # crash if it wants to, it can leave its process behind.
    @mock.patch(CLIENTS_AM, get_mock_client)
    @mock.patch(JOB_COMM_MOCK)
    @mock.patch(
        GET_AGENT_TOKEN,
        side_effect=mock_agent_token,
    )
    def test_run_app__missing_inputs(self, auth, c):
        c.return_value.send_comm_message = MagicMock()
        self.assertIsNotNone(self.am.run_app(self.good_app_id, None, tag=self.good_tag))
        self._verify_comm_success(c.return_value.send_comm_message, False)

    @mock.patch(CLIENTS_AM, get_mock_client)
    @mock.patch(JOB_COMM_MOCK)
    def test_run_app__print_error(self, c):
        comm_mock = MagicMock()
        c.return_value.send_comm_message = comm_mock

        # should print an error if there is no cell id
        self.run_app_expect_error(
            comm_mock,
            lambda: self.am.run_app(
                self.bad_app_id, self.test_app_params, tag=self.test_tag
            ),
            "run_app",
            UNKNOWN_APP_ID,
        )

        comm_mock2 = MagicMock()
        c.return_value.send_comm_message = comm_mock2

        # should not print an error if there is a cell id
        cell_id = "some_app_cell"
        self.run_app_expect_error(
            comm_mock2,
            lambda: self.am.run_app(
                self.bad_app_id,
                self.test_app_params,
                tag=self.test_tag,
                cell_id=cell_id,
            ),
            "run_app",
            None,
            cell_id=cell_id,
        )

    ############# End tests for run_app #############

    ############# Test run_legacy_batch_app #############

    @mock.patch(CLIENTS_AM, get_mock_client)
    @mock.patch(JOB_COMM_MOCK)
    @mock.patch(
        GET_AGENT_TOKEN,
        side_effect=mock_agent_token,
    )
    def test_run_legacy_batch_app__dry_run_good_inputs(self, auth, c):
        c.return_value.send_comm_message = MagicMock()
        params = [self.test_app_params, self.test_app_params]
        job_runner_inputs = self.am.run_legacy_batch_app(
            self.test_app_id,
            params,
            cell_id="abcdefghi",
            run_id="the_final_countdown",
            version=self.test_app_version,
            tag=self.test_tag,
            dry_run=True,
        )

        job_meta = {
            "batch_app": self.test_app_id,
            "batch_size": len(params),
            "batch_tag": self.test_tag,
            "cell_id": "abcdefghi",
            "run_id": "the_final_countdown",
            "tag": BATCH_APP["TAG"],
            "token_id": TOKEN_ID,
        }

        expected = {
            "app_id": BATCH_APP["APP_ID"],
            "meta": job_meta,
            "method": BATCH_APP["METHOD"],
            "params": [
                {
                    "batch_params": [
                        {
                            "params": [self.expected_app_params],
                            "source_ws_objects": [],
                        }
                        for _ in range(len(params))
                    ],
                    "meta": job_meta,
                    "method_name": self.test_app_method_name,
                    "module_name": self.test_app_module_name,
                    "service_ver": self.test_app_version,
                    "wsid": WSID_STANDARD,
                }
            ],
            "service_ver": BATCH_APP["VERSION"],
            "wsid": WSID_STANDARD,
        }

        self.assertEqual(job_runner_inputs, expected)

    @mock.patch(CLIENTS_AM, get_mock_client)
    @mock.patch(JOB_COMM_MOCK)
    @mock.patch(
        GET_AGENT_TOKEN,
        side_effect=mock_agent_token,
    )
    def test_run_legacy_batch_app__good_inputs(self, auth, c):
        c.return_value.send_comm_message = MagicMock()
        params = [self.test_app_params, self.test_app_params]
        new_job = self.am.run_legacy_batch_app(
            self.test_app_id,
            params,
            version=self.test_app_version,
            tag=self.test_tag,
        )
        self.assertIsInstance(new_job, Job)
        self.assertEqual(self.jm.get_job(self.test_job_id), new_job)
        self._verify_comm_success(c.return_value.send_comm_message, False)

        self.assertEqual(False, self.jm._running_jobs[new_job.job_id]["refresh"])

    @mock.patch(CLIENTS_AM, get_mock_client)
    @mock.patch(JOB_COMM_MOCK)
    @mock.patch(
        GET_AGENT_TOKEN,
        side_effect=mock_agent_token,
    )
    def test_run_legacy_batch_app__gui_cell(self, auth, c):
        cell_id = "12345"
        c.return_value.send_comm_message = MagicMock()
        self.assertIsNone(
            self.am.run_legacy_batch_app(
                self.test_app_id,
                [self.test_app_params, self.test_app_params],
                tag=self.test_tag,
                cell_id=cell_id,
            )
        )
        self._verify_comm_success(
            c.return_value.send_comm_message, False, cell_id=cell_id
        )

    @mock.patch(JOB_COMM_MOCK)
    def test_run_legacy_batch_app__bad_id(self, c):
        c.return_value.send_comm_message = MagicMock()

        def run_func():
            return self.am.run_legacy_batch_app(self.bad_app_id, None)

        self.run_app_expect_error(
            c.return_value.send_comm_message,
            run_func,
            "run_legacy_batch_app",
            f'Unknown app id "{self.bad_app_id}" tagged as "release"',
        )

    @mock.patch(JOB_COMM_MOCK)
    def test_run_legacy_batch_app__bad_tag(self, c):
        c.return_value.send_comm_message = MagicMock()

        def run_func():
            return self.am.run_legacy_batch_app(
                self.good_app_id, None, tag=self.bad_tag
            )

        self.run_app_expect_error(
            c.return_value.send_comm_message,
            run_func,
            "run_legacy_batch_app",
            f"Can't find tag {self.bad_tag} - allowed tags are release, beta, dev",
        )

    @mock.patch(JOB_COMM_MOCK)
    def test_run_legacy_batch_app__bad_version_match(self, c):
        # fails because a non-release tag can't be versioned
        c.return_value.send_comm_message = MagicMock()

        def run_func():
            return self.am.run_legacy_batch_app(
                self.good_app_id, None, tag="dev", version="0.0.1"
            )

        self.run_app_expect_error(
            c.return_value.send_comm_message,
            run_func,
            "run_legacy_batch_app",
            SEMANTIC_VER_ERROR,
        )

    # Running an app with missing inputs is now allowed. The app can
    # crash if it wants to, it can leave its process behind.
    @mock.patch(CLIENTS_AM, get_mock_client)
    @mock.patch(JOB_COMM_MOCK)
    @mock.patch(
        GET_AGENT_TOKEN,
        side_effect=mock_agent_token,
    )
    def test_run_legacy_batch_app__missing_inputs(self, auth, c):
        c.return_value.send_comm_message = MagicMock()
        self.assertIsNotNone(
            self.am.run_legacy_batch_app(self.good_app_id, None, tag=self.good_tag)
        )
        self._verify_comm_success(c.return_value.send_comm_message, False)

    @mock.patch(CLIENTS_AM, get_mock_client)
    @mock.patch(JOB_COMM_MOCK)
    def test_run_legacy_batch_app__print_error(self, c):
        comm_mock = MagicMock()
        c.return_value.send_comm_message = comm_mock

        # should print an error if there is no cell id
        self.run_app_expect_error(
            comm_mock,
            lambda: self.am.run_legacy_batch_app(
                self.bad_app_id, [self.test_app_params], tag=self.test_tag
            ),
            "run_legacy_batch_app",
            UNKNOWN_APP_ID,
        )

        comm_mock2 = MagicMock()
        c.return_value.send_comm_message = comm_mock2

        # should not print an error if there is a cell id
        cell_id = "some_batch_cell"
        self.run_app_expect_error(
            comm_mock2,
            lambda: self.am.run_legacy_batch_app(
                self.bad_app_id,
                [self.test_app_params],
                tag=self.test_tag,
                cell_id=cell_id,
            ),
            "run_legacy_batch_app",
            None,
            cell_id=cell_id,
        )

    ############# End tests for run_legacy_batch_app #############

    ############# Test run_local_app #############
    @mock.patch(CLIENTS_AM, get_mock_client)
    @mock.patch(JOB_COMM_MOCK)
    @mock.patch(
        GET_AGENT_TOKEN,
        side_effect=mock_agent_token,
    )
    def test_run_local_app_ok(self, auth, c):
        c.return_value.send_comm_message = MagicMock()
        result = self.am.run_local_app(
            self.test_viewer_app_id,
            {"param0": "fakegenome"},
            tag="release",
        )
        self.assertIsInstance(result, Javascript)
        self.assertIn("KBaseNarrativeOutputCell", result.data)

    @mock.patch(CLIENTS_AM, get_mock_client)
    @mock.patch(JOB_COMM_MOCK)
    @mock.patch(
        GET_AGENT_TOKEN,
        side_effect=mock_agent_token,
    )
    def test_run_local_app_fail_cases(self, auth, c):
        comm_mock = MagicMock()
        c.return_value.send_comm_message = comm_mock
        cases = [
            {
                "inputs": {"args": [self.bad_app_id, {}], "kwargs": {}},
                "expected_error": f'Unknown app id "{self.bad_app_id}" tagged as "release"',
            },
            {
                "inputs": {
                    "args": [self.test_viewer_app_id, {}],
                    "kwargs": {"tag": "dev"},
                },
                "expected_error": "Missing required parameters",
            },
            {
                "inputs": {
                    "args": [self.good_app_id, {}],
                    "kwargs": {"tag": self.bad_tag},
                },
                "expected_error": f"Can't find tag {self.bad_tag} - allowed tags are release, beta, dev",
            },
            {
                "inputs": {
                    "args": [self.good_app_id, {}],
                    "kwargs": {"tag": "dev", "version": "1.0.0"},
                },
                "expected_error": SEMANTIC_VER_ERROR,
            },
        ]
        for test_case in cases:
            inputs = test_case["inputs"]

            def run_func():
                return self.am.run_local_app(*inputs["args"], **inputs["kwargs"])

            comm_mock.reset_mock()
            self.run_app_expect_error(
                comm_mock,
                run_func,
                "run_local_app",
                test_case["expected_error"],
            )

    @mock.patch(CLIENTS_AM, get_mock_client)
    @mock.patch(JOB_COMM_MOCK)
    def test_run_local_app__print_error(self, c):
        comm_mock = MagicMock()
        c.return_value.send_comm_message = comm_mock

        # should print an error if there is no cell id
        self.run_app_expect_error(
            comm_mock,
            lambda: self.am.run_local_app(
                self.bad_app_id, self.test_app_params, tag=self.test_tag
            ),
            "run_local_app",
            UNKNOWN_APP_ID,
        )

        comm_mock2 = MagicMock()
        c.return_value.send_comm_message = comm_mock2

        # should not print an error if there is a cell id
        cell_id = "some_local_app_cell"
        self.run_app_expect_error(
            comm_mock2,
            lambda: self.am.run_local_app(
                self.bad_app_id,
                self.test_app_params,
                tag=self.test_tag,
                cell_id=cell_id,
            ),
            "run_local_app",
            None,
            cell_id=cell_id,
        )

    ############# End tests for run_local_app #############

    ############# Test run_app_batch #############

    @mock.patch(CLIENTS_AM, get_mock_client)
    @mock.patch(JOB_COMM_MOCK)
    @mock.patch(
        GET_AGENT_TOKEN,
        side_effect=mock_agent_token,
    )
    def test_run_app_batch__dry_run(self, auth, c):
        mock_comm = MagicMock()
        c.return_value.send_comm_message = mock_comm

        test_input = get_bulk_run_good_inputs()

        dry_run_results = self.am.run_app_batch(test_input, dry_run=True)
        batch_run_params = dry_run_results["batch_run_params"]
        batch_params = dry_run_results["batch_params"]

        expected_batch_run_keys = set(
            ["method", "service_ver", "params", "app_id", "meta"]
        )
        # expect only the above keys in each batch run params (note the missing wsid key)
        for param_set in batch_run_params:
            self.assertTrue(expected_batch_run_keys == set(param_set.keys()))
        self.assertTrue(set(["wsid"]) == set(batch_params.keys()))

        # expect shared_params to have been merged into respective param_sets
        for exp, outp in zip(iter_bulk_run_good_inputs_param_sets(spec_mapped=True), batch_run_params):
            got = outp["params"][0]
            self.assertDictEqual({**got, **exp}, got)  # assert exp_params <= got_params

        def mod(param_set):
            for key, value in param_set.items():
                if value == "":
                    param_set[key] = None
            param_set["workspace_name"] = self.public_ws
            return param_set

        exp_batch_run_params = [
            {
                "method": get_method(test_input[i]["tag"], test_input[i]["app_id"]),
                "service_ver": test_input[i]["version"],
                "params": [mod(test_input[i]["params"][j])],
                "app_id": test_input[i]["app_id"],
                "meta": {"tag": test_input[i]["tag"]},
            }
            for i, j in [
                (0, 0),
                (0, 1),
                (1, 0),
            ]  # i is idx in test_input, j is idx of params
        ]
        exp_batch_params = {"wsid": WSID_STANDARD}

        self.assertEqual(exp_batch_run_params, batch_run_params)
        self.assertEqual(exp_batch_params, batch_params)

        self.assertEqual(mock_comm.call_count, 0)

    @mock.patch(CLIENTS_AM, get_mock_client)
    @mock.patch(JOB_COMM_MOCK)
    @mock.patch(
        GET_AGENT_TOKEN,
        side_effect=mock_agent_token,
    )
    def test_run_app_batch__good_inputs(self, auth, c):
        c.return_value.send_comm_message = MagicMock()
        test_input = get_bulk_run_good_inputs()

        new_jobs = self.am.run_app_batch(test_input)
        self.assertIsInstance(new_jobs, dict)
        self.assertIn("parent_job", new_jobs)
        self.assertIn("child_jobs", new_jobs)
        self.assertTrue(new_jobs["parent_job"])
        parent_job = new_jobs["parent_job"]
        child_jobs = new_jobs["child_jobs"]
        self.assertIsInstance(parent_job, Job)
        self.assertIsInstance(child_jobs, list)
        self.assertEqual(len(child_jobs), 3)
        self.assertEqual(
            [job.job_id for job in child_jobs],
            [f"{self.test_job_id}_child_{i}" for i in range(len(child_jobs))],
        )
        self._verify_comm_success(c.return_value.send_comm_message, True, num_jobs=4)

        for job in [parent_job] + child_jobs:
            self.assertEqual(False, self.jm._running_jobs[job.job_id]["refresh"])

    @mock.patch(CLIENTS_AM, get_mock_client)
    @mock.patch(JOB_COMM_MOCK)
    @mock.patch(
        GET_AGENT_TOKEN,
        side_effect=mock_agent_token,
    )
    def test_run_app_batch__from_gui_cell(self, auth, c):
        comm_mock = MagicMock()
        c.return_value.send_comm_message = comm_mock
        cell_id = "a_cell_id"
        run_ids = [None, "a_run_id"]
        # test with / w/o run_id
        # should return None, fire a couple of messages
        for run_id in run_ids:
            self.assertIsNone(
<<<<<<< HEAD
                self.am.run_app_batch(
                    self.bulk_run_good_inputs, cell_id=cell_id, run_id=run_id
=======
                self.am.run_app_bulk(
                    get_bulk_run_good_inputs(), cell_id=cell_id, run_id=run_id
>>>>>>> 104e58af
                )
            )

            self._verify_comm_success(
                c.return_value.send_comm_message,
                True,
                num_jobs=4,
                cell_id=cell_id,
                run_id=run_id,
            )
            comm_mock.reset_mock()

    @mock.patch(CLIENTS_AM, get_mock_client)
    @mock.patch(JOB_COMM_MOCK)
    def test_run_app_batch__bad_inputs(self, c):
        no_info_error = (
            "app_info must be a list with at least one set of app information"
        )
        missing_key_error = "app info must contain keys app_id, tag, params"
        bad_id_error = "an app_id must be of the format module_name/app_name"
        bad_params_error = "params must be a list of dicts of app parameters"
        bad_tag_error = "tag must be one of release, beta, dev, not "
        bad_version_error = "an app version must be a string, not "

        app_info_cases = [
            {  # tests for bad app_id keys, malformed or not strings
                "key": "app_id",
                "bad_values": ["module.app", "moduleapp", None],
                "error": bad_id_error,
            },
            {  # tests for bad params structure - empty list or not a list
                "key": "params",
                "bad_values": [{}, "nope", None, []],
                "error": bad_params_error,
            },
            {  # tests for bad tag key
                "key": "tag",
                "bad_values": [None, "bad", {}, []],
                "error": bad_tag_error,
            },
            {  # tests for bad version key
                "key": "version",
                "bad_values": [None, 123, {}, []],
                "error": bad_version_error,
            },
        ]
        cases = list()
        for bad in [None, [], {}]:
            cases.append({"arg": bad, "expected_error": no_info_error})
        for bad_key in ["app_id", "tag", "params"]:
            app_info = get_bulk_run_good_inputs()
            del app_info[0][bad_key]
            cases.append({"arg": app_info, "expected_error": missing_key_error})
        for app_info_case in app_info_cases:
            for bad_value in app_info_case["bad_values"]:
                app_info = get_bulk_run_good_inputs()
                app_info[0][app_info_case["key"]] = bad_value
                cases.append(
                    {"arg": app_info, "expected_error": app_info_case["error"]}
                )
        comm_mock = MagicMock()
        c.return_value.send_comm_message = comm_mock
        for test_case in cases:

            def run_func():
                return self.am.run_app_batch(test_case["arg"])

            comm_mock.reset_mock()
            self.run_app_expect_error(
                comm_mock,
                run_func,
                "run_app_batch",
                test_case["expected_error"],
            )

    @mock.patch(CLIENTS_AM, get_mock_client)
    @mock.patch(JOB_COMM_MOCK)
    def test_run_app_batch__print_error(self, c):
        comm_mock = MagicMock()
        c.return_value.send_comm_message = comm_mock

        test_case = get_bulk_run_good_inputs()
        test_case[0]["app_id"] = self.bad_app_id

        # should print an error if there is no cell id
        self.run_app_expect_error(
            comm_mock,
            lambda: self.am.run_app_batch(test_case),
            "run_app_batch",
            "an app_id must be of the format module_name/app_name",
        )

        comm_mock2 = MagicMock()
        c.return_value.send_comm_message = comm_mock2

        # should not print an error if there is a cell id
        cell_id = "some_cell_or_another"
        self.run_app_expect_error(
            comm_mock2,
            lambda: self.am.run_app_batch(test_case, cell_id=cell_id),
            "run_app_batch",
            None,
            cell_id=cell_id,
        )

    @mock.patch(CLIENTS_AM, get_mock_client)
    @mock.patch(JOB_COMM_MOCK)
    def test_bulk_app_no_wsid(self, c):
        del os.environ["KB_WORKSPACE_ID"]
        comm_mock = MagicMock()
        c.return_value.send_comm_message = comm_mock
        self.run_app_expect_error(
            comm_mock,
<<<<<<< HEAD
            lambda: self.am.run_app_batch(self.bulk_run_good_inputs),
            "run_app_batch",
=======
            lambda: self.am.run_app_bulk(get_bulk_run_good_inputs()),
            "run_app_bulk",
>>>>>>> 104e58af
            'Unable to retrieve system variable: "workspace_id"',
        )

    ############# End tests for run_app_batch #############

<<<<<<< HEAD
    @mock.patch(CLIENTS_AM_SM, get_mock_client)
=======
    def test_reconstitute_shared_params(self):
        app_info_el = {
            "shared_params": {
                "shared_param_key0": "shared_param_val0",
                "shared_param_key1": "shared_param_val1"
            },
            "params": [
                {
                    "param_key00": "param_val00",
                    "param_key01": "param_val01"
                }, {
                    "param_key10": "param_val10",
                    "param_key11": "param_val11"
                }
            ],
            "other_key": "other_val"
        }
        expected = {
            "params": [
                {
                    "param_key00": "param_val00",
                    "param_key01": "param_val01",
                    "shared_param_key0": "shared_param_val0",
                    "shared_param_key1": "shared_param_val1"
                }, {
                    "param_key10": "param_val10",
                    "param_key11": "param_val11",
                    "shared_param_key0": "shared_param_val0",
                    "shared_param_key1": "shared_param_val1"
                }
            ],
            "other_key": "other_val"
        }

        # Merge shared_params into each params dict
        self.am._reconstitute_shared_params(app_info_el)
        self.assertEqual(expected, app_info_el)

        # No shared_params means no change
        self.am._reconstitute_shared_params(app_info_el)
        self.assertEqual(expected, app_info_el)

    @mock.patch(
        "biokbase.narrative.jobs.appmanager.specmanager.clients.get", get_mock_client
    )
>>>>>>> 104e58af
    def test_app_description(self):
        desc = self.am.app_description(self.good_app_id, tag=self.good_tag)
        self.assertIsInstance(desc, HTML)

    @mock.patch(CLIENTS_AM_SM, get_mock_client)
    def test_app_description_bad_tag(self):
        with self.assertRaises(ValueError):
            self.am.app_description(self.good_app_id, tag=self.bad_tag)

    @mock.patch(CLIENTS_AM_SM, get_mock_client)
    def test_app_description_bad_name(self):
        with self.assertRaises(ValueError):
            self.am.app_description(self.bad_app_id)

    @mock.patch(CLIENTS_AM_SM, get_mock_client)
    @mock.patch(CLIENTS_SM, get_mock_client)
    def test_validate_params(self):
        inputs = {
            "reads_tuple": [
                {
                    "input_reads_label": READS_FILE_1,
                    "input_reads_obj": READS_OBJ_1,
                    "input_reads_metadata": {"key1": "value1"},
                },
                {
                    "input_reads_label": READS_FILE_2,
                    "input_reads_obj": READS_OBJ_2,
                    "input_reads_metadata": {"key2": "value2"},
                },
            ],
            "output_object": "MyReadsSet",
            "description": NEW_READS_SET,
        }
        app_id = "NarrativeTest/test_create_set"
        tag = "dev"
        spec = self.am.spec_manager.get_spec(app_id, tag=tag)
        spec_params = self.am.spec_manager.app_params(spec)
        (params, ws_inputs) = app_util.validate_parameters(
            app_id, tag, spec_params, inputs
        )
        self.assertDictEqual(params, inputs)
        self.assertIn("12345/8/1", ws_inputs)
        self.assertIn("12345/7/1", ws_inputs)

    @mock.patch(CLIENTS_AM_SM, get_mock_client)
    @mock.patch(CLIENTS_SM, get_mock_client)
    @mock.patch(CLIENTS, get_mock_client)
    def test_input_mapping(self):
        self.maxDiff = None
        inputs = {
            "reads_tuple": [
                {
                    "input_reads_label": READS_FILE_1,
                    "input_reads_obj": READS_OBJ_1,
                    "input_reads_metadata": {"key1": "value1"},
                },
                {
                    "input_reads_label": READS_FILE_2,
                    "input_reads_obj": READS_OBJ_2,
                    "input_reads_metadata": {"key2": "value2"},
                },
            ],
            "output_object": "MyReadsSet",
            "description": NEW_READS_SET,
        }
        app_id = "NarrativeTest/test_create_set"
        tag = "dev"
        ws_name = self.public_ws
        spec = self.am.spec_manager.get_spec(app_id, tag=tag)
        spec_params = self.am.spec_manager.app_params(spec)
        spec_params_map = dict(
            (spec_params[i]["id"], spec_params[i]) for i in range(len(spec_params))
        )
        mapped_inputs = self.am._map_inputs(
            spec["behavior"]["kb_service_input_mapping"], inputs, spec_params_map
        )
        expected = [
            {
                "output_object_name": "MyReadsSet",
                "data": {
                    "items": [
                        {
                            "label": READS_FILE_1,
                            "metadata": {"key1": "value1"},
                            "ref": "12345/7/1",
                        },
                        {
                            "label": READS_FILE_2,
                            "metadata": {"key2": "value2"},
                            "ref": "12345/8/1",
                        },
                    ],
                    "description": NEW_READS_SET,
                },
                "workspace": ws_name,
            }
        ]
        self.assertDictEqual(expected[0], mapped_inputs[0])
        ref_path = (
            ws_name + "/MyReadsSet; " + ws_name + "/rhodobacterium.art.q10.PE.reads"
        )
        ret = app_util.transform_param_value("resolved-ref", ref_path, None)
        self.assertEqual(ret, ws_name + "/MyReadsSet;18836/5/1")

    @mock.patch(CLIENTS_AM_SM, get_mock_client)
    def test_generate_input(self):
        prefix = "pre"
        suffix = "suf"
        num_symbols = 8
        generator = {"symbols": num_symbols, "prefix": prefix, "suffix": suffix}
        rand_str = self.am._generate_input(generator)
        self.assertTrue(rand_str.startswith(prefix))
        self.assertTrue(rand_str.endswith(suffix))
        self.assertEqual(len(rand_str), len(prefix) + len(suffix) + num_symbols)

    def test_generate_input_bad(self):
        with self.assertRaises(ValueError):
            self.am._generate_input({"symbols": "foo"})
        with self.assertRaises(ValueError):
            self.am._generate_input({"symbols": -1})

    def test_transform_input_good(self):
        ws_name = self.public_ws
        test_data = [
            {
                "value": "input_value",
                "type": "ref",
                "expected": ws_name + "/" + "input_value",
            },
            {
                "value": ws_name + "/input_value",
                "type": "ref",
                "expected": ws_name + "/" + "input_value",
            },
            {
                "value": "input_value",
                "type": "unresolved-ref",
                "expected": ws_name + "/" + "input_value",
            },
            {
                "value": READS_OBJ_1,
                "type": "resolved-ref",
                "expected": "11635/9/1",
            },
            {
                "value": ws_name + "/" + READS_OBJ_1,
                "type": "resolved-ref",
                "expected": "11635/9/1",
            },
            {"value": None, "type": "int", "expected": None},
            {"value": "5", "type": "int", "expected": 5},
            {
                "value": ["a", "b", "c"],
                "type": "list<ref>",
                "expected": [ws_name + "/a", ws_name + "/b", ws_name + "/c"],
            },
            {
                "value": [
                    READS_OBJ_1,
                    READS_OBJ_2,
                ],
                "type": "list<resolved-ref>",
                "expected": ["11635/9/1", "11635/10/1"],
            },
            {"value": "foo", "type": "list<ref>", "expected": [ws_name + "/foo"]},
            {"value": ["1", "2", 3], "type": "list<int>", "expected": [1, 2, 3]},
            {"value": "bar", "type": None, "expected": "bar"},
            {
                "value": READS_OBJ_1,
                "type": "future-default",
                "spec": {"is_output": 0, "allowed_types": ["Some.KnownType"]},
                "expected": "11635/9/1",
            },
            {"value": [123, 456], "type": None, "expected": [123, 456]},
            {"value": 123, "type": "string", "expected": "123"},
            {
                "value": ["one", "two"],
                "type": None,
                "spec": {"type": "textsubdata"},
                "expected": "one,two",
            },
            {
                "value": ["one", "two"],
                "type": "list<string>",
                "spec": {"type": "textsubdata"},
                "expected": ["one", "two"],
            },
            {"value": {"one": 1}, "type": "string", "expected": "one=1"},
        ]
        for test in test_data:
            spec = test.get("spec", None)
            ret = app_util.transform_param_value(test["type"], test["value"], spec)
            self.assertEqual(ret, test["expected"])

    def test_transform_input_bad(self):
        with self.assertRaises(ValueError):
            app_util.transform_param_value("foo", "bar", None)

    def _transform_comm_messages(self, comm_mock):
        transformed_call_args_list = []
        for call in comm_mock.call_args_list:
            [msg_type, content] = call[0]
            transformed_call_args_list.append(
                {"msg_type": msg_type, "content": content}
            )
        return transformed_call_args_list

    def _verify_comm_error(self, comm_mock, cell_id=None, run_id=None) -> None:
        """
        Generates standard error messages and tests it against stored comm messages.
        """
        transformed_call_args_list = self._transform_comm_messages(comm_mock)
        expected_message = {
            "msg_type": MESSAGE_TYPE["RUN_STATUS"],
            "content": {
                "event": "error",
                "event_at": get_timestamp(),
                "error_code": -1,
                "error_source": "appmanager",
                "error_type": "ValueError",
            },
        }
        if run_id:
            expected_message["content"]["run_id"] = run_id
        if cell_id:
            expected_message["content"]["cell_id"] = cell_id

        for key in ["error_message", "error_stacktrace"]:
            self.assertTrue(key in transformed_call_args_list[0]["content"])
            del transformed_call_args_list[0]["content"][key]

        self.assertEqual(transformed_call_args_list, [expected_message])

    def _single_messages(self, cell_id=None, run_id=None):

        return [
            {
                "msg_type": MESSAGE_TYPE["RUN_STATUS"],
                "content": {
                    "event": "launched_job",
                    "event_at": get_timestamp(),
                    "cell_id": cell_id,
                    "run_id": run_id,
                    "job_id": self.test_job_id,
                },
            }
        ]

    def _bulk_messages(self, cell_id=None, run_id=None, num_jobs=1):

        child_ids = []
        n_child_jobs = num_jobs - 1
        for i in range(n_child_jobs):
            child_ids.append(self.test_job_id + f"_child_{i}")

        return [
            {
                "msg_type": MESSAGE_TYPE["RUN_STATUS"],
                "content": {
                    "event": "launched_job_batch",
                    "event_at": get_timestamp(),
                    "cell_id": cell_id,
                    "run_id": run_id,
                    "batch_id": self.test_job_id,
                    "child_job_ids": child_ids,
                },
            }
        ]

    def _verify_comm_success(
        self, comm_mock, is_bulk, num_jobs=1, cell_id=None, run_id=None
    ) -> None:
        transformed_call_args_list = self._transform_comm_messages(comm_mock)

        if is_bulk:
            expected = self._bulk_messages(cell_id, run_id, num_jobs)
        else:
            expected = self._single_messages(cell_id, run_id)

        self.assertEqual(transformed_call_args_list, expected)


if __name__ == "__main__":
    unittest.main()<|MERGE_RESOLUTION|>--- conflicted
+++ resolved
@@ -10,10 +10,6 @@
 from biokbase.narrative.jobs.jobcomm import MESSAGE_TYPE
 import biokbase.narrative.app_util as app_util
 from biokbase.narrative.jobs.job import Job
-<<<<<<< HEAD
-=======
-from biokbase.narrative.tests.test_job import get_test_spec
->>>>>>> 104e58af
 from IPython.display import HTML, Javascript
 from .narrative_mock.mockclients import (
     get_mock_client,
@@ -61,7 +57,6 @@
     )
 
 
-<<<<<<< HEAD
 def mock_agent_token(*args, **kwargs):
     return dict({"user": "testuser", "id": TOKEN_ID, "token": "abcde"})
 
@@ -70,8 +65,6 @@
     return "any old time"
 
 
-@mock.patch("biokbase.narrative.jobs.appmanager.timestamp", get_timestamp)
-=======
 def get_bulk_run_good_inputs():
     """This DS is meant to be mutated"""
     return [
@@ -144,7 +137,7 @@
             yield param_set
 
 
->>>>>>> 104e58af
+@mock.patch("biokbase.narrative.jobs.appmanager.timestamp", get_timestamp)
 class AppManagerTestCase(unittest.TestCase):
     @classmethod
     def setUpClass(cls):
@@ -190,7 +183,7 @@
 
     def setUp(self):
         os.environ["KB_WORKSPACE_ID"] = self.public_ws
-        self.jm._running_jobs = dict()
+        self.jm._running_jobs = {}
 
     def tearDown(self):
         try:
@@ -733,13 +726,11 @@
         batch_run_params = dry_run_results["batch_run_params"]
         batch_params = dry_run_results["batch_params"]
 
-        expected_batch_run_keys = set(
-            ["method", "service_ver", "params", "app_id", "meta"]
-        )
+        expected_batch_run_keys = {["method", "service_ver", "params", "app_id", "meta"]}
         # expect only the above keys in each batch run params (note the missing wsid key)
         for param_set in batch_run_params:
             self.assertTrue(expected_batch_run_keys == set(param_set.keys()))
-        self.assertTrue(set(["wsid"]) == set(batch_params.keys()))
+        self.assertTrue(["wsid"] == [batch_params.keys()])
 
         # expect shared_params to have been merged into respective param_sets
         for exp, outp in zip(iter_bulk_run_good_inputs_param_sets(spec_mapped=True), batch_run_params):
@@ -818,13 +809,8 @@
         # should return None, fire a couple of messages
         for run_id in run_ids:
             self.assertIsNone(
-<<<<<<< HEAD
-                self.am.run_app_batch(
-                    self.bulk_run_good_inputs, cell_id=cell_id, run_id=run_id
-=======
                 self.am.run_app_bulk(
                     get_bulk_run_good_inputs(), cell_id=cell_id, run_id=run_id
->>>>>>> 104e58af
                 )
             )
 
@@ -871,7 +857,7 @@
                 "error": bad_version_error,
             },
         ]
-        cases = list()
+        cases = []
         for bad in [None, [], {}]:
             cases.append({"arg": bad, "expected_error": no_info_error})
         for bad_key in ["app_id", "tag", "params"]:
@@ -938,21 +924,13 @@
         c.return_value.send_comm_message = comm_mock
         self.run_app_expect_error(
             comm_mock,
-<<<<<<< HEAD
-            lambda: self.am.run_app_batch(self.bulk_run_good_inputs),
-            "run_app_batch",
-=======
             lambda: self.am.run_app_bulk(get_bulk_run_good_inputs()),
             "run_app_bulk",
->>>>>>> 104e58af
             'Unable to retrieve system variable: "workspace_id"',
         )
 
     ############# End tests for run_app_batch #############
 
-<<<<<<< HEAD
-    @mock.patch(CLIENTS_AM_SM, get_mock_client)
-=======
     def test_reconstitute_shared_params(self):
         app_info_el = {
             "shared_params": {
@@ -995,10 +973,7 @@
         self.am._reconstitute_shared_params(app_info_el)
         self.assertEqual(expected, app_info_el)
 
-    @mock.patch(
-        "biokbase.narrative.jobs.appmanager.specmanager.clients.get", get_mock_client
-    )
->>>>>>> 104e58af
+    @mock.patch(CLIENTS_AM_SM, get_mock_client)
     def test_app_description(self):
         desc = self.am.app_description(self.good_app_id, tag=self.good_tag)
         self.assertIsInstance(desc, HTML)
@@ -1069,9 +1044,9 @@
         ws_name = self.public_ws
         spec = self.am.spec_manager.get_spec(app_id, tag=tag)
         spec_params = self.am.spec_manager.app_params(spec)
-        spec_params_map = dict(
+        spec_params_map = {
             (spec_params[i]["id"], spec_params[i]) for i in range(len(spec_params))
-        )
+        }
         mapped_inputs = self.am._map_inputs(
             spec["behavior"]["kb_service_input_mapping"], inputs, spec_params_map
         )
