--- conflicted
+++ resolved
@@ -241,12 +241,8 @@
         self.assertTrue(result[1] == self.private_nar['ws'] and result[2] == self.private_nar['obj'])
         self.assertEquals(result[0]['metadata']['is_temporary'], 'false')
 
-<<<<<<< HEAD
-        ws_info = clients.get('workspace').get_workspace_info({'id': result[1]})
-=======
         ws = clients.get("workspace")
         ws_info = ws.get_workspace_info({'id': result[1]})
->>>>>>> b6f1cdf1
         self.assertEquals(ws_info[8]['searchtags'], 'narrative')
         self.logout()
 
