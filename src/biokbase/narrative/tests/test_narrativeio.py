--- conflicted
+++ resolved
@@ -239,16 +239,12 @@
         nar = self.mixin.read_narrative(self.private_nar['ref'])['data']
         result = self.mixin.write_narrative(self.private_nar['ref'], nar, self.test_user)
         self.assertTrue(result[1] == self.private_nar['ws'] and result[2] == self.private_nar['obj'])
-<<<<<<< HEAD
-        self.assertEqual(result[0]['metadata']['is_temporary'], 'false')
-=======
         self.assertEquals(result[0]['metadata']['is_temporary'], 'false')
 
         ws = Workspace(url=URLS.workspace, token=self.test_token)
         ws_info = ws.get_workspace_info({'id': result[1]})
         self.assertEquals(ws_info[8]['searchtags'], 'narrative')
         self.assertEquals(ws_info[8]['cell_count'], str(len(nar['cells'])))
->>>>>>> ce71e3e0
         self.logout()
 
     def test_write_narrative_valid_anon(self):
