--- conflicted
+++ resolved
@@ -8,23 +8,14 @@
 
 import biokbase.narrative.clients as clients
 from biokbase.narrative.app_util import (
-<<<<<<< HEAD
-    map_outputs_from_state,
-    validate_parameters,
-    check_tag
-)
-from .system import system_variable
-from .upa import is_upa, is_ref
-=======
     check_tag,
     map_outputs_from_state,
-    system_variable,
     validate_parameters,
 )
 from biokbase.narrative.jobs.specmanager import SpecManager
+from biokbase.narrative.system import system_variable
 
 from .upa import is_ref, is_upa
->>>>>>> 38873c45
 
 """
 widgetmanager.py
