--- conflicted
+++ resolved
@@ -4,12 +4,7 @@
 import logging
 import re
 import biokbase
-<<<<<<< HEAD
-import biokbase.workspaceServiceDeluxe
-import biokbase.auth
-=======
 import biokbase.workspace
->>>>>>> a9e6a5aa
 
 
 _log = logging.getLogger(__name__)
@@ -81,13 +76,8 @@
     When given a workspace name, returns the numeric ws_id
     """
     try:
-<<<<<<< HEAD
         ws_meta = wsclient.get_workspace_info({'workspace' : workspace});
     except biokbase.workspaceServiceDeluxe.Client.ServerError, e:
-=======
-        ws_meta = wsclient.get_workspace_info({ 'workspace' : workspace });
-    except biokbase.workspace.client.ServerError, e:
->>>>>>> a9e6a5aa
         if e.message.find('not found') >= 0 or e.message.find('No workspace with name') >= 0:
             return(None)
         else:
