--- conflicted
+++ resolved
@@ -15,18 +15,14 @@
         "ws_browser" : "http://narrative.kbase.us/functional-site/#/ws",
         "landing_pages" : "http://narrative.kbase.us/functional-site/#/",
         "login" : "https://kbase.us/services/authorization/Sessions/Login",
-<<<<<<< HEAD
-        "genomeCmp" : "http://140.221.85.57:8283/jsonrpc",
+        "genomeCmp" : "http://dev06.berkeley.kbase.us:8283/jsonrpc",
+        "trees" : "http://140.221.67.152:7047",
+        "log_proxy_port": 32001,
+        "log_proxy_host": "172.17.42.1",
         "user_and_job_state" : "http://140.221.67.185:7083",
         "narrative_job_proxy" : "http://140.221.67.185:7068",
         "trees" : "http://140.221.67.152:7047",
         "awe" : "http://140.221.67.185:7080"
-=======
-        "genomeCmp" : "http://dev06.berkeley.kbase.us:8283/jsonrpc",
-        "trees" : "http://140.221.67.152:7047",
-        "log_proxy_port": 32001,
-        "log_proxy_host": "172.17.42.1"
->>>>>>> 66fe9d4a
     },
 
     "prod": {
@@ -45,7 +41,9 @@
         "genomeCmp" : "https://kbase.us/services/genome_comparison/jsonrpc",
         "trees" : "https://kbase.us/services/trees",
         "log_proxy_port": 32001,
-        "log_proxy_host": "172.17.42.1"
+        "log_proxy_host": "172.17.42.1",
+        "narrative_job_proxy" : "http://140.221.67.185:7068",
+        "awe" : "http://140.221.67.185:7080"
     },
 
     "name" : "KBase Narrative",
