--- conflicted
+++ resolved
@@ -19,14 +19,12 @@
         "trees" : "http://140.221.67.152:7047",
         "log_proxy_port": 32001,
         "log_proxy_host": "172.17.42.1",
-<<<<<<< HEAD
         "user_and_job_state" : "http://140.221.67.185:7083",
         "narrative_job_proxy" : "http://140.221.67.185:7068",
         "trees" : "http://140.221.67.152:7047",
         "awe" : "http://140.221.67.185:7080"
-=======
+        "log_proxy_host": "172.17.42.1",
         "narrative_method_store" : "http://dev19.berkeley.kbase.us/narrative_method_store/rpc"
->>>>>>> dba1f71f
     },
 
     "prod": {
@@ -46,12 +44,10 @@
         "trees" : "https://kbase.us/services/trees",
         "log_proxy_port": 32001,
         "log_proxy_host": "172.17.42.1",
-<<<<<<< HEAD
         "narrative_job_proxy" : "http://140.221.67.185:7068",
         "awe" : "http://140.221.67.185:7080"
-=======
+        "log_proxy_host": "172.17.42.1",
         "narrative_method_store" : "https://kbase.us/services/narrative_method_store/rpc"
->>>>>>> dba1f71f
     },
 
     "name" : "KBase Narrative",
