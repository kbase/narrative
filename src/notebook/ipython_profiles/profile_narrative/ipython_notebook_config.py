--- conflicted
+++ resolved
@@ -163,11 +163,7 @@
 # c.IPKernelApp.log_level = 30
 
 # lines of code to run at IPython startup.
-<<<<<<< HEAD
-c.IPKernelApp.exec_lines = ['import biokbase.narrative.magics']
-=======
 c.IPKernelApp.exec_lines = [ 'import biokbase.narrative.magics' ]
->>>>>>> e440ee62
 
 # The importstring for the OutStream factory
 # c.IPKernelApp.outstream_class = 'IPython.zmq.iostream.OutStream'
