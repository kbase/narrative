--- conflicted
+++ resolved
@@ -48,6 +48,7 @@
 
     <div id="left-column">
         <div id="kb-ws"></div>
+        <div id="kb-jobs-panel" class="left-pane"></div>
         <div id="kb-function-panel" class="left-pane"></div>
         <div id="kb-function-help"></div>
 
@@ -184,34 +185,6 @@
                         </div>
                     </div>
                 </div>
-<<<<<<< HEAD
-            </div>
-<!--     <div id="kb-ws-guard">Connecting to KBase..</div>
- -->
-    <div id="left-column">
-        <div id="kb-ws"></div>
-        <div id="kb-jobs-panel" class="left-pane"></div>
-        <div id="kb-function-panel" class="left-pane"></div>
-        <div id="kb-function-help"></div>
-
-     </div>
-
-     <div id="content-column">
-        <div id="menubar-container" class="narrative-menu-container pull-left">
-            <div id="maintoolbar" class="navbar" style="z-index:100;">
-              <div class="toolbar-inner navbar-nobg pull-left">
-                <div id="maintoolbar-container" class="container"></div>
-              </div>
-            </div>
-            <div></div>
-            <div id="narrative-title">
-                <span id="save_widget" class="nav pull-left">
-                    <span id="notebook_name"></span>
-                    <span id="checkpoint_status"></span>
-                    <span id="autosave_status"></span>
-                </span>
-                <span> &nbsp;</span>
-=======
                 <div id="maintoolbar" class="navbar" style="z-index:100;">
                     <div class="toolbar-inner navbar-nobg pull-left">
                         <div id="maintoolbar-container" class="container"></div>
@@ -225,7 +198,6 @@
                         <span id="autosave_status"></span>
                     </span>
                 </div>
->>>>>>> 377e7531
             </div>
         </div>
 
