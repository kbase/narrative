/*
For data in KBase workspace
*/
#kb-ws {
    background-color: #fff;
    width: 100%;
    height: 350px;
}

#kb-ws .dataTable {
    width: 100%;
    height: 300px;
}

/* header area */
#kb-ws .kb-header {
    background-color: #008988;
    width: 100%;
    color: #ddd;
    font-family: OxygenRegular;
    font-size: 16px;
    /* text-align: center; */
    padding: 5px 5px 5px 10px;
}
.kb-header #kb-wsname {
    color: white;
    margin-left: 20px;
    font-weight: 900;
}

#kb-ws .kb-controls {
    width: 100%;
    height: 30px;
    background-color: #008988;
    padding-left: 3px;
}

/* little search icon next to text field */
.icon-search {
    padding-left: 5px;
}

#kb-ws .form-control {
    width: 85%;
    max-height: 25px;
    margin: 3px;
}


/* Upload pulldown */
#kb-ws-upload-pulldown {
    position: absolute;
    top: 0;
    left: 220px;
}
#kb-ws-add-data {
    position: absolute;
    top: 30px;
    left: 20px;
    width: 40px;
    font-size: 100%;
    overflow-x: hidden;
    color: white;
    font-family: OxygenMonoRegular;
    text-decoration-line: underline;
    text-decoration-color: #f5f5f5;
    text-decoration-style: dashed;
}
#kb-ws-upload-pulldown .dropdown-menu {
    margin-top: 25px;
}
/* end: upload pulldown */

/* Refresh button */
#kb-ws-refresh {
    position: absolute;
    top: 3px;
    left: 5px;
    padding: 0px 6px;
    overflow: hidden;
}
/* end: Refresh button */

/* Data table */
#kb-ws .kb-table table {
    /*width: 100%;*/
    height: 100%;
/*    height: 270px;*/
}

.kb-table table th {
    background-color: white;
    border: 1px solid gainsboro;
}

#kb-ws .kb-table table thead th td:first-child {
    max-width: 80%;
}

.kb-table tbody tr {
    border-bottom: 1px solid gainsboro;
}

.kb-table tbody tr td {
    max-height: 16px;
    padding: 5px;
    font-size: 1em;

}

.kb-table table tr:nth-child(odd) {
    background-color: #F7F7F7;
}

.kb-table table tr td:first-child {
    max-width: 80%;
    overflow-x: hidden;
}

/* row-selected */
/* shade entire row */
.kb-table table tr.row_selected {
    background-color: #F4F5D6; /* more yellow: #FFEE66 */
}
/* underline name of object */
#kb-ws .kb-table tr.row_selected td.sorting_1 {
    text-decoration: underline;
    cursor: pointer;
}

#kb-ws .dataTables_filter { display: none; }

.sorting { background: url('../images/sort_both.png') no-repeat center right; }
.sorting_asc { background: url('../images/sort_asc.png') no-repeat center right; }
.sorting_desc { background: url('../images/sort_desc.png') no-repeat center right; }

.sorting_asc_disabled { background: url('../images/sort_asc_disabled.png') no-repeat center right; }
.sorting_desc_disabled { background: url('../images/sort_desc_disabled.png') no-repeat center right; }

/* end: data table */

/* Object details window */
#kb-obj {
}
#kb-obj table {
    font-family: OxygenRegular, Arial, sans-serif;
}
#kb-obj table .kb-table table {
    height: 200px;
}

#kb-obj .kb-table > h3 {
    margin-top: -10px;
}
/* underline name of object */
#kb-obj .kb-table tr.row_selected td {
    text-decoration: underline;
    cursor: pointer;
}
<<<<<<< HEAD
/* For pagination */
=======
>>>>>>> 0eb1e9c3
#kb-obj ul.list-group {
    display: block;
    margin-top: 15px;
    list-style-type: none;
}
<<<<<<< HEAD
=======

>>>>>>> 0eb1e9c3
#kb-obj ul.list-group li {
    display: inline-block;
    margin: 0;
    padding: 0 5px;
    color: #0074C5;
    border-top: 1px solid #DDD;
    text-align: center;
}
#kb-obj .list-group li {
    border-right: 1px solid #DDD;
    box-sizing: border-box;
}
#kb-obj .list-group li:first-child {
    border-left: 1px solid #DDD;
}
#kb-obj .list-group a {
    color: #0074C5;
    text-decoration: none;
}
/* by default, hide all buttons in footer */
#kb-obj .modal-footer button {
    display: none;
}
/* end: Object details window */
<|MERGE_RESOLUTION|>--- conflicted
+++ resolved
@@ -157,19 +157,13 @@
     text-decoration: underline;
     cursor: pointer;
 }
-<<<<<<< HEAD
 /* For pagination */
-=======
->>>>>>> 0eb1e9c3
 #kb-obj ul.list-group {
     display: block;
     margin-top: 15px;
     list-style-type: none;
 }
-<<<<<<< HEAD
-=======
 
->>>>>>> 0eb1e9c3
 #kb-obj ul.list-group li {
     display: inline-block;
     margin: 0;
