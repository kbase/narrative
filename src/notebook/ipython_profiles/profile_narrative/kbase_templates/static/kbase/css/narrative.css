--- conflicted
+++ resolved
@@ -781,7 +781,6 @@
 	margin-bottom: 0px;
 }
 
-<<<<<<< HEAD
 #kb-jobs-panel {
 	margin-bottom: 5px;
 }
@@ -841,10 +840,9 @@
     max-height: 250px;
     overflow-x : scroll;
     overflow-y: scroll;
-=======
+}
 /* For connecting lines */
 .kb-line {
     background-color: lightgrey;
     position: absolute;
->>>>>>> 4e102b2d
 }