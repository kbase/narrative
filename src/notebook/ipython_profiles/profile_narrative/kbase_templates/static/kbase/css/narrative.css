--- conflicted
+++ resolved
@@ -760,7 +760,21 @@
 border-left: 1px solid #f2f2f2;
 }
 
-<<<<<<< HEAD
+.version-stamp {
+	padding-right: 320px;
+	text-align: right;
+	color: #666;
+	font-size: 90%;
+}
+
+.panel {
+	margin-bottom: 0px;
+}
+
+#kb-jobs-panel {
+	margin-bottom: 5px;
+}
+
 .kbujs-table-container {
     height: auto;
 }
@@ -812,16 +826,4 @@
     max-height: 250px;
     overflow-x : scroll;
     overflow-y: scroll;
-}
-=======
-.version-stamp {
-	padding-right: 320px;
-	text-align: right;
-	color: #666;
-	font-size: 90%;
-}
-
-.panel {
-	margin-bottom: 0px;
-}
->>>>>>> 377e7531
+}