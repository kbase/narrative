--- conflicted
+++ resolved
@@ -1,126 +1,76 @@
 (function( $ ) {
-<<<<<<< HEAD
-	var loggedIn = false;
 
-	$(function() {
-		$(document).on('loggedIn.kbase', function(token) {
-			narrativeWsWidget.loggedIn(token);
-		});
+    $(function() {
+        $(document).on('loggedIn.kbase', function(event, token) {
+            narrativeWsWidget.loggedIn(token);
+        });
 
-		$(document).on('loggedOut.kbase', function(token) {
-			narrativeWsWidget.loggedOut(token);
-		});
+        $(document).on('loggedOut.kbase', function(event, token) {
+            narrativeWsWidget.loggedOut(token);
+        });
 
-		narrativeWsWidget = $("#narrative-workspace-view").kbaseNarrativeWorkspace({
-															tabs: [
-																	{ 
-																		name: "Narrative",
-																		workspace: "KBaseFBA"
-																	},
-																	{
-																		name: "Workspace",
-																		workspace: "bill_models"
-																	},
-																	{
-																		name: "Project",
-																		workspace: "billbootcamp"
-																	}
-																],
-															loadingImage: "/static/kbase/images/ajax-loader.gif"
-															});
+        narrativeWsWidget = $("#narrative-workspace-view").kbaseNarrativeWorkspace({
+                                                                                    tabs: [
+                                                                                        { 
+                                                                                            name: "Narrative",
+                                                                                            workspace: "KBaseFBA"
+                                                                                        },
+                                                                                        {
+                                                                                            name: "Workspace",
+                                                                                            workspace: "bill_models"
+                                                                                        },
+                                                                                        {
+                                                                                            name: "Project",
+                                                                                            workspace: "billbootcamp"
+                                                                                        }
+                                                                                    ],
+                                                                                    loadingImage: "/static/kbase/images/ajax-loader.gif"
+                                                                                   });
 
-		$("#login-widget").kbaseLogin({ 
-								style: "text",
+        // set the auth token by calling the kernel execute method on a function in
+        // the magics module
 
-								login_callback: function(args) {
-									loggedIn = true;
-								},
+        var set_token = function () {
+            // grab the token from the handler, since it isn't passed in with args
+            var tok = $("#login-widget").kbaseLogin('session','token');
+            console.log( "Logging in");
 
-								logout_callback: function(args) {
-									// flag as not logged in.
-									loggedIn = false;
+            // set the token in the ipython kernel using special handler
+            var cmd = "biokbase.narrative.magics.set_token( '" + tok + "')";
 
-								},
-
-								prior_login_callback: function(args) {
-									loggedIn = true;
-								}
-
-							});
-
-	});
-
-})( jQuery );
-=======
-     var loggedIn = false;
-
-     $(function() {
-           narrativeWsWidget = $("#narrative-workspace-view").kbaseNarrativeWorkspace({
-                                                                                          tabs: [
-                                                                                              { 
-                                                                                                  name: "Narrative",
-                                                                                                  workspace: "KBaseFBA"
-                                                                                              },
-                                                                                              {
-                                                                                                  name: "Workspace",
-                                                                                                  workspace: "bill_models"
-                                                                                              },
-                                                                                              {
-                                                                                                  name: "Project",
-                                                                                                  workspace: "billbootcamp"
-                                                                                              }
-                                                                                          ],
-                                                                                          loadingImage: "/static/kbase/images/ajax-loader.gif"
-                                                                                      });
-	   // set the auth token by calling the kernel execute method on a function in
-	   // the magics module
-	   var set_token = function () {
-	       // grab the token from the handler, since it isn't passed in with args
-	       var tok = $("#login-widget").kbaseLogin('session','token');
-	       console.log( "Logging in");
-	       // set the token in the ipython kernel using special handler
-	       var cmd = "biokbase.narrative.magics.set_token( '" + tok + "')";
-	       // make sure the shell_channel is ready, otherwise sleep for .5 sec
-	       // and then try it. We use the ['kernel'] attribute deref in case
-	       // because at parse time the kernel attribute may not be ready
-	       if (IPython.notebook['kernel'].shell_channel.readyState == 1) {
-		   IPython.notebook['kernel'].execute( cmd );
-	       } else {
-		   console.log( "Pausing for 500 ms before calling handler");
-		   setTimeout( function() { IPython.notebook['kernel'].execute( cmd ); }, 500 );
-	       }
-	   };
+            // make sure the shell_channel is ready, otherwise sleep for .5 sec
+            // and then try it. We use the ['kernel'] attribute deref in case
+            // because at parse time the kernel attribute may not be ready
+            if (IPython.notebook['kernel'].shell_channel.readyState == 1) {
+                IPython.notebook['kernel'].execute( cmd );
+            } else {
+                console.log( "Pausing for 500 ms before calling handler");
+                setTimeout( function() { IPython.notebook['kernel'].execute( cmd ); }, 500 );
+            }
+        };
 
 
-           $("#login-widget").kbaseLogin({ 
-                                             style: "text",
+        $("#login-widget").kbaseLogin({ 
+            style: "text",
 
-                                             login_callback: function(args) {
-                                                 loggedIn = true;
-                                                 narrativeWsWidget.loggedIn(args);
-						 set_token();
-                                             },
+            login_callback: function(args) {
+                set_token();
+            },
 
-                                             logout_callback: function(args) {
-                                                 // flag as not logged in.
-                                                 loggedIn = false;
-                                                 narrativeWsWidget.loggedOut(args);
-						 // clear the token in the ipython kernel using special handler
-						 console.log( "Logging out");
-						 var cmd = "biokbase.narrative.magics.clear_token()";
-						 IPython.notebook.kernel.execute( cmd );
+            logout_callback: function(args) {
+                // flag as not logged in.
+                // clear the token in the ipython kernel using special handler
+                console.log( "Logging out");
+                var cmd = "biokbase.narrative.magics.clear_token()";
+                IPython.notebook.kernel.execute( cmd );
 
-                                             },
+            },
 
-                                             prior_login_callback: function(args) {
-                                                 loggedIn = true;
-                                                 narrativeWsWidget.loggedIn(args);
-						 // Do actual login once the kernel is up - only an issue for prior_login
-						 $([IPython.events]).on('status_started.Kernel', set_token);
-                                             },
+            prior_login_callback: function(args) {
+                // Do actual login once the kernel is up - only an issue for prior_login
+                $([IPython.events]).on('status_started.Kernel', set_token);
+            },
+        });
+    });
 
-                                         });
-       });
-
- })( jQuery );
->>>>>>> 921b6770
+})( jQuery );