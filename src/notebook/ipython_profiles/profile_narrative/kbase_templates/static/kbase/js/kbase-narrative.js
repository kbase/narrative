--- conflicted
+++ resolved
@@ -11,7 +11,6 @@
             narrativeUploadWidget.loggedOut(token);
         });
 
-<<<<<<< HEAD
         narrativeWsWidget = $("#narrative-workspace-view").kbaseNarrativeWorkspace({
             tabs: [
             { 
@@ -31,26 +30,6 @@
         });
 
         narrativeUploadWidget = $("#data-add-btn").kbaseUploadWidget({});
-=======
-        narrativeWsWidget = $("#narrative-workspace-view")
-                            .kbaseNarrativeWorkspace({
-                                tabs: [
-                                    { 
-                                        name: "Narrative",
-                                        workspace: "KBaseFBA"
-                                    },
-                                    {
-                                        name: "Workspace",
-                                        workspace: "bill_models"
-                                    },
-                                    {
-                                        name: "Project",
-                                        workspace: "billbootcamp"
-                                    }
-                                ],
-                                loadingImage: "/static/kbase/images/ajax-loader.gif"
-                            });
->>>>>>> b49f5e89
 
         // set the auth token by calling the kernel execute method on a function in
         // the magics module
