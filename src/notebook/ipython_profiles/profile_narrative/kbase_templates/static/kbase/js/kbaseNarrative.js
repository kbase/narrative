--- conflicted
+++ resolved
@@ -33,12 +33,8 @@
      * Go ahead and fill in the rest of the Javascript stuff.
      */
     $([IPython.events]).one('status_started.Kernel', function() {
-<<<<<<< HEAD
-        IPython.notebook.set_autosave_interval(0);
-=======
         // NAR-271 - Firefox needs to be told where the top of the page is. :P
         window.scrollTo(0,0);
->>>>>>> 9351618b
 
         var workspaceId = null;
         if (IPython && IPython.notebook && IPython.notebook.metadata) {
@@ -55,11 +51,8 @@
             loadingImage: "/static/kbase/images/ajax-loader.gif",
             ws_id: IPython.notebook.metadata.ws_name
         });
-<<<<<<< HEAD
 
         // still needs to wait ~500ms for some godawful reason.
         setTimeout( function() { jobsWidget.refresh(); }, 500);
-=======
->>>>>>> 9351618b
     });
 };