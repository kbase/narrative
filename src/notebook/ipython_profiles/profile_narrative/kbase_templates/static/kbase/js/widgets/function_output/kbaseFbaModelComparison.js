--- conflicted
+++ resolved
@@ -18,14 +18,11 @@
     	proteome_cmp_id: null
     },
 
-<<<<<<< HEAD
-    wsUrl: "http://140.221.84.209:7058/",
+
+    wsUrl: "https://kbase.us/services/ws/",
     //fbaURL: "https://kbase.us/services/fba_model_services",
     fbaURL: "http://140.221.84.183:7036",
     loadingImage: "static/kbase/images/ajax-loader.gif",
-=======
-    wsUrl: "https://kbase.us/services/ws/",
->>>>>>> 82e89134
 
     init: function(options) {
         this._super(options);
