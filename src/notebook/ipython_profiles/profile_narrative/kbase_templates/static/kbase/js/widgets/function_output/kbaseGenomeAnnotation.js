--- conflicted
+++ resolved
@@ -31,13 +31,8 @@
             var self = this;
         	var pref = (new Date()).getTime();
 
-<<<<<<< HEAD
-            var wsUrl = 'http://140.221.84.170:7058/';								// WS2
-            //var wsUrl = "http://kbase.us/services/workspace/";
-=======
             var wsUrl = 'http://140.221.84.209:7058/';								// WS2
             //var wsUrl = "http://kbase.us/services/workspace/";	//old ws
->>>>>>> 5aaa346f
             var container = this.$elem;
 
             var kbws = new Workspace(wsUrl);											// WS2
