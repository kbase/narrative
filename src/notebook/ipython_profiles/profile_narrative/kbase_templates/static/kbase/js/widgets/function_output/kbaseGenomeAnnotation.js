--- conflicted
+++ resolved
@@ -15,7 +15,7 @@
         },
         jobSrvUrl: "https://kbase.us/services/userandjobstate/",
         loadingImage: "static/kbase/images/ajax-loader.gif",
-        wsUrl: "http://140.221.84.209:7058/",
+        wsUrl: "https://kbase.us/services/ws/",
         timer: null,
 
         init: function(options) {
@@ -31,10 +31,9 @@
             var self = this;
         	var pref = (new Date()).getTime();
 
-<<<<<<< HEAD
-=======
+
             var wsUrl = 'https://kbase.us/services/ws/';
->>>>>>> 82e89134
+	    
             var container = this.$elem;
             if (self.token == null) {
             	container.empty();
