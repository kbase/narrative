--- conflicted
+++ resolved
@@ -10,13 +10,8 @@
     	ws_id: null
     },
 
-<<<<<<< HEAD
-    wsUrl: "http://kbase.us/services/workspace/",
-    jobSrvUrl: "https://kbase.us/services/userandjobstate/",
-=======
     wsUrl: "http://140.221.84.209:7058/",
     jobSrvUrl: "http://140.221.84.180:7083/",
->>>>>>> a7e6d431
     cmpImgUrl: "http://140.221.85.98:8284/image",
     timer: null,
     geneRows: 21,
