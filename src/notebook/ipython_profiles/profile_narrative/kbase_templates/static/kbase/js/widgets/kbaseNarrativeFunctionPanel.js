/**
 * A widget that contains functions and function information for the Narrative.
 * When initialized, it uses a loading gif while waiting for functions to load
 * (unless functions were passed in on construction).
 *
 * Each function is presented in a list (for now - accordion may be coming soon)
 * and when clicked will fire a "function_clicked.narrative" event.
 *
 * @author Bill Riehl <wjriehl@lbl.gov>
 * @public
 */
(function( $, undefined ) {
    $.KBWidget({
        name: 'kbaseNarrativeFunctionPanel', 
        parent: 'kbaseWidget',
        version: '0.0.1',
        options: {
            loadingImage: 'static/kbase/images/ajax-loader.gif',
            autopopulate: true,
        },
        services: null,

        /**
         * This private method is automatically called when the widget is initialized.
         * 
         * Initialization steps:
         * 1. Put a loading spinner in its attached div
         * 2. Assume that the kernel is loaded before this is inited. //Check if the kernel is loaded - wait until it is.
         * 3. Make a kernel call to get the set of available services and functions.
         * 4. Shuffle the available functions into the right format.
         * 5. Display them on the screen, bind events.
         * @param {object} options
         * @private
         */
        init: function(options) {
            this._super(options);

            // DOM structure setup here.
            // After this, just need to update the function list

            /* There's a few bits here.
             * 1. It's all in a Bootstrap Panel scaffold.
             * 2. The panel-body section contains the core of the widget:
             *    a. loading panel (just a blank thing with a spinning gif)
             *    b. error panel
             *    c. actual function widget setup.
             *
             * So, initialize the scaffold, bind the three core pieces in the
             * panel-body, make sure the right one is being shown at the start,
             * and off we go.
             */

            // Make a function panel for everything to sit inside.
            this.$functionPanel = $('<div>')
                                  .addClass('kb-function-body');

            // The 'loading' panel should just have a spinning gif in it.
            this.$loadingPanel = $('<div>')
                                 .addClass('kb-data-loading')
                                 .append('<img src="' + this.options.loadingImage + '">')
                                 .append($('<div>')
                                         .attr('id', 'message'))
                                 .hide();

            // The error panel should be empty for now.
            this.$errorPanel = $('<div>')
                               .addClass('kb-error')
                               .hide();

            // The help element should be outside of the panel itself, so it can be manipulated separately.
            // It should hide itself when clicked.
            var self = this;
            this.$helpPanel = $('<div>')
                              .addClass('kb-function-help-popup alert alert-info')
                              .hide()
                              .click(function(event) { self.$helpPanel.hide(); });


            this.$elem.append($('<div>')
                              .addClass('panel panel-primary')
                              .append($('<div>')
                                      .addClass('panel-heading')
                                      .append($('<div>')
                                              .addClass('panel-title')
                                              .css({'text-align': 'center'})
                                              .append('Services')))
                              .append($('<div>')
                                      .addClass('panel-body kb-narr-panel-body')
                                      .append(this.$functionPanel)
                                      .append(this.$loadingPanel)
                                      .append(this.$errorPanel)));

            $(document).on('hasFunction.Narrative', 
                $.proxy(function(e, service, method, callback) {
                    if (callback) {
                        callback(this.hasFunction(service, method));
                    }
                }, this)
            );

            $('body').append(this.$helpPanel);

            if (this.options.autopopulate === true) {
                this.refresh();
            }

            return this;
        },
        
        refreshAJAX: function() {
            this.showLoadingMessage("Loading available KBase Services...");

            var prom = $.getJSON('static/kbase/services.json', $.proxy(
                function(serviceSet) {
                    this.populateFunctionList(serviceSet);
                    this.showFunctionPanel();
                }, this)
            );

            prom.fail($.proxy(function(error) {
                    this.showLoadingMessage("Unable to load from cache, waiting on kernel...");

                    $([IPython.events]).one('status_started.Kernel', $.proxy(function() {
                        console.log("Pausing for 500 ms before requesting service info from kernel");
                        setTimeout( $.proxy(function() { this.refresh(); }, this), 500 );
                    }, this));
                }, this)
            );
        },

        /**
         * Refreshes the list of loaded functions.
         * This makes a kernel call, fetches the list of functions as an object,
         * pulls out necessary fields, and constructs the function list from them.
         * @private
         */
        refresh: function(msg) {
            if (!IPython || !IPython.notebook || !IPython.notebook.kernel)
                return;

            if (!msg)
                msg = "Loading available KBase Services...";
            this.showLoadingMessage(msg);

            // Command to load and fetch all functions from the kernel
            var fetchFunctionsCommand = 'import biokbase.narrative.common.service_root as root\n' + 
                                        'print root.service.get_all_services(as_json_schema=True)\n';

            var callbacks = {
                'output' : $.proxy(function(msgType, content) { 
                    this.parseKernelResponse(msgType, content); 
                    this.showFunctionPanel();
                }, this),
                'execute_reply' : $.proxy(function(content) { 
                    this.handleCallback("execute_reply", content); 
                }, this),
                'clear_output' : $.proxy(function(content) { 
                    this.handleCallback("clear_output", content); 
                }, this),
                'set_next_input' : $.proxy(function(content) { 
                    this.handleCallback("set_next_input", content); 
                }, this),
                'input_request' : $.proxy(function(content) { 
                    this.handleCallback("input_request", content); 
                }, this),
            };

            var msgid = IPython.notebook.kernel.execute(fetchFunctionsCommand, callbacks, {silent: true});
        },

        handleCallback: function(call, content) {
            if (content.status === "error") {
                this.showError(content);
            }
            else {
                console.debug("kbaseNarrativeFunctionPanel." + call);
                console.debug(content);
            }
        },

        /**
         * Parses the text response from the kernel. If this response is not a "stream" type,
         * then an error is raised and execution stops.
         * @param {string} msgType - a string representing the type of message being propagated
         * @param {object} content - the content of the message
         * @private
         */
        parseKernelResponse: function(msgType, content) {
            // if it's not a datastream, display some kind of error, and return.
            // this.dbg("kbaseNarrativeFunctionPanel.parseKernelResponse");
            // this.dbg(content);

            if (msgType != 'stream') {
                this.showError('Sorry, an error occurred while loading the function list.');
                return;
            }
            var buffer = content.data;
            if (buffer.length > 0) {
                var serviceSet = JSON.parse(buffer);
                this.populateFunctionList(serviceSet);
            }
            this.$loadingPanel.hide();
        },

        /**
         * Populates the list of functions with clickable elements and hints/help popups.
         * @param {object} serviceSet - the object representing the set of loaded services
         * and their functions.
         * @private
         */
        populateFunctionList: function(serviceSet) {
            var totalFunctions = 0;
            var totalServices = 0;

            var serviceAccordion = [];

            this.services = {};
            for (var serviceName in serviceSet) {

<<<<<<< HEAD
                var pre_functions = totalFunctions;
=======
                // make a little local hash to store in the element for quick lookup.
                var localService = {};
>>>>>>> 932def1c
                var $methodList = $('<ul>');
                var service = serviceSet[serviceName];
                for (var i=0; i < service.methods.length; i++) {
                    var method = service.methods[i];
                    // Skip methods that are not visible
                    if (!method.visible) {
                        continue;
                    }
                    totalFunctions++;
                    method['service'] = serviceName;
                    $methodList.append(this.buildFunction(method));
                    localService[service.methods[i].title] = 1;
                }
<<<<<<< HEAD
                // Only add service if >0 methods.
                if (totalFunctions > pre_functions) {
                    serviceAccordion.push({
                        'title': serviceName,
                        'body': $methodList
                    });
                    totalServices++;
                }
=======

                serviceAccordion.push({
                    'title' : serviceName,
                    'body' : $methodList
                });

                this.services[serviceName] = localService;
>>>>>>> 932def1c
            }

            // sort by service title
            serviceAccordion.sort(function(a, b) {
                return a.title.localeCompare(b.title);
            });

            this.trigger('servicesUpdated.Narrative', [this.services]);

            // Left here in case we want to use it again!
            // console.log("Total Services: " + totalServices);
            // console.log("Total Functions: " + totalFunctions);

            this.$elem.find('.kb-function-body').kbaseAccordion( { elements : serviceAccordion } );
        },

        /**
         * @method
         * A simple tester to see if a service.method call exists in the currently loaded set
         * @param {string} service - the name of the service to test
         * @param {string} method - the name of the method to test
         * @return {boolean} true if the call exists, false otherwise
         */
        hasFunction: function(service, method) {
            if (!this.services)
                return true;

            console.debug("looking up '" + service + "'.'" + method + "'");
            if (this.services.hasOwnProperty(service))
                return this.services[service].hasOwnProperty(method);
            return false;
        },

        /**
         * Creates and returns a list item containing info about the given narrative function.
         * Clicking the function anywhere outside the help (?) button will trigger a 
         * function_clicked.Narrative event. Clicking the help (?) button will trigger a 
         * function_help.Narrative event.
         * 
         * Both events have the relevant data passed along with them for use by the responding
         * element.
         * @param {object} method - the method object returned from the kernel.
         * @private
         */
        buildFunction: function(method) {
            var self = this;

            var $helpButton = $('<span>')
                              .addClass('glyphicon glyphicon-question-sign kb-function-help')
                              .css({'margin-top': '-5px'})
                              .click(function(event) { 
                                  event.preventDefault(); 
                                  event.stopPropagation(); 
                                  self.showHelpPopup(method, event); 
                              });

            /* this is for handling long function names.
               long names will be cropped and have a tooltip 
               with the full name */
            var methodTitle = method.title;
            var methodSpan = $('<span>');
            if (methodTitle.length > 29) {
                methodTitle = methodTitle.substring(0, 29) + "...";
                methodSpan.append(methodTitle);
                methodSpan.tooltip({
                    title: method.title,
                    placement: "bottom"
                }); 
            } else {
                 methodSpan.append(methodTitle);
            }
            
            var $newFunction = $('<li>')
                               .append(methodSpan)
                               .append($helpButton)
                               .click(function(event) {
                                   self.trigger('function_clicked.Narrative', method); 
                               });

            return $newFunction;
        },

        /**
         * Creates a new function field in the functions list.
         * This 'function' is represented as a DOM element. It has a name (styled as
         * a button, or something buttonish) and a help button. 
         *
         * Clicking the function button triggers a function_clicked.Narrative event,
         * and clicking the help button triggers a function_help.Narrative event.
         * 
         * Both of these events have the relevant data passed along with them for
         * population by the responding element.
         *
         * @param {object} method - the method object returned from the kernel.
         * @private
         */
        addFunction: function(method) {
            var self = this;
            var $funcButton = $('<button>')
                              .attr('type', 'button')
                              .addClass('btn btn-default')
                              .append(method.title)
                              .click(function(event) { self.trigger('function_clicked.Narrative', method); });

            var $helpButton = $('<span>')
                              .addClass('glyphicon glyphicon-question-sign')
                              .css({'float': 'right', 
                                    'cursor': 'pointer',
                                    'font-size': '14pt',
                                    'color': '#0064b6'})
                              .click(function(event) { self.showHelpPopup(method); });

            this.$functionList.append($('<li>')
                                        .append($funcButton)
                                        .append($helpButton)
                                     );
        },

        /**
         * Shows a popup panel with a description of the clicked method.
         * @param {object} method - the method containing a title and 
         * description for populating the popup.
         * @private
         */
        showHelpPopup: function(method, event) {
            this.$helpPanel.css({'left':event.pageX, 'top':event.pageY})
            this.$helpPanel.empty();
            this.$helpPanel.append($('<h1>').append(method.title + ' Help'))
                           .append(method.description)
                           .append($('<h2>').append('Click to hide'));
            this.$helpPanel.show();
        },

        /**
         * Shows a loading spinner or message on top of the panel.
         * @private
         */
        showLoadingMessage: function(message) {
            this.$loadingPanel.find('#message').empty();
            if (message) 
                this.$loadingPanel.find('#message').html(message);
            this.$functionPanel.hide();
            this.$errorPanel.hide();
            this.$loadingPanel.show();
        },

        /**
         * Shows the main function panel, hiding all others.
         * @private
         */
        showFunctionPanel: function() {
            this.$errorPanel.hide();
            this.$loadingPanel.hide();
            this.$functionPanel.show();
        },

        /**
         * Shows an error text message on top of the panel. All other pieces are hidden.
         * @param {string} error - the text of the error message
         * @private
         */
        showError: function(error) {
            var $errorHeader = $('<div>')
                               .addClass('alert alert-danger')
                               .append('<b>Sorry, an error occurred while loading KBase functions.</b><br>Please contact the KBase team at <a href="mailto:help@kbase.us?subject=Narrative%20function%20loading%20error">help@kbase.us</a> with the information below.');

            this.$errorPanel.empty();
            this.$errorPanel.append($errorHeader);

            // If it's a string, just dump the string.
            if (typeof error === 'string') {
                this.$errorPanel.append($('<div>').append(error));
            }

            // If it's an object, expect an error object as returned by the execute_reply callback from the IPython kernel.
            else if (typeof error === 'object') {
                var $details = $('<div>');
                $details.append($('<div>').append('<b>Type:</b> ' + error.ename))
                        .append($('<div>').append('<b>Value:</b> ' + error.evalue));

                var $tracebackDiv = $('<div>')
                                 .addClass('kb-function-error-traceback');
                for (var i=0; i<error.traceback.length; i++) {
                    $tracebackDiv.append(error.traceback[i] + "<br>");
                }

                var $tracebackPanel = $('<div>');
                var tracebackAccordion = [{'title' : 'Traceback', 'body' : $tracebackDiv}];

                this.$errorPanel.append($details)
                                .append($tracebackPanel);
                $tracebackPanel.kbaseAccordion({ elements : tracebackAccordion });
            }

            this.$functionPanel.hide();
            this.$loadingPanel.hide();
            this.$errorPanel.show();
        },
    });

})( jQuery );<|MERGE_RESOLUTION|>--- conflicted
+++ resolved
@@ -217,12 +217,9 @@
             this.services = {};
             for (var serviceName in serviceSet) {
 
-<<<<<<< HEAD
-                var pre_functions = totalFunctions;
-=======
                 // make a little local hash to store in the element for quick lookup.
                 var localService = {};
->>>>>>> 932def1c
+                var pre_functions = totalFunctions;
                 var $methodList = $('<ul>');
                 var service = serviceSet[serviceName];
                 for (var i=0; i < service.methods.length; i++) {
@@ -236,7 +233,6 @@
                     $methodList.append(this.buildFunction(method));
                     localService[service.methods[i].title] = 1;
                 }
-<<<<<<< HEAD
                 // Only add service if >0 methods.
                 if (totalFunctions > pre_functions) {
                     serviceAccordion.push({
@@ -245,15 +241,8 @@
                     });
                     totalServices++;
                 }
-=======
-
-                serviceAccordion.push({
-                    'title' : serviceName,
-                    'body' : $methodList
-                });
 
                 this.services[serviceName] = localService;
->>>>>>> 932def1c
             }
 
             // sort by service title
