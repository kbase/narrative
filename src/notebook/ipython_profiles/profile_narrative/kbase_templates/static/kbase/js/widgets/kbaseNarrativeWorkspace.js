--- conflicted
+++ resolved
@@ -704,32 +704,12 @@
                             }
                             // No progress marker on non-empty line => final output of program?
                             else {
-                                // XXX: @ and # should probably be swapped in meaning
-<<<<<<< HEAD
-                                // if (line.match(/^#/)) {
-                                //     // log lines starting with '@'
-                                //     console.info("[KERNEL] " + line.substr(1, line.length).trim());
-                                //     // consume data
-                                //     offs += line.length;
-                                // }
-                                // else {
-=======
-                                if (line.match(/^#/)) {
-                                    // log lines starting with '@'
-                                    console.info("[KERNEL] " + line.substr(1, line.length).trim());
-                                    // consume data
-                                    offs += line.length;
-                                }
-                                else {
-                                    //console.debug("Saving line: "+ line);
->>>>>>> 10f6366f
                                     // save the line
                                     result += line;
                                     // all but the last line should have \n appended
                                     if (index < lines.length - 1) {
                                         result += "\n";
                                     }
-                                // }
                             }
                         }
                     }
