/**
 * Top-level 'widget' for the workspace interaction with the KBase narrative.
 *
 * The widget lists the objects in the workspace and include a search field
 * to filter the list, as well as a button to 'Add' new items from sources 
 * like the CDS and local files.
 *
 * Options:
 *    loadingImage - an image to show in the middle of the widget while loading data
 *    tableElem - HTML element container for the data table
 *    controlsElem - HTML element container for the controls (search/add)
 *
 * Triggers events:
 * updateData.Narrative - when any externally represented data should be updated.
 * 
 * @author Bill Riehl <wjriehl@lbl.gov>
 * @author Dan Gunter <dkgunter@lbl.gov>
 * @public
 */

(function( $, undefined ) {
    $.KBWidget({
        name: "kbaseNarrativeWorkspace", 
        parent: "kbaseWidget",
        version: "1.0.0",
        options: {
            loadingImage: "../images/ajax-loader.gif",
            tableElem: null,
            controlsElem: null,
            ws_id: null,
        },
        ws_client: null,
        ws_id: null,
        defaultOutputWidget: "kbaseDefaultNarrativeOutput",
        defaultInputWidget: "kbaseDefaultNarrativeInput",
        errorWidget: "kbaseNarrativeError",

        inputsRendered: false,
        maxSavedStates: 2,      // limit the states saved to 2 for now.
        nextOutputCellId: '',

        // constant strings.
        KB_CELL: 'kb-cell',
        KB_TYPE: 'type',
        KB_FUNCTION_CELL: 'function_input',
        KB_OUTPUT_CELL: 'function_output',
        KB_ERROR_CELL: 'kb_error',
        KB_CODE_CELL: 'kb_code',
        KB_STATE: 'widget_state',

        // set up as a hash for quickie lookup time!
        ignoredDataTypes: {
            'string' : 1,
            'unicode' : 1,
            'numeric' : 1,
            'integer' : 1,
            'list' : 1,
            'a number' : 1
        },

        init: function(options) {
            this._super(options);

            this.ws_id = this.options.ws_id;
            // Whenever the notebook gets loaded, it should rebind things.
            // This *should* only happen once, but I'm putting it here anyway.

<<<<<<< HEAD
            $([IPython.events]).on('notebook_loaded.Notebook', $.proxy(function() {
                this.rebindActionButtons();
                this.hideGeneratedCodeCells();
            }, this));
=======
            $([IPython.events]).on('notebook_loaded.Notebook', 
                $.proxy(function() {
                    this.rebindActionButtons();
                    this.hideGeneratedCodeCells();
                }, this)
            );
>>>>>>> 9351618b

            $(document).on('workspaceUpdated.Narrative', 
                $.proxy(function(e, ws_id) {
                    this.ws_id = ws_id;
                }, 
                this)
            );

            $(document).on('dataUpdated.Narrative', 
                $.proxy(function(event) {
                    if (IPython && IPython.notebook) {
                        // XXX: This is a hell of a hack. I hate
                        // using the 'first time' bit like this,
                        // but without some heavy rewiring, it's difficult
                        // to track when some event occurred.
                        // So, dirty bit it is.
                        this.refreshFunctionInputs(!this.inputsRendered);
                        if (!this.inputsRendered)
                            this.loadAllRecentCellStates();
                        this.inputsRendered = true;
                    }
                },
                this)
            );

            $(document).on('servicesUpdated.Narrative',
                $.proxy(function(event, serviceSet) {
                    console.log("listing services!");
                    console.log(serviceSet);
                },
                this)
            );

            $(document).on('narrativeDataQuery.Narrative', 
                $.proxy(function(e, params, callback) {
                    var objList = this.getCurrentNarrativeData();
                    if (callback) {
                        callback(objList);
                    }
                },
                this)
            );

            // When a user clicks on a function, this event gets fired with
            // method information. This builds a function cell out of that method
            // and inserts it in the right place.
            $(document).on('function_clicked.Narrative', 
                $.proxy(function(event, method) {
                    this.buildFunctionCell(method);
                }, 
                this)
            );

            // Initialize the data table.
            this.render();
            return this;
        },
        
        /**
         * @method buildFunctionCell
         * @param {Object} method - the JSON schema version of the method to invoke. This will
         * include a list of parameters and outputs.
         */
        buildFunctionCell: function(method) {
            var cell = IPython.notebook.insert_cell_below('markdown');
            // make this a function input cell, as opposed to an output cell
            this.setFunctionCell(cell, method);

            // THIS IS WRONG! FIX THIS LATER!
            // But it should work for now... nothing broke up to this point, right?
            var cellIndex = IPython.notebook.ncells() - 1;
            var cellId = 'kb-cell-' + cellIndex + '-' + this.uuidgen();

            // The various components are HTML STRINGS, not jQuery objects.
            // This is because the cell expects a text input, not a jQuery input.
            // Yeah, I know it's ugly, but that's how it goes.
            var cellContent;

            if (this.validateMethod(method)) {
                // This is the list of parameters for the given method
                var inputWidget = this.defaultInputWidget;
                if (method.properties.widgets.input)
                    inputWidget = method.properties.widgets.input;

                var inputDiv = "<div id='inputs'></div>";

                // These are the 'delete' and 'run' buttons for the cell
                var buttons = "<div class='buttons pull-right'>" + //style='margin-top:10px'>" +
                                  "<button id='" + cellId + "-delete' type='button' value='Delete' class='btn btn-default btn-sm'>Delete</button> " +
                                  "<button id='" + cellId + "-run' type='button' value='Run' class='btn btn-primary btn-sm'>Run</button>" + 
                              "</div>";

                // The progress bar remains hidden until invoked by running the cell
                var progressBar = "<div id='kb-func-progress' class='pull-left' style='display:none;'>" +
                                    "<div class='progress progress-striped active kb-cell-progressbar'>" +
                                        "<div class='progress-bar progress-bar-success' role='progressbar' aria-valuenow='0' " +
                                        "aria-valuemin='0' aria-valuemax='100' style='width:0%'/>" +
                                    "</div>" +
                                    "<p class='text-success'/>" +
                                  "</div>";

                // Associate method title with description via BS3 collapsing
                var methodId = cellId + "-method-details";
                var buttonLabel = "...";
                var methodDesc = method.description.replace(/"/g, "'"); // double-quotes hurt markdown rendering
                var methodInfo = "<div class='kb-func-desc'>" +
                                   "<h1><b>" + method.title + "</b></h1>" +
                                   "<span class='pull-right kb-func-timestamp' id='last-run'></span>" +
                                   "<button class='btn btn-default btn-xs' type='button' data-toggle='collapse'" +
                                      " data-target='#" + methodId + "'>" + buttonLabel + "</button>" +
                                    "<div><h2 class='collapse' id='" + methodId + "'>" +
                                      methodDesc + "</h2></div>" +
                                 "</div>";

                // Bringing it all together...
                cellContent = "<div class='panel kb-func-panel kb-cell-run' id='" + cellId + "'>" +
                                  "<div class='panel-heading'>" +
                                      methodInfo +
                                  "</div>" +
                                  "<div class='panel-body'>" +
                                      inputDiv +
                                  "</div>" +
                                  "<div class='panel-footer' style='overflow:hidden'>" +
                                      progressBar +
                                      buttons +
                                  "</div>" +
                              "</div>" +
                              "\n<script>" + 
                              "$('#" + cellId + " > div > div#inputs')." + inputWidget + "({ method:'" +
                               this.safeJSONStringify(method) + "'});" +
                              "</script>";
            }
            else {
                cellContent = "Error - the selected method is invalid.";
            }
            cell.set_text(cellContent);

            cell.rendered = false;
            cell.render();

            // restore the input widget's state.
            this.removeCellEditFunction(cell);
            this.bindActionButtons(cell);
        },

        /**
         * A TEMPORARY FUNCTION that should refresh and update the given cell's metadata to the new(er) version,
         * if it needs to happen.
         * should be the structure:
         * {
         *     'kb-cell': {
         *         'type' : 'function_input' | 'function_output',
         *         'method' : object (if input cell),
         *         'widget' : <widget name>
         *         'widget_state' : [array of states]
         *     }
         * }
         */
        checkCellMetadata: function(cell) {
            if (cell.metadata[this.KB_CELL]) {
                // if that top-level one is a string, it'll probably be an output cell, so make it one.
                if (typeof cell.metadata[this.KB_CELL] === "string") {
                    var newMeta = {};
                    newMeta[this.KB_TYPE] = this.KB_OUTPUT_CELL;
                    newMeta['widget'] = undefined;
                    newMeta[this.KB_STATE] = [];
                    cell.metadata[this.KB_CELL] = newMeta;
                }
                else if (typeof cell.metadata[this.KB_CELL] === "object") {
                    // The "old" version (i.e. at the beginning of the workshop starting 1/6/2013)
                    // just needs to make sure the input cells have the widget state as an array.
                    // AND it should store the widget name, as found in the method, as a separate field.

                    if (cell.metadata[this.KB_CELL][this.KB_TYPE] === this.KB_FUNCTION_CELL) {
                        if (!cell.metadata[this.KB_CELL]['widget'])
                            cell.metadata[this.KB_CELL]['widget'] = cell.metadata[this.KB_CELL]['method'].properties.widgets.input || this.defaultInputWidget;
                        if (!cell.metadata[this.KB_CELL][this.KB_STATE]) {
                            cell.metadata[this.KB_CELL][this.KB_STATE] = [];
                            if (cell.metadata[this.KB_CELL]['input_state']) {
                                cell.metadata[this.KB_CELL][this.KB_STATE].unshift({ 'time': 0, 'state' : cell.metadata[this.KB_CELL]['input_state'] });
                            }
                        }
                        else if (Object.prototype.toString.call(cell.metadata[this.KB_CELL][this.KB_STATE]) !== '[object Array]') {
                            cell.metadata[this.KB_CELL][this.KB_STATE] = [ { 'time' : 0, 'state' : cell.metadata[this.KB_CELL][this.KB_STATE] } ];
                        }
                    }
                }
            }
        },

        /**
         * Escape chars like single quotes in descriptions and titles,
         * before rendering as a JSON string.
         *
         * @post This does not modify the input object.
         * @return {string} JSON string
         */
        safeJSONStringify: function(method) {
            var esc = function(s) { return s.replace(/'/g, "&apos;").replace(/"/g, "&quot;"); };
            return JSON.stringify(method, function(key, value) {
                return (typeof(value) == "string" && (key == "description" || key == "title")) ?
                    esc(value) : value;
            });
        },

        /**
         * Refreshes any function inputs to sync with workspace data.
         * Since this re-renders the cell, it must rebind all buttons, too.
         * Kind of annoying, but it should run quickly enough.
         *
         * Also checks to see if that cell has any parameter state associated
         * with it, and if so, sends that to the widget.
         * @private
         */
        refreshFunctionInputs: function(fullRender) {
            if (IPython && IPython.notebook) {
                var cells = IPython.notebook.get_cells();
                for (var i=0; i<cells.length; i++) {
                    var cell = cells[i];
                    if (this.isFunctionCell(cell)) {
                        var method = cell.metadata[this.KB_CELL].method;
                        var inputWidget = method.properties.widgets.input || this.defaultInputWidget;

                        if (fullRender) {
                            cell.rendered = false;
                            cell.render();

                            this.loadRecentCellState(cell);
                            this.bindActionButtons(cell);
                        }
                        else {
                            $(cell.element).find("#inputs")[inputWidget]('refresh');
                        }
                    }
                }
            }
        },

        /**
         * Checks if the given method object has a minimally valid structure.
         * Each method needs the following properties:
         * title - string, the title of the method (required non-empty)
         * service - string, the service where the method came from (required non-empty)
         * description - string, the description of the method
         * properties - object, contains parameters for the method
         * properties.parameters - object, essentially a list of parameters for the method
         *
         * @param {object} method - the method to validate
         * @private
         */
        validateMethod: function(method) {
            // if no title, return false
            if (!method.hasOwnProperty('title') || method.title.length == 0)
                return false;

            // if no service, return false
            if (!method.hasOwnProperty('service') || method.service.length == 0)
                return false;

            // if no properties, or it's not an object, return false
            if (!method.hasOwnProperty('properties') || typeof method.properties !== 'object')
                return false;

            if (!method.properties.hasOwnProperty('parameters') || typeof method.properties.parameters !== 'object')
                return false;

            return true;
        },

        /**
         * @method removeCellEditFunction
         * Removes the ability to edit a markdown cell by double-clicking or pressing Enter.
         * Handy for dealing with KBase function or output cells.
         * @param cell - the cell to modify.
         * @private
         */
        removeCellEditFunction: function(cell) {
            // remove its double-click and return functions. sneaky!
            $(cell.element).off('dblclick');
            $(cell.element).off('keydown');
        },

        /**
         * @method bindActionButtons
         * Binds the action (delete and run) buttons of a function cell.
         * This requires the cell to have {'kb-cell' : 'function'} in its metadata, otherwise it's ignored.
         * @param cell - the IPython Notebook cell with buttons to be bound.
         * @private
         */
        bindActionButtons: function(cell) {
            // get the cell.
            // look for the two buttons.
            // bind them to the right actions.
            if (this.isFunctionCell(cell)) {
                $(cell.element).find(".buttons [id*=delete]").off('click');
                $(cell.element).find(".buttons [id*=delete]").click(this.bindDeleteButton());
                $(cell.element).find(".buttons [id*=run]").off('click');
                $(cell.element).find(".buttons [id*=run]").click(this.bindRunButton());
            }
        },

        /**
         * Once the notebook is loaded, all code cells with generated code
         * (e.g. the placeholder, provenance cells) should be hidden.
         * At least for now.
         * So this function does that.
         * @private
         */
        hideGeneratedCodeCells: function() {
            var cells = IPython.notebook.get_cells();
            for (var i=0; i<cells.length; i++) {
                var cell = cells[i];
                if (this.isFunctionCodeCell(cell))
                    cell.element.css('display', 'none');
            }
        },

        // Function input cell type.
        isFunctionCell: function(cell) {
            return this.checkCellType(cell, this.KB_FUNCTION_CELL);
        },

        setFunctionCell: function(cell, method) {
            var cellInfo = {}
            cellInfo[this.KB_TYPE] = this.KB_FUNCTION_CELL;
            cellInfo['method'] = method;
            cellInfo[this.KB_STATE] = [];
            cellInfo['widget'] = method.properties.widgets.input || this.defaultInputWidget;

            cell.metadata[this.KB_CELL] = cellInfo;
        },

        // Function output cell type.
        isOutputCell: function(cell) {
            return this.checkCellType(cell, this.KB_OUTPUT_CELL);
        },

        setOutputCell: function(cell, widget) {
            var cellInfo = {};
            cellInfo[this.KB_TYPE] = this.KB_OUTPUT_CELL;
            cellInfo[this.KB_STATE] = [];
            cellInfo['widget'] = widget;

            cell.metadata[this.KB_CELL] = cellInfo;
        },

        setErrorCell: function(cell) {
            var cellInfo = {};
            cellInfo[this.KB_TYPE] = this.KB_ERROR_CELL;
            cell.metadata[this.KB_CELL] = cellInfo;
        },

        // Backup function code cell type (usually hidden through css... I still think this is superfluous)
        isFunctionCodeCell: function(cell) {
            return this.checkCellType(cell, this.KB_CODE_CELL);
        },

        setCodeCell: function(cell) {
            var cellInfo = {};
            cellInfo[this.KB_TYPE] = this.KB_CODE_CELL;
            cell.metadata[this.KB_CELL] = cellInfo;
        },

        checkCellType: function(cell, type) {
            return cell.metadata &&
                   cell.metadata[this.KB_CELL] &&
                   cell.metadata[this.KB_CELL][this.KB_TYPE] === type;
        },

        /**
         *
         */
        getCellDependencies: function(cell, paramValues) {
            if (!this.isFunctionCell(cell))
                return;

            var data = [];
            // get a 'handle' (really just the invocable name) of the input widget
            var inputWidget = cell.metadata[this.KB_CELL].method.properties.widgets.input || this.defaultInputWidget;
            var params = cell.metadata[this.KB_CELL]['method'].properties.parameters;

            if (!paramValues) {
                paramValues = $(cell.element).find('#inputs')[inputWidget]('getParameters') || [];
            }


            // paramValues and method.properties.parameters should be parallel, but check anyway.
            // assume that those elements between the parameters list and method's params that

            var cellDeps = [];
            var types = [];
            var typesHash = {};

            // note - it's method.parameters.param##
            for (var i=0; i<Object.keys(params).length; i++) {
                var pid = 'param' + i;
                var p = params[pid];  // this is the param object itself.

                /* fields: default, description, type, ui_name */
                var type = p.type;
                if (!this.ignoredDataTypes[type.toLowerCase()] && paramValues[i]) {
                    cellDeps.push([type, paramValues[i]]);
                    if (!typesHash[type]) {
                        typesHash[type] = 1;
                        types.push(type);
                    }
                }
            }

            // look up the deps in the data panel.
            // Cheating for now - needs to be a synchronous call, though! There's no reason for it not to be, if the data's already loaded!
            var objList = $('#kb-ws').kbaseWorkspaceDataDeluxe('getLoadedData', types);

            // Man, now what. N^2 searching? What a drag.
            for (var i=0; i<cellDeps.length; i++) {
                var type = cellDeps[i][0];
                var found = false;
                if (objList[type] && objList[type].length > 0) {
                    for (var j=0; j<objList[type].length; j++) {
                        if (objList[type][j][1] === cellDeps[i][1]) {
                            //data.push(objList[type][j]);
                            data.push([type, 'ws.' + objList[type][j][6] + '.obj.' + objList[type][j][0]]);
                            found = true;
                            break;
                        }
                    }
                }
                if (!found) {
                    data.push(cellDeps[i]);
                }
            }
            return data;
        },

        /**
         * Saves a cell's state into its metadata.
         * This includes marking that state with a timestamp.
         * We might need to add more stuff as well, but this is a start.
         * Mostly, it gathers the state from the cell's widget (if it has one) and puts it together
         * with the timestamp.
         * {
         *    state: <cell state>,
         *    time: <timestamp in ms since the epoch>,
         * }
         * This is prepended to the front - so the most recent state is the first element of the array.
         */
        saveCellState: function(cell) {
            // ignore it if it isn't a KBase cell with a widget state to save.
            if (!this.isFunctionCell(cell) && !this.isOutputCell(cell))
                return;

            var target;
            var widget;

            if (this.isFunctionCell(cell)) {
                widget = cell.metadata[this.KB_CELL].method.properties.widgets.input || this.defaultInputWidget;
                target = '#inputs';
            }
            else if (this.isOutputCell(cell)) {
                // do output widget stuff.
                widget = cell.metadata[this.KB_CELL].widget;
                target = '#output';
            }

            try {
                var state;
                if (widget && $(cell.element).find(target)[widget](['prototype'])['getState']) {
                    // if that widget can save state, do it!
                    state = $(cell.element).find(target)[widget]('getState');
                }

                var timestamp = this.getTimestamp();
                cell.metadata[this.KB_CELL][this.KB_STATE].unshift({ 'time' : timestamp, 'state' : state });
                while (this.maxSavedStates && cell.metadata[this.KB_CELL][this.KB_STATE].length > this.maxSavedStates) {
                    cell.metadata[this.KB_CELL][this.KB_STATE].pop();
                }
            }
            catch(error) {
                this.dbg('Unable to save state for cell:');
                this.dbg(cell);
            }
        },

        /**
         * Loads the most recent cell state (i.e. the top of the stack) of the given cell.
         * If that state is undefined (or if the state array is undefined or not an array), nothing is done.
         * @param {Object} cell - the cell to fetch the most recent cell state from
         * @returns the most recent cell state, in whatever form that state takes (scalar, array, object, etc.)
         * @private
         */
        loadRecentCellState: function(cell) {
            var state = this.getRecentState(cell);
            if (state) {
                var target;
                var widget;

                // if it's labeled as a function cell do that.
                if (this.isFunctionCell(cell)) {
                    widget = cell.metadata[this.KB_CELL].method.properties.widgets.input || this.defaultInputWidget;
                    target = "#inputs";
                }
                // if it's labeled as an output cell do that.
                else if (this.isOutputCell(cell)) {
                    // do output widget stuff.
                    widget = cell.metadata[this.KB_CELL].widget;
                    target = "#output";
                }
                // it might not be either! if we don't have both a target and widget, don't do anything!
                if (target && widget) {
                    try {
                        if ($(cell.element).find(target)[widget](['prototype'])['loadState']) {
                            $(cell.element).find(target)[widget]('loadState', state.state);
                            // later, do something with the timestamp.
                        }
                    } catch(err) {
                        // just ignore it and move on.
                        this.dbg('Unable to load cell state! Ignoring the following cell:')
                        this.dbg(cell);
                        this.dbg(err);
                    }
                }
            }
        },

        /**
         * Returns the entire state array from the given cell.
         * If there is not an array present, or if the state object is not an array, then an empty list is returned.
         * @param {Object} cell - the cell to fetch the state array from
         * @returns {Array} an array of states for that cell
         * @private
         */
        getCellStateArray: function(cell) {
            if (this.isFunctionCell(cell) || this.isOutputCell(cell)) {
                var stateArr = cell.metadata[this.KB_CELL][this.KB_STATE];
                // if it's an array, return it.
                if (Object.prototype.toString.call(stateArr) === "[object Array]")
                    return stateArr;
            }
            // if the cell doesn't have a state array, or if it's NOT an array, return the empty array.
            return [];
        },

        /**
         * Saves the state of all cells into their respective arrays.
         * @public
         */
        saveAllCellStates: function() {
            var cells = IPython.notebook.get_cells();
            $.each(cells, $.proxy(function(idx, cell) {
                this.saveCellState(cell);
            }, this));
        },

        /**
         * Loads the most recently saved state into all cells.
         * @public
         */
        loadAllRecentCellStates: function() {
            var cells = IPython.notebook.get_cells();
            $.each(cells, $.proxy(function(idx, cell) {
                this.loadRecentCellState(cell);
            }, this));
        },

        /**
         * Fetches the most recent cell state. If the cell state is an array, it gets the first element,
         * if it's NOT an array, it just returns that state.
         * This *should* make things still functional for the older (non-array-based) stateful cells.
         * XXX: eventually update this to just array, once we're out of dev-panic-mode and closer to production.
         */
        getRecentState: function(cell) {
            var state;
            if (this.isFunctionCell(cell) || this.isOutputCell(cell)) {
                var stateList = cell.metadata[this.KB_CELL][this.KB_STATE];
                if (Object.prototype.toString.call(stateList) === "[object Array]")
                    state = stateList[0];
                else
                    state = stateList;
            }
            return state;
        },

        /**
         * @method bindRunButton
         * @private
         */
        bindRunButton: function() {
            var self = this;
            return (
                function(event) {
                    event.preventDefault();
                    // get the cell
                    var cell = IPython.notebook.get_selected_cell();

                    // get a 'handle' (really just the invocable name) of the input widget
                    var inputWidget = cell.metadata[self.KB_CELL].method.properties.widgets.input || self.defaultInputWidget;

                    // get the list of parameters and save the state in the cell's metadata
                    var paramList = $(cell.element).find("#inputs")[inputWidget]('getParameters');
                    self.saveCellState(cell);
                    self.getCellDependencies(cell);

                    // var state = $(cell.element).find("#inputs")[inputWidget]('getState');
                    // cell.metadata[self.KB_CELL][self.KB_STATE] = state;

                    // Run the method.
                    var method = cell.metadata[self.KB_CELL].method;
                    self.runCell()(cell, method.service, method.title, paramList);
                    $(cell.element).find("#last-run").html("Last run: " + self.readableTimestamp(self.getTimestamp()));
                }
            );
        },

        /**
         * @method bindDeleteButton
         * @private
         */
        bindDeleteButton: function() {
            var self = this;
            return( 
                function(event) {
                    event.preventDefault();
                    var idx = IPython.notebook.get_selected_index();
                    IPython.notebook.delete_cell(idx);
                }
            );
        },

        /**
         * @method rebindActionButtons
         * Rebinds all the run buttons to their original function.
         * This iterates over all cells, looking for a 'kb-cell' field in its metadata.
         * If it finds it, it removes the double-click and keyboard-enter abilities from the cell.
         * If that 'kb-cell' field === 'function', it rebinds the delete and run buttons as well.
         *
         * @public
         */
        rebindActionButtons: function() {
            if (!(IPython && IPython.notebook))
                return;
            
            // Rewrite the following to iterate using the IPython cell
            // based methods instead of DOM objects

            var cells = IPython.notebook.get_cells();

            // not using $.each because its namespacing kinda screws things up.
            for (var i=0; i<cells.length; i++) {
                var cell = cells[i];
                var cellType = cell.metadata[this.KB_CELL];
                if (cellType) {
                    this.removeCellEditFunction(cell);
                    if (this.isFunctionCell(cell)) { 
                        this.bindActionButtons(cell);
                    }
                }
            }
        },

        /**
         * Run a function cell
         * The cell should contain all the information it needs to run.
         *
         * @param {Object} cell - the cell that needs to be run
         * @param {}
         * @private
         */
        runCell: function() {
            var self = this;
            return function(cell, service, method, params) {
                var nb = IPython.notebook;
                var currentIndex = nb.get_selected_index();

                var callbacks = {
                    'execute_reply' : function(content) { self.handleExecuteReply(cell, content); },
                    'output' : function(msgType, content) { self.handleOutput(cell, msgType, content); },
                    'clear_output' : function(content) { self.handleClearOutput(cell, content); },
                    'set_next_input' : function(text) { self.handleSetNextInput(cell, content); },
                    'input_request' : function(content) { self.handleInputRequest(cell, content); },
                };

                // ignore making code cells for now.
                // var codeCell = nb.insert_cell_below('code', currentIndex);
                // self.setCodeCell(codeCell);
                // codeCell.element.css('display', 'none');

                var code = self.buildRunCommand(service, method, params);
                // codeCell.set_text(code);
                // codeCell.output_area.clear_output(true, true, true);
                // codeCell.set_input_prompt('*');

                $(cell.element).find('#kb-func-progress').css({'display': 'block'});
                nb.kernel.execute(code, callbacks, {silent: true});
            };
        },

        /**
         * Stitches together the command needed to run a method in the IPython kernel.
         * It is assumed that params is a list, with all values in the right order.
         * @param {String} service - the registered service name
         * @param {String} method - the registered method name
         * @param {Array} params - a list of parameter values
         * @returns {String} the constructed IPython kernel command
         * @private
         */
        buildRunCommand: function(service, method, params) {
            // very nice quote-escaper found here:
            // http://stackoverflow.com/questions/770523/escaping-strings-in-javascript
            // and
            // http://phpjs.org/functions/addslashes/
            var addSlashes = function(str) {
                return (str + '').replace(/[\\"']/g, '\\$&').replace(/\u0000/g, '\\0');
            };

            var escService = addSlashes(service);
            var escMethod = addSlashes(method);
            var cmd = "import biokbase.narrative.common.service as Service\n" +
                      "method = Service.get_service('" + escService + "').get_method('" + escMethod + "')\n";

            var paramList = params.map(
                function(p) { 
                    return "'" + addSlashes(p) + "'"; 
                }
            );
            cmd += "method(" + paramList + ")";

            return cmd;
        },

        /**
         * Make JS dict into Python dict (string)
         */
         _pythonDict: function(data) {
            var dict = "{";
            $.each(data, function(key, value) {
                dict += "'" + key + "': ";
                // XXX: assume either more maps or simple type
                var vtype = typeof value;
                switch(vtype) {
                    case "boolean":
                        if (value)
                            dict += "True";
                        else
                            dict += "False";
                        break;
                    case "number":
                        dict += value;
                        break;
                    case "string":
                        dict += "'" + value + "'";
                        break;
                    case "undefined":
                        dict += "None";
                        break;
                    case "object":
                        dict += this._pythonDict(value);
                        break;
                    default:
                        console.error("Cannot convert to Python:", vtype);
                }
                dict += ", "
            });
            return dict + "}";
         },

        /* ------------------------------------------------------
         * Functions to handle running code.
         */
        /**
         * @method _handle_execute_reply
         * @private
         */
        handleExecuteReply: function (cell, content) {
            // this.dbg('[handleExecuteReply]');
            // // this.dbg(content);

            // this.dbg(cell);
            /* This catches and displays any errors that don't get piped through
             * the back-end service.py mechanism.
             * Any code that makes it that far gets reported through the output
             * mechanism and ends here with an 'ok' message.
             */
            if (content.status === 'error') {
                var errorBlob = {
                    msg : content.evalue,
                    type : content.ename,
                };

                if (cell && cell.metadata && cell.metadata['kb-cell'] &&
                    cell.metadata['kb-cell'].method)
                    errorBlob.method_name = cell.metadata['kb-cell'].method.title;

                var removeVt = function(line) {
                    return line.replace(/\[\d+(;\d+)?m/g, '');
                };

                var errTb = content.traceback.map(function(line) {
                    return {
                        filename: null,
                        function: null,
                        line: null,
                        text: removeVt(line)
                    };
                });

                errorBlob.traceback = errTb;
                this.createErrorCell(cell, JSON.stringify(errorBlob));

            }
            this.showCellProgress(cell, "DONE", 0, 0);
            //this.set_input_prompt(content.execution_count);
            $([IPython.events]).trigger('set_dirty.Notebook', {value: true});
        },
        /**
         * @method _handle_set_next_input
         * @private
         */
        handleSetNextInput: function (cell, text) {
            var data = {'cell': this, 'text': text}
            $([IPython.events]).trigger('set_next_input.Notebook', data);
        },
        /**
         * @method _handle_input_request
         * @private
         */
        handleInputRequest: function (cell, content) {
            this.dbg("handle input request called");
            return;
            //this.output_area.append_raw_input(content);
        },
        /**
         * @method _handle_clear_output
         * @private
         */
        handleClearOutput: function (cell, content) {
            this.dbg("handle clear output called");
            return;
            //this.clear_output(content.stdout, content.stderr, content.other);
        },

        /**
         * @method _handle_output
         */
        handleOutput: function (cell, msgType, content) {
            // copied from outputarea.js
            var buffer = "";
            if (msgType === "stream") {
                buffer += content.data;
                var lines = buffer.split("\n");
                var offs = 0, 
                    done = false, 
                    self = this,
                    result = "";

                $.each(lines, function(index, line) {
                    if (!done) {
                        if (line.length == 0) {
                            offs += 1; // blank line, move offset
                        }
                        else {
                            // look for @@S, @@P, @@D, @@G, @@J, or @@E
                            var matches = line.match(/^@@([SPDGEJ])(.*)/);
                            if (matches) { // if we got one
                                switch(matches[1]) {
                                    case 'S':
                                        // if we're starting, init the progress bar.
                                        break;

                                    case 'D':
                                        // were done, so hide the progress bar (wait like a second or two?)
                                        self.resetProgress(cell);
                                        break;

                                    case 'P':
                                        var progressInfo = matches[2].split(',');
                                        if (progressInfo.length == 3) {
                                            self.showCellProgress(cell, progressInfo[0], progressInfo[1], progressInfo[2]);
                                            offs += line.length;
                                            if (index < lines.length - 1)
                                                offs += 1;
                                        }
                                        else
                                            done = true;
                                        break;

                                    case 'E':
                                        var errorJson = matches[2];
                                        errorJson = errorJson.replace(/</g, "&lt;").replace(/>/g, "&gt;").replace(/\$/g, "&#36;");
                                        self.createErrorCell(cell, errorJson);
                                        break;

                                    case 'G':
                                        var debug = matches[2];
                                        self.dbg("[KERNEL] " + debug);
                                        break;

                                    case 'J':
                                        var jobId = matches[2];
                                        self.dbg("[JOB ID] " + jobId);
                                        self.registerJobId(jobId, cell);
                                        break;

                                    default:
                                        // by default just dump it to the console
                                        self.dbg("[UNKNOWN TAG] " + line);
                                        break;
                                }
                                return;
                            }
                            // No progress marker on non-empty line => treat as final output of program.
                            else {
                                result += line;
                                // all but the last line should have \n appended
                                if (index < lines.length - 1) {
                                    result += "\n";
                                }
                            }
                        }
                    }
                });
                if (offs > 0) {
                    // if we found progress markers, trim processed prefix from buffer
                    buffer = buffer.substr(offs, buffer.length - offs);
                }
                if (result.length > 0) {
                    this.createOutputCell(cell, result);
                }
            }
        },

        /**
         * @method
         * Registers the given job id with the Narrative.
         * This stores the job id in the Narrative's metadata.
         * XXX: Should this trigger a save?
         */
        registerJobId: function(jobId, sourceCell) {
            // This is possibly the ugliest hack here. In the future, all cells should actually know their 
            // fancy UUIDs. But that *might* be backwards incompatible with existing narratives that we want
            // to show off.
            //
            // Really, all cells should be "NarrativeInput" or "NarrativeOutput" widgets that wrap their actual
            // contents, and we can poke those widgets for their IDs. But that's later.
            var txt = sourceCell.get_text();
            var cellId = 'unknown';

            if (txt)
                cellId = $('<div>').append(txt).find('.panel').attr('id');

            var narJobInfo = {
                id : jobId,
                source : cellId,
                target : '',
            };

            this.trigger('registerJob.Narrative', narJobInfo);
        },

        /**
         * Creates an error cell and populates it with the JSON error object.
         */
        createErrorCell: function(cell, errorJson) {
            var error = {
                'widget': this.errorWidget,
                'data': '{"error": ' + errorJson + "}",
                'embed': true
            };

            var widget = this.errorWidget;

            var errorCell = this.addErrorCell(IPython.notebook.find_cell_index(cell), widget);

            // kinda ugly, but concise. grab the method. if it's not falsy, fetch the title from it.
            // worst case, it'll still be falsy, and we can deal with it in the header line.
            var methodName = cell.metadata[this.KB_CELL].method;
            if (methodName)
                methodName = methodName.title;

            var uuid = this.uuidgen();
            var errCellId = 'kb-cell-err-' + uuid;

            var widgetInvoker = this.errorWidget + "({ \"error\" : " + errorJson + "});";

            var header = '<span class="kb-err-desc"><b>' + 
                            (methodName ? methodName : 'Unknown method') + 
                            '</b> - Error</span><span class="pull-right kb-func-timestamp">' + 
                            this.readableTimestamp(this.getTimestamp()) +
                            '</span>' + 
                         '';

            var cellText = '<div class="kb-cell-error" id="' + errCellId + '">' +
                                '<div class="panel panel-danger">' + 
                                    '<div class="panel-heading">' + header + '</div>' +
                                    '<div class="panel-body"><div id="error"></div></div>' +
                                '</div>' +
                           '</div>\n' +
                           '<script>' +
                           '$("#' + errCellId + ' > div > div > div#error").' + widgetInvoker +
                           '</script>';

            errorCell.set_text(cellText);
            errorCell.rendered = false; // force a render
            errorCell.render();

            this.resetProgress(cell);
            this.trigger('updateData.Narrative');
        },

        /**
         * Result is an object with this structure:
         * cell = the invoking function cell.
         * result = the result data object from the Python call.
         * widget - the widget to use (if null, then use kbaseDefaultNarrativeOutput)
         * data - the object to be passed in to the widget
         * embed - if true, then embed the widget and render it.
         */
        createOutputCell: function(cell, result) {
            if (typeof result === 'string')
                result = JSON.parse(result);

            // If result.embed is false,
            // or if the result doesn't have any data to put into a widget,
            // don't make a widget! Assume that this will have thrown an error somewhere
            // along the way.
            //
            // Note that an empty object is not null! So if result.data = {}, it'll still do something.
            if (!result.embed || result.data === null || result.data === undefined) {
                //do something.
                return;
            }

            var widget = result.widget || this.defaultOutputWidget;

            var outputCell = this.addOutputCell(IPython.notebook.find_cell_index(cell), widget);

            // kinda ugly, but concise. grab the method. if it's not falsy, fetch the title from it.
            // worst case, it'll still be falsy, and we can deal with it in the header line.
            var methodName = cell.metadata[this.KB_CELL].method;
            if (methodName)
                methodName = methodName.title;

            var uuid = this.uuidgen();
            var outCellId = 'kb-cell-out-' + uuid;

            // set up the widget line
            var widgetInvoker = "";
            if (result.widget && result.widget.length > 0)
                widgetInvoker = result.widget + "(" + result.data + ");";
            else
                widgetInvoker = this.defaultOutputWidget + "({'data' : " + result.data + "});";

            var header = '<span class="kb-out-desc"><b>' + 
                            (methodName ? methodName : 'Unknown method') + 
                            '</b> - Output</span><span class="pull-right kb-func-timestamp">' + 
                            this.readableTimestamp(this.getTimestamp()) +
                            '</span>' + 
                         '';

            var cellText = '<div class="kb-cell-output" id="' + outCellId + '">' +
                                '<div class="panel panel-default">' + 
                                    '<div class="panel-heading">' + header + '</div>' +
                                    '<div class="panel-body"><div id="output"></div></div>' +
                                '</div>' +
                           '</div>\n' +
                           '<script>' +
                           '$("#' + outCellId + ' > div > div > div#output").' + widgetInvoker +
                           '</script>';

            outputCell.set_text(cellText);
            outputCell.rendered = false; // force a render
            outputCell.render();

            this.resetProgress(cell);
            this.trigger('updateData.Narrative');
        },

        /**
         * @method resetProgress
         * @private
         * Resets the progress bar in the given cell to not show any progress or progress message.
         * @param cell - the IPython notebook cell to reset.
         */
        resetProgress: function(cell) {
            var $progressBar = $(cell.element).find("#kb-func-progress .kb-cell-progressbar .progress-bar");
            $progressBar.css('width', '0%');

            var $progressMsg = $(cell.element).find("#kb-func-progress .text-success");
            $progressMsg.text("");
        },

        /**
         * @method showCellProgress
         *
         * Shows current progress in a running IPython function.
         * @param cell - the cell being run
         * @param name - the text of the progress to set
         * @param done - the number of steps finished.
         * @param total - the total number of steps to go through.
         *
         * @private
         */
        showCellProgress: function(cell, name, done, total) {
            var percentDone = 0;

            var $progressBar = $(cell.element).find("#kb-func-progress .kb-cell-progressbar .progress-bar");
            var $progressMsg = $(cell.element).find("#kb-func-progress .text-success");
            if (name === 'DONE') {
                $progressMsg.text("Completed");
                percentDone = 100;
                $progressBar.css('width', '100%');
                $(cell.element).find("#kb-func-progress").fadeOut(1000, $.proxy(function() { this.resetProgress(cell); }, this));
            }
            else {
                $progressMsg.text("Step " + done + " / " + total + ": " + name);
                percentDone = (100 * done - 100) / total;
                $progressBar.css('width', percentDone + '%');
            }
        },

        /**
         * Add a new cell for output of the script.
         *
         * The cell is added below the cell in currentIndex. This position
         * should be set by the calling function to represent the position of
         * the calling function cell.
         *
         * @method _addOutputCell
         * @private
         * @return id of <div> inside cell where content can be placed
         */
        addOutputCell: function(currentIndex, widget) {
            var cell = IPython.notebook.insert_cell_below('markdown', currentIndex);

            this.setOutputCell(cell, widget);
            this.removeCellEditFunction(cell);

            return cell;
        },

        addErrorCell: function(currentIndex) {
            var cell = IPython.notebook.insert_cell_below('markdown', currentIndex);
            this.setErrorCell(cell);
            this.removeCellEditFunction(cell);
            return cell;
        },

        /** Not really used right now. */
        convert_mime_types: function (json, data) {
            if (data === undefined) {
                return json;
            }
            if (data['text/plain'] !== undefined) {
                json.text = data['text/plain'];
            }
            if (data['text/html'] !== undefined) {
                json.html = data['text/html'];
            }
            if (data['image/svg+xml'] !== undefined) {
                json.svg = data['image/svg+xml'];
            }
            if (data['image/png'] !== undefined) {
                json.png = data['image/png'];
            }
            if (data['image/jpeg'] !== undefined) {
                json.jpeg = data['image/jpeg'];
            }
            if (data['text/latex'] !== undefined) {
                json.latex = data['text/latex'];
            }
            if (data['application/json'] !== undefined) {
                json.json = data['application/json'];
            }
            if (data['application/javascript'] !== undefined) {
                json.javascript = data['application/javascript'];
            }
            return json;
        },

        /* ------------------------------------------------------ */
        /* Accessors */

        workspace : function(key, value) {
            return this._accessor('_workspace', key, value);
        },

        _accessor : function(name, key, value) {
            if (this.data(name) == undefined) {
                this.data(name, {});
            }

            var obj = this.data(name);

            if (arguments.length == 2) {
                obj[key] = value;
            }

            if (arguments.length > 0) {
                return obj[key];
            }
            else {
                return obj;
            }
        },

        /* ------------------------------------------------------ */

        /**
         * Render the widgets.
         *
         * @returns this
         */
        render: function() {
            var creator = IPython.notebook.metadata.creator;
            if (creator) {// insert agnosticism here
                $('.creator-stamp').text('Created by ' + creator);
            }

            this.rebindActionButtons();
            this.hideGeneratedCodeCells();
            var cells = IPython.notebook.get_cells();
            for (var i=0; i<cells.length; i++) {
                this.checkCellMetadata(cells[i]);
            }
            this.loadAllRecentCellStates();
            this.trigger('updateData.Narrative');
            return this;
        },

        /**
         * Log out from all the widgets.
         *
         * @param token
         * @returns this
         */
        loggedOut: function(token) {
            if (this.dataTableWidget)
                this.dataTableWidget.loggedOut(token);
            this.ws_client = null, this.ws_auth = null;
        },

        /**
         * Initialize the logger
         */
        initLogging: function(level) {
            Logger.useDefaults();
            Logger.setLevel(level);
        },
        /**
         * uuid generator
         *
         * @private
         */
        uuidgen: function() {
            return 'xxxxxxxx-xxxx-4xxx-yxxx-xxxxxxxxxxxx'.replace(/[xy]/g, function(c) {
                var r = Math.random()*16|0, v = c == 'x' ? r : (r&0x3|0x8);
                return v.toString(16);});
        },

        /**
         * Returns a timestamp in milliseconds since the epoch.
         * (This is a one-liner, but kept as a separate function in case our needs change. 
         * Maybe we'll want to use UTC or whatever...)
         * @public
         */
        getTimestamp: function() {
            return new Date().getTime();
        },

        /**
         * Converts a timestamp to a simple string.
         * Do this American style - HH:MM:SS MM/DD/YYYY
         *
         * @param {string} timestamp - a timestamp in number of milliseconds since the epoch.
         * @return {string} a human readable timestamp
         */
        readableTimestamp: function(timestamp) {
            var format = function(x) {
                if (x < 10)
                    x = '0' + x;
                return x;
            };

            var d = new Date(timestamp);
            var hours = format(d.getHours());
            var minutes = format(d.getMinutes());
            var seconds = format(d.getSeconds());
            var month = d.getMonth()+1;
            var day = format(d.getDate());
            var year = d.getFullYear();

            return hours + ":" + minutes + ":" + seconds + ", " + month + "/" + day + "/" + year;
        },


    });

})( jQuery );<|MERGE_RESOLUTION|>--- conflicted
+++ resolved
@@ -65,19 +65,12 @@
             // Whenever the notebook gets loaded, it should rebind things.
             // This *should* only happen once, but I'm putting it here anyway.
 
-<<<<<<< HEAD
-            $([IPython.events]).on('notebook_loaded.Notebook', $.proxy(function() {
-                this.rebindActionButtons();
-                this.hideGeneratedCodeCells();
-            }, this));
-=======
             $([IPython.events]).on('notebook_loaded.Notebook', 
                 $.proxy(function() {
                     this.rebindActionButtons();
                     this.hideGeneratedCodeCells();
                 }, this)
             );
->>>>>>> 9351618b
 
             $(document).on('workspaceUpdated.Narrative', 
                 $.proxy(function(e, ws_id) {
