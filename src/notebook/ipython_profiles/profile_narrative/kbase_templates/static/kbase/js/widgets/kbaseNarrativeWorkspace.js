--- conflicted
+++ resolved
@@ -492,12 +492,6 @@
             // Man, now what. N^2 searching? What a drag.
             for (var i=0; i<cellDeps.length; i++) {
                 var type = cellDeps[i][0];
-<<<<<<< HEAD
-                for (var j=0; j<objList[type].length; j++) {
-                    if (objList[type][j][1] === cellDeps[i][1]) {
-                        data.push(objList[type][j][6] + '/' + objList[type][j][0] + '/' + objList[type][j][4]);
-                        break;
-=======
                 var found = false;
                 if (objList[type] && objList[type].length > 0) {
                     for (var j=0; j<objList[type].length; j++) {
@@ -507,7 +501,6 @@
                             found = true;
                             break;
                         }
->>>>>>> a9e6a5aa
                     }
                 }
             }
