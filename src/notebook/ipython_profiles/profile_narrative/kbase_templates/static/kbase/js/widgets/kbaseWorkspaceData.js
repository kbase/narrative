--- conflicted
+++ resolved
@@ -147,12 +147,7 @@
                 'workspace': m[7], // a workspace_id string
                 'ref': m[8], // a workspace_ref string
                 'chsum': m[9], // a string
-<<<<<<< HEAD
                 'metadata': m[10] // an object
-=======
-                // XXX: need to do more with this one:
-                //'metadata': m[10] // an object
->>>>>>> 0eb1e9c3
             };
         },
 
@@ -249,7 +244,6 @@
             var body = $elem.find('tbody');
             body.empty();
             $.each(data, function(key, value) {
-<<<<<<< HEAD
                 if (key != 'metadata') {
                     var tr = body.append($('<tr>'));    
                     tr.append($('<td>').text(key));
@@ -287,12 +281,6 @@
             else {
                 body.append($('<tr>')).append($('<td>').text("No metadata"));
             }
-=======
-                var tr = body.append($('<tr>'));                
-                tr.append($('<td>').text(key));
-                tr.append($('<td>').text(value));
-            });
->>>>>>> 0eb1e9c3
             // XXX: hack! add button for viz if network
             if (data.type == 'Networks') {
                 this.addNetworkVisualization(data);
