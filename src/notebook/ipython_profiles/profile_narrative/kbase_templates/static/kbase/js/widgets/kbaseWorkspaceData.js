/**
 * Widget to display a table of data objects from a kbase workspace.
 *
 * Options:
 *    ws_id - the name of the workspace to show in this widget
 *    loadingImage - an image to show in the middle of the widget while loading data
 *    notLoggedInMsg - a string to put in the middle of the widget when not logged in.
 */
(function( $, undefined ) {

	$.KBWidget({
        name: "kbaseWorkspaceDataWidget", 
        parent: "kbaseWidget",
		version: "1.0.0",
		ws_client: null,
		table: null,
        tableData: [],
        $loginMessage: null,
        $errorMessage: null,
        $loading: null,
        isLoggedIn: false,
        ws_auth: null,
		options: {
			loadingImage: "../../images/ajax-loader.gif",
			notLoggedInMsg: "Please log in to view a workspace.",
            container: null,
            ws_id: null
		},
        // Constants
        WS_NAME_KEY: 'ws_name', // workspace name, in notebook metadata
        WS_META_KEY: 'ws_meta', // workspace meta (dict), in notebook metadata

        init: function(options) {
			this._super(options);
            this.ws_id = options.ws_id;
            this.$tbl = options.container;
            this.createTable()
                .createMessages()
                .createLoading()
                .render();
            return this;
        },

        /**
         * Create the message element.
         * @returns this
         */
        createMessages: function() {
            this.$loginMessage = $('<span>')
                .css({display: 'none'})
                .text(this.options.notLoggedInMsg);
            this.$tbl.append(this.$loginMessage);
            this.$errorMessage = $('<span>')
                .css({display: 'none'})
                .text('Sorry, an error occurred');
            this.$tbl.append(this.$errorMessage);
            return this;
        },

        /**
         * Create the 'loading' element.
         * @returns this
         */
        createLoading: function() {
            this.$loading = $('<img>').attr('src', this.options.loadingImage)
                .css({display: 'none'})
            this.$tbl.append(this.$loading);
            return this;
        },

        /**
         * Create/populate the table element.
         *
         * @returns this
         */
        createTable: function() {
            if (this.table) {
                this.table.fnDestroy();
            }
            var $elem = this.$tbl.find('table');
            this.table = $elem.dataTable( {
                aaData : this.tableData,
                aoColumns : [
                    /* Name */{
                      sTitle: 'Name',
                      bSortable: true,
                      bSearchable: true
                              },
                    /* Type */ {
                        sTitle: 'Type',
                        bSortable: true,
                        bSearchable: true
                    },
                ],
                oSearch: {sSearch: ''},
                aaSorting: [[0, 'asc'], [1, 'asc']],
                //bFilter: false,
                bInfo: false,
                bLengthChange: false,
                bPaginate: false,
                bAutoWidth: true,
                bScrollCollapse: true,
                sScrollY: '270px'
            });
            /* indices of displayed columns in result array */
            this.NAME_IDX = 0;
            this.TYPE_IDX = 1;
            // Add click handler for rows
            var self = this;
            $("#kb-ws .kb-table tbody tr").on("mouseover", function( e ) {
                if ( $(this).hasClass('row_selected') ) {
                    $(this).removeClass('row_selected');
                }
                else {
                    $elem.$('tr.row_selected').removeClass('row_selected');
                    $(this).addClass('row_selected');
                }
            });
            var get_selected = function(tbl) {
                return tbl.$('tr.row_selected');
            }
            $("#kb-ws .kb-table tbody tr").on("click", function( e ) {
                if ( $(this).hasClass('row_selected') ) {
                    var row = $(this)[0];
                    //console.debug("obj",$(this));
                    var name = row.children[0].textContent;
                    var type = row.children[1].textContent;
                    // populate and show info panel
                    self.infoPanel(name, type, function(info) {
                        info.modal();
                    });
                }
            });
			return this;
		},

        /* Convert object metadata from list to object */
        _meta2obj: function(m) {
            var md;
            if (m[10] != undefined && m[10].length > 0) {
                eval("md = " + m[10] + ";");
            }
            return {
                'id': m[0], // an object_id
                'type': m[1], //an object_type
                'moddate': m[2].replace('T',' '), // a timestamp
                'instance': m[3], // instance int
                'command': m[4], // command string
                'lastmodifier': m[5], // a username string
                'owner': m[6], // a username string
                'workspace': m[7], // a workspace_id string
                'ref': m[8], // a workspace_ref string
                'chsum': m[9], // a string
                'metadata': md // an object
            };
        },

        infoPanel: function(name, type, callback) {
            console.debug("infoPanel.begin");
            // Load history for this obj
            var key = this._item_key(name, type);
            var meta = this._meta2obj(this.table_meta[key]);
            var opts = {workspace: this.ws_id, auth: this.ws_auth, id: meta.id, type: meta.type};
            //console.debug("get history, opts=",opts);
            var self = this;
            this.ws_client.object_history(opts,
                function (results) {
                    var $elem = $('#kb-obj');
                    $elem.find(".modal-title").text(name);
                    var objlist = _.map(results, self._meta2obj);
                    var versions = _.map(objlist, function(m) {
                            return [m.instance, m.moddate, m.lastmodifier]; 
                    });
                    self.infoTable(versions, objlist);
                    callback($elem);
                },
                function () {
                    alert("Failed to get info for '" + name + "'");
                }
            );
        },

        infoTable : function(data, objlist) {
            console.debug("infotable for objects",objlist);
            var t = $('#kb-obj .kb-table table').dataTable();
            t.fnDestroy();
            t.dataTable({
                aaData: data,
                aoColumns : [
                    { sTitle: 'Version', sWidth: "8em", bSortable: true, },
                    { sTitle: 'Date', sWidth: "15em", bSortable: true },
                    { sTitle: 'User', sWidth: "20em", bSortable: false }
                ],
                aaSorting: [[0, 'desc']],
                bAutoWidth: false,
                bFilter: false,
                bInfo: false,
                bLengthChange: false,
                bPaginate: true,
                iDisplayLength: 5,
                sPaginationType: "bootstrap"                
            });
            // Add click handler for rows
            var self = this;
            var _tr = "#kb-obj .kb-table tbody tr";
            var $rows = $(_tr); 
            $rows.on("mouseover", function( e ) {
                if ( $(this).hasClass('row_selected') ) {
                    $(this).removeClass('row_selected');
                }
                else {
                    t.$('tr.row_selected').removeClass('row_selected');
                    $(this).addClass('row_selected');
                }
            });
            var get_selected = function(tbl) {
                return tbl.$('tr.row_selected');
            }
            $rows.on("click", function( e ) {
                if ( $(this).hasClass('row_selected') ) {
                    var row = $(this)[0];
                    var version = row.children[0].textContent * 1;
                    // pick out instance that matches version
                    var info = _.reduce(objlist, function(memo, val) {
                        return val.instance == version ? val : memo;
                    }, null);
                    // populate and show description
                    if (info != null) {
                        self.descriptionPanel($("#kb-obj table.kb-info"), info);
                    }
                    else {
                        // XXX: internal error
                        alert("Object version " + version + " not found!");
                    }
                }
            });
            // Auto-select first row
            $(_tr + ':first-of-type').mouseover().click();
        },

        descriptionPanel: function($elem, data) {
            console.log("Populate descriptionPanel desc=",data);
            var $footer = $('#kb-obj .modal-footer');
            // remove old button bindings
            $('#kb-obj .modal-footer button.btn').unbind();
            $('#kb-obj .modal-footer button.btn').hide();
            var self = this;
            var body = $elem.find('tbody');
            body.empty();
            $.each(data, function(key, value) {
                if (key != 'metadata') {
                    var tr = body.append($('<tr>'));    
                    tr.append($('<td>').text(key));
                    tr.append($('<td>').text(value));
                }
            });
            // Add metadata, if there is any
            var $meta_elem = $('#kb-obj table.kb-metainfo');
            var body = $meta_elem.find('tbody')
            body.empty();
            console.debug("Metadata:", data.metadata);
            if (data.metadata !== undefined && Object.keys(data.metadata).length > 0) {
                $.each(data.metadata, function(key, value) {
                    console.debug("MD key=" + key + ", value=",value);
                    // expect keys with '_' to mark sub-sections
                    if (key.substr(0,1) == '_') {
                        var pfx = key.substr(1, key.length);
                        console.debug("Prefix: " + pfx);
                        $.each(value, function(key2, value2) {
                            var tr = body.append($('<tr>'));    
                            // key
                            var td = $('<td>');
                            var $prefix = $('<span>').addClass("text-muted").text(pfx + " ");
                            td.append($prefix);
                            td.append($('<span>').text(key2));
                            tr.append(td);
                            // value
                            tr.append($('<td>').text(value2));
                        });
                    }
                    else {
                        var tr = body.append($('<tr>'));    
                        tr.append($('<td>').text(key));
                        tr.append($('<td>').text(value));                        
                    }
                });
<<<<<<< HEAD
=======
            }
            else {
                body.append($('<tr>')).append($('<td>').text("No metadata"));
            }
            // XXX: hack! add button for viz if network
            if (data.type == 'Networks') {
                this.addNetworkVisualization(data);
>>>>>>> e1d7b9c3
            }
            else {
                body.append($('<tr>')).append($('<td>').text("No metadata"));
            }
            // XXX: hack! add button for viz if network
            // (slightly less of a hack now? --Bill)
            this.addVisualizationButton(data);


            // if (data.type === 'Networks') {
            //     this.addNetworkVisualization(data);
            // }


        },

        addVisualizationButton: function(data) {
            var oid = data.id, oinst = data.instance;
            var $footer = $('#kb-obj .modal-footer');
            var $btn = $footer.find('button.kb-network');
            $btn.show();
            // add new button/binding
            var self = this;
            $btn.click(function(e) {
                // Figure out the viz function for the data type.
                // If it doesn't exist throw an error/warning and stop here.
                // Later-- have it autogen/insert some kind of table for unregistered data types.
                // Or maybe just insert the metadata?

                var type = data.type;
                type = type.trim().replace(/\s+/g, "_");

                console.debug('making viz for ' + type);
                var typeVizFunction = "_add" + type + "Visualization";
                if (!self[typeVizFunction])
                    typeVizFunction = "_addDefaultVisualization";

//                console.debug("creating vis. for object: " + oid + "." + oinst);
                var cell = IPython.notebook.insert_cell_at_bottom('markdown');
                // put div inside cell with an addr
                var eid = self._uuidgen();
                var content = "<div id='" + eid + "'></div>";
                cell.set_text(content);
                // re-render cell to make <div> appear
                cell.rendered = false;
                cell.render();
                // slap network into div by addr
                var $target = $('#' + eid);
                $target.css({'margin': '-10px'});

                self[typeVizFunction](data, $target);

                // $target.ForceDirectedNetwork({
                //     workspaceID: self.ws_id + "." + oid + "#" + oinst,
                //     token: self.ws_auth,
                // });
            });
        },

        _addNetworksVisualization: function(data, $target) {
            var oid = data.id;
            var oinst = data.instance;
            // var workspaceID = self.ws_id + "." + oid + "#" + oinst;
            // var token = self.ws_auth;
            $target.ForceDirectedNetwork({
                workspaceID: this.ws_id + "." + oid + "#" + oinst,
                token: this.ws_auth,
            });

        },

        _addGenomeVisualization: function(data, $target) {
            var tableRow = function(a, b) {
                return $("<tr>")
                       .append("<td>" + a + "</td>")
                       .append("<td>" + b + "</td>");
            };

            var calcGC = function(gc, total) {
                if (gc > 1)
                    gc = gc/total;
                return (100*gc).toFixed(2);
            };

            var $metaTable = $("<table>")
                             .addClass("table table-striped table-bordered")
                             .css({"margin-left":"auto", "margin-right":"auto", "width":"100%"})
                             .append(tableRow("<b>ID</b>", "<b>" + data.id + "</b>"))
                             .append(tableRow("Scientific Name", data.metadata.scientific_name))
                             .append(tableRow("Size", data.metadata.size + " bp"))
                             .append(tableRow("GC Content", calcGC(data.metadata.gc, data.metadata.size) + "%"))
                             .append(tableRow("Number Features", data.metadata.number_features))
                             .append(tableRow("Workspace", data.workspace));

            $target.append("<h3>Genome</h3>")
                   .append($metaTable);
        },

        _addMediaVisualization: function(data, $target) {
            $target.kbaseMediaEditorNarrative({
                ws: this.ws_id,
                auth: this.ws_auth,
                id: data.id,
            });
        },

        _addModelVisualization: function(data, $target) {
            var loading = $("<div>")
                          .addClass("loading")
                          .append("<img src='" + this.options.loadingImage + "' />Loading...");
            $target.append(loading);

            var fba = new fbaModelServices('http://kbase.us/services/fba_model_services');
            var modelAJAX = fba.get_models_async(
                {
                    models: [data.id], 
                    workspaces: [this.ws_id], 
                    auth: this.ws_auth
                },
                function(data) {
                    $target.find(".loading").remove();
                    $target.kbaseModelTabs({ modelsData: data });
                });
        },

        _addFBAVisualization: function(data, $target) {
            var loading = $("<div>")
                          .addClass("loading")
                          .append("<img src='" + this.options.loadingImage + "' />Loading...");
            $target.append(loading);

            var fba = new fbaModelServices('http://kbase.us/services/fba_model_services');
            var modelAJAX = fba.get_fbas_async(
                {
                    fbas: [data.id], 
                    workspaces: [this.ws_id], 
                    auth: this.ws_auth
                },
                function(data) {
                    $target.find(".loading").remove();
                    $target.kbaseFbaTabsNarrative({ fbaData: data });
                });
        },

        // _addContigSetVisualization: function(data, $target) {

        // },

        // Just adds a simple table with ID, datatype, owner, and ws location for now.
        // Maybe something fancier later.
        _addDefaultVisualization: function(data, $target) {
            var $metaTable = $("<table>")
                             .addClass("table table-striped table-bordered")
                             .css({"margin-left" : "auto", "margin-right" : "auto"});

            var makeRow = function(a, b) {
                var row = $("<tr>")
                          .append("<td>" + a + "</td>")
                          .append("<td>" + b + "</td>");

                return row;
            };

            console.log(data);

            $metaTable.append(makeRow("ID", data.id))
                      .append(makeRow("Type", data.type))
                      .append(makeRow("Owner", data.owner))
                      .append(makeRow("Workspace", data.workspace));

            $target.append("<h3>Data Object</h3>(No visualization available)")
                   .append($metaTable);

        },

        // _addNetworkVisualization: function(data) {
        //     var oid = data.id, oinst = data.instance;
        //     var $footer = $('#kb-obj .modal-footer');
        //     var $btn = $footer.find('button.kb-network');
        //     $btn.show();
        //     // add new button/binding
        //     var self = this;
        //     $btn.click(function(e) {
        //         console.debug("creating vis. for object: " + oid + "." + oinst);
        //         var cell = IPython.notebook.insert_cell_at_bottom('markdown');
        //         // put div inside cell with an addr
        //         var eid = self._uuidgen();
        //         var content = "<div id='" + eid + "'></div>";
        //         cell.set_text(content);
        //         // re-render cell to make <div> appear
        //         cell.rendered = false;
        //         cell.render();
        //         // slap network into div by addr
        //         var $target = $('#' + eid);
        //         $target.css({'margin': '-10px'});
        //         $target.ForceDirectedNetwork({
        //             workspaceID: self.ws_id + "." + oid + "#" + oinst,
        //             token: self.ws_auth,
        //         });
        //     });
        // },

        _uuidgen: function() {
            return 'xxxxxxxx-xxxx-4xxx-yxxx-xxxxxxxxxxxx'.replace(/[xy]/g, function(c) {
                var r = Math.random()*16|0, v = c == 'x' ? r : (r&0x3|0x8);
                return v.toString(16);});
         },

        /**
         * Render the widget.
         * This fetches the list of data sets for the workspace.
         *
         * @returns this
         */
		render: function() {
            this.hideMessages();
            if (!this.isLoggedIn) {
                this.clearTable();
                this.$loginMessage.show();
            }
            else {
                this.$loading.show();
                var that = this;
                this.setWs(function() {
                    var opts = {workspace: that.ws_id, auth: that.ws_auth};
                    console.debug("list_workspace_objects.begin");
                    that.ws_client.list_workspace_objects(opts,
                        function(results) {
                            //console.log("Results: " + results);
                            that.updateResults(results);
                            that.createTable();
                            console.debug("list_workspace_objects.end");
                        },
                        function(err) {
                            console.error("getting objects for workspace " + that.ws_id, err);
                            that.$loading.hide();
                            that.$errorMessage.show();
                        }
                    )
                    that.$loading.hide();
                });
            }
            return this;
		},
        /**
         * Set or create workspace
         *
         * Sets this.ws_id to name of workspace.
         * Also puts this into Notebook metadata.
         *
         * @returns this
         */
        setWs: function(set_cb) {
            console.debug("setWs.begin");
            if (this.ws_id != null) {
                console.debug("setWs.end already-set ws_id=" + this.ws_id);
                set_cb();
                return;
            }
            var name = null;
            // Get workspace name from metadata, or create new
            var nb = IPython.notebook;
            var md = nb.metadata;
            if (md.hasOwnProperty(this.WS_NAME_KEY)) {
                // use existing name from notebook metadata
                name = md[this.WS_NAME_KEY];
            }
            else {
                // use "home" workspace
                name = md[this.WS_NAME_KEY] = this.getHomeWorkspace();
            }
            console.debug("Ensuring workspace", name);
            this.ensureWorkspace(name,
                function() { set_cb(); },
                function(err) {
                    console.error("Cannot get/create workspace: " + name, err);
                });
            this.ws_id = name;
            // Set the title of the UI element showing the data
            $('#kb-wsname').text(name);
            
            return this;
        },

        getHomeWorkspace: function() {
            var _fn = "getHomeWorkspace."
            var user = "hdresden";
            if (this.ws_auth != null) {
                var un = this.ws_auth.match(/un=[\w_]+|/);
                user = un[0].substr(3, un[0].length - 3);
                console.debug(_fn + "extract user_name=" + user);
            }
            else {
                console.warn(_fn + "auth-not-set user_name=" + user);
            }
            return user + "_home";
        },

        /**
         * Ensure that workspace `name` exists, by trying to
         * create it. The provided errorCallback will only be called
         * if the call to create the workspace failed for some reason
         * _other_ than the prior existence of the workspace.
         */
        ensureWorkspace: function(name, _callback, _errorCallback) {
            var _fn = "ensureWorkspace.";
            var params = {auth: this.ws_auth, workspace: name};
            console.debug(_fn + "create name=" + name);
            return this.ws_client.create_workspace(params, _callback, function(result) {
                var error_text = result.error.message;
                if (error_text.indexOf("exists") >= 0) {
                    // The error message will have 'exists' if the workspace already exists.
                    // XXX: String checks are fragile, but we have no error type codes.
                    return _callback(result); // stay calm and carry on
                }
                else {
                    // Something other than workspace already existing;
                    // pass to user-provided error handler.
                    console.warn(_fn + "failed");
                    return _errorCallback(result);
                }
            });
        },


        /**
         * Display new data in the table.
         *
         * @param results The new data
         * @returns this
         */
        updateResults: function(results) {
            var mdstring = '';
            $.each(IPython.notebook.metadata, function(key, val) {
                mdstring = mdstring + key + "=" + val + "\n";
            });
            console.log('notebook metadata = ' + mdstring);
            // just columns shown
            this.tableData = [ ];
            // all data from table, keyed by object name + type
            this.table_meta = { }; // *all* data from table
            this.table_meta_versions = {}; /* all versions of selected objects, empty for now */
            // Extract selected columns from full result set
            var i1 = this.NAME_IDX, i2 = this.TYPE_IDX;
            for (var i=0; i < results.length; i++) {
                var name = results[i][i1], type = results[i][i2];
                this.tableData.push([name, type]);
                this.table_meta[this._item_key(name, type)] = results[i];
            }
            return this;
        },

        /**
         * Get key for one row in the object table.
         *
         * @param name (string): object name
         * @param type (string): object type
         * @return (string) key
         * @private
         */
        _item_key: function(name, type) {
            return name + '/' + type;
        },

		loggedIn: function(client, token) {
            console.debug("WorkspaceData.loggedIn");
            this.ws_client = client, this.ws_auth = token;
            this.isLoggedIn = true;
            this.render();
            return this;
		},

		loggedOut: function(e, args) {
            this.isLoggedIn = false;
            this.render();
            return this;
        },

        clearTable: function() {
			if (this.table) {
				this.table.fnDestroy();
				this.table = null;
			}
            return this;
		},

        hideMessages: function() {
            this.$errorMessage.hide();
            this.$loginMessage.hide();
        }

	});

})( jQuery );<|MERGE_RESOLUTION|>--- conflicted
+++ resolved
@@ -284,8 +284,6 @@
                         tr.append($('<td>').text(value));                        
                     }
                 });
-<<<<<<< HEAD
-=======
             }
             else {
                 body.append($('<tr>')).append($('<td>').text("No metadata"));
@@ -293,7 +291,6 @@
             // XXX: hack! add button for viz if network
             if (data.type == 'Networks') {
                 this.addNetworkVisualization(data);
->>>>>>> e1d7b9c3
             }
             else {
                 body.append($('<tr>')).append($('<td>').text("No metadata"));
