/**
 * Narrative data cell.
 *
 * Uses kbaseNarrativeViewers.js to "view" itself.
 *
 * @public
 */

// Factory function for viewer methods
// -----------------------------------

<<<<<<< HEAD
/**
 * Factory function to get viewer object (class)
 * based on object 'bare_type'.
 */
function KBaseNarrativeViewer(o) {
  var vnames = KBaseNarrativeViewerNames;
  var name = vnames.default;
  var key = o.bare_type;
  if (_.has(vnames, key)) {
    name = vnames[key];
  }
  // Return found object
  return KBaseNarrativeViewers[name];
=======
var KBaseNarrativeViewer = function(o, methodStoreClient, ret) {
  console.log(o);
  if (!KBaseNarrativeViewerNames) {
      methodStoreClient.list_categories({'load_methods': 0, 'load_apps' : 0, 'load_types' : 1}, 
            $.proxy(function(data) {
                var aTypes = data[3];
                var methodIds = [];
                var methodIdSet = {};
                KBaseNarrativeViewerNames = {};
                KBaseNarrativeViewerLandingPageURLPrefixes = {};
                for (var key in aTypes) {
                    if (!aTypes.hasOwnProperty(key))
                        continue;
                    if (aTypes[key]["loading_error"]) {
                        console.log("Error loading type [" + key + "]: " + aTypes[key]["loading_error"]);
                        continue;
                    }
                    if (aTypes[key]["view_method_ids"] && aTypes[key]["view_method_ids"].length > 0) {
                        var methodId = aTypes[key]["view_method_ids"][0];
                        var urlPrefix = aTypes[key]["landing_page_url_prefix"];
                    	KBaseNarrativeViewerNames[key] = methodId;
                    	KBaseNarrativeViewerLandingPageURLPrefixes[methodId] = urlPrefix;
                        if (!methodIdSet[methodId]) {
                            methodIds.push(methodId);
                            methodIdSet[methodId] = true;
                        }
                    }
              	}
                methodStoreClient.get_method_spec({ 'ids' : methodIds },
                        $.proxy(function(specs) {
                        	KBaseNarrativeViewerSpecs = {};
                            for (var i in specs)
                                KBaseNarrativeViewerSpecs[specs[i].info.id] = specs[i];
                            ret(KBaseNarrativeViewers(o.bare_type));
                        }, this),
                        $.proxy(function(error) {
                            console.log(error);
                        }, this)
                );
            }, this),
            $.proxy(function(error) {
                console.log(error);
            }, this)
    );
  } else {
    ret(KBaseNarrativeViewers(o.bare_type));
  }
>>>>>>> b4edb3d1
}

// Mapping from KBase types to viewer names.
// XXX: This could be configured from an external source.
var KBaseNarrativeViewerNames = null;  /*{
  default: "genericViewer",
  "KBaseGenomes.Genome": "genomeViewer",
  "KBaseTrees.Tree": "treeViewer",
}*/

<<<<<<< HEAD
// Viewer functions.
// Arguments:
//  elt - jQuery element that the viewer should be attached to
//  data_cell - The kbaseNarrativeDataCell widget with the data, etc.
var KBaseNarrativeViewers = {
  /**
   * Generic viewer.
   */
  genericViewer: function(elt, data_cell) {
    var o = data_cell.obj_info;
    var md_desc = data_cell.shortMarkdownDesc(o);
=======
var KBaseNarrativeViewerLandingPageURLPrefixes = null;

var KBaseNarrativeViewerSpecs = null;

var KBaseNarrativeDefaultViewer = function(elt, self) {
    var o = self.obj_info;
    var md_desc = self.shortMarkdownDesc(o);
>>>>>>> b4edb3d1
    if (!_.isEmpty(o.meta)) {
      md_desc += "\n\nMetadata: ";
      this.prev = false;
      _.each(_.pairs(o.meta), function(p) {
        if (this.prev) {
          md_desc += ", ";
        }
        md_desc += p[0] + "=" + p[1];
        this.prev = true;
      }); 
    }
    data_cell.ip_cell.edit();
    data_cell.ip_cell.set_text(md_desc);
    data_cell.ip_cell.unselect();
    return elt;
};

// Viewer functions.
var KBaseNarrativeViewers = function(dataType) {
  var viewerName = KBaseNarrativeViewerNames[dataType];
  console.log("dataType=" + dataType + ", viewerName=" + viewerName);
  if (!viewerName) {
  /**
   * Generic viewer.
   */
   return null;
  } else {
	return function(elt, self) {
		var o = self.obj_info;
		var objId = o['id'];
		var wsName = o['ws_id'];
		var spec = KBaseNarrativeViewerSpecs[viewerName];
		var inputParamId = spec['parameters'][0]['id'];
		var output = {};
	    var mappings = spec['behavior']['output_mapping']
	    for (var mapPos in mappings) {
	    	var mapping = mappings[mapPos];
	        var paramValue = null;
	        if (mapping['input_parameter']) {
	        	paramValue = objId;
	        } else if (mapping['constant_value']) {
	            paramValue = mapping['constant_value'];
	        } else if ('narrative_system_variable') {
	            var sysProp = mapping['narrative_system_variable'];
	            if (sysProp === 'workspace') {
	            	paramValue = wsName;
	            } else {
	            	console.log('Unknown narrative system variable=' + sysProp);
	            }
	        } 
	        if (!paramValue) {
	        	console.log('Unsupported output mapping structure:');
	        	console.log(mapping);
	        	continue;
	        }
	        if (mapping['target_type_transform']) {
	        	var targetTrans = mapping['target_type_transform'];
	        	if (targetTrans === 'list') {
	        		paramValue = [paramValue];
	        	} else if (targetTrans === 'ref') {
	        		paramValue = wsName + '/' + paramValue;
	        	} else {
		        	console.log('Unsupported transformation type: ' + targetTrans);	        		
	        	}
	        }
	        var targetProp = mapping['target_property'];
	        if (!targetProp) {
	        	console.log('Target property is not defined in output mapping structure:');
	        	console.log(mapping);
	        	continue;
	        }
	        output[targetProp] = paramValue;
	    }
	    output['widget_title'] = spec['info']['name'];
	    output['landing_page_url_prefix'] = KBaseNarrativeViewerLandingPageURLPrefixes[viewerName];
        var outputWidgetName = spec['widgets']['output'];
        return elt[outputWidgetName](output);
	}
  }
  /**
   * Genome viewer. 
   */
<<<<<<< HEAD
  genomeViewer: function(elt, data_cell) {
    var o = data_cell.obj_info;
=======
  /*genomeViewer: function(elt, self) {
    var o = self.obj_info;
>>>>>>> b4edb3d1
    return elt.kbaseGenomeView({'id': o['id'], 'ws': o['ws_id']});
  },*/
  /** 
   * Species tree viewer.
   */
<<<<<<< HEAD
  treeViewer: function(elt, data_cell) {
    var o = data_cell.obj_info;
=======
  /*treeViewer: function(elt, self) {
    var o = self.obj_info;
>>>>>>> b4edb3d1
    return elt.kbaseTree({'treeID': o['id'],
                          'workspaceID': o['ws_id'],
                           'height': '1000' // need for scroll
                         });
  }*/
};

// NarrativeDataCell widget.
// This is the widget passed into
// the viewer.

(function($, undefined) {
    $.KBWidget({
        name: 'kbaseNarrativeDataCell',
        parent: 'kbaseNarrativeCell',
        version: '0.0.1',
        options: {
            info: null, // object info
            cell: null, // IPython cell
        },
        obj_info: null,
        // for 'method_store' service
        method_client: null,
<<<<<<< HEAD
        // IPython cell
        ip_cell: null,

=======
        
>>>>>>> b4edb3d1
        /**
         * Initialize
         */
        init: function(options) {
            console.debug("kbaseNarrativeDataCell.init");
            this._super(options);
            this.obj_info = options.info;
            this.obj_info.bare_type = /[^-]*/.exec(this.obj_info.type);
            this.obj_info.simple_date = /[^+]*/.exec(this.obj_info.save_date);
            this.ip_cell = options.cell;
            this._initMethodStoreClient();
            return this.render(options.info);
        },

        _initMethodStoreClient: function() {
            if (this.method_client === null) {
              this.method_client = new NarrativeMethodStore(this._getMethodStoreURL());
            }
        },

        _getMethodStoreURL: function() {
            var methodStoreURL = null;
            if (window.kbconfig && window.kbconfig.urls) {
                methodStoreURL = window.kbconfig.urls.narrative_method_store;
            } else {
                methodStoreURL = 'http://dev19.berkeley.kbase.us/narrative_method_store';
            }
            return methodStoreURL; 
        },

        /**
         * Instantiate viewer widget for a data object.
         *
         * @param object_info (object) Object with info about data item
         * @return Whatever the 'viewer' function returns.
         */
        render: function() {
            var self = this;
            KBaseNarrativeViewer(this.obj_info, this.method_client, function(viewer) {
                // Prepend the short description if nec.
                if (viewer == null) {
                    viewer = KBaseNarrativeDefaultViewer;
                    viewer(self.$elem, self);
                } else {
                    // Run viewer at this point in the narrative
                    var $view = viewer(self.$elem, self);
                    var widget_title = $view.options.widget_title;
                    var landing_page_url_prefix = $view.options.landing_page_url_prefix;
                    var html = $(marked.parser(marked.lexer(
                            '"' + widget_title + '" ' + self.shortMarkdownDesc(self.obj_info, landing_page_url_prefix))));
                    html.find("a[href]").not('[href^="#"]').attr("target", "_blank");
                    self.$elem.before(html);
                }
                // Make sure that we have unselected the cell
                self.ip_cell.unselect();
            });
            // Return the rendered widget
            return this;
        },

        shortMarkdownDesc: function(o, landing_page_url_prefix) {
          var link = "https://"; // force https
          if (window.location.hostname == '0.0.0.0' ||
              window.location.hostname == '127.0.0.1') {
            link += "narrative-dev.kbase.us"; // for testing
          }
          else {
            link += window.location.host;
          }
          link += "/functional-site/#/" + landing_page_url_prefix + "/" + o.ws_name + "/" + o.name;
          return "[" + o.name + "](" + link + ")"  +
               " (" + o.bare_type + "<sub>v" + o.version + "</sub>)." +
               " Last saved: " + 
               "*" + o.saved_by + "*  " + o.simple_date;
        }

    })
})(jQuery);


<|MERGE_RESOLUTION|>--- conflicted
+++ resolved
@@ -6,103 +6,150 @@
  * @public
  */
 
-// Factory function for viewer methods
-// -----------------------------------
-
-<<<<<<< HEAD
+// Global singleton for viewers
+kb_g_viewers = null;
+
+
 /**
- * Factory function to get viewer object (class)
- * based on object 'bare_type'.
+ * Get/store info on all viewers from method store.
+ *
+ * Parameters:
+ *  mclient - Method store client
  */
-function KBaseNarrativeViewer(o) {
-  var vnames = KBaseNarrativeViewerNames;
-  var name = vnames.default;
-  var key = o.bare_type;
-  if (_.has(vnames, key)) {
-    name = vnames[key];
-  }
-  // Return found object
-  return KBaseNarrativeViewers[name];
-=======
-var KBaseNarrativeViewer = function(o, methodStoreClient, ret) {
-  console.log(o);
-  if (!KBaseNarrativeViewerNames) {
-      methodStoreClient.list_categories({'load_methods': 0, 'load_apps' : 0, 'load_types' : 1}, 
-            $.proxy(function(data) {
-                var aTypes = data[3];
-                var methodIds = [];
-                var methodIdSet = {};
-                KBaseNarrativeViewerNames = {};
-                KBaseNarrativeViewerLandingPageURLPrefixes = {};
-                for (var key in aTypes) {
-                    if (!aTypes.hasOwnProperty(key))
-                        continue;
-                    if (aTypes[key]["loading_error"]) {
-                        console.log("Error loading type [" + key + "]: " + aTypes[key]["loading_error"]);
-                        continue;
-                    }
-                    if (aTypes[key]["view_method_ids"] && aTypes[key]["view_method_ids"].length > 0) {
-                        var methodId = aTypes[key]["view_method_ids"][0];
-                        var urlPrefix = aTypes[key]["landing_page_url_prefix"];
-                    	KBaseNarrativeViewerNames[key] = methodId;
-                    	KBaseNarrativeViewerLandingPageURLPrefixes[methodId] = urlPrefix;
-                        if (!methodIdSet[methodId]) {
-                            methodIds.push(methodId);
-                            methodIdSet[methodId] = true;
-                        }
-                    }
-              	}
-                methodStoreClient.get_method_spec({ 'ids' : methodIds },
-                        $.proxy(function(specs) {
-                        	KBaseNarrativeViewerSpecs = {};
-                            for (var i in specs)
-                                KBaseNarrativeViewerSpecs[specs[i].info.id] = specs[i];
-                            ret(KBaseNarrativeViewers(o.bare_type));
-                        }, this),
-                        $.proxy(function(error) {
-                            console.log(error);
-                        }, this)
-                );
-            }, this),
-            $.proxy(function(error) {
-                console.log(error);
-            }, this)
-    );
-  } else {
-    ret(KBaseNarrativeViewers(o.bare_type));
-  }
->>>>>>> b4edb3d1
+var KBaseNarrativeViewers = function(mclient) {
+    this.viewers = {};
+    this.landing_page_urls = {};
+    this.specs = {};
+    this.method_ids = [];
+    var self = this;
+    // Get application types, and populate data structures
+    mclient.list_categories({'load_methods': 0, 'load_apps': 0, 'load_types': 1}, 
+        function(data) {
+            var aTypes = data[3];
+            _.each(aTypes, function(val, key) {
+                if (val.loading_error) {
+                    console.error("Error loading method [" + key + "]: " + val.loading_error);
+                }
+                else if (val.view_method_ids && val.view_method_ids.length > 0) {
+                    //console.debug("adding view method[" + key + "]=", val);
+                    var mid = val.view_method_ids[0];
+                    self.viewers[key] = mid;
+                    self.landing_page_urls[key] = val.landing_page_url_prefix;
+                    self.method_ids.push(mid);
+                }
+                else {
+                    console.warn("No output types for: " + key);
+                }
+            });
+            // Get method specs from all method_ids associated with some type in the previous loop
+            // and populate `specs` with the data.
+            self.method_ids = _.uniq(self.method_ids);
+            mclient.get_method_spec({'ids':self.method_ids},
+                function(specs) {            
+                    _.each(specs, function(value, key) {
+                        console.debug("Set spec[" + value.info.id + "]");
+                        self.specs[value.info.id] = value;
+                    });
+                },
+                function(error) {
+                    console.error("get_method_spec:",error);
+            });
+    });
+    return this;
+};
+
+// Methods
+KBaseNarrativeViewers.prototype.create_viewer = function(elt, data_cell) {
+    // Helper functions
+    /** Get value of parameter in mapping. */
+    var get_param_value = function(o, mapping) {
+          var param = null;
+          // Get input/output parameter value
+          if (mapping.input_parameter) {
+              param = o.id;
+          }
+          else if (mapping.constant_value) {
+              param = mapping.constant_value;
+          }
+          else if (mapping.narrative_system_variable) {
+              switch (mapping.narrative_system_variable) {
+                  case 'workspace':
+                      param = o.ws_id;
+                      break;
+                  default:  
+                      console.error('Method (' + method_id + ') spec: unknown narrative system variable=' + sysProp);
+              }
+          }
+          return param;
+    };
+    /** Transform parameter according to transform given by mapping */
+    var transform_param = function(o, mapping, param) {
+          if (mapping.target_type_transform) {
+          	switch (mapping.target_type_transform) {
+              case 'list':
+          		param = [param];
+                  break;
+              case 'ref':
+          		param = o['ws_id'] + '/' + param;
+                  break;
+          	default:
+                  param = null;
+          	}
+          }
+          return param;
+    };
+    // Variables and main method
+	var o = data_cell.obj_info;
+    var method_id = this.viewers[o.bare_type];
+    if (!method_id) {
+        console.debug("No viewer found for type=" + o.bare_type);
+        return null;
+    }
+    var spec = this.specs[method_id];
+	var inputParamId = spec['parameters'][0]['id'];
+	var output = {};
+    var mappings = spec.behavior.output_mapping;
+    _.each(mappings, function(mapping) {
+        // Get parameter value
+        var param = get_param_value(o, mapping);
+        if (param == null) {
+            console.error('Unsupported output mapping structure:', mapping);
+            return null;
+        }        
+        // Get transformed parameter value
+        param = transform_param(o, mapping, param);
+        if (param == null) {
+            console.error('Method (' + method_id + ') spec: bad transformation type=', method.target_type_transform);
+            return null;
+        }
+        // Get target property
+        if (!mapping.target_property) {
+            console.error('Method (' + method_id + ') spec: missing target property');
+            return null;
+        }
+        // Set target property to transformed parameter value
+        output[mapping.target_property] = param;
+    });
+    output.widget_title = spec.info.name;
+    output.landing_page_url_prefix = this.landing_page_urls[method_id];
+    var output_widget = spec.widgets.output;
+    return elt[output_widget](output);
 }
-
-// Mapping from KBase types to viewer names.
-// XXX: This could be configured from an external source.
-var KBaseNarrativeViewerNames = null;  /*{
-  default: "genericViewer",
-  "KBaseGenomes.Genome": "genomeViewer",
-  "KBaseTrees.Tree": "treeViewer",
-}*/
-
-<<<<<<< HEAD
-// Viewer functions.
-// Arguments:
-//  elt - jQuery element that the viewer should be attached to
-//  data_cell - The kbaseNarrativeDataCell widget with the data, etc.
-var KBaseNarrativeViewers = {
-  /**
-   * Generic viewer.
-   */
-  genericViewer: function(elt, data_cell) {
+      
+/**
+ * Default viewer.
+ *
+ * Parameters:
+ *    elt - jQuery element that the viewer should be attached to
+ *    data_cell - The kbaseNarrativeDataCell widget with the data, etc.
+ */
+var KBaseNarrativeDefaultViewer = function(elt, data_cell) {
     var o = data_cell.obj_info;
-    var md_desc = data_cell.shortMarkdownDesc(o);
-=======
-var KBaseNarrativeViewerLandingPageURLPrefixes = null;
-
-var KBaseNarrativeViewerSpecs = null;
-
-var KBaseNarrativeDefaultViewer = function(elt, self) {
-    var o = self.obj_info;
-    var md_desc = self.shortMarkdownDesc(o);
->>>>>>> b4edb3d1
+    var lp_prefix = kb_g_viewers.landing_page_urls[o.bare_type];
+    if (lp_prefix === undefined) {
+        lp_prefix = "";
+    }
+    var md_desc = data_cell.shortMarkdownDesc(o, lp_prefix);
     if (!_.isEmpty(o.meta)) {
       md_desc += "\n\nMetadata: ";
       this.prev = false;
@@ -120,100 +167,12 @@
     return elt;
 };
 
-// Viewer functions.
-var KBaseNarrativeViewers = function(dataType) {
-  var viewerName = KBaseNarrativeViewerNames[dataType];
-  console.log("dataType=" + dataType + ", viewerName=" + viewerName);
-  if (!viewerName) {
-  /**
-   * Generic viewer.
-   */
-   return null;
-  } else {
-	return function(elt, self) {
-		var o = self.obj_info;
-		var objId = o['id'];
-		var wsName = o['ws_id'];
-		var spec = KBaseNarrativeViewerSpecs[viewerName];
-		var inputParamId = spec['parameters'][0]['id'];
-		var output = {};
-	    var mappings = spec['behavior']['output_mapping']
-	    for (var mapPos in mappings) {
-	    	var mapping = mappings[mapPos];
-	        var paramValue = null;
-	        if (mapping['input_parameter']) {
-	        	paramValue = objId;
-	        } else if (mapping['constant_value']) {
-	            paramValue = mapping['constant_value'];
-	        } else if ('narrative_system_variable') {
-	            var sysProp = mapping['narrative_system_variable'];
-	            if (sysProp === 'workspace') {
-	            	paramValue = wsName;
-	            } else {
-	            	console.log('Unknown narrative system variable=' + sysProp);
-	            }
-	        } 
-	        if (!paramValue) {
-	        	console.log('Unsupported output mapping structure:');
-	        	console.log(mapping);
-	        	continue;
-	        }
-	        if (mapping['target_type_transform']) {
-	        	var targetTrans = mapping['target_type_transform'];
-	        	if (targetTrans === 'list') {
-	        		paramValue = [paramValue];
-	        	} else if (targetTrans === 'ref') {
-	        		paramValue = wsName + '/' + paramValue;
-	        	} else {
-		        	console.log('Unsupported transformation type: ' + targetTrans);	        		
-	        	}
-	        }
-	        var targetProp = mapping['target_property'];
-	        if (!targetProp) {
-	        	console.log('Target property is not defined in output mapping structure:');
-	        	console.log(mapping);
-	        	continue;
-	        }
-	        output[targetProp] = paramValue;
-	    }
-	    output['widget_title'] = spec['info']['name'];
-	    output['landing_page_url_prefix'] = KBaseNarrativeViewerLandingPageURLPrefixes[viewerName];
-        var outputWidgetName = spec['widgets']['output'];
-        return elt[outputWidgetName](output);
-	}
-  }
-  /**
-   * Genome viewer. 
-   */
-<<<<<<< HEAD
-  genomeViewer: function(elt, data_cell) {
-    var o = data_cell.obj_info;
-=======
-  /*genomeViewer: function(elt, self) {
-    var o = self.obj_info;
->>>>>>> b4edb3d1
-    return elt.kbaseGenomeView({'id': o['id'], 'ws': o['ws_id']});
-  },*/
-  /** 
-   * Species tree viewer.
-   */
-<<<<<<< HEAD
-  treeViewer: function(elt, data_cell) {
-    var o = data_cell.obj_info;
-=======
-  /*treeViewer: function(elt, self) {
-    var o = self.obj_info;
->>>>>>> b4edb3d1
-    return elt.kbaseTree({'treeID': o['id'],
-                          'workspaceID': o['ws_id'],
-                           'height': '1000' // need for scroll
-                         });
-  }*/
-};
-
-// NarrativeDataCell widget.
-// This is the widget passed into
-// the viewer.
+/** 
+ * NarrativeDataCell widget.
+ *
+ * This is the widget passed into
+ * the viewer.
+*/
 
 (function($, undefined) {
     $.KBWidget({
@@ -227,24 +186,25 @@
         obj_info: null,
         // for 'method_store' service
         method_client: null,
-<<<<<<< HEAD
         // IPython cell
         ip_cell: null,
 
-=======
-        
->>>>>>> b4edb3d1
         /**
          * Initialize
          */
         init: function(options) {
-            console.debug("kbaseNarrativeDataCell.init");
+            console.debug("kbaseNarrativeDataCell.init.start");
             this._super(options);
             this.obj_info = options.info;
             this.obj_info.bare_type = /[^-]*/.exec(this.obj_info.type);
             this.obj_info.simple_date = /[^+]*/.exec(this.obj_info.save_date);
             this.ip_cell = options.cell;
             this._initMethodStoreClient();
+            if (kb_g_viewers == null) {
+                kb_g_viewers = new KBaseNarrativeViewers(this.method_client);
+            }
+            this.all_viewers = kb_g_viewers;
+            console.debug("kbaseNarrativeDataCell.init.done");
             return this.render(options.info);
         },
 
@@ -272,24 +232,20 @@
          */
         render: function() {
             var self = this;
-            KBaseNarrativeViewer(this.obj_info, this.method_client, function(viewer) {
-                // Prepend the short description if nec.
-                if (viewer == null) {
-                    viewer = KBaseNarrativeDefaultViewer;
-                    viewer(self.$elem, self);
-                } else {
-                    // Run viewer at this point in the narrative
-                    var $view = viewer(self.$elem, self);
-                    var widget_title = $view.options.widget_title;
-                    var landing_page_url_prefix = $view.options.landing_page_url_prefix;
-                    var html = $(marked.parser(marked.lexer(
-                            '"' + widget_title + '" ' + self.shortMarkdownDesc(self.obj_info, landing_page_url_prefix))));
-                    html.find("a[href]").not('[href^="#"]').attr("target", "_blank");
-                    self.$elem.before(html);
-                }
-                // Make sure that we have unselected the cell
-                self.ip_cell.unselect();
-            });
+            var $view = this.all_viewers.create_viewer(self.$elem, self);
+            if ($view === null) {
+                KBaseNarrativeDefaultViewer(self.$elem, self);
+            }
+            else {
+                var widget_title = $view.options.widget_title;
+                var landing_page_url_prefix = $view.options.landing_page_url_prefix;
+                var html = $(marked.parser(marked.lexer(
+                        '"' + widget_title + '" ' + self.shortMarkdownDesc(self.obj_info, landing_page_url_prefix))));
+                html.find("a[href]").not('[href^="#"]').attr("target", "_blank");
+                self.$elem.before(html);
+            }
+            // Make sure that we have unselected the cell
+            self.ip_cell.unselect();
             // Return the rendered widget
             return this;
         },
