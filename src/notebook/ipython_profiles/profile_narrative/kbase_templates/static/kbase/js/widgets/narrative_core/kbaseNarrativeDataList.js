/**
 * @author Michael Sneddon <mwsneddon@lbl.gov>
 * @public
 */
(function( $, undefined ) {
    $.KBWidget({
        name: 'kbaseNarrativeDataList',
        parent: 'kbaseAuthenticatedWidget',
        version: '1.0.0',
        options: {
            ws_name: null, // must be the WS name, not the WS Numeric ID

            ws_url:"https://kbase.us/services/ws",
            landing_page_url: "/functional-site/#/", // !! always include trailing slash
            default_landing_page_url: "/functional-site/#/ws/json/", // ws_name/obj_name,
            user_name_fetch_url:"https://kbase.us/services/genome_comparison/users?usernames=",

            loadingImage: 'static/kbase/images/ajax-loader.gif',
            methodStoreURL: 'http://dev19.berkeley.kbase.us/narrative_method_store',

            ws_chunk_size:10000,  // this is the limit of the number of objects to retrieve from the ws on each pass
            ws_max_objs_to_fetch: 75000, // this is the total limit of the number of objects before we stop trying to get more
                                         // note that if there are more objects than this, then sorts/search filters may
                                         // not show accurate results

            objs_to_render_to_start:40, // initial number of rows to display
            objs_to_render_on_scroll:5, // number of rows to add when the user scrolls to the bottom, should be <=5, much more and
                                        // the addition of new rows becomes jerky

            max_objs_to_prevent_filter_as_you_type_in_search:50000, //if there are more than this # of objs, user must click search
                                                                    //instead of updating as you type

            max_objs_to_prevent_initial_sort:10000, // initial sort makes loading slower, so we can turn it off if
                                                    // there are more than this number of objects

            max_name_length:33,
            refresh_interval:30000,
            
            parentControlPanel: null
        },

        // private variables
        mainListPanelHeight : '340px',

        ws_name: null,
        ws: null,
        ws_last_update_timestamp: null,
        ws_obj_count: null,

        n_objs_rendered:0,

        ws_landing_page_map: {},
        real_name_lookup: {},

        $searchInput: null,
        $filterTypeSelect: null,
        availableTypes:{},

        $searchDiv: null,
        $sortByDiv: null,
        $filterTypeDiv: null,

        $addDataButton:null,
        $controllerDiv: null,
        $mainListDiv:null,
        $loadingDiv:null,

        methClient: null,

        obj_list : [],
        obj_data : {}, // old style - type_name : info
        
        

        /**
         * @method init
         * Builds the DOM structure for the widget.
         * Includes the tables and panel.
         * If any data was passed in (options.data), that gets shoved into the datatable.
         * @param {Object} - the options set.
         * @returns {Object} this shiny new widget.
         * @private
         */
        init: function(options) {
            this._super(options);
            var self = this;
            this.getLandingPageMap();  //start off this request so that we hopefully get something back right away

            this.$controllerDiv = $('<div>');
            this.$elem.append(this.$controllerDiv);
            this.renderController();
            this.$loadingDiv = $('<div>').addClass('kb-data-loading')
                                 .append('<img src="' + this.options.loadingImage + '">');
            this.$elem.append(this.$loadingDiv);
            this.$mainListDiv = $('<div>')
                .css({'overflow-x' : 'hidden', 'overflow-y':'auto', 'height':this.mainListPanelHeight })
                .on('scroll', function() {
                    if($(this).scrollTop() + $(this).innerHeight() >= this.scrollHeight) {
                        self.renderMore();
                    }
                });
            
            this.$addDataButton = $('<span>').addClass('kb-data-list-add-data-button fa fa-plus fa-2x')
                                    .css({'position':'absolute', bottom:'15px', right:'25px', 'z-index':'5'})
                                    .click(function() {
                                        self.trigger('hideGalleryPanelOverlay.Narrative');
                                        self.trigger('toggleSidePanelOverlay.Narrative');
                                    });
            var $mainListDivContainer = $('<div>').css({'position':'relative'})
                                            .append(this.$mainListDiv)
                                            .append(this.$addDataButton.hide());
            this.$elem.append($mainListDivContainer);

            if (window.kbconfig && window.kbconfig.urls) {
                this.options.methodStoreURL = window.kbconfig.urls.narrative_method_store;
                this.options.ws_url = window.kbconfig.urls.workspace;
            }
            if (this._attributes.auth) {
                this.ws = new Workspace(this.options.ws_url, this._attributes.auth);
            }
            setInterval(function(){self.refresh();}, this.options.refresh_interval); // check if there is new data every X ms

            // listener for refresh
            $(document).on('updateDataList.Narrative', function() {
                self.refresh()
            })

            this.showLoading();
            if (this.options.ws_name) {
                this.setWorkspace(this.options.ws_name);
            }

            this.methClient = new NarrativeMethodStore(this.options.methodStoreURL);

            return this;
        },

        setWorkspace : function(ws_name) {
            this.ws_name = ws_name;
            //this.ws_name = "janakacore"; // for testing a bigish workspace
            //this.ws_name = "KBasePublicGenomesV4"; // for testing a very big workspace
            this.refresh();
        },

        refresh: function() {
            var self = this;
            if (self.ws_name && self.ws) {
                self.ws.get_workspace_info({
                        workspace: this.ws_name
                    },
                    function(workspace_info) {
                        //[0] ws_id id, [1] ws_name workspace, [2] username owner, [3] timestamp moddate,
                        //[4] int object, [5] permission user_permission, [6] permission globalread,
                        //[7] lock_status lockstat, [8] usermeta metadata
                        //console.log('I have: '+self.ws_last_update_timestamp+ " remote has: "+workspace_info[3]);
                        if (self.ws_last_update_timestamp) {
                            if (self.ws_last_update_timestamp !== workspace_info[3]) {
                                self.ws_last_update_timestamp = workspace_info[3];
                                self.ws_obj_count = workspace_info[4];
                                self.reloadWsData();
                            } else {
                                //console.log('updating times');
                                self.refreshTimeStrings();
                            }
                        } else {
                            self.ws_last_update_timestamp = workspace_info[3];
                            self.ws_obj_count = workspace_info[4];
                            self.reloadWsData();
                        }
                    },
                    function(error) {
                        // don't worry about it, just do nothing...
                        self.$mainListDiv.show();
                        self.$mainListDiv.append("error: ");
                        self.$mainListDiv.append(error.error.message);
                        console.error(error);
                        self.hideLoading();
                    });
            } // else { we should probably do something if the user is not logged in or if the ws isn't set yet }
        },

        refreshTimeStrings: function() {
            var self = this; var newTime; var oldTime;
            if (self.objectList) {
                for(var i=0; i<self.objectList.length; i++) {
                    if(self.objectList[i].$div) {
                        newTime = self.getTimeStampStr(self.objectList[i].info[3]);
                        oldTime = self.objectList[i].$div.find('.kb-data-list-date').text();
                        if (newTime !== oldTime) {
                            self.objectList[i].$div.find('.kb-data-list-date').text(newTime);
                        }
                    }
                }
            }
        },

        reloadWsData: function () {
            var self = this;
            if (self.ws_name && self.ws) {
                // empty the existing object list first
                self.objectList = [];
                self.obj_data = {};
                self.availableTypes = {};

                self.getNextDataChunk(0);
            }
        },

        getNextDataChunk: function(skip) {
            var self = this;
            self.ws.list_objects({
                    workspaces : [self.ws_name],
                    includeMetadata: 1,
                    skip: skip,
                    limit: self.options.ws_chunk_size
                },
                function(infoList) {
                    // object_info:
                    // [0] : obj_id objid // [1] : obj_name name // [2] : type_string type
                    // [3] : timestamp save_date // [4] : int version // [5] : username saved_by
                    // [6] : ws_id wsid // [7] : ws_name workspace // [8] : string chsum
                    // [9] : int size // [10] : usermeta meta
                    for (var i=0; i<infoList.length; i++) {
                        // skip narrative objects
                        if (infoList[i][2].indexOf('KBaseNarrative') == 0) { continue; }
                        self.objectList.push(
                            {
                                $div:null, //self.renderObjectRowDiv(infoList[i]), // we defer rendering the div until it is shown
                                info:infoList[i],
                                attached:false
                            }
                        );
                        var typeKey = infoList[i][2].split("-")[0];
                        if (!(typeKey in self.obj_data)) {
                            self.obj_data[typeKey]=[];
                        }
                        self.obj_data[typeKey].push(infoList[i]);

                        var typeName = typeKey.split('.')[1];
                        if (!(typeName in self.availableTypes)) {
                            self.availableTypes[typeName] =
                                        {
                                            type:typeName,
                                            count:0
                                        };
                        }
                        self.availableTypes[typeName].count++;
                    }

                    // if we have more than 2k objects, make them hit enter to search...
                    self.$searchInput.off("input change blur");
                    self.$searchInput.on("change blur",function() { self.search(); });
                    if (self.objectList.length<=self.options.max_objs_to_prevent_filter_as_you_type_in_search) {
                        self.$searchInput.on("input",function() { self.search(); });
                    }

                    self.trigger('dataUpdated.Narrative');

                    //LOGIC: we keep trying to get more until we reach the ws_obj_count or untill the max
                    // fetch count option, UNLESS the last call returned nothing, in which case we stop.
                    //IMPORTANT NOTE: IN RARE CASES THIS DOES NOT GAURANTEE THAT WE GET ALL OBJECTS FROM
                    //THIS WS!!  IF THERE IS A CHUNK THAT RETURNED NOTHING, THERE STILL MAY BE MORE
                    //OBJECTS DUE TO A BUG IN THE WORKSPACE THAT INCLUDES OLD VERSIONS AND DELETED VERSIONS
                    //BEFORE FILTERING OUT THE NUMBER - A BETTER TEMP FIX WOULD BE TO LIMIT THE NUMBER OF
                    //RECURSIONS TO 2 or 3 MAYBE...
                    if (self.objectList.length < self.ws_obj_count
                            && self.objectList.length < self.options.ws_max_objs_to_fetch
                            && infoList.length>0) {
                        self.getNextDataChunk(skip+self.options.ws_chunk_size);
                    } else {
                        if (self.objectList.length<=self.options.max_objs_to_prevent_initial_sort) {
                            self.objectList.sort(function(a,b) {
                                    if (a.info[3] > b.info[3]) return -1; // sort by date
                                    if (a.info[3] < b.info[3]) return 1;  // sort by date
                                    return 0;
                                });
                            self.$elem.find('#nar-data-list-default-sort-label').addClass('active');
                            self.$elem.find('#nar-data-list-default-sort-option').attr('checked');
                        }
                    }

                    self.populateAvailableTypes();
                    self.renderList();
                    self.hideLoading();
                },
                function(error) {
                    self.$mainListDiv.show();
                    self.$mainListDiv.append("error: ");
                    self.$mainListDiv.append(error.error.message);
                    console.error(error);
                    self.hideLoading();
                });

        },

        getObjData: function(type, ignoreVersion) {
            if (type) {
                var dataSet = {};
                if (typeof type === 'string') {
                    type = [type];
                }
                for (var i=0; i<type.length; i++) {
                    if (this.obj_data[type[i]]) {
                        dataSet[type[i]]=this.obj_data[type[i]];
                    }
                }
                return dataSet;
            }
            return this.obj_data;
        },

        $currentSelectedRow : null,
        selectedObject: null,
        setSelected: function($selectedRow, object_info) {
            var self = this;
            if (self.$currentSelectedRow) {
                self.$currentSelectedRow.removeClass('kb-data-list-obj-row-selected');
            }
            if (object_info[0]===self.selectedObject) {
                self.$currentSelectedRow = null;
                self.selectedObject = null;
                self.trigger('removeFilterMethods.Narrative');
            } else {
                $selectedRow.addClass('kb-data-list-obj-row-selected');
                self.$currentSelectedRow = $selectedRow;
                self.selectedObject = object_info[0];
                self.trigger('filterMethods.Narrative','type:'+object_info[2].split('-')[0].split('.')[1]);
            }
        },
        
        
        renderObjectRowDiv: function(object_info, object_key) {
            var self = this;
            // object_info:
            // [0] : obj_id objid // [1] : obj_name name // [2] : type_string type
            // [3] : timestamp save_date // [4] : int version // [5] : username saved_by
            // [6] : ws_id wsid // [7] : ws_name workspace // [8] : string chsum
            // [9] : int size // [10] : usermeta meta
            var type_tokens = object_info[2].split('.')
            var type_module = type_tokens[0];
            var type = type_tokens[1].split('-')[0];
            var unversioned_full_type = type_module + '.' + type;
            var $logo = $('<div>')
                            .addClass("kb-data-list-logo")
                            .css({'background-color':this.logoColorLookup(type),'cursor':'pointer'})
                            .append(type.substring(0,1))
                            .click(function(e) {
                                e.stopPropagation();
                                self.insertViewer(object_key);
                            });
            var shortName = object_info[1]; var isShortened=false;
            if (shortName.length>this.options.max_name_length) {
                shortName = shortName.substring(0,this.options.max_name_length-3)+'...';
                isShortened=true;
            }
            var $name = $('<span>').addClass("kb-data-list-name").append(shortName)
                            .css({'cursor':'pointer'})
                            .click(function(e) {
                                e.stopPropagation();
                                self.insertViewer(object_key);
                            });
            if (isShortened) { $name.tooltip({title:object_info[1], placement:'bottom', delay: { show: 750, hide: 0 } }); }

            var $version = $('<span>').addClass("kb-data-list-version").append('v'+object_info[4]);
            var $type = $('<span>').addClass("kb-data-list-type").append(type);
            
            var $date = $('<span>').addClass("kb-data-list-date").append(this.getTimeStampStr(object_info[3]));
            var metadata = object_info[10];
            var metadataText = '';
            for(var key in metadata) {
                if (metadata.hasOwnProperty(key)) {
                    metadataText += '<tr><th>'+ key +'</th><td>'+ metadata[key] + '</td></tr>';
                }
            }
            if (type==='Genome') {
                if (metadata.hasOwnProperty('Name')) {
                    $type.text(type+': '+metadata['Name']);
                }
            }
            var landingPageLink = this.options.default_landing_page_url +object_info[7]+ '/' + object_info[1];
            if (this.ws_landing_page_map) {
                if (this.ws_landing_page_map[type_module]) {
                    if (this.ws_landing_page_map[type_module][type]) {
                        landingPageLink = this.options.landing_page_url +
                            this.ws_landing_page_map[type_module][type] + "/" +
                            object_info[7]+ '/' + object_info[1];
                    }
                }
            }

            var $savedByUserSpan = $('<td>').addClass('kb-data-list-username-td');
            this.displayRealName(object_info[5],$savedByUserSpan);

            var typeLink = '<a href="'+this.options.landing_page_url+'spec/module/'+type_module+'" target="_blank">' +type_module+"</a>.<wbr>" +
                           '<a href="'+this.options.landing_page_url+'spec/type/'+object_info[2]+'" target="_blank">' +(type_tokens[1].replace('-','&#8209;')) + '.' + type_tokens[2] + '</a>';
            var $moreRow  = $('<div>').addClass("kb-data-list-more-div").hide()
                                .append($('<div>').css({'text-align':'center','margin':'5pt'})
                                            .append('<a href="'+landingPageLink+'" target="_blank">'+
                                                        'explore data</a>&nbsp&nbsp|&nbsp&nbsp')
                                            .append('<a href="'+this.options.landing_page_url+'objgraphview/'+object_info[7] +'/'+object_info[1] +'" target="_blank">'+
                                                        'view provenance</a><br>'))
                                .append(
                                    $('<table style="width=100%">')
                                        .append("<tr><th>Permament Id</th><td>" +object_info[6]+ "/" +object_info[0]+ "/" +object_info[4] + '</td></tr>')
                                        .append("<tr><th>Full Type</th><td>"+typeLink+'</td></tr>')
                                        .append($('<tr>').append('<th>Saved by</th>').append($savedByUserSpan))
                                        .append(metadataText));

            var $toggleAdvancedViewBtn = $('<span>').addClass("kb-data-list-more")//.addClass('btn btn-default btn-xs kb-data-list-more-btn')
                .hide()
                .html('<span class="fa fa-ellipsis-h" style="color:#999" aria-hidden="true"/>');
            var toggleAdvanced = function() {
                    if (self.selectedObject == object_info[0] && $moreRow.is(':visible')) {
                        // assume selection handling occurs before this is called
                        // so if we are now selected and the moreRow is visible, leave it...
                        return;
                    }
                    if ($moreRow.is(':visible')) {
                        $moreRow.slideUp('fast');
                        $toggleAdvancedViewBtn.show();
                    } else {
                        self.getRichData(object_info,$moreRow);
                        $moreRow.slideDown('fast');
                        $toggleAdvancedViewBtn.hide();
                    }
                };

            var $mainDiv  = $('<div>').addClass('kb-data-list-info').css({padding:'0px',margin:'0px'})
                                .append($name).append($version).append('<br>')
                                .append($type).append('<br>').append($date)
                                .append($toggleAdvancedViewBtn);

            var $topTable = $('<table>')
                             .css({'width':'100%'})
                             .append($('<tr>')
                                     .append($('<td>')
                                             .css({'width':'15%'})
                                             .append($logo))
                                     .append($('<td>')
                                             .append($mainDiv)));
                             
            var $row = $('<div>').addClass('kb-data-list-obj-row')
                            .attr('kb-oid', object_key)
                            .append($('<div>').addClass('kb-data-list-obj-row-main')
                                        .append($topTable))
                            .append($moreRow)
                            // show/hide ellipses on hover, show extra info on click 
                            .mouseenter(function(){
                                if (!$moreRow.is(':visible')) { $toggleAdvancedViewBtn.show(); }
                            })
                            .mouseleave(function(){ $toggleAdvancedViewBtn.hide(); })
                            .click(
                                    function() {
                                        self.setSelected($(this),object_info);
                                        toggleAdvanced();
                                    });

            // Drag and drop
            this.addDragAndDrop($row);

            var $rowWithHr = $('<div>')
                                .append($('<hr>')
                                            .addClass('kb-data-list-row-hr')
                                            .css({'margin-left':'65px'}))
                                .append($row);
            
            return $rowWithHr;
        },

        // ============= DnD ==================

        addDragAndDrop: function($row) {

            var self = this;

            // Add data drag-and-drop (jquery-ui)
            // allow data element to visually leave the left column
            //$('#left-column').css('overflow', 'visible');
            $row.draggable({
                cursor: 'move',
                containment: '#main-container',
                helper: function() {
                            var w = $row.width(); // get orig. width
                            var $elt = $row.clone();
                            $elt.addClass("kb-data-inflight");
                            // append to root container, to help with z-index
                            $("#notebook-container").prepend($elt);
                            // reset width (was: 100%)
                            $elt.width(w);
                            return $elt; }
                //start: this.dataDragged
            });

            // Dropping data directly onto the notebook. (As opposed to on input fields)
            $('#notebook-container').droppable({
                drop: function(event, ui) {
                    var $elt = $(ui.draggable);
                    // Insert cell onto narrative canvas near drop point:
                    // (a) find nearest cell using 'jquery-nearest'
                    var $near_elt = $($elt.nearest('.cell'));
                    // (b) map that cell back to an index, and insert before it
                    var near_idx = IPython.notebook.find_cell_index($near_elt.data().cell);
                    var cell = IPython.notebook.insert_cell_at_index('markdown', near_idx);
                    // Add unique id attr. to cell
                    var cell_id = self.genUUID();
                    cell.rendered = false;
                    cell.set_text('<div id="' + cell_id + '">&nbsp;</div>');
                    cell.render();
                    // Get object info
                    var key = $elt.attr('kb-oid');
                    var obj = _.findWhere(self.objectList, {key: key});
                    var info = self.createInfoObject(obj.info);
                    // Insert the narrative data cell into the div we just rendered
                    $('#' + cell_id).kbaseNarrativeDataCell({cell: cell, info: info});
                }
            });

            // Add tooltip to indicate this functionality
            $row.attr({'data-toggle': 'tooltip',
                       'data-placement': 'top',
                        'title': 'Drag onto narrative &rarr;'});
            $row.tooltip({delay: { show: 1500, hide: 0 }, html: true});
            
            return this;
        },

        /**
         * Helper function to create named object attrs from
         * list of fields returned from Workspace service.
         */
        createInfoObject: function(info) {
          return _.object(['id', 'name', 'type', 'save_date', 'version',
                           'saved_by', 'ws_id', 'ws_name', 'chsum', 'size',
                           'meta'], info);
        },

        // ============= end DnD ================

        insertViewer: function(key) {
            var self = this;
            var cell = IPython.notebook.insert_cell_below('markdown');
            $(cell.element).off('dblclick');
            $(cell.element).off('keydown');
            
            var cell_id = self.genUUID();
            cell.rendered = false;
            cell.set_text('<div id="' + cell_id + '">&nbsp;</div>');
            cell.render();
            
            var obj = _.findWhere(self.objectList, {key: key});
            var info = self.createInfoObject(obj.info);
            // Insert the narrative data cell into the div we just rendered
            $('#' + cell_id).kbaseNarrativeDataCell({cell: cell, info: info});
        },
        
        renderMore: function() {
            var self=this;
            if (self.objectList) {

                if (!self.searchFilterOn) { // if search filter is off, then we just are showing everything
                    var start = self.n_objs_rendered;
                    for(var i=start; i<self.objectList.length; i++) {
                        // only show them as we scroll to them
                        if (self.n_objs_rendered >= start+self.options.objs_to_render_on_scroll) {
                            break;
                        }
                        self.attachRow(i);
                    }
                    //console.log('showing '+ self.n_objs_rendered + ' of ' + self.objectList.length);
                } else {
                    // search filter is on, so we have to base this on what is currently filtered
                    var start = self.n_filteredObjsRendered;
                    for(var i=start; i<self.currentMatch.length; i++) {
                        // only show them as we scroll to them
                        if (self.n_filteredObjsRendered >= start+self.options.objs_to_render_on_scroll) {
                            break;
                        }
                        self.attachRowElement(self.currentMatch[i]);
                        self.n_filteredObjsRendered++;
                    }
                    //console.log('showing '+ self.n_filteredObjsRendered + ' of ' + self.currentMatch.length + ' objs matching search filter');
                }
            }
        },

        attachRow: function(index) {
            var obj = this.objectList[index];
            if (obj.attached) { return; }
            if (obj.$div) {
                this.$mainListDiv.append(obj.$div);
            } else {
                obj.$div = this.renderObjectRowDiv(obj.info, obj.key);
                this.$mainListDiv.append(obj.$div);
            }
            obj.attached = true;
            this.n_objs_rendered++;
        },

        attachRowElement: function(row) {
            if (row.attached) { return; } // return if we are already attached
            if (row.$div) {
                this.$mainListDiv.append(row.$div);
            } else {
                row.$div = this.renderObjectRowDiv(row.info, row.key);
                this.$mainListDiv.append(row.$div);
            }
            row.attached = true;
            this.n_objs_rendered++;
        },

        detachAllRows: function() {
            for (var i=0; i<this.objectList.length; i++) {
                this.detachRow(i);
            }
            this.$mainListDiv.children().detach();
            this.n_objs_rendered=0;
            this.renderedAll = false;
        },
        detachRow: function(index) {
            if (this.objectList[index].attached) {
                if (this.objectList[index].$div) {
                    this.objectList[index].$div.detach();
                }
                this.objectList[index].attached = false;
                this.n_objs_rendered--;
            }
        },


        renderList: function() {
            var self = this;
            self.showLoading();

            self.detachAllRows();

            if (self.objectList.length>0) {
                for(var i=0; i < self.objectList.length; i++) {
                    // only show up to the given number
                    if (i >= self.options.objs_to_render_to_start) {
                        self.n_objs_rendered = i;
                        break;
                    }
                    // If object does not have a key, define one.
                    // This will be used for 'id' of rendered element.
                    // But do *not* replace an existing key.
                    if (self.objectList[i].key == undefined) {
                        self.objectList[i].key = self.genUUID();
                    }
                    self.attachRow(i);
                }
                this.$addDataButton.show();
            } else {
                // todo: show an upload button or some other message if there are no elements
                self.$mainListDiv.append($('<div>').css({'text-align':'center','margin':'20pt'})
                                         .append("This Narrative has no data yet.<br><br>")
                                         .append($("<span>").append('Add Data').addClass('btn btn-lg kb-data-list-add-data-text-button')
                                                 .click(function() {
                                                        self.trigger('hideGalleryPanelOverlay.Narrative');
                                                        self.trigger('toggleSidePanelOverlay.Narrative');
                                                    })));
            }

            self.hideLoading();
        },

        renderController: function() {
            var self = this;

            var $byDate = $('<label id="nar-data-list-default-sort-label" class="btn btn-default">').addClass('btn btn-default')
                                .append($('<input type="radio" name="options" id="nar-data-list-default-sort-option" autocomplete="off">'))
                                .append("date")
                                .on('click',function() {
                                    self.sortData(function(a,b) {
                                        if (a.info[3] > b.info[3]) return -1; // sort by date
                                        if (a.info[3] < b.info[3]) return 1;  // sort by date
                                        return 0;
                                    });
                                });

            var $byName = $('<label class="btn btn-default">')
                                .append($('<input type="radio" name="options" id="option2" autocomplete="off">'))
                                .append("name")
                                .on('click',function() {
                                    self.sortData(function(a,b) {
                                        if (a.info[1].toUpperCase() < b.info[1].toUpperCase()) return -1; // sort by name
                                        if (a.info[1].toUpperCase() > b.info[1].toUpperCase()) return 1;
                                        return 0;
                                    });
                                });

            var $byType = $('<label class="btn btn-default">')
                                .append($('<input type="radio" name="options" id="option3" autocomplete="off">'))
                                .append("type")
                                .on('click',function() {
                                    self.sortData(function(a,b) {
                                        if (a.info[2].toUpperCase() > b.info[2].toUpperCase()) return -1; // sort by type
                                        if (a.info[2].toUpperCase() < b.info[2].toUpperCase()) return 1;
                                        return 0;
                                    });
                                });
            var $upOrDown = $('<button class="btn btn-default btn-sm" type="button">').css({'margin-left':'5px'})
                                .append('<span class="glyphicon glyphicon-sort" style="color:#777" aria-hidden="true" />')
                                .on('click',function() {
                                    self.reverseData();
                                });

            var $sortByGroup = $('<div data-toggle="buttons">')
                                    .addClass("btn-group btn-group-sm")
                                    .css({"margin":"2px"})
                                    .append($byDate)
                                    .append($byName)
                                    .append($byType);

<<<<<<< HEAD
            // var $addDataBtn = $('<button>')
            //                     .addClass("btn btn-warning kb-data-list-get-data-button")
            //                     .append('<span class="fa fa-plus" style="color:#fff" aria-hidden="true" /> Add Data')
            //                     .on('click',function() {
            //                         self.trigger('toggleSidePanelOverlay.Narrative');
            //                     });
=======
            var $addDataBtn = $('<button>')
                                .addClass("btn btn-warning kb-data-list-get-data-button")
                                .append('<span class="fa fa-plus" style="color:#fff" aria-hidden="true" /> Add Data')
                                .on('click',function() {
                                    self.trigger('toggleSidePanelOverlay.Narrative');
                                });
>>>>>>> 22a367d7


            var $openSearch = $('<span>')
                .addClass('btn btn-xs btn-default')
                .append('<span class="fa fa-search"></span>')
                .on('click',function() {
                    if(!self.$searchDiv.is(':visible')) {
                        self.$searchDiv.show();
                        self.$sortByDiv.hide();
                        self.$filterTypeDiv.hide();
                    } else {
                        self.$searchDiv.hide();
                    }
                });
                
            var $openSort = $('<span>')
                .addClass('btn btn-xs btn-default')
                .append('<span class="fa fa-sort-amount-asc"></span>')
                .on('click',function() {
                    if(!self.$sortByDiv.is(':visible')) {
                        self.$sortByDiv.show();
                        self.$searchDiv.hide();
                        self.$filterTypeDiv.hide();
                    } else {
                        self.$sortByDiv.hide();
                    }
                });
                
            var $openFilter = $('<span>')
                .addClass('btn btn-xs btn-default')
                .append('<span class="fa fa-filter"></span>')
                .on('click',function() {
                    if(!self.$filterTypeDiv.is(':visible')) {
                        self.$filterTypeDiv.show();
                        self.$sortByDiv.hide();
                        self.$searchDiv.hide();
                    } else {
                        self.$filterTypeDiv.hide();
                    }
                });
            self.$searchInput = $('<input type="text">').addClass('form-control');
            self.$searchDiv = $('<div>').addClass("input-group").css({'margin-bottom':'10px'})
                                .append(self.$searchInput)
                                .append($("<span>").addClass("input-group-addon")
                                            .append($("<span>")
                                                .addClass("glyphicon glyphicon-search")
                                                .css({'cursor':'pointer'})
                                                .on('click',function() {
                                                        self.search();
                                                    })  ));

            self.$sortByDiv = $('<div>').css({'margin':'3px','margin-left':'5px','margin-bottom':'10px'})
                                .append("<small>sort by: </small>")
                                .append($sortByGroup)
                                .append($upOrDown);

            self.$filterTypeSelect = $('<select>').addClass("form-control")
                                        .append($('<option value="">'))
                                        .change(function() {
                                            var optionSelected = $(this).find("option:selected");
                                            var typeSelected  = optionSelected.val();
                                            self.filterByType(typeSelected);
                                        });

            self.$filterTypeDiv = $('<div>').css({'margin':'3px','margin-left':'5px','margin-bottom':'10px'})
                                .append(self.$filterTypeSelect);

            var $header = $('<div>');
            if(self.options.parentControlPanel) {
                self.options.parentControlPanel.addButtonToControlPanel($openSearch);
                self.options.parentControlPanel.addButtonToControlPanel($openSort);
                self.options.parentControlPanel.addButtonToControlPanel($openFilter);
            }
            else {
                $header.addClass('row').css({'margin':'5px'})
                    .append($('<div>').addClass('col-xs-12').css({'margin':'0px','padding':'0px','text-align':'right'})
                        .append($openSearch)
                        .append($openSort)
                        .append($openFilter))
<<<<<<< HEAD
                    .append($('<div>').addClass('col-xs-5').css({'margin':'0px','padding':'0px','text-align':'right'}));
                        // .append($addDataBtn));
=======
            }
>>>>>>> 22a367d7


            self.$sortByDiv.hide();
            self.$searchDiv.hide();
            self.$filterTypeDiv.hide();

            var $filterDiv = $('<div>')
                                .append(self.$sortByDiv)
                                .append(self.$searchDiv)
                                .append(self.$filterTypeDiv);

            self.$controllerDiv.append($header).append($filterDiv);
        },

        populateAvailableTypes: function() {
            var self = this;
            if (self.availableTypes && self.$filterTypeSelect) {

                var types = [];
                for(var type in self.availableTypes) {
                    if(self.availableTypes.hasOwnProperty(type)) {
                        types.push(type);
                    }
                }
                types.sort();
                
                self.$filterTypeSelect.empty();
                var runningCount = 0;
                for(var i=0; i<types.length; i++) {
                    runningCount += self.availableTypes[types[i]].count;
                    var countStr = '';
                    if(self.availableTypes[types[i]].count==1) {
                        countStr = " (".concat(self.availableTypes[types[i]].count).concat(" object)");
                    } else {
                        countStr = " (".concat(self.availableTypes[types[i]].count).concat(" objects)");
                    }
                    self.$filterTypeSelect.append(
                        $('<option value="'+self.availableTypes[types[i]].type+'">')
                            .append(self.availableTypes[types[i]].type + countStr));
                }
                if (runningCount==1) {
                    self.$filterTypeSelect.prepend($('<option value="">').append("Show All Types ("+runningCount+" object)"));
                } else {
                    self.$filterTypeSelect.prepend($('<option value="">').append("Show All Types ("+runningCount+" objects)"));
                }
            }
        },


        reverseData: function() {
            var self = this;
            if (!self.objectList) { return; }

            self.objectList.reverse();
            self.renderList();
            self.search();

            self.hideLoading();
        },

        sortData: function(sortfunction) {
            var self = this;
            if (!self.objectList) { return; }
            //should add spinning wait bar ....
            self.showLoading();

            self.objectList.sort(sortfunction);
            self.renderList();
            self.search();  // always refilter on the search term search if there is something there

            self.hideLoading();

            // go back to the top on sort
            self.$mainListDiv.animate({
                scrollTop:0
            }, 300); // fast = 200, slow = 600
        },


        currentMatch: [],
        currentTerm: '',
        searchFilterOn: false,
        n_filteredObjsRendered: null,

        search: function(term, type) {
            var self = this;
            if (!self.objectList) { return; }

            if (!term && self.$searchInput) {
                term = self.$searchInput.val();
            }

            // if type wasn't selected, then we try to get something that was set
            if (!type) {
                if (self.$filterTypeSelect) {
                    type = self.$filterTypeSelect.find("option:selected").val();
                }
            }

            term = term.trim();
            if (term.length>0 || type) {
                self.searchFilterOn = true;
                // todo: should show searching indicator (could take several seconds if there is a lot of data)
                // optimization => we filter existing matches instead of researching everything if the new
                // term starts with the last term searched for
                var newMatch = [];
                if (!self.currentTerm) {
                    // reset if currentTerm is null or empty
                    self.currentMatch = self.objectList;
                } else {
                    if (term.indexOf(self.currentTerm)!==0) {
                        self.currentMatch = self.objectList;
                    }
                }
                // clean the term for regex use
                term = term.replace(/\|/g,'\\|').replace(/\\\\\|/g,'|'); // bars are common in kb ids, so escape them unless we have \\|
                term = term.replace(/\./g,'\\.').replace(/\\\\\./g,'.'); // dots are common in names, so we escape them, but
                                                                         // if a user writes '\\.' we assume they want the regex '.'

                var regex = new RegExp(term, 'i');

                var n_matches = 0; self.n_filteredObjsRendered = 0;
                for(var k=0; k<self.currentMatch.length; k++) {
                    // [0] : obj_id objid // [1] : obj_name name // [2] : type_string type
                    // [3] : timestamp save_date // [4] : int version // [5] : username saved_by
                    // [6] : ws_id wsid // [7] : ws_name workspace // [8] : string chsum
                    // [9] : int size // [10] : usermeta meta
                    var match = false;
                    var info = self.currentMatch[k].info;
                    if (regex.test(info[1])) { match = true; } // match on name
                    else if (regex.test(info[2].split('.')[1].split('-'))) { match = true; } // match on type name
                    else if (regex.test(info[5])) { match = true; } // match on saved_by user

                    if (!match && info[10]) { // match on metadata values
                        for(var metaKey in info[10]) {
                            if (info[10].hasOwnProperty(metaKey)) {
                                if (regex.test(info[10][metaKey])) { match = true; break; }
                                else if (regex.test(metaKey+"::"+info[10][metaKey])) {
                                    match = true; break;
                                }
                            }
                        }
                    }


                    if (type) { // if type is defined, then our sort must also filter by the type
                        if (type !== info[2].split('-')[0].split('.')[1]) {
                            match = false; // no match if we are not the selected type!
                        }
                    }

                    if (match) {
                        // matches must always switch to show if they are rendered
                        if (self.currentMatch[k].$div) {
                            self.currentMatch[k].$div.show();
                        }

                        // todo: add check so we only show up to the number we render... switching to this will require that
                        // we revise the renderMore logic...
                        if (n_matches < self.options.objs_to_render_to_start) {
                            self.attachRowElement(self.currentMatch[k]);
                            self.n_filteredObjsRendered++;
                        }

                        newMatch.push(self.currentMatch[k]);
                        n_matches++;
                    }
                    else {
                        if (self.currentMatch[k].$div) {
                            self.currentMatch[k].$div.hide();
                        }
                    }
                }
                self.currentMatch = newMatch; // update the current match
            } else {
                self.searchFilterOn = false;
                // no new search, so show all and render the list
                for(var k=0; k<self.objectList.length; k++) {
                    if (self.objectList[k].$div) {
                        self.objectList[k].$div.show();
                    }
                }
                self.renderList();
            }
            self.currentTerm = term;
        },


        filterByType: function(type) {
            var self = this;
            self.search(null,type);
        },

        getRichData: function(object_info,$moreRow) {
            var self = this;
            var $usernameTd = $moreRow.find(".kb-data-list-username-td");
            self.displayRealName(object_info[5],$usernameTd);
        },

        showLoading : function() {
            this.$loadingDiv.show();
            this.$mainListDiv.hide();
        },
        hideLoading : function() {
            this.$loadingDiv.hide();
            this.$mainListDiv.show();
        },

        displayRealName: function(username,$targetSpan) {
	    var self = this;
	    // todo : use globus to populate user names, but we use a hack because of globus CORS headers
	    if (self.ws) { // make sure we are logged in and have some things

                if (self.real_name_lookup[username]) {
                    $targetSpan.html(self.real_name_lookup[username]+" ("+username+")");
                } else {
                    self.real_name_lookup[username] = "..."; // set a temporary value so we don't search again
                    $targetSpan.html(username);
                    $.ajax({
                            type: "GET",
                            url: self.options.user_name_fetch_url + username + "&token="+self._attributes.auth.token,
                            dataType:"json",
                            crossDomain : true,
                            success: function(data,res,jqXHR) {
                                if (username in data['data'] && data['data'][username]['fullName']) {
                                    self.real_name_lookup[username] = data['data'][username]['fullName'];
                                    $targetSpan.html(self.real_name_lookup[username]+" ("+username+")");
                                }
                            },
                            error: function(jqXHR, textStatus, errorThrown) {
                                //do nothing
                            }
                        });
                }
	    }
        },

        getLandingPageMap: function() {
            this.ws_landing_page_map = window.kbconfig.landing_page_map;
        },

        /**
         * @method loggedInCallback
         * This is associated with the login widget (through the kbaseAuthenticatedWidget parent) and
         * is triggered when a login event occurs.
         * It associates the new auth token with this widget and refreshes the data panel.
         * @private
         */
        loggedInCallback: function(event, auth) {
            this.ws = new Workspace(this.options.ws_url, auth);
            console.debug("Setting this.ws from loggedInCallback:", this.ws);
            this.isLoggedIn = true;
            this.refresh();
            return this;
        },

        /**
         * @method loggedOutCallback
         * Like the loggedInCallback, this is triggered during a logout event (through the login widget).
         * It throws away the auth token and workspace client, and refreshes the widget
         * @private
         */
        loggedOutCallback: function(event, auth) {
            this.ws = null;
            this.isLoggedIn = false;
            this.refresh();
            return this;
        },

        logoColorLookup:function(type) {
            var colors = [
                            '#F44336', //red
                            '#E91E63', //pink
                            '#9C27B0', //purple
                            '#673AB7', //deep purple
                            '#3F51B5', //indigo
                            '#2196F3', //blue
                            '#03A9F4', //light blue
                            '#00BCD4', //cyan
                            '#009688', //teal
                            '#4CAF50', //green
                            '#8BC34A', //lime green
                            '#CDDC39', //lime
                            '#FFEB3B', //yellow
                            '#FFC107', //amber
                            '#FF9800', //orange
                            '#FF5722', //deep orange
                            '#795548', //brown
                            '#9E9E9E', //grey
                            '#607D8B'  //blue grey
                         ];

            // first, if there are some colors we want to catch...
            switch (type) {
                case "Genome":
                    return '#2196F3'; //blue
                case "FBAModel":
                    return '#4CAF50'; //green
                case "FBA":
                    return '#F44336'; //red
                case "ContigSet":
                    return '#FF9800'; //orange
                case "ProteomeComparison":
                    return '#3F51B5'; //indigo
                case "Tree":
                    return '#795548'; //brown
            }

            // pick one based on the characters
            var code = 0;
            for(var i=0; i<type.length; i++) {
                code += type.charCodeAt(i);
            }
            return colors[ code % colors.length ];
        },


        // edited from: http://stackoverflow.com/questions/3177836/how-to-format-time-since-xxx-e-g-4-minutes-ago-similar-to-stack-exchange-site
        getTimeStampStr: function (objInfoTimeStamp) {
            var date = new Date(objInfoTimeStamp);
            var seconds = Math.floor((new Date() - date) / 1000);

            // f-ing safari, need to add extra ':' delimiter to parse the timestamp
            if (isNaN(seconds)) {
                var tokens = objInfoTimeStamp.split('+');  // this is just the date without the GMT offset
                var newTimestamp = tokens[0] + '+'+tokens[0].substr(0,2) + ":" + tokens[1].substr(2,2);
                date = new Date(newTimestamp);
                seconds = Math.floor((new Date() - date) / 1000);
                if (isNaN(seconds)) {
                    // just in case that didn't work either, then parse without the timezone offset, but
                    // then just show the day and forget the fancy stuff...
                    date = new Date(tokens[0]);
                    return this.monthLookup[date.getMonth()]+" "+date.getDate()+", "+date.getFullYear();
                }
            }

            var interval = Math.floor(seconds / 31536000);
            if (interval > 1) {
                return this.monthLookup[date.getMonth()]+" "+date.getDate()+", "+date.getFullYear();
            }
            interval = Math.floor(seconds / 2592000);
            if (interval > 1) {
                if (interval<4) {
                    return interval + " months ago";
                } else {
                    return this.monthLookup[date.getMonth()]+" "+date.getDate()+", "+date.getFullYear();
                }
            }
            interval = Math.floor(seconds / 86400);
            if (interval > 1) {
                return interval + " days ago";
            }
            interval = Math.floor(seconds / 3600);
            if (interval > 1) {
                return interval + " hours ago";
            }
            interval = Math.floor(seconds / 60);
            if (interval > 1) {
                return interval + " minutes ago";
            }
            return Math.floor(seconds) + " seconds ago";
        },

        monthLookup : ["Jan", "Feb", "Mar","Apr", "May", "Jun", "Jul", "Aug", "Sep","Oct", "Nov", "Dec"],

        genUUID: function() {
            return 'xxxxxxxx-xxxx-4xxx-yxxx-xxxxxxxxxxxx'.replace(/[xy]/g, function(c) {
                var r = Math.random()*16|0, v = c == 'x' ? r : (r&0x3|0x8);
                return v.toString(16);
            });
        }
    })

})(jQuery);<|MERGE_RESOLUTION|>--- conflicted
+++ resolved
@@ -711,21 +711,13 @@
                                     .append($byName)
                                     .append($byType);
 
-<<<<<<< HEAD
             // var $addDataBtn = $('<button>')
             //                     .addClass("btn btn-warning kb-data-list-get-data-button")
             //                     .append('<span class="fa fa-plus" style="color:#fff" aria-hidden="true" /> Add Data')
             //                     .on('click',function() {
             //                         self.trigger('toggleSidePanelOverlay.Narrative');
             //                     });
-=======
-            var $addDataBtn = $('<button>')
-                                .addClass("btn btn-warning kb-data-list-get-data-button")
-                                .append('<span class="fa fa-plus" style="color:#fff" aria-hidden="true" /> Add Data')
-                                .on('click',function() {
-                                    self.trigger('toggleSidePanelOverlay.Narrative');
-                                });
->>>>>>> 22a367d7
+
 
 
             var $openSearch = $('<span>')
@@ -805,12 +797,7 @@
                         .append($openSearch)
                         .append($openSort)
                         .append($openFilter))
-<<<<<<< HEAD
-                    .append($('<div>').addClass('col-xs-5').css({'margin':'0px','padding':'0px','text-align':'right'}));
-                        // .append($addDataBtn));
-=======
-            }
->>>>>>> 22a367d7
+            }
 
 
             self.$sortByDiv.hide();
