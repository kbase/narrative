--- conflicted
+++ resolved
@@ -131,21 +131,10 @@
                 this)
             );
 
-<<<<<<< HEAD
-            // initialize the importer
-            //this.dataImporter();
-
             if (this.ws_name)
                 this.trigger('workspaceUpdated.Narrative', this.ws_name);
 
             //this.dataImporter();
-=======
-            if (this.ws_name)
-                this.trigger('workspaceUpdated.Narrative', this.ws_name);
-
-            // initialize the importer
-            this.dataImporter();
->>>>>>> 3f884780
 
             this.addButton($('<button>')
                            .addClass('btn btn-xs btn-default')
