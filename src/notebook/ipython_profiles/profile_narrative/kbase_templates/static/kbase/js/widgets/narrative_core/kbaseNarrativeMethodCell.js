/**
 * @author Bill Riehl <wjriehl@lbl.gov>
 * @public
 * This is a generalized class for an input cell that sits in an IPython markdown cell.
 * It handles all of its rendering here (no longer in HTML in markdown), and invokes
 * an input widget passed to it.
 *
 * This expects a method object passed to it, and expects that object to have the new
 * format from the narrative_method_store service.
 */

(function( $, undefined ) {
    $.KBWidget({
        name: "kbaseNarrativeMethodCell",
        parent: "kbaseWidget",
        version: "1.0.0",
        options: {
            method: null,
            cellId: null,
        },
        IGNORE_VERSION: true,
        defaultInputWidget: 'kbaseNarrativeMethodInput',
        allowOutput: true,
        runState: 'input',

        /**
         * @private
         * @method
         * Initialization is done by the KBase widget architecture itself.
         * This requires and assumes that a method and cellId are both present
         * as options
         * TODO: add checks and failures for this.
         */
        init: function(options) {
            this._super(options);

            this.options.method = this.options.method.replace(/\n/g, '');
            this.method = JSON.parse(this.options.method);
            this.cellId = this.options.cellId;
            this.initErrorModal();
            this.render();
            return this;
        },

        /**
         * Renders this cell and its contained input widget.
         */
        render: function() {
            this.$inputDiv = $('<div>');
            this.$submitted = $('<span>').addClass("kb-func-timestamp").hide();

            // These are the 'delete' and 'run' buttons for the cell
            this.$runButton = $('<button>')
                             .attr('id', this.cellId + '-run')
                             .attr('type', 'button')
                             .attr('value', 'Run')
                             .addClass('kb-method-run')
                             .append('Run');
            this.$runButton.click(
                $.proxy(function(event) {
                    event.preventDefault();

                    if (!this.checkMethodRun())
                        return;

                    this.submittedText = 'submitted on ' + this.readableTimestamp();
                    this.trigger('runCell.Narrative', { 
                        cell: IPython.notebook.get_selected_cell(),
                        method: this.method,
                        parameters: this.getParameters()
                    });
                    this.changeState('submitted');
                }, this)
            );

            var $buttons = $('<div>')
                           .addClass('buttons pull-left')
                           // .append(this.$deleteButton)
                           .append(this.$submitted)
                           .append(this.$runButton);


            var $progressBar = $('<div>')
                               .attr('id', 'kb-func-progress')
                               .addClass('pull-left')
                               .css({'display' : 'none'})
                               .append($('<div>')
                                       .addClass('progress progress-striped active kb-cell-progressbar')
                                       .append($('<div>')
                                               .addClass('progress-bar progress-bar-success')
                                               .attr('role', 'progressbar')
                                               .attr('aria-valuenow', '0')
                                               .attr('aria-valuemin', '0')
                                               .attr('aria-valuemax', '100')
                                               .css({'width' : '0%'})))
                               .append($('<p>')
                                       .addClass('text-success'));

            var methodId = this.options.cellId + '-method-details-'+this.genUUID();
            var buttonLabel = 'details';
            var methodDesc = this.method.info.tooltip;
            var $menuSpan = $('<div class="pull-right">');
            var $methodInfo = $('<div>')
                              .addClass('kb-func-desc')
                              .append('<h1><b>' + this.method.info.name + '</b></h1>')
                              .append($menuSpan)
                              .append($('<span>')
                                      .addClass('pull-right kb-func-timestamp')
                                      .attr('id', 'last-run'))
                              .append($('<button>')
                                      .addClass('btn btn-default btn-xs')
                                      .attr('type', 'button')
                                      .attr('data-toggle', 'collapse')
                                      .attr('data-target', '#' + methodId)
                                      .append(buttonLabel))
                              .append($('<h2>')
                                      .attr('id', methodId)
                                      .addClass('collapse')
                                      .append(methodDesc));

            this.$cellPanel = $('<div>')
                              .addClass('panel kb-func-panel kb-cell-run')
                              .attr('id', this.options.cellId)
                              .append($('<div>')
                                      .addClass('panel-heading')
                                      .append($methodInfo))
                              .append($('<div>')
                                      .addClass('panel-body')
                                      .append(this.$inputDiv))
                              .append($('<div>')
                                      .addClass('panel-footer')
                                      .css({'overflow' : 'hidden'})
                                      .append($progressBar)
                                      .append($buttons));

            $menuSpan.kbaseNarrativeCellMenu();
            this.$elem.append(this.$cellPanel);

            var inputWidgetName = this.method.widgets.input;
            if (!inputWidgetName || inputWidgetName === 'null')
                inputWidgetName = this.defaultInputWidget;

            this.$inputWidget = this.$inputDiv[inputWidgetName]({ method: this.options.method });
        },

        /**
         * @method
         * Returns parameters from the contained input widget
         * @public
         */
        getParameters: function() {
            if (this.$inputWidget)
                return this.$inputWidget.getParameters();
<<<<<<< HEAD
            else
                return null;
=======
            return null;
>>>>>>> 912d7c30
        },

        /**
         * @method
         * Returns the state as reported by the contained input widget.
         * @public
         */
        getState: function() {
            return {
                'runningState' : {
                    'runState' : this.runState,
                    'submittedText' : this.submittedText,
                    'outputState' : this.allowOutput
                },
                'params' : this.$inputWidget.getState()
            };
        },

        /**
         * @method
         * Passes along the state to its contained input widget.
         * @public
         */
        loadState: function(state) {
            // cases (for older ones)
            // 1. state looks like: 
            // { params: {},
            //   runningState: {runState, 
            //                  submittedText,
            //                  outputState}
            // }
            // That's new!
            // old one just has the state that should be passed to the input widget.
            // that'll be deprecated soonish.
            if (state.hasOwnProperty('params') && state.hasOwnProperty('runningState')) {
                this.allowOutput = state.runningState.outputState;
                this.$inputWidget.loadState(state.params);
                this.submittedText = state.runningState.submittedText;
                this.changeState(state.runningState);
            }
            else 
                this.$inputWidget.loadState(state);
        },

        /**
         * @method
         * Updates the method cell's state.
         * Currently supports "input", "submitted", "running", or "complete".
         */
        changeState: function(runState) {
            if (!this.$cellPanel)
                return;
            if (this.runState !== runState) {
                this.runState = runState.toLowerCase();
                switch(this.runState) {
                    case 'submitted':
                        this.$cellPanel.removeClass('kb-app-step-running');
                        this.$submitted.html(this.submittedText).show();
                        this.$runButton.hide();
                        this.$inputWidget.lockInputs();
                        break;
                    case 'complete':
                        this.$cellPanel.removeClass('kb-app-step-running');
                        this.$submitted.html(this.submittedText).show();
                        this.$runButton.hide();
                        this.$inputWidget.lockInputs();
                        // maybe unlock? show a 'last run' box?
                        break;
                    case 'running':
                        this.$submitted.html(this.submittedText).show();
                        this.$cellPanel.addClass('kb-app-step-running');
                        this.$runButton.hide();
                        this.$inputWidget.lockInputs();
                        break;
                    default:
                        this.$cellPanel.removeClass('kb-app-step-running');
                        this.$submitted.hide();
                        this.$runButton.show();
                        this.$inputWidget.unlockInputs();
                        break;
                }
            }
        },

        /*
         * This function is invoked every time we run app. This is the difference between it
         * and getAllParameterValues/getParameterValue which could be invoked many times before running 
         * (e.g. when widget is rendered). 
         */
        prepareDataBeforeRun: function() {
            if (this.inputSteps) {
                for(var i=0; i<this.inputSteps.length; i++)
                    var v = this.inputSteps[i].widget.prepareDataBeforeRun();
            }
        },

        /* locks inputs and updates display properties to reflect the running state
            returns true if everything is valid and we can start, false if there were errors
        */
        checkMethodRun: function() {
            var v = this.$inputWidget.isValid();
            if (!v.isValid) {
                this.$errorModalContent.empty();
                for (var i=0; i<v.errormssgs.length; i++) {
                    this.$errorModalContent.append($('<div>')
                                                   .addClass("kb-app-step-error-mssg")
                                                   .append('['+(i+1)+']: ' + v.errormssgs[i]));
                }
                this.$errorModal.modal('show');
                return false;
            }

            // if (ignoreValidCheck) {
            //     //code
            // } else {
            //     var v = self.isValid();
            //     if (!v.isValid) {
            //         var errorCount = 1;
            //         self.$errorModalContent.empty();
            //         for(var k=0; k<v.stepErrors.length; k++) {
            //             var $errorStep = $('<div>');
            //             $errorStep.append($('<div>').addClass("kb-app-step-error-heading").append('Errors in Step '+v.stepErrors[k].stepNum+':'));
            //             for (var e=0; e<v.stepErrors[k].errormssgs.length; e++) {
            //                 $errorStep.append($('<div>').addClass("kb-app-step-error-mssg").append('['+errorCount+']: ' + v.stepErrors[k].errormssgs[e]));
            //                 errorCount = errorCount+1;
            //             }
            //             self.$errorModalContent.append($errorStep);
            //         }
            //         self.$errorModal.modal('show');
            //         return false;
            //     }
            // }
            // self.prepareDataBeforeRun();
            // self.$submitted.show();
            // self.$runButton.hide();
            // self.$stopButton.show();
            // if (this.inputSteps) {
            //     for(var i=0; i<this.inputSteps.length; i++) {
            //         this.inputSteps[i].widget.lockInputs();
            //     }
            // }
            // this.state.runningState.appRunState = "running";
            return true;
        },

        initErrorModal: function() {
            // var errorModalId = "app-error-modal-"+ this.genUUID();
            // var modalLabel = "app-error-modal-lablel-"+ this.genUUID();
            this.$errorModalContent = $('<div>');
            this.$errorModal =  $('<div tabindex="-1" role="dialog" aria-hidden="true">').addClass("modal fade");
            this.$errorModal.append(
                $('<div>').addClass('modal-dialog').append(
                    $('<div>').addClass('modal-content').append(
                        $('<div>').addClass('modal-header kb-app-step-error-main-heading').append('<h4 class="modal-title" >Problems exist in your parameter settings.</h4>')
                    ).append(
                       $('<div>').addClass('modal-body').append(this.$errorModalContent)
                    ).append(
                        $('<div>').addClass('modal-footer').append(
                            $('<button type="button" data-dismiss="modal">').addClass("btn btn-default").append("Dismiss"))
                    )
                ));
            this.$elem.append(this.$errorModal);
        },

        /**
         * Refreshes the input widget according to its own method.
         */
        refresh: function() {
            this.$inputWidget.refresh();
        },

        genUUID: function() {
            return 'xxxxxxxx-xxxx-4xxx-yxxx-xxxxxxxxxxxx'.replace(/[xy]/g, function(c) {
                var r = Math.random()*16|0, v = c == 'x' ? r : (r&0x3|0x8);
                return v.toString(16);
            });
        },

        /* temp hack to deal with current state of NJS */
        getSpecAndParameterInfo: function() {
            return {
                methodSpec : this.method,
                parameterValues: this.getParameters()
            };
        },

        setOutput: function(data) {
            if (data.cellId && this.allowOutput) {
                this.allowOutput = false;
                this.trigger('createOutputCell.Narrative', data);
                this.changeState('complete');
            }
        },

        /**
         * Converts a timestamp to a simple string.
         * Do this American style - HH:MM:SS MM/DD/YYYY
         *
         * @param {string} timestamp - a timestamp in number of milliseconds since the epoch.
         * @return {string} a human readable timestamp
         */
        readableTimestamp: function(timestamp) {
            var format = function(x) {
                if (x < 10)
                    x = '0' + x;
                return x;
            };

            var d = null;
            if (timestamp)
                d = new Date(timestamp);
            else
                d = new Date();
            var hours = format(d.getHours());
            var minutes = format(d.getMinutes());
            var seconds = format(d.getSeconds());
            var month = d.getMonth()+1;
            var day = format(d.getDate());
            var year = d.getFullYear();

            return hours + ":" + minutes + ":" + seconds + ", " + month + "/" + day + "/" + year;
        }
    });
})( jQuery );<|MERGE_RESOLUTION|>--- conflicted
+++ resolved
@@ -151,12 +151,7 @@
         getParameters: function() {
             if (this.$inputWidget)
                 return this.$inputWidget.getParameters();
-<<<<<<< HEAD
-            else
-                return null;
-=======
             return null;
->>>>>>> 912d7c30
         },
 
         /**
