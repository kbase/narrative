--- conflicted
+++ resolved
@@ -160,17 +160,6 @@
                 }, this)
             );
 
-<<<<<<< HEAD
-            this.$methodGalleryBody = $('<div>');
-            this.$methodGalleryBody.kbaseMethodGallery({sidePanel : this});
-            this.$methodGallery = $('<div>')
-                                  .append($('<div>')
-                                          .addClass('kb-side-header active')
-                                          .css({'width':'100%'})
-                                          .append('Methods'))
-                                  .append(this.$methodGalleryBody);
-
-=======
             $(document).on('filterMethods.Narrative',
                 $.proxy(function(e, filterString) {
                     if (filterString) {
@@ -189,13 +178,21 @@
                 }, this)
             );
 
+            this.$methodGalleryBody = $('<div>');
+            this.$methodGalleryBody.kbaseMethodGallery({sidePanel : this});
+            this.$methodGallery = $('<div>')
+                                  .append($('<div>')
+                                          .addClass('kb-side-header active')
+                                          .css({'width':'100%'})
+                                          .append('Methods'))
+                                  .append(this.$methodGalleryBody);
+
             this.addButton($('<button>')
                            .addClass('btn btn-xs btn-default')
                            .append('<span class="fa fa-search"></span>')
                            .click($.proxy(function(event) {
                                this.$searchDiv.slideToggle(400);
                            }, this)));
->>>>>>> 22a367d7
             this.addButton($('<button>')
                            .addClass('btn btn-xs btn-default')
                            .append('<span class="glyphicon glyphicon-play"></span>')
@@ -938,92 +935,7 @@
             }
         },
 
-<<<<<<< HEAD
         // Temporary pass-through for Jim's gallery widget
-=======
-
-        //cobbled together crap. Hacked out of kbaseNarrativeSidePanel and pulled into here
-        //to create the method gallery panel.
-        buildTabs: function(tabs) {
-            var $header = $('<div>');
-            var $body = $('<div>');
-
-            for (var i=0; i<tabs.length; i++) {
-                var tab = tabs[i];
-                $header.append($('<div>')
-                               .addClass('kb-side-header')
-                               .css('width', (100/tabs.length)+'%')
-                               .append(tab.tabName));
-                $body.append($('<div>')
-                             .addClass('kb-side-tab')
-                             .append(tab.content));
-            }
-            $header.find('div').click(function(event) {
-                event.preventDefault();
-                event.stopPropagation();
-                var $headerDiv = $(event.currentTarget);
-
-                if (!$headerDiv.hasClass('active')) {
-                    var idx = $headerDiv.index();
-                    $header.find('div').removeClass('active');
-                    $headerDiv.addClass('active');
-                    $body.find('div.kb-side-tab').removeClass('active');
-                    $body.find('div:nth-child(' + (idx+1) + ').kb-side-tab').addClass('active');
-                }
-            });
-
-            $header.find('div:first-child').addClass('active');
-            $body.find('div:first-child.kb-side-tab').addClass('active');
-
-            return {
-                header: $header,
-                body: $body
-            };
-        },
-
-        initOverlay: function() {
-            var $overlayHeader = $('<div>')
-                                 .addClass('kb-side-overlay-header')
-                                 .append('Header!')
-                                 .append($('<div>')
-                                        .addClass('pull-right')
-                                        .append($('<span>')
-                                                .addClass('kb-side-overlay-close glyphicon glyphicon-remove')
-                                        .click($.proxy(function(event) {
-                                           this.toggleOverlay();
-                                        }, this))));
-
-            // styling is easier if there is a class for containers
-            this.$overlayBody = $('<div class="kb-overlay-body">');
-
-            this.$overlayFooter  = $('<div class="kb-overlay-footer">');
-
-            this.$overlay = $('<div>')
-                            .addClass('kb-side-overlay-container')
-                            //.append($overlayHeader)
-                            .append(this.$overlayBody)
-                            .append(this.$overlayFooter);
-
-            $('body').append(this.$overlay);
-            this.$overlay.hide();
-
-            this.$narrativeDimmer = $('<div>')
-                                    .addClass('kb-overlay-dimmer');
-            $('body').append(this.$narrativeDimmer);
-            this.$narrativeDimmer.hide();
-            this.updateOverlayPosition();
-
-            this.buildOverlay();
-        },
-
-        updateOverlayPosition: function() {
-        // console.log("ME IS ", this.$elem);
-        // console.log("HE IS", this.$elem.closest('.kb-side-panel'));
-            this.$overlay.position({my: 'left top', at: 'right top', of: this.$elem.closest('.kb-side-panel')});
-            this.$narrativeDimmer.position({my: 'left top', at: 'right top', of: this.$elem.closest('.kb-side-panel')});
-        },
-
->>>>>>> 22a367d7
         toggleOverlay: function() {
             this.trigger('toggleSidePanelOverlay.Narrative');
         },
