--- conflicted
+++ resolved
@@ -271,45 +271,28 @@
 
 
             // tab panels
-<<<<<<< HEAD
             var minePanel = $('<div class="kb-import-panel">'),
                 sharedPanel = $('<div class="kb-import-panel">'),
                 publicPanel = $('<div class="kb-import-panel">'),
                 importPanel = $('<div class="kb-import-panel">');
                 galleryPanel = $('<div class="kb-import-panel">');
-=======
-            var minePanel = $('<div class="kb-import-content kb-import-mine">'),
-                sharedPanel = $('<div class="kb-import-content kb-import-shared"">'),
-                publicPanel = $('<div class="kb-import-content kb-import-public"">'),
-                importPanel = $('<div class="kb-import-content kb-import-import"">');
->>>>>>> be85240e
 
 
             // add tabs
             var $tabs = this.buildTabs([
-<<<<<<< HEAD
                     {tabName: 'My Data', content: minePanel},
                     {tabName: 'Shared', content: sharedPanel},
                     {tabName: 'Public', content: publicPanel},
                     {tabName: 'Import', content: importPanel},
                     {tabName: 'Gallery', content: galleryPanel},
-=======
-                    {tabName: '<small>My Data</small>', content: minePanel},
-                    {tabName: '<small>Shared with me</small>', content: sharedPanel},
-                    {tabName: '<small>Public</small>', content: publicPanel},
-                    {tabName: '<small>Import</small>', content: importPanel},
->>>>>>> be85240e
                 ]);
 
             //sharedPanel.append('<div class="kb-import-content"><br>coming soon.</div>');
             publicPanel.append('<div class="kb-import-content"><br>coming soon.</div>');
-<<<<<<< HEAD
+            importPanel.kbaseNarrativeSideImportTab({});
+            //append('<div class="kb-import-content"><br>coming soon.</div>');
             importPanel.append('<div class="kb-import-content"><br>coming soon.</div>');
             galleryPanel.kbaseMethodGallery({sidePanel : this});
-=======
-            importPanel.kbaseNarrativeSideImportTab({});
-            //append('<div class="kb-import-content"><br>coming soon.</div>');
->>>>>>> be85240e
 
             body.addClass('kb-side-panel');
             body.append($tabs.header, $tabs.body);
@@ -318,26 +301,6 @@
             var auth = {token: $("#signin-button").kbaseLogin('session', 'token')}
             var ws = new Workspace(this.options.workspaceURL, auth);
 
-<<<<<<< HEAD
-
-            // get possible types (not used)
-            /*
-            ws.list_all_types({}).done(function(res) {
-                console.log('types', res)
-
-                var types = [];
-                for (var mod in res) {
-                    var typeNames = res[mod]
-                    for (var type in typeNames) {
-                        types.push(type);
-                    }
-                }
-                console.log('type_names', types)
-            })*/
-
-
-=======
->>>>>>> be85240e
             // add footer status container and button
             var importStatus = $('<div class="pull-left kb-import-status">');
             footer.append(importStatus)
@@ -385,48 +348,13 @@
 
                 var p = ws.list_objects({ids: ws_ids});
                 return $.when(p).then(function(d) {
-<<<<<<< HEAD
-                    content.rmLoading();
-
-                    myData = d;
-                    renderAllData();
-
-                    // update view
-                    minePanel.append(content);
-                    events()
-
-=======
                     // update model
                     myData = d;
                     render(myData, minePanel);
                     events(minePanel);
->>>>>>> be85240e
                 })
             }
 
-<<<<<<< HEAD
-            function updateView(view) {
-                //if (view == 'mine') var p = getMyWS();
-                //} else if 11
-
-                return getMyWS().done(function(workspaces) {
-                    // update workspace dropdown model
-                    workspaces = workspaces;
-
-                    getMyData(workspaces).done(function(filterOptions) {
-                        // possible filters via input
-                        var type, ws, query;
-
-                        // create workspace filter
-                        var wsInput = $('<select class="form-control kb-import-filter">');
-                        wsInput.append('<option>All narratives...</option>');
-                        for (var i=1; i < workspaces.length-1; i++) {
-                            wsInput.append('<option data-id="'+workspaces[i].id+'" data-name="'+workspaces[i].name+'">'+
-                                                  workspaces[i].name+
-                                            '</option>');
-                        }
-                        var wsFilter = $('<div class="col-md-4">').append(wsInput);
-=======
             // This function takes data to render and 
             // a container to put data in.
             // It produces a scrollable dataset
@@ -453,7 +381,6 @@
                     }
                     events(container);
                 });
->>>>>>> be85240e
 
                 /* pagination
                 pageNext.unbind('click')
@@ -486,17 +413,9 @@
                             var workspaces = [];
                             for (var i in d) workspaces.push({id: d[i][0], name: d[i][1]});
 
-<<<<<<< HEAD
-                        // event for type dropdown
-                        typeInput.change(function() {
-                            type = $(this).children('option:selected').data('type');
-                            renderFilteredData(type, ws, query);
-                            events();
-=======
                             // add to model for filter
                             myWorkspaces = workspaces;
                             return workspaces;
->>>>>>> be85240e
                         })
             }
 
@@ -518,26 +437,8 @@
                         })
             }
 
-<<<<<<< HEAD
-                        // create filter (search)
-                        var filterInput = $('<input type="text" class="form-control kb-import-search" placeholder="Filter objects">');
-                        var searchFilter = $('<div class="col-md-4">').append(filterInput);
-
-                        // event for filter (search)
-                        filterInput.keyup(function(e){
-                            renderFilteredData(type, ws, this.value);
-                            events();
-                        });
-
-                        // add search, type, ws filter to dom
-                        var row = $('<div class="row">').append(searchFilter, typeFilter, wsFilter);
-                        minePanel.prepend(row);
-                    });
-
-=======
             function typeList(data) {
                 var types = [];
->>>>>>> be85240e
 
                 for (var i in data) {
                     var mod_type = data[i][2].split('-')[0];
@@ -575,11 +476,7 @@
                     }
                     else {
                         for (var i=0; i<selected.length; i++) {
-<<<<<<< HEAD
-                            if (selected[0].ref == ref)
-=======
                             if (selected[i].ref == ref) 
->>>>>>> be85240e
                                 selected.splice(i, 1);
                         }
                     }
@@ -618,9 +515,36 @@
 
                 var filteredData = [];
                 // add each item to view
-<<<<<<< HEAD
-                for (var i in myData) {
-                    var obj = myData[i];
+                for (var i=0; i<data.length; i< i++) {
+                    var obj = data[i];
+
+                    var mod_type = obj[2].split('-')[0],
+                        ws = obj[7],
+                        name = obj[1];
+                    var kind = mod_type.split('.')[1];
+
+                    // filter conditions
+                    if (f.query && name.toLowerCase().indexOf(f.query.toLowerCase()) == -1) 
+                        continue;
+                    if (f.type && f.type.split('.')[1] != kind) 
+                        continue;
+                    if (f.ws && f.ws != ws)
+                        continue;
+                    
+                    filteredData.push(obj);
+
+                }
+                return filteredData;
+            }
+
+
+            function buildMyRows(data, start, end) {
+
+                // add each set of items to container to be added to DOM
+                var rows = $('<div class="kb-import-items">');
+
+                for (var i=start; i< (start+end); i++) {
+                    var obj = data[i];
 
                     var mod_type = obj[2].split('-')[0];
                     var item = {id: obj[0],
@@ -631,74 +555,6 @@
                                 module: mod_type.split('.')[0],
                                 wsID: obj[6],
                                 ws: obj[7],
-                                relativeTime: self.prettyTimestamp(obj[3]) }
-=======
-                for (var i=0; i<data.length; i< i++) {
-                    var obj = data[i];
->>>>>>> be85240e
-
-                    var mod_type = obj[2].split('-')[0],
-                        ws = obj[7],
-                        name = obj[1];
-                    var kind = mod_type.split('.')[1];
-
-                    // filter conditions
-<<<<<<< HEAD
-                    if (queryFilter && item.name.toLowerCase().indexOf(queryFilter.toLowerCase()) == -1)
-                        continue;
-                    if (typeFilter && typeFilter.split('.')[1] != item.kind)
-=======
-                    if (f.query && name.toLowerCase().indexOf(f.query.toLowerCase()) == -1) 
-                        continue;
-                    if (f.type && f.type.split('.')[1] != kind) 
->>>>>>> be85240e
-                        continue;
-                    if (f.ws && f.ws != ws)
-                        continue;
-                    
-                    filteredData.push(obj);
-
-<<<<<<< HEAD
-                    var item = rowTemplate(item);
-
-                    // update DOM
-                    content.append(item);
-                }
-=======
-                }
-                return filteredData;
->>>>>>> be85240e
-            }
-
-
-            function buildMyRows(data, start, end) {
-
-                // add each set of items to container to be added to DOM
-                var rows = $('<div class="kb-import-items">');
-
-                for (var i=start; i< (start+end); i++) {
-                    var obj = data[i];
-
-                    var mod_type = obj[2].split('-')[0];
-                    var item = {id: obj[0],
-                                name: obj[1],
-                                mod_type: mod_type,
-                                version: obj[4],
-                                kind: mod_type.split('.')[1],
-                                module: mod_type.split('.')[0],
-                                wsID: obj[6],
-                                ws: obj[7],
-<<<<<<< HEAD
-                                relativeTime: self.prettyTimestamp(obj[3]) }
-
-                    // update model for types dropdown
-                    if (types.indexOf(mod_type) == -1) types.push(mod_type);
-
-                    var item = rowTemplate(item);
-
-                    // update DOM
-                    content.append(item);
-=======
                                 relativeTime: kb.ui.relativeTime( kb.ui.getTimestamp(obj[3]) ) }
 
                     var item = rowTemplate(item);
@@ -744,7 +600,6 @@
                     typeInput.append('<option data-type="'+types[i]+'">'+
                                           types[i].split('.')[1]+
                                      '</option>');
->>>>>>> be85240e
                 }
                 var typeFilter = $('<div class="col-sm-3">').append(typeInput);
 
@@ -887,29 +742,6 @@
             }
 
 
-<<<<<<< HEAD
-        },
-
-        prettyTimestamp: function(timestamp) {
-            var format = function(x) {
-                if (x < 10)
-                    x = '0' + x;
-                return x;
-            };
-
-            var d = new Date(timestamp);
-            var hours = format(d.getHours());
-
-            var minutes = format(d.getMinutes());
-            var seconds = format(d.getSeconds());
-            var month = d.getMonth()+1;
-            var day = format(d.getDate());
-            var year = d.getFullYear();
-
-            return month + "/" + day + "/" + year + ", " + hours + ":" + minutes + ":" + seconds;
-        },
-=======
         }
->>>>>>> be85240e
     })
 })( jQuery );