--- conflicted
+++ resolved
@@ -28,7 +28,7 @@
             tableElem: null,
             controlsElem: null,
             ws_id: null,
-            methodStoreURL: 'https://kbase.us/services/narrative_method_store',
+            methodStoreURL: 'https://kbase.us/services/narrative_method_store'
         },
         ws_client: null,
         ws_id: null,
@@ -66,8 +66,11 @@
         init: function(options) {
             this._super(options);
             this.ws_id = this.options.ws_id;
+
             this.is_readonly = null; // null => unset, force a check
             this.last_readonly_check = null; // avoid frequent checks
+            this.user_readonly = false; // user-defined override
+            this.readonly_buttons = []; // list of buttons toggled
 
             if (window.kbconfig && window.kbconfig.urls) {
                 this.options.methodStoreURL = window.kbconfig.urls.narrative_method_store;
@@ -217,7 +220,25 @@
                 },
                 this)
             );
-
+            // related: click on edit-mode toggles state
+            $('#kb-view-mode').click($.proxy(function() {
+                if (this.is_readonly == false) {
+                    this.user_readonly = !this.user_readonly;
+                    if (this.user_readonly) {
+                        this.readOnlyMode(true);
+                        $('#kb-view-mode span.fa-ban').show();
+                    }
+                    else {
+                        this.readWriteMode(true);
+                        $('#kb-view-mode span.fa-ban').hide();
+                    }
+                }
+            }, this));
+            $('#kb-view-mode').tooltip({
+              title: 'Toggle view-only mode',
+              'container': 'body',
+              delay: {"show": 400, "hide": 50}
+            });
             this.initDeleteCellModal();
             // Initialize the data table.
             this.render();
@@ -234,7 +255,7 @@
                     callback : function(e, $prompt) {
                         this.cellToDelete = null;
                         $prompt.closePrompt();
-                    },
+                    }
                 },
                 {
                     name : 'Delete',
@@ -342,7 +363,7 @@
                 'output' : function(msgType, content) { self.handleOutput(data.cell, msgType, content, showOutput); },
                 'clear_output' : function(content) { self.handleClearOutput(data.cell, content); },
                 'set_next_input' : function(text) { self.handleSetNextInput(data.cell, content); },
-                'input_request' : function(content) { self.handleInputRequest(data.cell, content); },
+                'input_request' : function(content) { self.handleInputRequest(data.cell, content); }
             };
 
             $(data.cell.element).find('#kb-func-progress').css({'display': 'block'});
@@ -388,7 +409,7 @@
                 'output' : function(msgType, content) { self.handleOutput(data.cell, msgType, content, "app"); },
                 'clear_output' : function(content) { self.handleClearOutput(data.cell, content); },
                 'set_next_input' : function(text) { self.handleSetNextInput(data.cell, content); },
-                'input_request' : function(content) { self.handleInputRequest(data.cell, content); },
+                'input_request' : function(content) { self.handleInputRequest(data.cell, content); }
             };
 
             var code = this.buildAppCommand(data.appSpec, data.methodSpecs, data.parameters);
@@ -406,10 +427,6 @@
                    "method('" + appSpecJSON + "', '" + methodSpecJSON + "', '" + paramsJSON + "')";
         },
 
-<<<<<<< HEAD
-
-=======
->>>>>>> fb8663f7
         /**
          * A TEMPORARY FUNCTION that should refresh and update the given cell's metadata to the new(er) version,
          * if it needs to happen.
@@ -604,9 +621,11 @@
                         }
                         else if (readonly == true) {
                             this.readOnlyMode();
+                            $('#kb-view-mode').css({display: 'none'});
                         }
                         else {
                             this.readWriteMode();
+                            $('#kb-view-mode').css({display: 'inline-block'});
                         }
                         this.is_readonly = readonly;
                     }
@@ -661,158 +680,116 @@
               });
         },
 
+        getReadOnlySelectors: function() {
+            return ['.kb-app-next',                         // next steps
+                    '#kb-add-code-cell', '#kb-add-md-cell', // edit btns
+                    '#kb-share-btn', '#kb-save-btn',        // action btns
+                    '#kb-ipy-menu'];                        // kernel
+        },
+
+        /**
+         * Toggle the run/cancel/reset buttons on and off,
+         * saving them in this.readonly_buttons when they are turned off.
+         *
+         * @param on If true, turn them on; else turn them off
+         */
+        toggleRunButtons: function(on) {
+            var classes = ['.kb-app-run', '.kb-method-run'];
+            if (on) {
+                _.map(this.readonly_buttons, function(b) {
+                   b.show();
+                });
+                this.readonly_buttons = []; // don't do it twice
+            }
+            else {
+                var ro = [];
+                _.map(classes, function(c) {
+                   _.map($(c), function(b) {
+                       var $btn = $(b);
+                       if ($btn.css('display') != "none") {
+                           // it is visible, so hide it and remember it
+                           ro.push($btn);
+                           $btn.hide();
+                       }
+                   });
+                });
+                this.readonly_buttons = ro;
+            }
+        },
+
         /**
          * Set narrative into read-only mode.
          */
-        readOnlyMode: function() {
-            console.debug('set_readonly_mode.begin');
-            // Hide delete and run buttons
-            $('.kb-app-run').hide();
+        readOnlyMode: function(from_user) {
+            console.debug('set_readonly_mode.begin from-user=' + from_user);
             // Hide side-panel
             $('#left-column').hide();
             // Move content flush left
-            $('#content-column').css({'margin-left': 90});
-            // Take out some buttons
-            _.each(['#kb-add-code-cell', '#kb-add-md-cell', // edit btns
-                    '#kb-share-btn', '#kb-save-btn',        // action btns
-                    '#kb-ipy-menu'],                        // kernel
-                    function (id) {$(id).hide()});
+            $('#content-column').css({'margin-left': '0px'});
+            // Hide things
+            _.map(this.getReadOnlySelectors(), function (id) {$(id).hide()});
+            this.toggleRunButtons(false);
             // Add copy button
-            $('.navbar-right').prepend(
-              $('<button>').addClass('btn btn-default navbar-btn kb-nav-btn')
-                .append($('<div>').addClass('fa fa-copy'))
-                .append($('<div>').text("copy").addClass('kb-nav-btn-txt'))
-                .click(function() {
-                    var $dlg = $('#kb-ro-copy-dlg');
-                    $dlg.modal();
-                    var $panel = $dlg.find(".modal-body");
-                    var $jump = $("<div>").css({'margin-top': '20px'})
-                      .append($("<button>").addClass('btn btn-info')
-                        .text("Open this narrative"));
-                    $(document).trigger('copyThis.Narrative', [$panel, null, $jump]);
-                    return '';
-                })
-            );
-            // Add view-only info
-            $('.navbar-right').prepend(
-              $('<div>').addClass("btn btn-info")
-                .attr({'id':'kb-ro-btn'})
-                .text('View-only mode')
-                .popover({
-                    html: true,
-                    placement: "bottom",
-                    trigger: 'hover',
-                    content: 'You do not have permissions to modify ' +
-                      'this narrative. If you want to make your own ' +
-                      'copy that can be modified, use the ' +
-                      '"Copy" button.'
-              }));
+            if (from_user == true) {
+                $('.navbar-right').prepend(
+                  $('<div>').addClass("btn btn-warning")
+                    .text('View-only mode'));
+            }
+            else {
+                $('.navbar-right').prepend(
+                  $('<button>').addClass('btn btn-default navbar-btn kb-nav-btn')
+                    .append($('<div>').addClass('fa fa-copy'))
+                    .append($('<div>').text("copy").addClass('kb-nav-btn-txt'))
+                    .click(function () {
+                        var $dlg = $('#kb-ro-copy-dlg');
+                        $dlg.modal();
+                        var $panel = $dlg.find(".modal-body");
+                        var $jump = $("<div>").css({'margin-top': '20px'})
+                          .append($("<button>").addClass('btn btn-info')
+                            .text("Open this narrative"));
+                        $(document).trigger('copyThis.Narrative', [$panel, null, $jump]);
+                        return '';
+                    })
+                );
+                // Add view-only info
+                $('.navbar-right').prepend(
+                  $('<div>').addClass("btn btn-warning")
+                    .attr({'id': 'kb-ro-btn'})
+                    .text('View-only mode')
+                    .popover({
+                        html: true,
+                        placement: "bottom",
+                        trigger: 'hover',
+                        content: 'You do not have permissions to modify ' +
+                        'this narrative. If you want to make your own ' +
+                        'copy that can be modified, use the ' +
+                        '"Copy" button.'
+                    }));
+            }
             console.debug('set_readonly_mode.end');
             return;
-
-            var self = this;
-
-            console.debug("activate read-only mode");
-
-            // Delete left-side panel!
-            $('#left-column').detach(); //hide();
-
-            // Hide IPython toolbar
-            $('#maintoolbar').hide();
-
-            // Move content panels to the left
-            $('#ipython-main-app').css({'left': '10px'});
-            $('#menubar-container').css({'left': '10px'});
-
-            // Disable text fields
-            console.debug("readonly: Disable text fields");
-            $(".cell input").attr('disabled', 'disabled');
-
-            // Disable buttons
-            console.debug("readonly: Disable internal buttons");
-            $(".cell button").hide();  //attr('disabled', 'disabled');
-
-            // Hide save/checkpoint status
-            $('#autosave_status').text("(read-only)");
-            $('#checkpoint_status').hide();
-
-            var input_titles = [];
-
-            // Remove h1 from input titles
-            $('div.kb-func-desc h1').each(function(idx) {
-                var title = $(this).text();
-                var title_span = $('<span>' + title + '</span>');
-                var desc = $(this).parent();
-                desc.prepend(title_span);
-                $(this).remove();
-                input_titles.push([title, desc]);
-                desc.prepend(
-                    '<span class="label label-info" style="margin-right: 8px;" ' +
-                    ' id="kb-input-' + idx + '">' +
-                    'Input' +
-                    '</span>');
+        },
+
+        /**
+         * Set narrative from read-only mode to read-write mode
+         *
+         */
+        readWriteMode: function(from_user) {
+            console.debug("set_readwrite_mode.begin");
+            // Remove the view-only buttons (first 1 or 2 children)
+            if (from_user === undefined) { // copy button not present if from user
+                $('.navbar-right > button')[0].remove();
+            }
+            $('.navbar-right > div')[0].remove();
+            // Restore side-panel
+            $('#left-column').show();
+            // Restore margin for content
+            $('#content-column').css({'margin-left': '380px'});
+            // Show hidden things
+            _.map(this.getReadOnlySelectors(), function (id) {
+                $(id).show();
             });
-
-            // Add label before input titles
-            // $('.kb-func-panel .panel-heading .kb-func-desc').prepend(
-            //     '<span class="label label-info" style="margin-right: 8px;">' +
-            //     ' id="kb-input-' + idx +
-            //     'Input' +
-            //     '</span>');
-
-            // Remove trailing ' - Output' junk from output titles
-            // and add label before them.
-            // If a matching input title can be found, store in 'connectable'
-            var matched_input = 0;
-            var connectable = {};
-            $('.kb-cell-output').each(function(idx) {
-                var desc = $(this).find('.kb-out-desc');
-                var title_full = desc.text();
-                var otitle = title_full.replace(/\s*-\s*Output/,'');
-                if (title_full != otitle) {
-                    desc.text(otitle); // replace
-                }
-                var title_span = $('<span class="label label-primary" style="margin-right: 8px;"' +
-                    ' id="kb-output-' + idx + '">' +
-                'Output' +
-                '</span>')
-                desc.prepend(title_span);
-                // Look for matching input
-                for (var i=matched_input; i < input_titles.length; i++) {
-                    var ititle = input_titles[i][0];
-                    //console.debug('input title="'+ ititle + '" output title="' + otitle + '"');
-                    if (ititle == otitle) {
-                        matched_input = i + 1;
-                        connectable[i] = idx;
-                        break;
-                    }
-                }
-            });
-
-            // Add 'Copy' button after narrative title
-            var narr_copy_id = "narr-copy";
-            var button = $('<button type="button" ' +
-                           'class="btn btn-success" ' +
-                           'id="'  + narr_copy_id + '" ' +
-                           'data-toggle="tooltip" ' +
-                           'title="Copy this narrative to a workspace ' +
-                           'where you can modify and run it" ' +
-                           '>Copy</button>');
-            button.css({'line-height': '1em',
-                        'margin-top': '-15px',
-                        'margin-left': '5em'});
-            e = $('#menubar').append(button);
-            this.bindCopyButton($('#' + narr_copy_id));
-
-            this.connectable = connectable;
-        },
-
-        /**
-         * Set narrative from read-only mode to read-write mode
-         *
-         */
-        readWriteMode: function() {
-            console.debug("set_readwrite_mode.begin");
+            this.toggleRunButtons(true);
             console.debug("set_readwrite_mode.end");
         },
 
@@ -863,34 +840,6 @@
             console.debug("activate read-write mode");
         },
 
-        /**
-         * Bind the 'Copy narrative' button to
-         * a function that copies the narrative.
-         */
-        bindCopyButton: function(element) {
-            var oid = this.getNarrId();
-            element.click(function() {
-                console.debug("Make a copy for narr. obj = ", oid);
-                // XXX: Complete and utter FAKE!
-                // XXX: Just jump to a hardcoded read/write narrative based on the input one
-                var copy_id_map = {
-                    'ws.2590.obj.8': 'ws.2615.obj.8', // comparative genomics
-                };
-                var copy_id = copy_id_map[oid];
-                if (copy_id !== undefined) {
-                    // Open new narrative
-                    var oldpath = window.location.pathname;
-                    var parts = oldpath.split('/');
-                    parts.pop(); // pop off old id
-                    parts.push(copy_id); // add new one
-                    var newpath = parts.join('/'); // rejoin as a path
-                    var newurl = window.location.protocol + '//' + window.location.host + newpath;
-                    console.debug("Moving to new URL: ", newurl);
-                    window.location.replace(newurl);
-                }
-            });
-            return;
-        },
 
         /**
          * Object identifier of current narrative, extracted from page URL.
@@ -1497,7 +1446,7 @@
                     'output' : function(msgType, content) { self.handleOutput(cell, msgType, content); },
                     'clear_output' : function(content) { self.handleClearOutput(cell, content); },
                     'set_next_input' : function(text) { self.handleSetNextInput(cell, content); },
-                    'input_request' : function(content) { self.handleInputRequest(cell, content); },
+                    'input_request' : function(content) { self.handleInputRequest(cell, content); }
                 };
 
                 // ignore making code cells for now.
@@ -1613,7 +1562,7 @@
             if (content.status === 'error') {
                 var errorBlob = {
                     msg : content.evalue,
-                    type : content.ename,
+                    type : content.ename
                 };
 
                 if (cell && cell.metadata && cell.metadata['kb-cell'] &&
