define([], function() {
    require.config({
        baseUrl: "static",
        urlArgs: "v=" + (new Date()).getTime(),
        // baseUrl: 'static',
        waitSeconds : 30,
        paths : {
            'IPythonMain'                           : 'notebook/js/main',
            'IPythonCustom'                         : 'custom/custom',
            'narrativeRequire'                      : 'narrative_paths',
            'domReady'                              : 'components/requirejs/domReady',
            'json'                                  : 'components/requirejs/json',
            'text'                                  : 'components/requirejs/text',
            'jquery'                                : 'components/jquery/jquery.min',
            'jqueryui'                              : 'components/jquery-ui/ui/minified/jquery-ui.min',
            'jquery-svg'                            : 'components/jquery-extensions/js/jquery.svg',
            'jquery-dataTables'                     : 'components/jquery-extensions/js/jquery.dataTables',
            'jquery-dataTables-bootstrap'           : 'components/bootstrap-extensions/js/dataTables.bootstrap',
            'jquery-nearest'                        : 'components/jquery-nearest/jquery.nearest.min',
            'bootstrap'                             : 'components/bootstrap-3/js/bootstrap.min',
            'underscore'                            : 'components/underscore/1.8.2/underscore-min',
            'jquery_cookie'                         : 'components/jquery-extensions/js/jquery.cookie.min',
            'select2'                               : 'select2-v3.5.2/select2.min',

            'narrativeConfig'                       : 'kbase/js/narrativeConfig',
            'narrativeMain'                         : 'narrativeMain',
            'kbaseLogin'                            : 'kbase/js/widgets/kbaseLoginFuncSite',
            'narrativeLogin'                        : 'kbase/js/narrativeLogin',
            'kbaseTabs'                             : 'kbase/js/widgets/kbaseTabs',
            'kbaseUploadWidget'                     : 'kbase/js/widgets/kbaseUpload',
            'kbasePrompt'                           : 'kbase/js/widgets/kbasePromptNew',
            // Non-AMD, still load with Require
            'widgetMaxWidthCorrection'              : 'kbase/js/widgetMaxWidthCorrection',
            'kbapi'                                 : 'kbase/js/widgets/kbapi',
            'kbase-client-api'                      : 'kbase/js/api/kbase-client-api.min',
            'kbaseFeatureValues-client-api'         : 'kbase/js/api/KBaseFeatureValues',

            /***
             * CORE NARRATIVE WIDGETS
             ***/
            'kbaseNarrativePrestart'                : 'kbase/js/kbaseNarrativePrestart',
            'kbaseNarrative'                        : 'kbase/js/kbaseNarrative',
            'kbaseNarrativeCellMenu'                : 'kbase/js/widgets/narrative_core/kbaseNarrativeCellMenu',
            'kbaseNarrativeControlPanel'            : 'kbase/js/widgets/narrative_core/kbaseNarrativeControlPanel',
            'kbaseNarrativeDataPanel'               : 'kbase/js/widgets/narrative_core/kbaseNarrativeDataPanel',
            'kbaseNarrativeDataList'                : 'kbase/js/widgets/narrative_core/kbaseNarrativeDataList',
            'kbaseNarrativeSidePanel'               : 'kbase/js/widgets/narrative_core/kbaseNarrativeSidePanel',
            'kbaseNarrativeJobsPanel'               : 'kbase/js/widgets/narrative_core/kbaseNarrativeJobsPanel',
            'kbaseNarrativeMethodPanel'             : 'kbase/js/widgets/narrative_core/kbaseNarrativeMethodPanel',
            'kbaseNarrativeManagePanel'             : 'kbase/js/widgets/narrative_core/kbaseNarrativeManagePanel',
            'kbaseNarrativeDownloadPanel'           : 'kbase/js/widgets/narrative_core/kbaseNarrativeDownloadPanel',
            'kbaseNarrativeSharePanel'              : 'kbase/js/widgets/narrative_core/kbaseNarrativeSharePanel',
            'kbaseNarrativeExampleDataTab'          : 'kbase/js/widgets/narrative_core/kbaseNarrativeExampleDataTab',
            'kbaseNarrativeSideImportTab'           : 'kbase/js/widgets/narrative_core/kbaseNarrativeSideImportTab',
            'kbaseNarrativeSidePublicTab'           : 'kbase/js/widgets/narrative_core/kbaseNarrativeSidePublicTab',
            'kbaseNarrativeCell'                    : 'kbase/js/widgets/narrative_core/kbaseNarrativeCell',
            'kbaseNarrativeDataCell'                : 'kbase/js/widgets/narrative_core/kbaseNarrativeDataCell',
            'kbaseNarrativeOutputCell'              : 'kbase/js/widgets/narrative_core/kbaseNarrativeOutputCell',
            'kbaseNarrativeInput'                   : 'kbase/js/widgets/function_input/kbaseNarrativeInput',
            'kbaseNarrativeMethodInput'             : 'kbase/js/widgets/function_input/kbaseNarrativeMethodInput',
            'kbaseNarrativeParameterInput'          : 'kbase/js/widgets/function_input/parameter_input/kbaseNarrativeParameterInput',
            'kbaseNarrativeParameterTextInput'      : 'kbase/js/widgets/function_input/parameter_input/kbaseNarrativeParameterTextInput',
            'kbaseNarrativeParameterDropdownInput'  : 'kbase/js/widgets/function_input/parameter_input/kbaseNarrativeParameterDropdownInput',
            'kbaseNarrativeParameterCheckboxInput'  : 'kbase/js/widgets/function_input/parameter_input/kbaseNarrativeParameterCheckboxInput',
            'kbaseNarrativeParameterTextareaInput'  : 'kbase/js/widgets/function_input/parameter_input/kbaseNarrativeParameterTextareaInput',
            'kbaseNarrativeParameterFileInput'      : 'kbase/js/widgets/function_input/parameter_input/kbaseNarrativeParameterFileInput',
            'kbaseNarrativeParameterTextSubdataInput' : 'kbase/js/widgets/function_input/parameter_input/kbaseNarrativeParameterTextSubdataInput',
            'kbaseNarrativeError'                   : 'kbase/js/widgets/function_output/kbaseNarrativeError',
            'NarrativeManager'                      : 'kbase/js/api/NarrativeManager',
            'ipythonCellMenu'                       : 'kbase/js/widgets/narrative_core/ipythonCellMenu',

            // not yet ADMs, but still load with Require
            'kbaseNarrativeAppCell'                 : 'kbase/js/widgets/narrative_core/kbaseNarrativeAppCell',
            'kbaseNarrativeMethodCell'              : 'kbase/js/widgets/narrative_core/kbaseNarrativeMethodCell',
            'kbaseNarrativeWorkspace'               : 'kbase/js/widgets/narrative_core/kbaseNarrativeWorkspace',
            'kbaseLogging'                          : 'kbase/js/kbaseLogging',
            'RGBColor'                              : 'kbase/js/rgbcolor',
            'kbStandaloneTable'                     : 'kbase/js/widgets/kbStandaloneTable',
            'kbStandalonePlot'                      : 'kbase/js/widgets/kbStandalonePlot',
            'kbStandaloneGraph'                     : 'kbase/js/widgets/kbStandaloneGraph',
            'kbStandaloneHeatmap'                   : 'kbase/js/widgets/kbStandaloneHeatmap',
            /***
             * END CORE WIDGETS
             ***/

            /***
             * CUSTOM NARRATIVE INPUT WIDGETS
             ***/
            'kbaseDefaultNarrativeInput'            : 'kbase/js/widgets/function_input/kbaseDefaultNarrativeInput',
            'kbaseBuildMediaInput'                  : 'kbase/js/widgets/function_input/kbaseBuildMediaInput',
            'rastGenomeImportInput'                 : 'kbase/js/widgets/function_input/rastGenomeImportInput', 
            'kbaseNcbiGenomeImportInput'            : 'kbase/js/widgets/function_input/kbaseNcbiGenomeImportInput', 
            'kbaseTabbedInput'                      : 'kbase/js/widgets/function_input/kbaseTabbedInput',
            'create_metagenome_set'                 : 'kbase/js/widgets/function_input/create_metagenome_set',
            'kbStandaloneListSelect'                : 'kbase/js/widgets/function_input/kbStandaloneListselect',
            'devVizSelector'                        : 'kbase/js/widgets/function_input/devDataViz',
            /***
             * END CUSTOM INPUT WIDGETS
             ***/

            /***
             * CUSTOM OUTPUT AND VIEWER WIDGETS
             ***/
            'kbaseDefaultNarrativeOutput'           : 'kbase/js/widgets/function_output/kbaseDefaultNarrativeOutput',

<<<<<<< HEAD
            'kbaseTabTable'                         : 'kbase/js/revised-widgets/src/widgets/modeling/kbaseTabTable',
            'KBModeling'                            : 'kbase/js/revised-widgets/src/widgets/modeling/KBModeling',
            'KBaseFBA.FBAModel'                     : 'kbase/js/revised-widgets/src/widgets/modeling/KBaseFBA.FBAModel',
            'KBaseFBA.FBAModelSet'                  : 'kbase/js/revised-widgets/src/widgets/modeling/KBaseFBA.FBAModelSet',
            'KBaseFBA.FBA'                          : 'kbase/js/revised-widgets/src/widgets/modeling/KBaseFBA.FBA',
            'KBaseFBA.FBAComparison'                : 'kbase/js/revised-widgets/src/widgets/modeling/KBaseFBA.FBAComparison',
            'KBaseBiochem.Media'                    : 'kbase/js/revised-widgets/src/widgets/modeling/KBaseBiochem.Media',
            'KBasePhenotypes.PhenotypeSet'          : 'kbase/js/revised-widgets/src/widgets/modeling/KBasePhenotypes.PhenotypeSet',
            'KBasePhenotypes.PhenotypeSimulationSet': 'kbase/js/revised-widgets/src/widgets/modeling/KBasePhenotypes.PhenotypeSimulationSet',
            'KBaseSearch.GenomeSet'                 : 'src/widgets/modeling/KBaseSearch.GenomeSet',
            'modelSeedVizConfig'                    : 'kbase/js/revised-widgets/src/widgets/modeling/modelSeedVizConfig',
            'msPathway'                             : 'kbase/js/revised-widgets/src/widgets/modeling/msPathway',
            'kbasePathways'                         : 'kbase/js/revised-widgets/src/widgets/modeling/kbasePathways',
            'kbaseTabTableTabs'                     : 'kbase/js/revised-widgets/src/widgets/modeling/kbaseTabs',
=======
        'kbaseExpressionMatrix'                 : 'kbase/js/widgets/function_output/kbaseExpressionMatrix',
        'kbaseExpressionGenesetBaseWidget'      : 'kbase/js/widgets/function_output/kbaseExpressionGenesetBaseWidget',
        'kbaseExpressionHeatmap'                : 'kbase/js/widgets/function_output/kbaseExpressionHeatmap',
        'kbaseExpressionSparkline'              : 'kbase/js/widgets/function_output/kbaseExpressionSparkline',    
        'kbaseExpressionPairwiseCorrelation'    : 'kbase/js/widgets/function_output/kbaseExpressionPairwiseCorrelation',
        'kbaseExpressionEstimateK'              : 'kbase/js/widgets/function_output/kbaseExpressionEstimateK',
        'kbaseExpressionFeatureClusters'             : 'kbase/js/widgets/function_output/kbaseExpressionFeatureClusters',
>>>>>>> 22607903

            'knhx'                                  : 'knhxtree/js/knhx',
            'knhx_menu'                             : 'knhxtree/js/menu',
            'knhx_excanvas'                         : 'knhxtree/js/excanvas',
            'knhx_canvastext'                       : 'knhxtree/js/canvastext',
            'knhx_easytree'                         : 'knhxtree/js/easytree',
            'kbaseTree'                             : 'kbase/js/widgets/function_output/kbaseTree',
            'kbaseContigBrowserButtons'             : 'kbase/js/widgets/genomes/kbaseContigBrowserButtons',
            'ContigBrowserPanel'                    : 'kbase/js/widgets/function_output/contigBrowserPanel',
            'kbaseGenomeView'                       : 'kbase/js/widgets/function_output/kbaseGenomeAnnotation',
            'kbaseContigSetView'                    : 'kbase/js/widgets/function_output/kbaseContigSetView',
            'kbaseAssemblyView'                     : 'kbase/js/widgets/function_output/kbaseAssemblyView',
            'AssemblyWidget'                        : 'kbase/js/widgets/function_output/kbaseAssembly',
            'FbaModelComparisonWidget'              : 'kbase/js/widgets/function_output/kbaseFbaModelComparison',
            // for the GenomeComparison object
            'kbaseGenomeComparisonViewer'           : 'kbase/js/widgets/function_output/kbaseGenomeComparisonViewer',
            // for comparing proteomes
            'GenomeComparisonWidget'                : 'kbase/js/widgets/function_output/kbaseGenomeComparison',
            'kbasePanGenome'                        : 'kbase/js/widgets/function_output/kbasePanGenome',
            'kbaseDomainAnnotation'                 : 'kbase/js/widgets/function_output/kbaseDomainAnnotation',
            'kbaseGenomeSetBuilder'                 : 'kbase/js/widgets/function_output/kbaseGenomeSetBuilder',
            'kbaseMSA'                              : 'kbase/js/widgets/function_output/kbaseMSA',
            'MetagenomeView'                        : 'kbase/js/widgets/function_output/kbaseMetagenomeView',
            'CollectionView'                        : 'kbase/js/widgets/function_output/kbaseCollectionView',
            'AbundanceDataHeatmap'                  : 'kbase/js/widgets/function_output/kbaseAbundanceDataHeatmap',
            'AbundanceDataPcoa'                     : 'kbase/js/widgets/function_output/kbaseAbundanceDataPcoa',
            'AbundanceDataBoxplot'                  : 'kbase/js/widgets/function_output/kbaseAbundanceDataBoxplot',
            'AbundanceDataTable'                    : 'kbase/js/widgets/function_output/kbaseAbundanceDataTable',
            'AnnotationSetTable'                    : 'kbase/js/widgets/function_output/kbaseAnnotationSetTable',
            'AbundanceDataView'                     : 'kbase/js/widgets/function_output/kbaseAbundanceDataView',
            'RankAbundancePlot'                     : 'kbase/js/widgets/function_output/kbaseRankAbundancePlot',
            'kbaseFeatureSet'                       : 'kbase/js/widgets/function_output/kbaseFeatureSet',

            'kbaseExpressionMatrix'                 : 'kbase/js/widgets/function_output/kbaseExpressionMatrix',
            'kbaseExpressionGenesetBaseWidget'      : 'kbase/js/widgets/function_output/kbaseExpressionGenesetBaseWidget',
            'kbaseExpressionHeatmap'                : 'kbase/js/widgets/function_output/kbaseExpressionHeatmap',
            'kbaseExpressionSparkline'              : 'kbase/js/widgets/function_output/kbaseExpressionSparkline',    
            'kbaseExpressionPairwiseCorrelation'    : 'kbase/js/widgets/function_output/kbaseExpressionPairwiseCorrelation',
            'kbaseExpressionEstimateK'              : 'kbase/js/widgets/function_output/kbaseExpressionEstimateK',
            'kbaseExpressionClusterSet'             : 'kbase/js/widgets/function_output/kbaseExpressionClusterSet',



            'geometry_point'                        : 'kbase/js/ui-common/src/widgets/../js/geometry/geometry_point',
            'geometry_rectangle'                    : 'kbase/js/ui-common/src/widgets/../js/geometry/geometry_rectangle',
            'geometry_size'                         : 'kbase/js/ui-common/src/widgets/../js/geometry/geometry_size',
            'kbaseVisWidget'                        : 'kbase/js/ui-common/src/widgets/kbaseVisWidget',
            'kbaseHeatmap'                          : 'kbase/js/ui-common/src/widgets/vis/kbaseHeatmap',
            'kbaseLinechart'                        : 'kbase/js/ui-common/src/widgets/vis/kbaseLinechart',


            // unfinished ones
            /***
             * END CUSTOM OUTPUT WIDGETS
             ***/

            'd3'                                    : 'kbase/js/ui-common/ext/d3/d3.v3.min',
            'colorbrewer'                           : 'kbase/js/ui-common/ext/colorbrewer/colorbrewer',
            'handlebars'                            : 'kbase/js/ui-common/ext/handlebars/handlebars-v1.3.0',
            'kbwidget'                          : 'kbase/js/ui-common/src/widgets/../kbwidget',
            'kbaseAccordion'                    : 'kbase/js/ui-common/src/widgets/kbaseAccordion',
            'kbaseAuthenticatedWidget'          : 'kbase/js/ui-common/src/widgets/kbaseAuthenticatedWidget',
            'kbaseModal'                        : 'kbase/js/ui-common/src/widgets/kbaseModal',
            'kbaseTable'                        : 'kbase/js/ui-common/src/widgets/kbaseTable',
            'kbasePanel'                        : 'kbase/js/ui-common/src/widgets/kbasePanel',
            'kbaseDeletePrompt'                 : 'kbase/js/ui-common/src/widgets/kbaseDeletePrompt',

            // Not currently needed for the Narrative, but left in, commented, for posterity.
            // We can uncomment as we go.
            // 'CDMI_API'                              : 'kbase/js/ui-common/src/widgets/../js/CDMI_API',
            // 'narrativeMethodStore'                  : 'kbase/js/ui-common/src/widgets/../js/narrativeMethodStore',
            // 'IdMapClient'                           : 'kbase/js/ui-common/src/widgets/../js/IdMapClient',
            // 'KbaseNetworkServiceClient'             : 'kbase/js/ui-common/src/widgets/../js/KbaseNetworkServiceClient',
            // 'MetaTool'                              : 'kbase/js/ui-common/src/widgets/../js/MetaTool',
            // 'OntologyServiceClient'                 : 'kbase/js/ui-common/src/widgets/../js/OntologyServiceClient',
            // 'RGBColor'                              : 'kbase/js/ui-common/src/widgets/../js/RGBColor',
            // 'geometry_point'                        : 'kbase/js/ui-common/src/widgets/../js/geometry/geometry_point',
            // 'geometry_rectangle'                : 'kbase/js/ui-common/src/widgets/../js/geometry/geometry_rectangle',
            // 'geometry_size'                     : 'kbase/js/ui-common/src/widgets/../js/geometry/geometry_size',
            // 'Client'                            : 'kbase/js/ui-common/src/widgets/../js/workspaceService/Client',
            // 'kbapplication'                     : 'kbase/js/ui-common/src/widgets/../kbapplication',
            // 'all'                               : 'kbase/js/ui-common/src/widgets/all',
            // 'jim'                               : 'kbase/js/ui-common/src/widgets/jim',
            // 'kbaseBambiMotifCard'               : 'kbase/js/ui-common/src/widgets/bambi/kbaseBambiMotifCard',
            // 'kbaseBambiRawOutputCard'           : 'kbase/js/ui-common/src/widgets/bambi/kbaseBambiRawOutputCard',
            // 'kbaseBambiRunParametersCard'       : 'kbase/js/ui-common/src/widgets/bambi/kbaseBambiRunParametersCard',
            // 'kbaseBambiRunResultCard'           : 'kbase/js/ui-common/src/widgets/bambi/kbaseBambiRunResultCard',
            // 'kbaseBioCpdTable'                  : 'kbase/js/ui-common/src/widgets/biochemistry/kbaseBioCpdTable',
            // 'kbaseBioRxnTable'                  : 'kbase/js/ui-common/src/widgets/biochemistry/kbaseBioRxnTable',
            // 'kbaseCpd'                          : 'kbase/js/ui-common/src/widgets/biochemistry/kbaseCpd',
            // 'kbaseRxn'                          : 'kbase/js/ui-common/src/widgets/biochemistry/kbaseRxn',
            // 'kbaseRxnModal'                     : 'kbase/js/ui-common/src/widgets/biochemistry/kbaseRxnModal',
            // 'kbaseCmonkeyClusterCard'           : 'kbase/js/ui-common/src/widgets/cmonkey/kbaseCmonkeyClusterCard',
            // 'kbaseCmonkeyMotifCard'             : 'kbase/js/ui-common/src/widgets/cmonkey/kbaseCmonkeyMotifCard',
            // 'kbaseCmonkeyRunResultCard'         : 'kbase/js/ui-common/src/widgets/cmonkey/kbaseCmonkeyRunResultCard',
            // 'kbaseExpressionSeries'             : 'kbase/js/ui-common/src/widgets/expression/kbaseExpressionSeries',
            // 'kbaseFbaMeta'                      : 'kbase/js/ui-common/src/widgets/fbas/kbaseFbaMeta',
            // 'kbaseFbaTabs'                      : 'kbase/js/ui-common/src/widgets/fbas/kbaseFbaTabs',
            // 'kbaseFormulationForm'              : 'kbase/js/ui-common/src/widgets/fbas/kbaseFormulationForm',
            // 'kbaseRunFba'                       : 'kbase/js/ui-common/src/widgets/fbas/kbaseRunFba',
            // 'kbaseContigBrowser'                : 'kbase/js/ui-common/src/widgets/genomes/kbaseContigBrowser',
            //'kbaseContigBrowserButtons'         : 'kbase/js/ui-common/src/widgets/genomes/kbaseContigBrowserButtons',
            // 'kbaseGeneBiochemistry'             : 'kbase/js/ui-common/src/widgets/genomes/kbaseGeneBiochemistry',
            // 'kbaseGeneDomains'                  : 'kbase/js/ui-common/src/widgets/genomes/kbaseGeneDomains',
            // 'kbaseGeneInfo'                     : 'kbase/js/ui-common/src/widgets/genomes/kbaseGeneInfo',
            // 'kbaseGeneInstanceInfo'             : 'kbase/js/ui-common/src/widgets/genomes/kbaseGeneInstanceInfo',
            // 'kbaseGeneOperon'                   : 'kbase/js/ui-common/src/widgets/genomes/kbaseGeneOperon',
            // 'kbaseGeneSequence'                 : 'kbase/js/ui-common/src/widgets/genomes/kbaseGeneSequence',
            // 'kbaseGenomeLineage'                : 'kbase/js/ui-common/src/widgets/genomes/kbaseGenomeLineage',
            // 'kbaseGenomeOverview'               : 'kbase/js/ui-common/src/widgets/genomes/kbaseGenomeOverview',
            // 'kbaseLitWidget'                    : 'kbase/js/ui-common/src/widgets/genomes/kbaseLitWidget',
            // 'kbaseMultiContigBrowser'           : 'kbase/js/ui-common/src/widgets/genomes/kbaseMultiContigBrowser',
            // 'kbaseObjectMeta'                   : 'kbase/js/ui-common/src/widgets/genomes/kbaseObjectMeta',
            //'kbasePhenotypeSet'                 : 'kbase/js/ui-common/src/widgets/genomes/kbasePhenotypeSet',
            //'kbaseSEEDFunctions'                : 'kbase/js/ui-common/src/widgets/genomes/kbaseSEEDFunctions',
            //'kbaseSimulationSet'                : 'kbase/js/ui-common/src/widgets/genomes/kbaseSimulationSet',
            // 'kbaseWikiDescription'              : 'kbase/js/ui-common/src/widgets/genomes/kbaseWikiDescription',
            // 'kbaseGWASGeneListTable'            : 'kbase/js/ui-common/src/widgets/gwas/kbaseGWASGeneListTable',
            // 'kbaseGWASPop'                      : 'kbase/js/ui-common/src/widgets/gwas/kbaseGWASPop',
            // 'kbaseGWASPopMaps'                  : 'kbase/js/ui-common/src/widgets/gwas/kbaseGWASPopMaps',
            // 'kbaseGWASPopTable'                 : 'kbase/js/ui-common/src/widgets/gwas/kbaseGWASPopTable',
            // 'kbaseGWASTopVariations'            : 'kbase/js/ui-common/src/widgets/gwas/kbaseGWASTopVariations',
            // 'kbaseGWASTopVariationsTable'       : 'kbase/js/ui-common/src/widgets/gwas/kbaseGWASTopVariationsTable',
            // 'kbaseGWASTraitMaps'                : 'kbase/js/ui-common/src/widgets/gwas/kbaseGWASTraitMaps',
            // 'kbaseGWASTraitTable'               : 'kbase/js/ui-common/src/widgets/gwas/kbaseGWASTraitTable',
            // 'kbaseGWASVarTable'                 : 'kbase/js/ui-common/src/widgets/gwas/kbaseGWASVarTable',
            // 'kbaseInferelatorHitsCard'          : 'kbase/js/ui-common/src/widgets/inferelator/kbaseInferelatorHitsCard',
            // 'kbaseInferelatorRunResultCard'     : 'kbase/js/ui-common/src/widgets/inferelator/kbaseInferelatorRunResultCard',
            // 'kbaseIrisTerminalDispatch'         : 'kbase/js/ui-common/src/widgets/iris/config/kbaseIrisTerminalDispatch',
            // 'kbaseIrisTerminalDispatchAuth'     : 'kbase/js/ui-common/src/widgets/iris/config/kbaseIrisTerminalDispatchAuth',
            // 'kbaseIrisTerminalDispatchEnv'      : 'kbase/js/ui-common/src/widgets/iris/config/kbaseIrisTerminalDispatchEnv',
            // 'kbaseIrisTerminalDispatchFile'     : 'kbase/js/ui-common/src/widgets/iris/config/kbaseIrisTerminalDispatchFile',
            // 'kbaseIrisTerminalDispatchHelp'     : 'kbase/js/ui-common/src/widgets/iris/config/kbaseIrisTerminalDispatchHelp',
            // 'kbaseIrisTerminalDispatchHistory'  : 'kbase/js/ui-common/src/widgets/iris/config/kbaseIrisTerminalDispatchHistory',
            // 'kbaseIrisTerminalDispatchScript'   : 'kbase/js/ui-common/src/widgets/iris/config/kbaseIrisTerminalDispatchScript',
            // 'kbaseIrisTerminalDispatchTutorial' : 'kbase/js/ui-common/src/widgets/iris/config/kbaseIrisTerminalDispatchTutorial',
            // 'iris'                              : 'kbase/js/ui-common/src/widgets/iris/iris',
            // 'kbaseIrisCommands'                 : 'kbase/js/ui-common/src/widgets/iris/kbaseIrisCommands',
            // 'kbaseIrisConfig'                   : 'kbase/js/ui-common/src/widgets/iris/kbaseIrisConfig',
            // 'kbaseIrisContainerWidget'          : 'kbase/js/ui-common/src/widgets/iris/kbaseIrisContainerWidget',
            // 'kbaseIrisEchoWidget'               : 'kbase/js/ui-common/src/widgets/iris/kbaseIrisEchoWidget',
            // 'kbaseIrisFileBrowser'              : 'kbase/js/ui-common/src/widgets/iris/kbaseIrisFileBrowser',
            // 'kbaseIrisFileEditor'               : 'kbase/js/ui-common/src/widgets/iris/kbaseIrisFileEditor',
            // 'kbaseIrisGUIWidget'                : 'kbase/js/ui-common/src/widgets/iris/kbaseIrisGUIWidget',
            // 'kbaseIrisGrammar'                  : 'kbase/js/ui-common/src/widgets/iris/kbaseIrisGrammar',
            // 'kbaseIrisProcessList'              : 'kbase/js/ui-common/src/widgets/iris/kbaseIrisProcessList',
            // 'kbaseIrisTerminal'                 : 'kbase/js/ui-common/src/widgets/iris/kbaseIrisTerminal',
            // 'kbaseIrisTerminalWidget'           : 'kbase/js/ui-common/src/widgets/iris/kbaseIrisTerminalWidget',
            // 'kbaseIrisTextWidget'               : 'kbase/js/ui-common/src/widgets/iris/kbaseIrisTextWidget',
            // 'kbaseIrisTutorial'                 : 'kbase/js/ui-common/src/widgets/iris/kbaseIrisTutorial',
            // 'kbaseIrisWhatsNew'                 : 'kbase/js/ui-common/src/widgets/iris/kbaseIrisWhatsNew',
            // 'kbaseIrisWidget'                   : 'kbase/js/ui-common/src/widgets/iris/kbaseIrisWidget',
            // 'kbaseIrisWorkspace'                : 'kbase/js/ui-common/src/widgets/iris/kbaseIrisWorkspace',
            // 'jquery.kbase.ws-selector'          : 'kbase/js/ui-common/src/widgets/jquery.kbase.ws-selector',
            // 'kbaseBox'                          : 'kbase/js/ui-common/src/widgets/kbaseBox',
            // 'kbaseButtonControls'               : 'kbase/js/ui-common/src/widgets/kbaseButtonControls',
            // 'kbaseCardLayoutManager'            : 'kbase/js/ui-common/src/widgets/kbaseCardLayoutManager',
            // 'kbaseDataBrowser'                  : 'kbase/js/ui-common/src/widgets/kbaseDataBrowser',
            // 'kbaseErrorPrompt'                  : 'kbase/js/ui-common/src/widgets/kbaseErrorPrompt',
            // 'kbaseFormBuilder'                  : 'kbase/js/ui-common/src/widgets/kbaseFormBuilder',
            // 'kbaseGeneTable'                    : 'kbase/js/ui-common/src/widgets/kbaseGeneTable',
            // 'kbaseLogin'                        : 'kbase/js/ui-common/src/widgets/kbaseLogin',
            // 'kbaseLoginFuncSite'                : 'kbase/js/ui-common/src/widgets/kbaseLoginFuncSite',
            // 'kbaseMethodGallery'                : 'kbase/js/ui-common/src/widgets/kbaseMethodGallery',
            // 'kbasePopularMethods'                : 'kbase/js/ui-common/src/widgets/kbasePopularMethods',
            // 'kbaseWalkablePath'                : 'kbase/js/ui-common/src/widgets/kbaseWalkablePath',
            // 'kbaseCarousel'                : 'kbase/js/ui-common/src/widgets/kbaseCarousel',
            // 'kbaseMethodDescription'                : 'kbase/js/ui-common/src/widgets/kbaseMethodDescription',
            // 'kbasePrompt'                       : 'kbase/js/ui-common/src/widgets/kbasePrompt',
            // 'kbaseSearchControls'               : 'kbase/js/ui-common/src/widgets/kbaseSearchControls',
            // 'kbaseTabs'                         : 'kbase/js/ui-common/src/widgets/kbaseTabs',
            // 'kbaseVisWidget'                    : 'kbase/js/ui-common/src/widgets/kbaseVisWidget',
            // 'Heatmap_widget'                    : 'kbase/js/ui-common/src/widgets/mak/Heatmap_widget',
            // 'LineChart_widget'                  : 'kbase/js/ui-common/src/widgets/mak/LineChart_widget',
            // 'Tiling_widget'                     : 'kbase/js/ui-common/src/widgets/mak/Tiling_widget',
            // 'kbaseBarChartCard'                 : 'kbase/js/ui-common/src/widgets/mak/kbaseBarChartCard',
            // 'kbaseHeatmapCard'                  : 'kbase/js/ui-common/src/widgets/mak/kbaseHeatmapCard',
            // 'kbaseJSONReflector'                : 'kbase/js/ui-common/src/widgets/kbaseJSONReflector',
            // 'kbaseLineChartCard'                : 'kbase/js/ui-common/src/widgets/mak/kbaseLineChartCard',
            // 'kbaseMAKBiclusterCard'             : 'kbase/js/ui-common/src/widgets/mak/kbaseMAKBiclusterCard',
            // 'kbaseMAKResultCard'                : 'kbase/js/ui-common/src/widgets/mak/kbaseMAKResultCard',
            // 'kbaseMAKTilingCard'                : 'kbase/js/ui-common/src/widgets/mak/kbaseMAKTilingCard',
            // 'kbasePathway'                      : 'kbase/js/ui-common/src/widgets/maps/kbasePathway',
            // 'kbaseMediaEditor'                  : 'kbase/js/ui-common/src/widgets/media/kbaseMediaEditor',
            // 'kbaseMastHitsCard'                 : 'kbase/js/ui-common/src/widgets/meme/kbaseMastHitsCard',
            // 'kbaseMastRunParametersCard'        : 'kbase/js/ui-common/src/widgets/meme/kbaseMastRunParametersCard',
            // 'kbaseMastRunResultCard'            : 'kbase/js/ui-common/src/widgets/meme/kbaseMastRunResultCard',
            // 'kbaseMemeMotifCard'                : 'kbase/js/ui-common/src/widgets/meme/kbaseMemeMotifCard',
            // 'kbaseMemeRawOutputCard'            : 'kbase/js/ui-common/src/widgets/meme/kbaseMemeRawOutputCard',
            // 'kbaseMemeRunParametersCard'        : 'kbase/js/ui-common/src/widgets/meme/kbaseMemeRunParametersCard',
            // 'kbaseMemeRunResultCard'            : 'kbase/js/ui-common/src/widgets/meme/kbaseMemeRunResultCard',
            // 'kbaseMemeTable'                    : 'kbase/js/ui-common/src/widgets/meme/kbaseMemeTable',
            // 'kbaseTomtomHitsCard'               : 'kbase/js/ui-common/src/widgets/meme/kbaseTomtomHitsCard',
            // 'kbaseTomtomRunParametersCard'      : 'kbase/js/ui-common/src/widgets/meme/kbaseTomtomRunParametersCard',
            // 'kbaseTomtomRunResultCard'          : 'kbase/js/ui-common/src/widgets/meme/kbaseTomtomRunResultCard',
            // 'logo'                              : 'kbase/js/ui-common/src/widgets/meme/logo',
            // 'kbaseSeqSearch'                    : 'kbase/js/ui-common/src/widgets/misc/kbaseSeqSearch',
            // 'kbaseDeleteRxn'                    : 'kbase/js/ui-common/src/widgets/models/kbaseDeleteRxn',
            //'kbaseModelCore'                    : 'kbase/js/ui-common/src/widgets/models/kbaseModelCore',
            // 'kbaseModelMeta'                    : 'kbase/js/ui-common/src/widgets/models/kbaseModelMeta',
            // 'kbaseModelOpts'                    : 'kbase/js/ui-common/src/widgets/models/kbaseModelOpts',
            // 'kbaseModelTable'                   : 'kbase/js/ui-common/src/widgets/models/kbaseModelTable',
            //'kbaseModelTabs'                    : 'kbase/js/ui-common/src/widgets/models/kbaseModelTabs',
            // 'force-directed'                    : 'kbase/js/ui-common/src/widgets/networks/force-directed',
            // 'kbaseNetworkCard'                  : 'kbase/js/ui-common/src/widgets/networks/kbaseNetworkCard',
            // 'kbasePPICard'                      : 'kbase/js/ui-common/src/widgets/networks/kbasePPICard',
            // 'kbaseWSObjGraphCenteredView'       : 'kbase/js/ui-common/src/widgets/objgraphs/kbaseWSObjGraphCenteredView',
            // 'kbaseWSObjGraphView'               : 'kbase/js/ui-common/src/widgets/objgraphs/kbaseWSObjGraphView',
            // 'kbaseRegulomeCard'                 : 'kbase/js/ui-common/src/widgets/regprecise/kbaseRegulomeCard',
            // 'kbaseRegulonCard'                  : 'kbase/js/ui-common/src/widgets/regprecise/kbaseRegulonCard',
            //'kbasePromConstraint'               : 'kbase/js/ui-common/src/widgets/regulation/kbasePromConstraint',
            // 'kbaseRegulome'                     : 'kbase/js/ui-common/src/widgets/regulation/kbaseRegulome',
            // 'kbaseNarrativesUsingData'          : 'kbase/js/ui-common/src/widgets/social/kbaseNarrativesUsingData',
            // 'kbaseWSObjRefUsers'                : 'kbase/js/ui-common/src/widgets/social/kbaseWSObjRefUsers',
            // 'kbaseSpecFunctionCard'             : 'kbase/js/ui-common/src/widgets/spec/kbaseSpecFunctionCard',
            // 'kbaseSpecModuleCard'               : 'kbase/js/ui-common/src/widgets/spec/kbaseSpecModuleCard',
            // 'kbaseSpecStorageCard'              : 'kbase/js/ui-common/src/widgets/spec/kbaseSpecStorageCard',
            // 'kbaseSpecTypeCard'                 : 'kbase/js/ui-common/src/widgets/spec/kbaseSpecTypeCard',
            // 'kbaseTaxonOverview'                : 'kbase/js/ui-common/src/widgets/taxa/kbaseTaxonOverview',
            //'kbaseTree'                         : 'kbase/js/ui-common/src/widgets/trees/kbaseTree',
            // 'kbaseBarchart'                     : 'kbase/js/ui-common/src/widgets/vis/kbaseBarchart',
            // 'kbaseHistogram'                    : 'kbase/js/ui-common/src/widgets/vis/kbaseHistogram',
            // 'kbaseChordchart'                   : 'kbase/js/ui-common/src/widgets/vis/kbaseChordchart',
            // 'kbaseCircularHeatmap'              : 'kbase/js/ui-common/src/widgets/vis/kbaseCircularHeatmap',
            // 'kbaseForcedNetwork'                : 'kbase/js/ui-common/src/widgets/vis/kbaseForcedNetwork',
            // 'kbaseHeatmap'                      : 'kbase/js/ui-common/src/widgets/vis/kbaseHeatmap',
            // 'kbaseLineSerieschart'              : 'kbase/js/ui-common/src/widgets/vis/kbaseLineSerieschart',
            // 'kbaseLinechart'                    : 'kbase/js/ui-common/src/widgets/vis/kbaseLinechart',
            // 'kbasePiechart'                     : 'kbase/js/ui-common/src/widgets/vis/kbasePiechart',
            // 'kbaseScatterplot'                  : 'kbase/js/ui-common/src/widgets/vis/kbaseScatterplot',
            // 'kbaseTreechart'                    : 'kbase/js/ui-common/src/widgets/vis/kbaseTreechart',
            // 'kbaseVenndiagram'                  : 'kbase/js/ui-common/src/widgets/vis/kbaseVenndiagram',
            // 'kbasePlantsNTO'                    : 'kbase/js/ui-common/src/widgets/vis/plants/kbasePlantsNTO',
            // 'kbasePlantsNetworkNarrative'       : 'kbase/js/ui-common/src/widgets/vis/plants/kbasePlantsNetworkNarrative',
            // 'kbasePlantsNetworkTable'           : 'kbase/js/ui-common/src/widgets/vis/plants/kbasePlantsNetworkTable',
            // 'vis'                               : 'kbase/js/ui-common/src/widgets/vis/vis',
            // 'kbaseSimpleWSSelect'               : 'kbase/js/ui-common/src/widgets/workspaces/kbaseSimpleWSSelect',
            // 'kbaseWSFbaTable'                   : 'kbase/js/ui-common/src/widgets/workspaces/kbaseWSFbaTable',
            // 'kbaseWSHandler'                    : 'kbase/js/ui-common/src/widgets/workspaces/kbaseWSHandler',
            // 'kbaseWSMediaTable'                 : 'kbase/js/ui-common/src/widgets/workspaces/kbaseWSMediaTable',
            // 'kbaseWSModelTable'                 : 'kbase/js/ui-common/src/widgets/workspaces/kbaseWSModelTable',
            // 'kbaseWSObjectTable'                : 'kbase/js/ui-common/src/widgets/workspaces/kbaseWSObjectTable',
            // 'kbaseWSReferenceList'              : 'kbase/js/ui-common/src/widgets/workspaces/kbaseWSReferenceList',
            // 'kbaseWSSelector'                   : 'kbase/js/ui-common/src/widgets/workspaces/kbaseWSSelector',

        },
        shim : {
            'bootstrap' : { 
                deps : ['jquery'] 
            },
            'underscore' : {
                exports : '_'
            },
            'jquery-nearest' : {
                deps : ['jquery']
            },
            'jquery-dataTables' : {
                deps : ['jquery']
            },
            'jquery-dataTables-bootstrap' : {
                deps : ['jquery', 'jquery-dataTables', 'bootstrap']
            },
            'kbaseNarrativeAppCell' : {
                deps : ['kbaseNarrativeMethodCell', 'kbaseNarrativeOutputCell', 
                        'kbaseNarrativeCellMenu']
            },
            'kbaseNarrativeMethodCell' : {
                deps : ['kbaseNarrativeMethodInput', 'kbaseNarrativeCellMenu']
            },
            'kbaseNarrativeOutputCell' : {
                deps : ['jquery', 'kbwidget', 'kbaseNarrativeDataCell', 'kbaseNarrativeCellMenu']
            },
            'knhx' : {
                deps : ['knhx_menu', 'knhx_excanvas', 'knhx_canvastext', 'knhx_easytree']
            },
            'KBaseFBA.FBAModel' : {
                'deps' : ['KBModeling']
            },
            'KBaseFBA.FBAModelSet' : {
                'deps' : ['KBModeling']
            },
            'KBaseFBA.FBA' : {
                'deps' : ['KBModeling']
            },
            'KBaseFBA.FBAComparison' : {
                'deps' : ['KBModeling']
            },
            'KBaseBiochem.Media' : {
                'deps' : ['KBModeling']
            },
            'KBasePhenotypes.PhenotypeSet' : {
                'deps' : ['KBModeling']
            },
            'KBasePhenotypes.PhenotypeSimulationSet' : {
                'deps' : ['KBModeling']
            },
            'KBaseSearch.GenomeSet' : {
                'deps' : ['KBModeling']
            },
            'kbaseTabTable' : {
                'deps' : ['jquery', 
                          'jquery-dataTables',
                          'jquery-dataTables-bootstrap',
                          'bootstrap',
                          'KBModeling',
                          'KBaseFBA.FBAModel',
                          'KBaseFBA.FBAModelSet',
                          'KBaseFBA.FBA',
                          'KBaseFBA.FBAComparison',
                          'KBaseBiochem.Media',
                          'KBasePhenotypes.PhenotypeSet',
                          'KBasePhenotypes.PhenotypeSimulationSet',
                          'KBaseFBA.FBAComparison',
                          'kbaseTabTableTabs']
            },
            'kbasePathways' : {
                'deps' : ['jquery', 
                          'kbwidget', 
                          'KBModeling', 
                          'jquery-dataTables',
                          'jquery-dataTables-bootstrap',
                          'bootstrap',
                          'msPathway']
            },
            'msPathway' : {
                'deps' : ['jquery',
                          'modelSeedVizConfig',
                          'd3']
            },
            'kbaseTabTableTabs' : {
                'deps' : ['jquery',
                          'jquery-dataTables',
                          'jquery-dataTables-bootstrap',
                          'bootstrap']
            },
            'kbapi' : {
                deps : ['jquery', 'bootstrap']
            },
            'kbase-client-api' : {
                deps : ['jquery']
            },
            'kbStandaloneGraph' : {
                deps : ['jquery', 'jquery-svg']
            }
        }
    });
    return require;
});<|MERGE_RESOLUTION|>--- conflicted
+++ resolved
@@ -103,7 +103,6 @@
              ***/
             'kbaseDefaultNarrativeOutput'           : 'kbase/js/widgets/function_output/kbaseDefaultNarrativeOutput',
 
-<<<<<<< HEAD
             'kbaseTabTable'                         : 'kbase/js/revised-widgets/src/widgets/modeling/kbaseTabTable',
             'KBModeling'                            : 'kbase/js/revised-widgets/src/widgets/modeling/KBModeling',
             'KBaseFBA.FBAModel'                     : 'kbase/js/revised-widgets/src/widgets/modeling/KBaseFBA.FBAModel',
@@ -118,7 +117,6 @@
             'msPathway'                             : 'kbase/js/revised-widgets/src/widgets/modeling/msPathway',
             'kbasePathways'                         : 'kbase/js/revised-widgets/src/widgets/modeling/kbasePathways',
             'kbaseTabTableTabs'                     : 'kbase/js/revised-widgets/src/widgets/modeling/kbaseTabs',
-=======
         'kbaseExpressionMatrix'                 : 'kbase/js/widgets/function_output/kbaseExpressionMatrix',
         'kbaseExpressionGenesetBaseWidget'      : 'kbase/js/widgets/function_output/kbaseExpressionGenesetBaseWidget',
         'kbaseExpressionHeatmap'                : 'kbase/js/widgets/function_output/kbaseExpressionHeatmap',
@@ -126,7 +124,6 @@
         'kbaseExpressionPairwiseCorrelation'    : 'kbase/js/widgets/function_output/kbaseExpressionPairwiseCorrelation',
         'kbaseExpressionEstimateK'              : 'kbase/js/widgets/function_output/kbaseExpressionEstimateK',
         'kbaseExpressionFeatureClusters'             : 'kbase/js/widgets/function_output/kbaseExpressionFeatureClusters',
->>>>>>> 22607903
 
             'knhx'                                  : 'knhxtree/js/knhx',
             'knhx_menu'                             : 'knhxtree/js/menu',
