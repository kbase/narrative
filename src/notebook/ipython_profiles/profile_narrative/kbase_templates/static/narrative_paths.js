--- conflicted
+++ resolved
@@ -98,58 +98,10 @@
              * END CUSTOM INPUT WIDGETS
              ***/
 
-<<<<<<< HEAD
-        /***
-         * CUSTOM OUTPUT AND VIEWER WIDGETS
-         ***/
-        'kbaseDefaultNarrativeOutput'           : 'kbase/js/widgets/function_output/kbaseDefaultNarrativeOutput',
-        'kbaseTabTable'                         : 'kbase/js/revised-widgets/src/widgets/modeling/kbaseTabTable',
-        'KBObjects'                             : 'kbase/js/revised-widgets/src/widgets/modeling/KBObjects',
-        'KBaseFBA.FBAModel'                     : 'kbase/js/revised-widgets/src/widgets/modeling/KBaseFBA.FBAModel',
-        'KBaseFBA.FBAModelSet'                  : 'kbase/js/revised-widgets/src/widgets/modeling/KBaseFBA.FBAModelSet',
-        'KBaseFBA.FBA'                          : 'kbase/js/revised-widgets/src/widgets/modeling/KBaseFBA.FBA',
-        'KBaseBiochem.Media'                    : 'kbase/js/revised-widgets/src/widgets/modeling/KBaseBiochem.Media',
-        'KBasePhenotypes.PhenotypeSet'          : 'kbase/js/revised-widgets/src/widgets/modeling/KBasePhenotypes.PhenotypeSet',
-        'KBasePhenotypes.PhenotypeSimulationSet': 'kbase/js/revised-widgets/src/widgets/modeling/KBasePhenotypes.PhenotypeSimulationSet',
-        // another implementation of kbaseTabs needed for kbaseTabTable
-        'kbaseTabTableTabs'                     : 'kbase/js/revised-widgets/src/widgets/modeling/kbaseTabs',
-        'knhx'                                  : 'knhxtree/js/knhx',
-        'knhx_menu'                             : 'knhxtree/js/menu',
-        'knhx_excanvas'                         : 'knhxtree/js/excanvas',
-        'knhx_canvastext'                       : 'knhxtree/js/canvastext',
-        'knhx_easytree'                         : 'knhxtree/js/easytree',
-        'kbaseTree'                             : 'kbase/js/widgets/function_output/kbaseTree',
-        'kbaseContigBrowserButtons'             : 'kbase/js/widgets/genomes/kbaseContigBrowserButtons',
-        'ContigBrowserPanel'                    : 'kbase/js/widgets/function_output/contigBrowserPanel',
-        'kbaseGenomeView'                       : 'kbase/js/widgets/function_output/kbaseGenomeAnnotation',
-        'kbaseContigSetView'                    : 'kbase/js/widgets/function_output/kbaseContigSetView',
-        'kbaseAssemblyView'                     : 'kbase/js/widgets/function_output/kbaseAssemblyView',
-        'AssemblyWidget'                        : 'kbase/js/widgets/function_output/kbaseAssembly',
-        'FbaModelComparisonWidget'              : 'kbase/js/widgets/function_output/kbaseFbaModelComparison',
-        // for the GenomeComparison object
-        'kbaseGenomeComparisonViewer'           : 'kbase/js/widgets/function_output/kbaseGenomeComparisonViewer',
-        // for comparing proteomes
-        'GenomeComparisonWidget'                : 'kbase/js/widgets/function_output/kbaseGenomeComparison',
-        'kbasePanGenome'                        : 'kbase/js/widgets/function_output/kbasePanGenome',
-        'kbaseDomainAnnotation'                 : 'kbase/js/widgets/function_output/kbaseDomainAnnotation',
-        'kbaseGenomeSetBuilder'                 : 'kbase/js/widgets/function_output/kbaseGenomeSetBuilder',
-        'kbaseMSA'                              : 'kbase/js/widgets/function_output/kbaseMSA',
-        'MetagenomeView'                        : 'kbase/js/widgets/function_output/kbaseMetagenomeView',
-        'CollectionView'                        : 'kbase/js/widgets/function_output/kbaseCollectionView',
-        'AbundanceDataHeatmap'                  : 'kbase/js/widgets/function_output/kbaseAbundanceDataHeatmap',
-        'AbundanceDataPcoa'                     : 'kbase/js/widgets/function_output/kbaseAbundanceDataPcoa',
-        'AbundanceDataBoxplot'                  : 'kbase/js/widgets/function_output/kbaseAbundanceDataBoxplot',
-        'AbundanceDataTable'                    : 'kbase/js/widgets/function_output/kbaseAbundanceDataTable',
-        'AnnotationSetTable'                    : 'kbase/js/widgets/function_output/kbaseAnnotationSetTable',
-        'AbundanceDataView'                     : 'kbase/js/widgets/function_output/kbaseAbundanceDataView',
-        'RankAbundancePlot'                     : 'kbase/js/widgets/function_output/kbaseRankAbundancePlot',
-        'kbaseBlastOutput'                      : 'kbase/js/widgets/function_output/kbaseBlastOutput',
-=======
             /***
              * CUSTOM OUTPUT AND VIEWER WIDGETS
              ***/
             'kbaseDefaultNarrativeOutput'           : 'kbase/js/widgets/function_output/kbaseDefaultNarrativeOutput',
->>>>>>> 90ad1f3b
 
             'kbaseTabTable'                         : 'kbase/js/revised-widgets/src/widgets/modeling/kbaseTabTable',
             'KBModeling'                            : 'kbase/js/revised-widgets/src/widgets/modeling/KBModeling',
