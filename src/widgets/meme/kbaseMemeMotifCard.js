--- conflicted
+++ resolved
@@ -27,9 +27,6 @@
             var self = this;
             self.motif = this.options.motif;
             self.$elem.append($("<div />")
-<<<<<<< HEAD
-                    .append("<h2>Motif " + self.motif.id + "</h2>"));
-=======
 						.append($("<table/>").addClass("kbgo-table")
 					    .append($("<tr/>")
 					    	.append("<td>Motif description</td><td>" + self.motif.description + "</td>"))
@@ -40,162 +37,6 @@
 					    .append($("<tr/>").
 					    	append("<td>Motif E-value</td><td>" + self.motif.evalue + "</td>"))
 			));
-
-/*			//Logo 
-			var margin = {top: 20, right: 20, bottom: 20, left: 30},
-			    width = 700 - margin.left - margin.right,
-			    height = 350 - margin.top - margin.bottom;
-
-			var x = d3.scale.ordinal()
-	   			.rangeRoundBands([0, width], .1);
-
-			var y = d3.scale.linear()
-			    .range([height, 0]);
-
-			var xAxis = d3.svg.axis()
-			    .scale(x)
-			    .orient("bottom");
-
-			var yAxis = d3.svg.axis()
-			    .scale(y)
-			    .orient("left");
-
-
-			self.$elem.append($("<div />")
-						.attr("id","motif-logo"));
-						
-			var svg = d3.select("#motif-logo").append("svg")
-						.attr("width", width + margin.left + margin.right)
-						.attr("height", height + margin.top + margin.bottom)
-						.append("g")
-						.attr("transform", "translate(" + margin.left + "," + margin.top + ")");
-
-
-			sequencelogoFont();
-			
-			var bitMatrix = new BitMatrix();
-
-			var data = bitMatrix.getMatrix(self.motif.sites);
-
-			data.forEach(function(d) {
-				var y0 = 0;
-				d.bits = d.map( function( entry ) { 
-
-					return { bits: entry.bits, letter: entry.letter, y0: y0, y1 : y0 += +entry.bits };  		
-				    }  
-				)
-				d.bitTotal = d.bits[d.bits.length - 1].y1; 
-			});
-
-			x.domain( data.map( function(d,i) { return i; } ) );
-
-			var maxBits = d3.max( data, function( d ) { return d.bitTotal } );
-
-			y.domain([0, maxBits]);
-
-			svg.append("g")
-  			.attr("class", "x memelogo-axis")
-			  .attr("transform", "translate(0," + height + ")")
-			  .call(xAxis);
-
-			svg.append("g")
-  			.attr("class", "y memelogo-axis")
-			  .call(yAxis)
-			.append("text")
-			  .attr("transform", "rotate(-90)")
-			  .attr("y", 6)
-			  .attr("dy", ".21em")
-  			.style("text-anchor", "end")
-			  .text("Bits");
-
-			var browserName = (function(){
-			  var N= navigator.appName, ua= navigator.userAgent, tem;
-			  var M= ua.match(/(opera|chrome|safari|firefox|msie)\/?\s*(\.?\d+(\.\d+)*)/i);
-			  if(M && (tem= ua.match(/version\/([\.\d]+)/i))!= null) M[2]= tem[1];
-			  M= M? [M[1], M[2]]: [N, navigator.appVersion,'-?'];
-			  return M;
-			 })(); 
-	
-			var column = svg.selectAll(".sequence-column")
-			  .data(data)
-				.enter()
-				.append("g")
-				.attr("transform", function(d, i) { return "translate(" + (x(i) + (x.rangeBand() / 2)) + ",0)"; })
-				.attr("class", "sequence-column");
-
-
-                        if (browserName.toString().match(/Firefox/i)) {
-
-	                        column
-                                .selectAll("text")
-                                .data( function(d) { return d.bits; })
-                                .enter()
-                                .append("text")
-                                        .attr("y", function(e) { return y(e.y0)/(y(e.y0) - y(e.y1)); })
-                                        .text( function(e) { return e.letter; } )
-                                        .attr("class", function(e) { return "memelogo-letter-" + e.letter; } )
-                                        .style( "text-anchor", "middle" )
-                                        .style( "font-family", "sequencelogo" )
-                                        .attr( "transform", function(e) {return "scale(" + x.rangeBand() + "," + (y(e.y0) - y(e.y1)) + ")"})
-                                        .attr( "textLength", x.rangeBand() )
-                                        .attr( "lengthAdjust", "spacingAndGlyphs" )
-                                        .attr( "font-size", "1.37")
-                                        .style( "font-size", "1.37")
-
-
-                        }
-                        else if (browserName.toString().match(/Safari/i)){
-                                var capHeightAdjust  = 0.99, // approximation to bring cap-height to full font size
-                                logoYAdjust      = 0.053;
-
-
-                                column
-                                        .selectAll("text")
-                                        .data( function(d) { return d.bits; })
-                                        .enter()
-                                        .append("text")
-                                        .attr("y", function(e) { return y(e.y0) - (y(e.y0) - y(e.y1))*logoYAdjust ; })
-                                        .text( function(e) { return e.letter; } )
-                                        .attr("class", function(e) { return "memelogo-letter-" + e.letter; } )
-                                        .style( "text-anchor", "middle" )
-                                        .style( "font-family", "sequencelogo" )
-                                        .attr( "textLength", x.rangeBand() )
-                                        .attr( "lengthAdjust", "spacingAndGlyphs" )
-                                        .attr( "font-size", function(e) { return ( y(e.y0) - y(e.y1) ) * capHeightAdjust; } )
-                                        .style( "font-size", function(e) { return ( y(e.y0) - y(e.y1) ) * capHeightAdjust; } )
-
-                        }
-                        else {
-                                column
-                                .selectAll("text")
-                                .data( function(d) { return d.bits; })
-                                .enter()
-                                .append("text")
-                                        .attr("y", function(e) { return y(e.y0)/(y(e.y0) - y(e.y1)); })
-                                        .text( function(e) { return e.letter; } )
-                                        .attr("class", function(e) { return "memelogo-letter-" + e.letter; } )
-                                        .style( "text-anchor", "middle" )
-                                        .style( "font-family", "sequencelogo" )
-                                        .attr( "transform", function(e) {return "scale(1," + (y(e.y0) - y(e.y1)) + ")"})
-                                        .attr( "textLength", x.rangeBand() )
-                                        .attr( "lengthAdjust", "spacingAndGlyphs" )
-                                        .attr( "font-size", "1.37")
-                                        .style( "font-size", "1.37")
-
-                        };
->>>>>>> 07688bb4
-
-            self.$elem.append($("<div />")
-                    .append($("<table/>").addClass("kbgo-table")
-                            .append($("<tr/>")
-                                    .append("<td>Motif description</td><td>" + self.motif.description + "</td>"))
-                            .append($("<tr/>")
-                                    .append("<td>Motif width</td><td>" + self.motif.width + "</td>"))
-                            .append($("<tr/>")
-                                    .append("<td>Number of sites</td><td>" + self.motif.sites.length + "</td>"))
-                            .append($("<tr/>")
-                                    .append("<td>Motif E-value</td><td>" + self.motif.evalue + "</td>"))
-                            ));
 
             //Logo 
 
@@ -209,23 +50,12 @@
                     .attr("id", "motif-logo"))
                     .append(Logo(150, 300, sitesList));
 
-
-<<<<<<< HEAD
             //Sites
             self.$elem.append($("<div />")
                     .append("<h3>List of sites</h3>"));
 
             var $sitesTable = '<table id="sites-table' + self.motif.id + '" class="kbgo-table">';
             $sitesTable += "<tr><td>Sequence ID</td><td>Start</td><td>p-value</td><td>&nbsp;</td><td>Site sequence</td><td>&nbsp;</td></tr>";
-=======
-				font.append("glyph")
-					.attr("unicode","M") 
-					.attr("vert-adv-y","50") 
-					.attr("d","m 1.198941e-6,947.63761 331.762308801059,0 167.76718,-438.7144 166.8235,438.7144 333.64698,0 0,-1000.00001 -239.397,0 0,801.07171 -148.91503,-437.3751 -221.48988,0 -150.80106,437.3751 0,-801.07171 -239.3969988010592,0 0,1000.00001")
-													
-			};
-*/
->>>>>>> 07688bb4
 
             for (var site in self.motif.sites) {
                 $sitesTable += "<tr><td>" + self.motif.sites[site].source_sequence_id + "</td><td>" + self.motif.sites[site].start + "</td><td>" + self.motif.sites[site].pvalue + "</td><td>" + self.motif.sites[site].left_flank + "</td><td>" + self.motif.sites[site].sequence + "</td><td>" + self.motif.sites[site].right_flank + "</td></tr>";
@@ -239,7 +69,7 @@
         getData: function() {
             return {
                 type: "MemeRunResult",
-                id: this.options.meme_run_result_id,
+                id: this.options.motif.id,
                 workspace: this.options.workspace_id,
                 title: "MEME Motif"
             };
