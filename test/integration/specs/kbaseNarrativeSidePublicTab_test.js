'use strict';

const { login, openNarrative, sendString, clickWhenReady } = require('../wdioUtils.js');

// Ideally the test data should be the same, except for narrative id, in each env.
// But currently CI and prod are indexed differently.

// Also note that refseq test data can be volatile during data loads. narrative-dev data is
// from prod, so should be stable for long periods of time. CI data can be volatile, but in
// practice rarely changes. Both are most volatile during refseq data updates, which may
// be every year or two.

// Note that the narrativeIds used below must be owned or shared with full rights (at least edit) with the narrativetest user.
// Note that narrativetest is not yet set up in narrative-dev/prod.

const ROWS_PER_SCROLL_PAGE = 20;

const allTestCases = {
    ci: {
        TEST_CASE_1: {
            narrativeId: 53983,
            row: 4,
            name: 'Abiotrophia defectiva ATCC 49176',
            metadata: [
                {
                    id: 'lineage',
                    label: 'Lineage',
                    value:
                        'Bacteria > Terrabacteria group > Firmicutes > Bacilli > Lactobacillales > Aerococcaceae > Abiotrophia > Abiotrophia defectiva',
                },
                {
                    id: 'kbase_id',
                    label: 'KBase ID',
                    value: 'GCF_000160075.2',
                },
                {
                    id: 'refseq_id',
                    label: 'RefSeq ID',
                    value: 'NZ_KI535340',
                },
                {
                    id: 'contigs',
                    label: 'Contigs',
                    value: '4',
                },
                {
                    id: 'features',
                    label: 'Features',
                    value: '1,848',
                },
            ],
        },
        TEST_CASE_2: {
            narrativeId: 53983,
            row: 1,
            name: "'Chrysanthemum coronarium' phytoplasma",
            metadata: [
                {
                    id: 'lineage',
                    label: 'Lineage',
                    value:
                        'Bacteria > Terrabacteria group > Tenericutes > Mollicutes > Acholeplasmatales > Acholeplasmataceae > Candidatus Phytoplasma > Candidatus Phytoplasma asteris',
                },
                {
                    id: 'kbase_id',
                    label: 'KBase ID',
                    value: 'GCF_000744065.1',
                },
                {
                    id: 'refseq_id',
                    label: 'RefSeq ID',
                    value: 'NZ_BBIY01000170',
                },
                {
                    id: 'contigs',
                    label: 'Contigs',
                    value: '170',
                },
                {
                    id: 'features',
                    label: 'Features',
                    value: '839',
                },
            ],
        },
        TEST_CASE_3: {
            narrativeId: 53983,
            row: 1,
            searchFor: 'prochlorococcus',
            foundCount: '69',
            totalCount: '109,613',
            name: 'Prochlorococcus marinus',
            metadata: [
                {
                    id: 'lineage',
                    label: 'Lineage',
                    value:
                        'Bacteria > Terrabacteria group > Cyanobacteria/Melainabacteria group > Cyanobacteria > Synechococcales > Prochloraceae > Prochlorococcus',
                },
                {
                    id: 'kbase_id',
                    label: 'KBase ID',
                    value: 'GCF_001180245.1',
                },
                {
                    id: 'refseq_id',
                    label: 'RefSeq ID',
                    value: 'NZ_CVSV01000001',
                },
                {
                    id: 'contigs',
                    label: 'Contigs',
                    value: '136',
                },
                {
                    id: 'features',
                    label: 'Features',
                    value: '1,616',
                },
            ],
        },
        TEST_CASE_4: {
            narrativeId: 53983,
            searchFor: 'foobar',
            foundCount: 'None',
            totalCount: '109,613',
        },
        TEST_CASE_5: {
            narrativeId: 53983,
            row: 30,
            searchFor: 'coli',
            foundCount: '13,181',
            totalCount: '109,613',
            name: 'Campylobacter coli',
            metadata: [
                {
                    id: 'lineage',
                    label: 'Lineage',
                    value:
<<<<<<< HEAD
                        'Bacteria > Proteobacteria > Gammaproteobacteria > Pseudomonadales > Moraxellaceae > Acinetobacter > Acinetobacter calcoaceticus/baumannii complex',
=======
                        'Bacteria > Proteobacteria > delta/epsilon subdivisions > Epsilonproteobacteria > Campylobacterales > Campylobacteraceae > Campylobacter',
>>>>>>> e38ffd58
                },
                {
                    id: 'kbase_id',
                    label: 'KBase ID',
                    value: 'GCF_001233705.1',
                },
                {
                    id: 'refseq_id',
                    label: 'RefSeq ID',
                    value: 'NZ_CUOB01000001',
                },
                {
                    id: 'contigs',
                    label: 'Contigs',
                    value: '27',
                },
                {
                    id: 'features',
                    label: 'Features',
                    value: '1,767',
                },
            ],
        },
        TEST_CASE_6: {
            narrativeId: 53983,
            row: 30,
            searchFor: 'Campylobacter coli',
            foundCount: '950',
            totalCount: '109,613',
            name: 'Campylobacter coli',
            metadata: [
                {
                    id: 'lineage',
                    label: 'Lineage',
                    value:
                        'Bacteria > Proteobacteria > delta/epsilon subdivisions > Epsilonproteobacteria > Campylobacterales > Campylobacteraceae > Campylobacter',
                },
                {
                    id: 'kbase_id',
                    label: 'KBase ID',
                    value: 'GCF_001233705.1',
                },
                {
                    id: 'refseq_id',
                    label: 'RefSeq ID',
                    value: 'NZ_CUOB01000001',
                },
                {
                    id: 'contigs',
                    label: 'Contigs',
                    value: '27',
                },
                {
                    id: 'features',
                    label: 'Features',
                    value: '1,767',
                },
            ],
        },
        TEST_CASE_7: {
            narrativeId: 53983,
            searchFor: 'Acetobacter pasteurianus',
            foundCount: '29',
            totalCount: '109,613',
            row: 2,
            name: 'Acetobacter pasteurianus',
            metadata: [
                {
                    id: 'lineage',
                    label: 'Lineage',
                    value:
                        'Bacteria > Proteobacteria > Alphaproteobacteria > Rhodospirillales > Acetobacteraceae > Acetobacter',
                },
                {
                    id: 'kbase_id',
                    label: 'KBase ID',
                    value: 'GCF_001662905.1',
                },
                {
                    id: 'refseq_id',
                    label: 'RefSeq ID',
                    value: 'NZ_LYUD01000001',
                },
                {
                    id: 'contigs',
                    label: 'Contigs',
                    value: '184',
                },
                {
                    id: 'features',
                    label: 'Features',
                    value: '3,093',
                },
            ],
        },
        TEST_CASE_8: {
            narrativeId: 53983,
            searchFor: 'GCF_001662905.1',
            foundCount: '1',
            totalCount: '109,613',
            row: 1,
            name: 'Acetobacter pasteurianus',
            metadata: [
                {
                    id: 'lineage',
                    label: 'Lineage',
                    value:
                        'Bacteria > Proteobacteria > Alphaproteobacteria > Rhodospirillales > Acetobacteraceae > Acetobacter',
                },
                {
                    id: 'kbase_id',
                    label: 'KBase ID',
                    value: 'GCF_001662905.1',
                },
                {
                    id: 'refseq_id',
                    label: 'RefSeq ID',
                    value: 'NZ_LYUD01000001',
                },
                {
                    id: 'contigs',
                    label: 'Contigs',
                    value: '184',
                },
                {
                    id: 'features',
                    label: 'Features',
                    value: '3,093',
                },
            ],
        },
        TEST_CASE_9: {
            narrativeId: 53983,
            searchFor: 'NZ_LYUD01000001',
            foundCount: '1',
            totalCount: '109,613',
            row: 1,
            name: 'Acetobacter pasteurianus',
            metadata: [
                {
                    id: 'lineage',
                    label: 'Lineage',
                    value:
                        'Bacteria > Proteobacteria > Alphaproteobacteria > Rhodospirillales > Acetobacteraceae > Acetobacter',
                },
                {
                    id: 'kbase_id',
                    label: 'KBase ID',
                    value: 'GCF_001662905.1',
                },
                {
                    id: 'refseq_id',
                    label: 'RefSeq ID',
                    value: 'NZ_LYUD01000001',
                },
                {
                    id: 'contigs',
                    label: 'Contigs',
                    value: '184',
                },
                {
                    id: 'features',
                    label: 'Features',
                    value: '3,093',
                },
            ],
        },
        TEST_CASE_10: {
            narrativeId: 53983,
            searchFor: 'Synechococcales',
            foundCount: '164',
            totalCount: '109,613',
            row: 3,
            name: 'Acaryochloris sp. RCC1774',
            metadata: [
                {
                    id: 'lineage',
                    label: 'Lineage',
                    value:
                        'Bacteria > Terrabacteria group > Cyanobacteria/Melainabacteria group > Cyanobacteria > Synechococcales > Acaryochloridaceae > Acaryochloris',
                },
                {
                    id: 'kbase_id',
                    label: 'KBase ID',
                    value: 'GCF_003231495.1',
                },
                {
                    id: 'refseq_id',
                    label: 'RefSeq ID',
                    value: 'NZ_PQWO01000001',
                },
                {
                    id: 'contigs',
                    label: 'Contigs',
                    value: '72',
                },
                {
                    id: 'features',
                    label: 'Features',
                    value: '5,523',
                },
            ],
        },
    },
    'narrative-dev': {
        TEST_CASE_1: {
            narrativeId: 78050,
            row: 3,
            name: "'Cynodon dactylon' phytoplasma",
            metadata: [
                {
                    id: 'lineage',
                    label: 'Lineage',
                    value:
<<<<<<< HEAD
                        'Bacteria > Proteobacteria > Betaproteobacteria > Burkholderiales > Oxalobacteraceae > Massilia',
=======
                        'Bacteria > Terrabacteria group > Tenericutes > Mollicutes > Acholeplasmatales > Acholeplasmataceae > Candidatus Phytoplasma > unclassified phytoplasmas',
>>>>>>> e38ffd58
                },
                {
                    id: 'kbase_id',
                    label: 'KBase ID',
                    value: 'GCF_009268075.1',
                },
                {
                    id: 'refseq_id',
                    label: 'RefSeq ID',
                    value: 'NZ_VWOH01000010',
                },
                {
                    id: 'contigs',
                    label: 'Contigs',
                    value: '21',
                },
                {
                    id: 'features',
                    label: 'Features',
                    value: '442',
                },
            ],
        },
        TEST_CASE_2: {
            narrativeId: 78050,
            row: 23,
            name: 'Absicoccus porci',
            metadata: [
                {
                    id: 'lineage',
                    label: 'Lineage',
                    value:
<<<<<<< HEAD
                        'Bacteria > Terrabacteria group > Firmicutes > Bacilli > Bacillales > Staphylococcaceae > Abyssicoccus',
=======
                        'Bacteria > Terrabacteria group > Firmicutes > Erysipelotrichia > Erysipelotrichales > Erysipelotrichaceae > unclassified Erysipelotrichaceae > unclassified Erysipelotrichaceae (miscellaneous)',
>>>>>>> e38ffd58
                },
                {
                    id: 'kbase_id',
                    label: 'KBase ID',
                    value: 'GCF_003725415.1',
                },
                {
                    id: 'refseq_id',
                    label: 'RefSeq ID',
                    value: 'NZ_RJQC01000001',
                },
                {
                    id: 'contigs',
                    label: 'Contigs',
                    value: '13',
                },
                {
                    id: 'features',
                    label: 'Features',
                    value: '2,267',
                },
            ],
        },
        TEST_CASE_3: {
            narrativeId: 78050,
            row: 3,
            searchFor: 'prochlorococcus',
            foundCount: '111',
            totalCount: '234,255',
            name: 'Cyanobacteria bacterium 150SLHB',
            metadata: [
                {
                    id: 'lineage',
                    label: 'Lineage',
                    value:
<<<<<<< HEAD
                        'Bacteria > Terrabacteria group > Cyanobacteria/Melainabacteria group > Cyanobacteria > Synechococcales > Prochloraceae > Prochlorococcus',
=======
                        'Bacteria > Terrabacteria group > Cyanobacteria/Melainabacteria group > Cyanobacteria > Synechococcales > Prochloraceae > Prochlorococcus > unclassified Prochlorococcus',
>>>>>>> e38ffd58
                },
                {
                    id: 'kbase_id',
                    label: 'KBase ID',
                    value: 'GCF_012933605.1',
                },
                {
                    id: 'refseq_id',
                    label: 'RefSeq ID',
                    value: 'NZ_JABBYR010000001',
                },
                {
                    id: 'contigs',
                    label: 'Contigs',
                    value: '106',
                },
                {
                    id: 'features',
                    label: 'Features',
                    value: '2,469',
                },
            ],
        },
        TEST_CASE_4: {
            narrativeId: 78050,
            searchFor: 'foobar',
            foundCount: 'None',
            totalCount: '234,255',
        },
        TEST_CASE_5: {
            narrativeId: 78050,
            row: 3,
            searchFor: 'orientalis',
            foundCount: '100',
            totalCount: '234,255',
            name: 'Acetobacter orientalis',
            metadata: [
                {
                    id: 'lineage',
                    label: 'Lineage',
                    value:
                        'Bacteria > Proteobacteria > Alphaproteobacteria > Rhodospirillales > Acetobacteraceae > Acetobacter',
                },
                {
                    id: 'kbase_id',
                    label: 'KBase ID',
                    value: 'GCF_002153735.1',
                },
                {
                    id: 'refseq_id',
                    label: 'RefSeq ID',
                    value: 'NZ_JOPK01000001',
                },
                {
                    id: 'contigs',
                    label: 'Contigs',
                    value: '122',
                },
                {
                    id: 'features',
                    label: 'Features',
                    value: '2,596',
                },
            ],
        },
        TEST_CASE_6: {
            narrativeId: 78050,
            row: 3,
            searchFor: 'Acetobacter orientalis',
            foundCount: '6',
            totalCount: '234,255',
            name: 'Acetobacter orientalis',
            metadata: [
                {
                    id: 'lineage',
                    label: 'Lineage',
                    value:
<<<<<<< HEAD
                        'Bacteria > Proteobacteria > Gammaproteobacteria > Thiotrichales > Francisellaceae > Francisella > Francisella noatunensis',
=======
                        'Bacteria > Proteobacteria > Alphaproteobacteria > Rhodospirillales > Acetobacteraceae > Acetobacter',
>>>>>>> e38ffd58
                },
                {
                    id: 'kbase_id',
                    label: 'KBase ID',
                    value: 'GCF_002153735.1',
                },
                {
                    id: 'refseq_id',
                    label: 'RefSeq ID',
                    value: 'NZ_JOPK01000001',
                },
                {
                    id: 'contigs',
                    label: 'Contigs',
                    value: '122',
                },
                {
                    id: 'features',
                    label: 'Features',
                    value: '2,596',
                },
            ],
        },
        TEST_CASE_7: {
            narrativeId: 78050,
            searchFor: 'Acetobacter pasteurianus',
            foundCount: '30',
            totalCount: '234,255',
            row: 1,
            name: 'Acetobacter pasteurianus',
            metadata: [
                {
                    id: 'lineage',
                    label: 'Lineage',
                    value:
                        'Bacteria > Proteobacteria > Alphaproteobacteria > Rhodospirillales > Acetobacteraceae > Acetobacter',
                },
                {
                    id: 'kbase_id',
                    label: 'KBase ID',
                    value: 'GCF_001183745.1',
                },
                {
                    id: 'refseq_id',
                    label: 'RefSeq ID',
                    value: 'NZ_CP012111',
                },
                {
                    id: 'contigs',
                    label: 'Contigs',
                    value: '1',
                },
                {
                    id: 'features',
                    label: 'Features',
                    value: '2,604',
                },
            ],
        },
        TEST_CASE_8: {
            narrativeId: 78050,
            searchFor: 'GCF_001662905.1',
            foundCount: '1',
            totalCount: '234,255',
            row: 1,
            name: 'Acetobacter pasteurianus',
            metadata: [
                {
                    id: 'lineage',
                    label: 'Lineage',
                    value:
                        'Bacteria > Proteobacteria > Alphaproteobacteria > Rhodospirillales > Acetobacteraceae > Acetobacter',
                },
                {
                    id: 'kbase_id',
                    label: 'KBase ID',
                    value: 'GCF_001662905.1',
                },
                {
                    id: 'refseq_id',
                    label: 'RefSeq ID',
                    value: 'NZ_LYUD01000001',
                },
                {
                    id: 'contigs',
                    label: 'Contigs',
                    value: '184',
                },
                {
                    id: 'features',
                    label: 'Features',
                    value: '3,093',
                },
            ],
        },
        TEST_CASE_9: {
            narrativeId: 78050,
            searchFor: 'NZ_LYUD01000001',
            foundCount: '1',
            totalCount: '234,255',
            row: 1,
            name: 'Acetobacter pasteurianus',
            metadata: [
                {
                    id: 'lineage',
                    label: 'Lineage',
                    value:
                        'Bacteria > Proteobacteria > Alphaproteobacteria > Rhodospirillales > Acetobacteraceae > Acetobacter',
                },
                {
                    id: 'kbase_id',
                    label: 'KBase ID',
                    value: 'GCF_001662905.1',
                },
                {
                    id: 'refseq_id',
                    label: 'RefSeq ID',
                    value: 'NZ_LYUD01000001',
                },
                {
                    id: 'contigs',
                    label: 'Contigs',
                    value: '184',
                },
                {
                    id: 'features',
                    label: 'Features',
                    value: '3,093',
                },
            ],
        },
        TEST_CASE_10: {
            narrativeId: 78050,
            searchFor: 'Synechococcales',
            foundCount: '385',
            totalCount: '234,255',
            row: 3,
            name: 'Acaryochloris sp. RCC1774',
            metadata: [
                {
                    id: 'lineage',
                    label: 'Lineage',
                    value:
                        'Bacteria > Terrabacteria group > Cyanobacteria/Melainabacteria group > Cyanobacteria > Synechococcales > Acaryochloridaceae > Acaryochloris > unclassified Acaryochloris',
                },
                {
                    id: 'kbase_id',
                    label: 'KBase ID',
                    value: 'GCF_003231495.1',
                },
                {
                    id: 'refseq_id',
                    label: 'RefSeq ID',
                    value: 'NZ_PQWO01000001',
                },
                {
                    id: 'contigs',
                    label: 'Contigs',
                    value: '72',
                },
                {
                    id: 'features',
                    label: 'Features',
                    value: '5,519',
                },
            ],
        },
    },
};

const testCases = allTestCases[browser.config.testParams.ENV];

async function testField({ container, id, label, value }) {
    const lineageLabel = await container.$(
        `[role="row"][data-test-id="${id}"] [data-test-id="label"]`
    );
    await expect(lineageLabel).toHaveText(label);
    const lineageValue = await container.$(
        `[role="row"][data-test-id="${id}"] [data-test-id="value"]`
    );
    await expect(lineageValue).toHaveText(value);
}

async function waitForRows(panel, count) {
    await browser.waitUntil(async () => {
        const rows = await panel.$$('[role="table"][data-test-id="result"] > div > [role="row"]');
        return rows.length >= count;
    });
    return panel.$$('[role="table"][data-test-id="result"] > div > [role="row"]');
}

async function openPublicData() {
    // Open the data slide-out
    const button = await $('[data-test-id="data-slideout-button"]');
    await button.waitForExist();
    await clickWhenReady(button);
    const panel = await $('[data-test-id="data-slideout-panel"]');
    await panel.waitForExist();

    // Then click the public data tab.
    const publicTab = await panel.$('[role="tablist"] [data-test-id="tab-public"]');
    await publicTab.waitForExist();
    await clickWhenReady(publicTab);

    // Then wait for the associated panel to be displayed.
    const publicPanel = await panel.$('[data-test-id="panel-public"]');
    await publicPanel.waitForExist();

    // Finally, ensure the refseq public data table displayed.
    // Initially, the public data tab, if loaded with refseq data to any reasonable degree,
    // will have the initial page of 20 rows fully filled.
    const rows = await waitForRows(publicPanel, 20);
    await expect(rows.length).toEqual(20);
    return publicPanel;
}

async function doSearch(publicPanel, testCase) {
    const searchInput = await publicPanel.$('[data-test-id="search-input"]');
    await clickWhenReady(searchInput);
    await sendString(testCase.searchFor);
    await browser.keys('Enter');

    const foundCount = await publicPanel.$('[data-test-id="found-count"]');
    await expect(foundCount).toHaveText(testCase.foundCount);

    const totalCount = await publicPanel.$('[data-test-id="total-count"]');
    await expect(totalCount).toHaveText(testCase.totalCount);
}

async function validateResultRow(row, testCase) {
    const nameCell = await row.$('[role="cell"][data-test-id="name"]');
    await expect(nameCell).toHaveText(testCase.name);
    await Promise.all(
        testCase.metadata.map(({ id, label, value }) => {
            return testField({
                container: row,
                id,
                label,
                value,
            });
        })
    );
}

async function getRow(publicPanel, testCase) {
    const rows = await waitForRows(publicPanel, testCase.row);
    await expect(rows.length).toBeGreaterThanOrEqual(testCase.row);
    const row = rows[testCase.row - 1];
    await expect(row).toBeDefined();
    return row;
}

async function doScrolls(publicPanel, scrolls) {
    for (let i = 1; i <= scrolls; i += 1) {
        const scrollRow = ROWS_PER_SCROLL_PAGE * i;
        const rowElements = await waitForRows(publicPanel, scrollRow);
        const rowElement = rowElements[scrollRow - 1];
        await rowElement.scrollIntoView();
    }
}

async function scrollToRow(publicPanel, testCase) {
    const scrolls = Math.floor(testCase.row / ROWS_PER_SCROLL_PAGE);
    await doScrolls(publicPanel, scrolls);
    const row = await getRow(publicPanel, testCase);
    await row.scrollIntoView();
    return row;
}

async function validateFoundCount(publicPanel, testCase) {
    await browser.waitUntil(async () => {
        const foundCountElement = await publicPanel.$('[data-test-id="found-count"]');
        if (await foundCountElement.isDisplayed()) {
            const text = await foundCountElement.getText();
            return text === testCase.foundCount;
        } else {
            return false;
        }
    });
    const foundCount = await publicPanel.$('[data-test-id="found-count"]');
    await expect(foundCount).toHaveText(testCase.foundCount);
}

async function simpleSearchTest(testCase) {
    await login();
    await openNarrative(testCase.narrativeId);

    const publicPanel = await openPublicData();
    await doSearch(publicPanel, testCase);
    await validateFoundCount(publicPanel, testCase);
    const row = await scrollToRow(publicPanel, testCase);
    await validateResultRow(row, testCase);
}

describe('Test kbaseNarrativeSidePublicTab', () => {
    before(() => {
        require('expect-webdriverio').setOptions({ wait: 5000 });
    });
    beforeEach(async () => {
        await browser.setTimeout({ implicit: 30000 });
        await browser.reloadSession();
    });

    afterEach(async () => {
        await browser.deleteCookies();
    });

    it('opens the public data search tab, should show default results, desired row is in the first scroll page', async () => {
        const testCase = testCases.TEST_CASE_1;
        await login();
        await openNarrative(testCase.narrativeId);

        const publicPanel = await openPublicData();
        const row = await getRow(publicPanel, testCase);
        await validateResultRow(row, testCase);
    });

    it('opens the public data search tab, should show default results, scroll to desired row', async () => {
        const testCase = testCases.TEST_CASE_2;
        await login();
        await openNarrative(testCase.narrativeId);

        const publicPanel = await openPublicData();
        const row = await scrollToRow(publicPanel, testCase);
        await validateResultRow(row, testCase);
    });

    it('opens the public data search tab, searches for a term, should find an expected row', async () => {
        const testCase = testCases.TEST_CASE_3;

        await login();
        await openNarrative(testCase.narrativeId);

        const publicPanel = await openPublicData();
        await doSearch(publicPanel, testCase);
        const row = await scrollToRow(publicPanel, testCase);
        await validateResultRow(row, testCase);
    });

    it('opens the public data search tab, searches for a term which should not be found', async () => {
        await login();
        const testCase = testCases.TEST_CASE_4;
        await openNarrative(testCase.narrativeId);

        const publicPanel = await openPublicData();
        await doSearch(publicPanel, testCase);
        await validateFoundCount(publicPanel, testCase);
    });

    it('opens the public data search tab, search for species part of scientific name', async () => {
        await simpleSearchTest(testCases.TEST_CASE_5);
    });

    it('opens the public data search tab, search for binomial form for the above species', async () => {
        await simpleSearchTest(testCases.TEST_CASE_6);
    });

    it('opens the public data search tab, searches for a binomial scientific name for a different species', async () => {
        await simpleSearchTest(testCases.TEST_CASE_7);
    });

    it('opens the public data search tab, searches for a kbase_id (aka RefSeq assembly accession)', async () => {
        await simpleSearchTest(testCases.TEST_CASE_8);
    });

    it('opens the public data search tab, searches for a source_id (aka NCBI project accession)', async () => {
        await simpleSearchTest(testCases.TEST_CASE_9);
    });

    it('opens the public data search tab, searches for an order, "Synechococcales"', async () => {
        await simpleSearchTest(testCases.TEST_CASE_10);
    });
});<|MERGE_RESOLUTION|>--- conflicted
+++ resolved
@@ -137,11 +137,7 @@
                     id: 'lineage',
                     label: 'Lineage',
                     value:
-<<<<<<< HEAD
-                        'Bacteria > Proteobacteria > Gammaproteobacteria > Pseudomonadales > Moraxellaceae > Acinetobacter > Acinetobacter calcoaceticus/baumannii complex',
-=======
                         'Bacteria > Proteobacteria > delta/epsilon subdivisions > Epsilonproteobacteria > Campylobacterales > Campylobacteraceae > Campylobacter',
->>>>>>> e38ffd58
                 },
                 {
                     id: 'kbase_id',
@@ -356,11 +352,7 @@
                     id: 'lineage',
                     label: 'Lineage',
                     value:
-<<<<<<< HEAD
-                        'Bacteria > Proteobacteria > Betaproteobacteria > Burkholderiales > Oxalobacteraceae > Massilia',
-=======
                         'Bacteria > Terrabacteria group > Tenericutes > Mollicutes > Acholeplasmatales > Acholeplasmataceae > Candidatus Phytoplasma > unclassified phytoplasmas',
->>>>>>> e38ffd58
                 },
                 {
                     id: 'kbase_id',
@@ -393,11 +385,7 @@
                     id: 'lineage',
                     label: 'Lineage',
                     value:
-<<<<<<< HEAD
-                        'Bacteria > Terrabacteria group > Firmicutes > Bacilli > Bacillales > Staphylococcaceae > Abyssicoccus',
-=======
                         'Bacteria > Terrabacteria group > Firmicutes > Erysipelotrichia > Erysipelotrichales > Erysipelotrichaceae > unclassified Erysipelotrichaceae > unclassified Erysipelotrichaceae (miscellaneous)',
->>>>>>> e38ffd58
                 },
                 {
                     id: 'kbase_id',
@@ -433,11 +421,7 @@
                     id: 'lineage',
                     label: 'Lineage',
                     value:
-<<<<<<< HEAD
-                        'Bacteria > Terrabacteria group > Cyanobacteria/Melainabacteria group > Cyanobacteria > Synechococcales > Prochloraceae > Prochlorococcus',
-=======
                         'Bacteria > Terrabacteria group > Cyanobacteria/Melainabacteria group > Cyanobacteria > Synechococcales > Prochloraceae > Prochlorococcus > unclassified Prochlorococcus',
->>>>>>> e38ffd58
                 },
                 {
                     id: 'kbase_id',
@@ -515,11 +499,7 @@
                     id: 'lineage',
                     label: 'Lineage',
                     value:
-<<<<<<< HEAD
-                        'Bacteria > Proteobacteria > Gammaproteobacteria > Thiotrichales > Francisellaceae > Francisella > Francisella noatunensis',
-=======
                         'Bacteria > Proteobacteria > Alphaproteobacteria > Rhodospirillales > Acetobacteraceae > Acetobacter',
->>>>>>> e38ffd58
                 },
                 {
                     id: 'kbase_id',
