'use strict';

<<<<<<< HEAD
const {login, sendString, clickWhenReady} = require('../wdioUtils.js');
const { NarrativeTesting } = require('../NarrativeTesting.js');
const testData = require('./kbaseNarrativeSidePublicTab_data.json');
=======
const { login, openNarrative, sendString, clickWhenReady } = require('../wdioUtils.js');

// Ideally the test data should be the same, except for narrative id, in each env.
// But currently CI and prod are indexed differently.

// Also note that refseq test data can be volatile during data loads. narrative-dev data is
// from prod, so should be stable for long periods of time. CI data can be volatile, but in
// practice rarely changes. Both are most volatile during refseq data updates, which may
// be every year or two.

// Note that the narrativeIds used below must be owned or shared with full rights (at least edit) with the narrativetest user.
// Note that narrativetest is not yet set up in narrative-dev/prod.
const allTestCases = {
    ci: {
        TEST_CASE_1: {
            narrativeId: 53983,
            row: 4,
            name: 'Abiotrophia defectiva ATCC 49176',
            metadata: [
                {
                    id: 'lineage',
                    label: 'Lineage',
                    value: 'Bacteria > Terrabacteria group > Firmicutes > Bacilli > Lactobacillales > Aerococcaceae > Abiotrophia > Abiotrophia defectiva',
                },
                {
                    id: 'kbase_id',
                    label: 'KBase ID',
                    value: 'GCF_000160075.2',
                },
                {
                    id: 'refseq_id',
                    label: 'RefSeq ID',
                    value: 'NZ_KI535340',
                },
                {
                    id: 'contigs',
                    label: 'Contigs',
                    value: '4',
                },
                {
                    id: 'features',
                    label: 'Features',
                    value: '1,848',
                },
            ],
        },
        TEST_CASE_2: {
            narrativeId: 53983,
            row: 1,
            scrollTo: true,
            name: "'Chrysanthemum coronarium' phytoplasma",
            metadata: [
                {
                    id: 'lineage',
                    label: 'Lineage',
                    value: 'Bacteria > Terrabacteria group > Tenericutes > Mollicutes > Acholeplasmatales > Acholeplasmataceae > Candidatus Phytoplasma > Candidatus Phytoplasma asteris',
                },
                {
                    id: 'kbase_id',
                    label: 'KBase ID',
                    value: 'GCF_000744065.1',
                },
                {
                    id: 'refseq_id',
                    label: 'RefSeq ID',
                    value: 'NZ_BBIY01000170',
                },
                {
                    id: 'contigs',
                    label: 'Contigs',
                    value: '170',
                },
                {
                    id: 'features',
                    label: 'Features',
                    value: '839',
                },
            ],
        },
        TEST_CASE_3: {
            narrativeId: 53983,
            row: 1,
            scrollTo: false,
            searchFor: 'prochlorococcus',
            foundCount: '69',
            name: 'Prochlorococcus marinus',
            metadata: [
                {
                    id: 'lineage',
                    label: 'Lineage',
                    value: 'Bacteria > Terrabacteria group > Cyanobacteria/Melainabacteria group > Cyanobacteria > Synechococcales > Prochloraceae > Prochlorococcus',
                },
                {
                    id: 'kbase_id',
                    label: 'KBase ID',
                    value: 'GCF_001180245.1',
                },
                {
                    id: 'refseq_id',
                    label: 'RefSeq ID',
                    value: 'NZ_CVSV01000001',
                },
                {
                    id: 'contigs',
                    label: 'Contigs',
                    value: '136',
                },
                {
                    id: 'features',
                    label: 'Features',
                    value: '1,616',
                },
            ],
        },
        TEST_CASE_4: {
            narrativeId: 53983,
            searchFor: 'foobar',
            foundCount: 'None',
        },
        TEST_CASE_5: {
            narrativeId: 53983,
            foundCount: '3,198',
            row: 30,
            scrollTo: true,
            scrolls: [20],
            name: ' ',
            metadata: [
                {
                    id: 'lineage',
                    label: 'Lineage',
                    value: 'Bacteria > Proteobacteria > Gammaproteobacteria > Pseudomonadales > Moraxellaceae > Acinetobacter > Acinetobacter calcoaceticus/baumannii complex',
                },
                {
                    id: 'kbase_id',
                    label: 'KBase ID',
                    value: 'GCF_000787335.1',
                },
                {
                    id: 'refseq_id',
                    label: 'RefSeq ID',
                    value: 'NZ_JPLL01000001',
                },
                {
                    id: 'contigs',
                    label: 'Contigs',
                    value: '54',
                },
                {
                    id: 'features',
                    label: 'Features',
                    value: '3,822',
                },
            ],
        },
        TEST_CASE_6: {
            narrativeId: 53983,
            row: 30,
            scrollTo: true,
            scrolls: [20],
            searchFor: 'coli',
            foundCount: '13,181',
            name: 'Campylobacter coli',
            metadata: [
                {
                    id: 'lineage',
                    label: 'Lineage',
                    value: 'Bacteria > Proteobacteria > delta/epsilon subdivisions > Epsilonproteobacteria > Campylobacterales > Campylobacteraceae > Campylobacter',
                },
                {
                    id: 'kbase_id',
                    label: 'KBase ID',
                    value: 'GCF_001233705.1',
                },
                {
                    id: 'refseq_id',
                    label: 'RefSeq ID',
                    value: 'NZ_CUOB01000001',
                },
                {
                    id: 'contigs',
                    label: 'Contigs',
                    value: '27',
                },
                {
                    id: 'features',
                    label: 'Features',
                    value: '1,767',
                },
            ],
        },
        TEST_CASE_7: {
            narrativeId: 53983,
            searchFor: 'Acetobacter pasteurianus',
            foundCount: '29',
            row: 2,
            name: 'Acetobacter pasteurianus',
            metadata: [
                {
                    id: 'lineage',
                    label: 'Lineage',
                    value: 'Bacteria > Proteobacteria > Alphaproteobacteria > Rhodospirillales > Acetobacteraceae > Acetobacter',
                },
                {
                    id: 'kbase_id',
                    label: 'KBase ID',
                    value: 'GCF_001662905.1',
                },
                {
                    id: 'refseq_id',
                    label: 'RefSeq ID',
                    value: 'NZ_LYUD01000001',
                },
                {
                    id: 'contigs',
                    label: 'Contigs',
                    value: '184',
                },
                {
                    id: 'features',
                    label: 'Features',
                    value: '3,093',
                },
            ],
        },
        TEST_CASE_8: {
            narrativeId: 53983,
            searchFor: 'GCF_001662905.1',
            foundCount: '1',
            row: 1,
            name: 'Acetobacter pasteurianus',
            metadata: [
                {
                    id: 'lineage',
                    label: 'Lineage',
                    value: 'Bacteria > Proteobacteria > Alphaproteobacteria > Rhodospirillales > Acetobacteraceae > Acetobacter',
                },
                {
                    id: 'kbase_id',
                    label: 'KBase ID',
                    value: 'GCF_001662905.1',
                },
                {
                    id: 'refseq_id',
                    label: 'RefSeq ID',
                    value: 'NZ_LYUD01000001',
                },
                {
                    id: 'contigs',
                    label: 'Contigs',
                    value: '184',
                },
                {
                    id: 'features',
                    label: 'Features',
                    value: '3,093',
                },
            ],
        },
        TEST_CASE_9: {
            narrativeId: 53983,
            searchFor: 'NZ_LYUD01000001',
            foundCount: '1',
            row: 1,
            name: 'Acetobacter pasteurianus',
            metadata: [
                {
                    id: 'lineage',
                    label: 'Lineage',
                    value: 'Bacteria > Proteobacteria > Alphaproteobacteria > Rhodospirillales > Acetobacteraceae > Acetobacter',
                },
                {
                    id: 'kbase_id',
                    label: 'KBase ID',
                    value: 'GCF_001662905.1',
                },
                {
                    id: 'refseq_id',
                    label: 'RefSeq ID',
                    value: 'NZ_LYUD01000001',
                },
                {
                    id: 'contigs',
                    label: 'Contigs',
                    value: '184',
                },
                {
                    id: 'features',
                    label: 'Features',
                    value: '3,093',
                },
            ],
        },
    },
    'narrative-dev': {
        TEST_CASE_1: {
            narrativeId: 78050,
            row: 3,
            name: "'Massilia aquatica' Holochova et al. 2020",
            metadata: [
                {
                    id: 'lineage',
                    label: 'Lineage',
                    value: 'Bacteria > Proteobacteria > Betaproteobacteria > Burkholderiales > Oxalobacteraceae > Massilia',
                },
                {
                    id: 'kbase_id',
                    label: 'KBase ID',
                    value: 'GCF_011682045.1',
                },
                {
                    id: 'refseq_id',
                    label: 'RefSeq ID',
                    value: 'NZ_VVIW01000010',
                },
                {
                    id: 'contigs',
                    label: 'Contigs',
                    value: '99',
                },
                {
                    id: 'features',
                    label: 'Features',
                    value: '6,692',
                },
            ],
        },
        TEST_CASE_2: {
            narrativeId: 78050,
            row: 18,
            scrollTo: true,
            name: 'Abyssicoccus albus',
            metadata: [
                {
                    id: 'lineage',
                    label: 'Lineage',
                    value: 'Bacteria > Terrabacteria group > Firmicutes > Bacilli > Bacillales > Staphylococcaceae > Abyssicoccus',
                },
                {
                    id: 'kbase_id',
                    label: 'KBase ID',
                    value: 'GCF_003815035.1',
                },
                {
                    id: 'refseq_id',
                    label: 'RefSeq ID',
                    value: 'NZ_RKRK01000002',
                },
                {
                    id: 'contigs',
                    label: 'Contigs',
                    value: '10',
                },
                {
                    id: 'features',
                    label: 'Features',
                    value: '1,777',
                },
            ],
        },
        TEST_CASE_3: {
            narrativeId: 78050,
            row: 1,
            scrollTo: false,
            searchFor: 'prochlorococcus',
            foundCount: '28',
            name: 'Prochlorococcus marinus',
            metadata: [
                {
                    id: 'lineage',
                    label: 'Lineage',
                    value: 'Bacteria > Terrabacteria group > Cyanobacteria/Melainabacteria group > Cyanobacteria > Synechococcales > Prochloraceae > Prochlorococcus',
                },
                {
                    id: 'kbase_id',
                    label: 'KBase ID',
                    value: 'GCF_001180245.1',
                },
                {
                    id: 'refseq_id',
                    label: 'RefSeq ID',
                    value: 'NZ_CVSV01000001',
                },
                {
                    id: 'contigs',
                    label: 'Contigs',
                    value: '136',
                },
                {
                    id: 'features',
                    label: 'Features',
                    value: '1,648',
                },
            ],
        },
        TEST_CASE_4: {
            narrativeId: 78050,
            searchFor: 'foobar',
            foundCount: 'None',
        },
        TEST_CASE_5: {
            narrativeId: 78050,
            row: 30,
            scrollTo: true,
            scrolls: [20],
            name: 'Acetobacter orientalis',
            metadata: [
                {
                    id: 'lineage',
                    label: 'Lineage',
                    value: 'Bacteria > Proteobacteria > Alphaproteobacteria > Rhodospirillales > Acetobacteraceae > Acetobacter',
                },
                {
                    id: 'kbase_id',
                    label: 'KBase ID',
                    value: 'GCF_002153475.1',
                },
                {
                    id: 'refseq_id',
                    label: 'RefSeq ID',
                    value: 'NZ_JOMO01000001',
                },
                {
                    id: 'contigs',
                    label: 'Contigs',
                    value: '106',
                },
                {
                    id: 'features',
                    label: 'Features',
                    value: '2,539',
                },
            ],
        },
        TEST_CASE_6: {
            narrativeId: 78050,
            row: 30,
            scrollTo: true,
            scrolls: [20],
            searchFor: 'orientalis',
            foundCount: '',
            name: 'Francisella orientalis',
            metadata: [
                {
                    id: 'lineage',
                    label: 'Lineage',
                    value: 'Bacteria > Proteobacteria > Gammaproteobacteria > Thiotrichales > Francisellaceae > Francisella > Francisella noatunensis',
                },
                {
                    id: 'kbase_id',
                    label: 'KBase ID',
                    value: 'GCF_016600715.1',
                },
                {
                    id: 'refseq_id',
                    label: 'RefSeq ID',
                    value: 'NZ_JACVJP010000001',
                },
                {
                    id: 'contigs',
                    label: 'Contigs',
                    value: '60',
                },
                {
                    id: 'features',
                    label: 'Features',
                    value: '1,864',
                },
            ],
        },
        TEST_CASE_7: {
            narrativeId: 78050,
            searchFor: 'Acetobacter pasteurianus',
            foundCount: '19',
            row: 1,
            name: 'Acetobacter pasteurianus',
            metadata: [
                {
                    id: 'lineage',
                    label: 'Lineage',
                    value: 'Bacteria > Proteobacteria > Alphaproteobacteria > Rhodospirillales > Acetobacteraceae > Acetobacter',
                },
                {
                    id: 'kbase_id',
                    label: 'KBase ID',
                    value: 'GCF_001662905.1',
                },
                {
                    id: 'refseq_id',
                    label: 'RefSeq ID',
                    value: 'NZ_LYUD01000001',
                },
                {
                    id: 'contigs',
                    label: 'Contigs',
                    value: '184',
                },
                {
                    id: 'features',
                    label: 'Features',
                    value: '3,093',
                },
            ],
        },
        TEST_CASE_8: {
            narrativeId: 78050,
            searchFor: 'GCF_001662905.1',
            foundCount: '1',
            row: 1,
            name: 'Acetobacter pasteurianus',
            metadata: [
                {
                    id: 'lineage',
                    label: 'Lineage',
                    value: 'Bacteria > Proteobacteria > Alphaproteobacteria > Rhodospirillales > Acetobacteraceae > Acetobacter',
                },
                {
                    id: 'kbase_id',
                    label: 'KBase ID',
                    value: 'GCF_001662905.1',
                },
                {
                    id: 'refseq_id',
                    label: 'RefSeq ID',
                    value: 'NZ_LYUD01000001',
                },
                {
                    id: 'contigs',
                    label: 'Contigs',
                    value: '184',
                },
                {
                    id: 'features',
                    label: 'Features',
                    value: '3,093',
                },
            ],
        },
        TEST_CASE_9: {
            narrativeId: 78050,
            searchFor: 'NZ_LYUD01000001',
            foundCount: '1',
            row: 1,
            name: 'Acetobacter pasteurianus',
            metadata: [
                {
                    id: 'lineage',
                    label: 'Lineage',
                    value: 'Bacteria > Proteobacteria > Alphaproteobacteria > Rhodospirillales > Acetobacteraceae > Acetobacter',
                },
                {
                    id: 'kbase_id',
                    label: 'KBase ID',
                    value: 'GCF_001662905.1',
                },
                {
                    id: 'refseq_id',
                    label: 'RefSeq ID',
                    value: 'NZ_LYUD01000001',
                },
                {
                    id: 'contigs',
                    label: 'Contigs',
                    value: '184',
                },
                {
                    id: 'features',
                    label: 'Features',
                    value: '3,093',
                },
            ],
        },
    },
};
>>>>>>> 9b438eb6

const TIMEOUT = 30000;

<<<<<<< HEAD
async function testField({container, id, label, value}) {
    const labelElement = await container.$(`[role="row"][data-test-id="${id}"] [data-test-id="label"]`);
    await expect(labelElement).toHaveText(label);
    const valueElement = await container.$(`[role="row"][data-test-id="${id}"] [data-test-id="value"]`);
    await expect(valueElement).toHaveText(value);
=======
async function testField({ container, id, label, value }) {
    const lineageLabel = await container.$(
        `[role="row"][data-test-id="${id}"] [data-test-id="label"]`
    );
    await expect(lineageLabel).toHaveText(label);
    const lineageValue = await container.$(
        `[role="row"][data-test-id="${id}"] [data-test-id="value"]`
    );
    await expect(lineageValue).toHaveText(value);
>>>>>>> 9b438eb6
}

async function waitForRows(panel, count) {
    await browser.waitUntil(async () => {
        const rows = await panel.$$('[role="table"][data-test-id="result"] > div > [role="row"]');
        return rows.length >= count;
    });
    return panel.$$('[role="table"][data-test-id="result"] > div > [role="row"]');
}

<<<<<<< HEAD
async function openPublicDataPanel(t) {
    await t.openNarrative(t.caseData.narrativeId);

    // Open the data slideout
=======
async function openPublicData() {
    // Open the data slide-out
>>>>>>> 9b438eb6
    const button = await $('[data-test-id="data-slideout-button"]');
    await button.waitForExist();
    await clickWhenReady(button);
    const panel = await $('[data-test-id="data-slideout-panel"]');
    await panel.waitForExist();

    // Then click the public data tab.
    const publicTab = await panel.$('[role="tablist"] [data-test-id="tab-public"]');
    await publicTab.waitForExist();
    await clickWhenReady(publicTab);

    // Then wait for the associated panel to be displayed.
    const publicPanel = await panel.$('[data-test-id="panel-public"]');
    await publicPanel.waitForExist();

    // Finally, ensure the refseq public data table displayed.
    // Initially, the public data tab, if loaded with refseq data to any reasonable degree,
    // will have the initial page of 20 rows fully filled.
    const rows = await waitForRows(publicPanel, 20);
    await expect(rows.length).toEqual(20);
    return publicPanel;
}

async function doSearch(publicPanel, testCase) {
    const searchInput = await publicPanel.$('[data-test-id="search-input"]');
    await clickWhenReady(searchInput);
    await sendString(testCase.searchFor);
    await browser.keys('Enter');

    const foundCount = await publicPanel.$('[data-test-id="found-count"]');
    await expect(foundCount).toHaveText(testCase.foundCount);
}

async function doScrolling(publicPanel, testCase) {
    // get rows
    // When using roles, we sometimes need to be very specific in our queries.
    // Maybe roles are not suitable for integration tests, then.
<<<<<<< HEAD
    
    const rows = await waitForRows(publicPanel, 20);
    await expect(rows.length).toEqual(20);
    return publicPanel;
=======
    for (const scrollRow of testCase.scrolls) {
        const rowElements = await waitForRows(publicPanel, scrollRow);
        const rowElement = rowElements[scrollRow - 1];
        await rowElement.scrollIntoView();
    }
}

async function validateResultRow(row, testCase) {
    const nameCell = await row.$('[role="cell"][data-test-id="name"]');
    await expect(nameCell).toHaveText(testCase.name);
    await Promise.all(
        testCase.metadata.map(({ id, label, value }) => {
            return testField({
                container: row,
                id,
                label,
                value,
            });
        })
    );
}

async function getRow(publicPanel, testCase) {
    const rows = await waitForRows(publicPanel, testCase.row);
    await expect(rows.length).toBeGreaterThanOrEqual(testCase.row);
    const row = rows[testCase.row - 1];
    await expect(row).toBeDefined();
    return row;
}

async function scrollToRow(publicPanel, testCase) {
    const row = await getRow(publicPanel, testCase);
    await row.scrollIntoView();
    return row;
}

async function validateFoundCount(publicPanel, testCase) {
    await browser.waitUntil(async () => {
        const foundCountElement = await publicPanel.$('[data-test-id="found-count"]');
        if (await foundCountElement.isDisplayed()) {
            const text = await foundCountElement.getText();
            return text === testCase.foundCount;
        } else {
            return false;
        }
    });
    const foundCount = await publicPanel.$('[data-test-id="found-count"]');
    await expect(foundCount).toHaveText(testCase.foundCount);
>>>>>>> 9b438eb6
}

/**
 * Tests the a row to ensure that columns have the values specified
 * in the test data.
 * @param {} row 
 * @param {*} t 
 */
async function testRow(row, t) {
    const nameCell = await row.$('[role="cell"][data-test-id="name"]');
    await expect(nameCell).toHaveText(t.caseData.name);

    // Confirm the metadata fields.
    for (const {id, label, value} of t.caseData.metadata) {
        await testField({
            container: row, 
            id, 
            label, 
            value
        });
    }
}

async function getPublicDataRows(t) {
    const publicPanel = await openPublicDataPanel(t);
    const rows = await waitForRows(publicPanel, t.caseData.row);
    await expect(rows.length).toBeGreaterThanOrEqual(t.caseData.row);
    return rows;
}

async function waitForRow(publicPanel, rowNumber) {
    const rows = await waitForRows(publicPanel, rowNumber);
    const row = rows[rowNumber - 1];
    await row.scrollIntoView();
    return row;
}

async function testPublicDataRow(t, scrollIntoView) {
    const rows = await getPublicDataRows(t);

    // get row
    const row = rows[t.caseData.row - 1];
    if (scrollIntoView) {
        await row.scrollIntoView();
    }
    await expect(row).toBeDefined();

    await testRow(row, t);
}

describe('Test kbaseNarrativeSidePublicTab', () => {
    before(() => {
        require('expect-webdriverio').setOptions({ wait: 5000 });
    });
    beforeEach(async () => {
<<<<<<< HEAD
        await browser.setTimeout({ 'implicit': TIMEOUT });
=======
        await browser.setTimeout({ implicit: 30000 });
>>>>>>> 9b438eb6
        await browser.reloadSession();
        await login();
    });

    afterEach(async () => {
        await browser.deleteCookies();
    });

    it('opens the public data search tab, should show default results', async () => {
<<<<<<< HEAD
        const t = new NarrativeTesting({testData, caseLabel: 'TEST_CASE_1', timeout: TIMEOUT});
        await testPublicDataRow(t, false);
    });

    it('opens the public data search tab, should show default results, scroll to desired row', async () => {
        const t = new NarrativeTesting({testData, caseLabel: 'TEST_CASE_2', timeout: TIMEOUT});
        await testPublicDataRow(t, true);
    });

    it('opens the public data search tab, should show default results, scroll to desired row', async () => {
        const t = new NarrativeTesting({testData, caseLabel: 'TEST_CASE_5', timeout: TIMEOUT});

        const publicPanel = await openPublicDataPanel(t);

        for (const scrollRow of t.caseData.scrolls) {
            const rowElements = await waitForRows(publicPanel, scrollRow);
            const rowElement = rowElements[scrollRow - 1];
            await rowElement.scrollIntoView();
        }

        const rows = await waitForRows(publicPanel, t.caseData.row);
        const row = rows[t.caseData.row - 1];
        await row.scrollIntoView();
        await expect(row).toBeVisible();
        await testRow(row, t);
    });

    it('does nothing', async () => {
        await expect(1).toEqual(1);
    });
=======
        const testCase = testCases.TEST_CASE_1;
        await login();
        await openNarrative(testCase.narrativeId);

        const publicPanel = await openPublicData();
        const row = await getRow(publicPanel, testCase);
        await validateResultRow(row, testCase);
    });

    it('opens the public data search tab, should show default results, scroll to desired row', async () => {
        const testCase = testCases.TEST_CASE_2;
        await login();
        await openNarrative(testCase.narrativeId);

        const publicPanel = await openPublicData();
        const row = await scrollToRow(publicPanel, testCase);
        await validateResultRow(row, testCase);
    });

    it('opens the public data search tab, searches for a term, should find an expected row', async () => {
        const testCase = testCases.TEST_CASE_3;
>>>>>>> 9b438eb6

    it('opens the public data search tab, searches for a term, should find an expected row', async () => {
        const t = new NarrativeTesting({testData, caseLabel: 'TEST_CASE_3', timeout: TIMEOUT});

<<<<<<< HEAD
        const publicPanel = await openPublicDataPanel(t);

        // Select search input and input a search term
        const searchInput = await publicPanel.$('[data-test-id="search-input"]');
        await clickWhenReady(searchInput);
        await sendString(t.caseData.searchFor);
        await browser.keys('Enter');

        // Ensure the correct number of items was found.
        const foundCount = await publicPanel.$('[data-test-id="found-count"]');
        await expect(foundCount).toHaveText(t.caseData.foundCount);

        const row = await waitForRow(publicPanel, t.caseData.row);
        await testRow(row, t);
    });

    it('opens the public data search tab, searches for a term which should not be found', async () => {
        const t = new NarrativeTesting({testData, caseLabel: 'TEST_CASE_4', timeout: TIMEOUT});

        const publicPanel = await openPublicDataPanel(t);

        // Select search input and input a search term
        const searchInput = await publicPanel.$('[data-test-id="search-input"]');
        await clickWhenReady(searchInput);
        await sendString(t.caseData.searchFor);
        await browser.keys('Enter');

        // Ensure that the reported found count matches expectations.
        await browser.waitUntil(async () => {
            const foundCountElement = await publicPanel.$('[data-test-id="found-count"]');
            
            if (await foundCountElement.isDisplayed()) {
                const text = await foundCountElement.getText();
                return text === t.caseData.foundCount;
            } else {
                return false;
            }
        });
        
        const foundCount = await publicPanel.$('[data-test-id="found-count"]');
        await expect(foundCount).toHaveText(t.caseData.foundCount);
=======
        const publicPanel = await openPublicData();
        await doSearch(publicPanel, testCase);
        const row = await scrollToRow(publicPanel, testCase);
        await validateResultRow(row, testCase);
    });

    it('opens the public data search tab, searches for a term which should not be found', async () => {
        await login();
        const testCase = testCases.TEST_CASE_4;
        await openNarrative(testCase.narrativeId);

        const publicPanel = await openPublicData();
        await doSearch(publicPanel, testCase);
        await validateFoundCount(publicPanel, testCase);
    });

    it('opens the public data search tab, search for species part of scientific name, scroll to desired row', async () => {
        const testCase = testCases.TEST_CASE_6;
        await login();
        await openNarrative(testCase.narrativeId);

        // Open the data slideout
        const publicPanel = await openPublicData();

        await doSearch(publicPanel, testCase);
        await validateFoundCount(publicPanel, testCase);
        await doScrolling(publicPanel, testCase);
        const row = await scrollToRow(publicPanel, testCase);
        await validateResultRow(row, testCase);
    });

    it('opens the public data search tab, searches for a binomial scientific name', async () => {
        const testCase = testCases.TEST_CASE_7;
        await login();
        await openNarrative(testCase.narrativeId);

        const publicPanel = await openPublicData();
        await doSearch(publicPanel, testCase);
        await validateFoundCount(publicPanel, testCase);
        const row = await scrollToRow(publicPanel, testCase);
        await validateResultRow(row, testCase);
    });

    it('opens the public data search tab, searches for a kbase_id (aka RefSeq assembly accession)', async () => {
        const testCase = testCases.TEST_CASE_8;
        await login();
        await openNarrative(testCase.narrativeId);

        const publicPanel = await openPublicData();
        await doSearch(publicPanel, testCase);
        await validateFoundCount(publicPanel, testCase);
        const row = await scrollToRow(publicPanel, testCase);
        await validateResultRow(row, testCase);
    });

    it('opens the public data search tab, searches for a source_id (aka NCBI project accession)', async () => {
        const testCase = testCases.TEST_CASE_9;
        await login();
        await openNarrative(testCase.narrativeId);

        const publicPanel = await openPublicData();
        await doSearch(publicPanel, testCase);
        await validateFoundCount(publicPanel, testCase);
        const row = await scrollToRow(publicPanel, testCase);
        await validateResultRow(row, testCase);
>>>>>>> 9b438eb6
    });
});<|MERGE_RESOLUTION|>--- conflicted
+++ resolved
@@ -1,10 +1,5 @@
 'use strict';
 
-<<<<<<< HEAD
-const {login, sendString, clickWhenReady} = require('../wdioUtils.js');
-const { NarrativeTesting } = require('../NarrativeTesting.js');
-const testData = require('./kbaseNarrativeSidePublicTab_data.json');
-=======
 const { login, openNarrative, sendString, clickWhenReady } = require('../wdioUtils.js');
 
 // Ideally the test data should be the same, except for narrative id, in each env.
@@ -578,17 +573,9 @@
         },
     },
 };
->>>>>>> 9b438eb6
-
-const TIMEOUT = 30000;
-
-<<<<<<< HEAD
-async function testField({container, id, label, value}) {
-    const labelElement = await container.$(`[role="row"][data-test-id="${id}"] [data-test-id="label"]`);
-    await expect(labelElement).toHaveText(label);
-    const valueElement = await container.$(`[role="row"][data-test-id="${id}"] [data-test-id="value"]`);
-    await expect(valueElement).toHaveText(value);
-=======
+
+const testCases = allTestCases[browser.config.testParams.ENV];
+
 async function testField({ container, id, label, value }) {
     const lineageLabel = await container.$(
         `[role="row"][data-test-id="${id}"] [data-test-id="label"]`
@@ -598,7 +585,6 @@
         `[role="row"][data-test-id="${id}"] [data-test-id="value"]`
     );
     await expect(lineageValue).toHaveText(value);
->>>>>>> 9b438eb6
 }
 
 async function waitForRows(panel, count) {
@@ -609,15 +595,8 @@
     return panel.$$('[role="table"][data-test-id="result"] > div > [role="row"]');
 }
 
-<<<<<<< HEAD
-async function openPublicDataPanel(t) {
-    await t.openNarrative(t.caseData.narrativeId);
-
-    // Open the data slideout
-=======
 async function openPublicData() {
     // Open the data slide-out
->>>>>>> 9b438eb6
     const button = await $('[data-test-id="data-slideout-button"]');
     await button.waitForExist();
     await clickWhenReady(button);
@@ -655,12 +634,6 @@
     // get rows
     // When using roles, we sometimes need to be very specific in our queries.
     // Maybe roles are not suitable for integration tests, then.
-<<<<<<< HEAD
-    
-    const rows = await waitForRows(publicPanel, 20);
-    await expect(rows.length).toEqual(20);
-    return publicPanel;
-=======
     for (const scrollRow of testCase.scrolls) {
         const rowElements = await waitForRows(publicPanel, scrollRow);
         const rowElement = rowElements[scrollRow - 1];
@@ -709,55 +682,6 @@
     });
     const foundCount = await publicPanel.$('[data-test-id="found-count"]');
     await expect(foundCount).toHaveText(testCase.foundCount);
->>>>>>> 9b438eb6
-}
-
-/**
- * Tests the a row to ensure that columns have the values specified
- * in the test data.
- * @param {} row 
- * @param {*} t 
- */
-async function testRow(row, t) {
-    const nameCell = await row.$('[role="cell"][data-test-id="name"]');
-    await expect(nameCell).toHaveText(t.caseData.name);
-
-    // Confirm the metadata fields.
-    for (const {id, label, value} of t.caseData.metadata) {
-        await testField({
-            container: row, 
-            id, 
-            label, 
-            value
-        });
-    }
-}
-
-async function getPublicDataRows(t) {
-    const publicPanel = await openPublicDataPanel(t);
-    const rows = await waitForRows(publicPanel, t.caseData.row);
-    await expect(rows.length).toBeGreaterThanOrEqual(t.caseData.row);
-    return rows;
-}
-
-async function waitForRow(publicPanel, rowNumber) {
-    const rows = await waitForRows(publicPanel, rowNumber);
-    const row = rows[rowNumber - 1];
-    await row.scrollIntoView();
-    return row;
-}
-
-async function testPublicDataRow(t, scrollIntoView) {
-    const rows = await getPublicDataRows(t);
-
-    // get row
-    const row = rows[t.caseData.row - 1];
-    if (scrollIntoView) {
-        await row.scrollIntoView();
-    }
-    await expect(row).toBeDefined();
-
-    await testRow(row, t);
 }
 
 describe('Test kbaseNarrativeSidePublicTab', () => {
@@ -765,13 +689,8 @@
         require('expect-webdriverio').setOptions({ wait: 5000 });
     });
     beforeEach(async () => {
-<<<<<<< HEAD
-        await browser.setTimeout({ 'implicit': TIMEOUT });
-=======
         await browser.setTimeout({ implicit: 30000 });
->>>>>>> 9b438eb6
         await browser.reloadSession();
-        await login();
     });
 
     afterEach(async () => {
@@ -779,38 +698,6 @@
     });
 
     it('opens the public data search tab, should show default results', async () => {
-<<<<<<< HEAD
-        const t = new NarrativeTesting({testData, caseLabel: 'TEST_CASE_1', timeout: TIMEOUT});
-        await testPublicDataRow(t, false);
-    });
-
-    it('opens the public data search tab, should show default results, scroll to desired row', async () => {
-        const t = new NarrativeTesting({testData, caseLabel: 'TEST_CASE_2', timeout: TIMEOUT});
-        await testPublicDataRow(t, true);
-    });
-
-    it('opens the public data search tab, should show default results, scroll to desired row', async () => {
-        const t = new NarrativeTesting({testData, caseLabel: 'TEST_CASE_5', timeout: TIMEOUT});
-
-        const publicPanel = await openPublicDataPanel(t);
-
-        for (const scrollRow of t.caseData.scrolls) {
-            const rowElements = await waitForRows(publicPanel, scrollRow);
-            const rowElement = rowElements[scrollRow - 1];
-            await rowElement.scrollIntoView();
-        }
-
-        const rows = await waitForRows(publicPanel, t.caseData.row);
-        const row = rows[t.caseData.row - 1];
-        await row.scrollIntoView();
-        await expect(row).toBeVisible();
-        await testRow(row, t);
-    });
-
-    it('does nothing', async () => {
-        await expect(1).toEqual(1);
-    });
-=======
         const testCase = testCases.TEST_CASE_1;
         await login();
         await openNarrative(testCase.narrativeId);
@@ -832,54 +719,10 @@
 
     it('opens the public data search tab, searches for a term, should find an expected row', async () => {
         const testCase = testCases.TEST_CASE_3;
->>>>>>> 9b438eb6
-
-    it('opens the public data search tab, searches for a term, should find an expected row', async () => {
-        const t = new NarrativeTesting({testData, caseLabel: 'TEST_CASE_3', timeout: TIMEOUT});
-
-<<<<<<< HEAD
-        const publicPanel = await openPublicDataPanel(t);
-
-        // Select search input and input a search term
-        const searchInput = await publicPanel.$('[data-test-id="search-input"]');
-        await clickWhenReady(searchInput);
-        await sendString(t.caseData.searchFor);
-        await browser.keys('Enter');
-
-        // Ensure the correct number of items was found.
-        const foundCount = await publicPanel.$('[data-test-id="found-count"]');
-        await expect(foundCount).toHaveText(t.caseData.foundCount);
-
-        const row = await waitForRow(publicPanel, t.caseData.row);
-        await testRow(row, t);
-    });
-
-    it('opens the public data search tab, searches for a term which should not be found', async () => {
-        const t = new NarrativeTesting({testData, caseLabel: 'TEST_CASE_4', timeout: TIMEOUT});
-
-        const publicPanel = await openPublicDataPanel(t);
-
-        // Select search input and input a search term
-        const searchInput = await publicPanel.$('[data-test-id="search-input"]');
-        await clickWhenReady(searchInput);
-        await sendString(t.caseData.searchFor);
-        await browser.keys('Enter');
-
-        // Ensure that the reported found count matches expectations.
-        await browser.waitUntil(async () => {
-            const foundCountElement = await publicPanel.$('[data-test-id="found-count"]');
-            
-            if (await foundCountElement.isDisplayed()) {
-                const text = await foundCountElement.getText();
-                return text === t.caseData.foundCount;
-            } else {
-                return false;
-            }
-        });
-        
-        const foundCount = await publicPanel.$('[data-test-id="found-count"]');
-        await expect(foundCount).toHaveText(t.caseData.foundCount);
-=======
+
+        await login();
+        await openNarrative(testCase.narrativeId);
+
         const publicPanel = await openPublicData();
         await doSearch(publicPanel, testCase);
         const row = await scrollToRow(publicPanel, testCase);
@@ -945,6 +788,5 @@
         await validateFoundCount(publicPanel, testCase);
         const row = await scrollToRow(publicPanel, testCase);
         await validateResultRow(row, testCase);
->>>>>>> 9b438eb6
     });
 });