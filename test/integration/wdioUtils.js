<<<<<<< HEAD
/* eslint strict: ["error", "global"] */
/*global browser */

=======
>>>>>>> 8f5ebce3
'use strict';

const TOKEN = browser.config.kbaseToken;
const BASE_URL = browser.config.baseUrl;

/**
 * Aids in constructing a url on the configured url base.
 * @arg {string} path - a path component of the url
 * @returns {string} The fully constructed url.
 */
function makeURL(path) {
    return `${BASE_URL}/${path}`;
}

/**
 * Set the KBase auth session cookie from the token
 * configured in the global wdio "browser" object.
 * @returns {Promise} Promise value is ignored
 */
async function login() {
    // This just needs to be some small text file present in the narrative
    // site's document tree.
    // The wdio "browser" needs to load a url on the narrative site
    // before it can set the session cookie on it.
    const url = makeURL('narrative/static/kbase/config/config.json');
    await browser.url(url);
    await browser.setCookies([
        {
            name: 'kbase_session',
            path: '/',
            secure: false,
            value: TOKEN,
            samesite: 'Lax',
        },
    ]);
}

/**
 * "Types" a string into the wdio browser.
 * Webdriver simulates user keyboard input by individual key presses.
 * This function makes providing user keyboard easier by abstracting
 * input of a string.
 * Note that the keys are sent to the currently focused control in the browser.
 * @arg {string} stringToSend - the string to "type" into the browser
 * @returns {Promise} Promise value is ignored
 */
async function sendString(stringToSend) {
    for (const letter of stringToSend.split()) {
        await browser.keys(letter);
    }
}

async function clickWhenReady(el) {
    await browser.waitUntil(async () => {
        return await el.isClickable();
    });
    await el.click();
}

<<<<<<< HEAD
function* range(start, end) {
    yield start;
    if (start === end) {
        return;
    }
    yield* range(start + 1, end);
=======
/**
 * Navigates the wdio browser to a workspace as given by its id, and waits until the
 * narrative container is visible.
 * @arg {number} The narrative's workspace id
 * @returns {Promise} The Promise value is ignored.
 */
async function openNarrative(workspaceId) {
    const timeout = 60000;

    // Go to the narrative!
    await browser.url(makeURL(`narrative/${workspaceId}`));

    // should experience loading blocker for a few seconds.
    const loadingBlocker = await $('#kb-loading-blocker');
    await loadingBlocker.waitForDisplayed({
        timeout,
        timeoutMsg: `Timeout after waiting ${timeout}ms for loading blocker to appear`,
    });

    // And then the loading blocker should disappear!
    await loadingBlocker.waitForDisplayed({
        timeout,
        timeoutMsg: `Timeout after waiting ${timeout}ms for loading blocker to disappear`,
        reverse: true,
    });

    // Ensure logged in
    const loginButton = await $('#signin-button > div > button');
    await loginButton.waitForDisplayed({
        timeout,
        timeoutMsg: `Timeout after waiting ${timeout}ms for login button to appear`,
    });

    await clickWhenReady(loginButton);

    const userLabelElement = await $('[data-element="user-label"]');
    await browser.waitUntil(async () => {
        const userLabelText = await userLabelElement.getText();
        return userLabelText && userLabelText.length > 0;
    });
    const text = await userLabelElement.getText();
    console.warn(`Logged in as user ${text}`);
    await loginButton.click();

    // Ensure narrative notebook has displayed
    // TODO: more interesting waitUntil loop to signal the
    // failure reason (useful for debugging tests?)
    const container = await $('#notebook-container');
    await container.waitForDisplayed({
        timeout,
        timeoutMsg: `Timeout after waiting ${timeout}ms for narrative to appear`,
    });
}

function waitForClass(el, className) {
    return browser.waitUntil(async () => {
        const elClass = await el.getAttribute('class');
        return elClass.split(' ').includes(className);
    });
>>>>>>> 8f5ebce3
}

module.exports = {
    login,
    makeURL,
    sendString,
<<<<<<< HEAD
    clickWhenReady,
    range
=======
    openNarrative,
    clickWhenReady,
    waitForClass,
>>>>>>> 8f5ebce3
};<|MERGE_RESOLUTION|>--- conflicted
+++ resolved
@@ -1,9 +1,3 @@
-<<<<<<< HEAD
-/* eslint strict: ["error", "global"] */
-/*global browser */
-
-=======
->>>>>>> 8f5ebce3
 'use strict';
 
 const TOKEN = browser.config.kbaseToken;
@@ -63,14 +57,13 @@
     await el.click();
 }
 
-<<<<<<< HEAD
 function* range(start, end) {
     yield start;
     if (start === end) {
         return;
     }
     yield* range(start + 1, end);
-=======
+
 /**
  * Navigates the wdio browser to a workspace as given by its id, and waits until the
  * narrative container is visible.
@@ -130,19 +123,14 @@
         const elClass = await el.getAttribute('class');
         return elClass.split(' ').includes(className);
     });
->>>>>>> 8f5ebce3
 }
 
 module.exports = {
     login,
     makeURL,
     sendString,
-<<<<<<< HEAD
-    clickWhenReady,
-    range
-=======
     openNarrative,
     clickWhenReady,
     waitForClass,
->>>>>>> 8f5ebce3
+    range
 };