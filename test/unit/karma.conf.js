// process.env.CHROME_BIN = require('puppeteer').executablePath();
module.exports = function (config) {
    'use strict';
    config.set({
        basePath: '../../',
        frameworks: ['jasmine', 'requirejs', 'es6-shim', 'jasmine-matchers'],
        client: {
            jasmine: {
                failFast: false,
                timeoutInterval: 20000,
                failSpecWithNoExpectations: true,
            },
            requireJsShowNoTimestampsError: '^(?!.*(^/narrative|test/))',
            clearContext: false,
        },
        plugins: [
            'karma-jasmine',
            'karma-jasmine-matchers',
            'karma-chrome-launcher',
            'karma-firefox-launcher',
            'karma-requirejs',
            'karma-coverage',
            'karma-mocha-reporter',
            'karma-es6-shim',
            'karma-json-result-reporter',
            'karma-brief-reporter',
            'karma-jasmine-html-reporter',
        ],
        preprocessors: {
            'kbase-extension/static/kbase/js/**/!(api)/*.js': ['coverage'],
            'kbase-extension/static/kbase/js/api/!(*[Cc]lient*|Catalog|KBaseFeatureValues|NarrativeJobServiceWrapper|NewWorkspace)*.js':
                ['coverage'],
            'kbase-extension/static/kbase/js/api/RestAPIClient.js': ['coverage'],
            'nbextensions/appCell2/widgets/tabs/*.js': ['coverage'],
            'nbextensions/bulkImportCell/**/*.js': ['coverage'],
            'nbextensions/codeCell/**/*.js': ['coverage'],
            'kbase-extension/static/kbase/js/*.js': ['coverage'],
        },
        // karma defaults:
        // included: true; nocache: false; served: true; watched: true;
        files: [
            'node_modules/jasmine-ajax/lib/mock-ajax.js',
            // tests and test resources
<<<<<<< HEAD
            { pattern: 'test/unit/testUtil.js', nocache: true },
            { pattern: 'test/unit/mocks.js', nocache: true },
            { pattern: 'test/unit/test-main.js', nocache: true },
            { pattern: 'test/unit/spec/**/*.js', included: false, nocache: true },
=======
            'test/unit/testUtil.js',
            'test/unit/mocks.js',
            'test/unit/test-main.js',
            { pattern: 'test/unit/spec/**/*.js', included: false },
            { pattern: 'test/unit/spec/**/*.json', included: false },
>>>>>>> 9e2fe390
            { pattern: 'test/testConfig.json', included: false, nocache: true },
            { pattern: 'test/*.tok', included: false, nocache: true },
            { pattern: 'test/data/**/*', included: false, nocache: true },
            // JS files
            { pattern: 'kbase-extension/static/narrative_paths.js', nocache: true },
            { pattern: 'kbase-extension/static/**/*.js', included: false },
            { pattern: 'nbextensions/**/*.js', included: false },
            // static resources
            { pattern: 'kbase-extension/kbase_templates/*.html', included: false, nocache: true },
            { pattern: 'kbase-extension/static/**/*.css', nocache: true },
            { pattern: 'kbase-extension/static/**/*.gif', included: false },
            {
                pattern: 'kbase-extension/static/kbase/templates/**/*.html',
                included: false,
            },
            { pattern: 'kbase-extension/static/**/*.woff2', included: false },
            { pattern: 'kbase-extension/static/**/*.ttf', included: false },
            { pattern: 'kbase-extension/static/**/*.woff', included: false },
            {
                pattern: 'kbase-extension/static/kbase/config/**/*.json',
                included: false,
            },
            {
                pattern: 'kbase-extension/static/kbase/config/**/*.yaml',
                included: false,
            },
            {
                pattern:
                    'kbase-extension/static/ext_components/kbase-ui-plugin-catalog/src/plugin/modules/data/categories.yml',
                included: false,
            },
        ],
        exclude: [
            'kbase-extension/static/buildTools/*.js',
            'kbase-extension/static/ext_components/**/test/**/*.js',
            'kbase-extension/static/kbase/js/patched-components/**/*',
        ],
        // test results reporter to use
        // available reporters: https://npmjs.org/browse/keyword/karma-reporter
        reporters: ['mocha', 'coverage', 'json-result'],
        coverageReporter: {
            type: 'html',
            dir: 'js-coverage/',
            reporters: [
                {
                    type: 'html',
                    subdir: 'html',
                },
                {
                    type: 'lcovonly',
                    subdir: 'lcov',
                },
            ],
            includeAllSources: true,
        },
        mochaReporter: {
            ignoreSkipped: true,
        },
        jsonResultReporter: {
            outputFile: 'karma-result.json',
        },
        // web server port
        port: 9876,
        // enable / disable colors in the output (reporters and logs)
        colors: true,
        // level of logging
        // possible values: config.LOG_DISABLE || config.LOG_ERROR || config.LOG_WARN || config.LOG_INFO || config.LOG_DEBUG
        logLevel: config.LOG_INFO,
        // enable / disable watching file and executing tests whenever any file changes
        autoWatch: false,
        // start these browsers
        // available browser launchers: https://npmjs.org/browse/keyword/karma-launcher
        browsers: ['ChromeHeadless'],
        browserNoActivityTimeout: 30000,
        singleRun: true,
        proxies: {
            '/kbase_templates/': '/base/kbase-extension/kbase_templates/',
            '/narrative/nbextensions': '/base/nbextensions',
            '/narrative/static/': '/base/kbase-extension/static/',
            '/narrative/static/base': 'http://localhost:32323/narrative/static/base',
            '/narrative/static/notebook': 'http://localhost:32323/narrative/static/notebook',
            '/narrative/static/components': 'http://localhost:32323/narrative/static/components',
            '/narrative/static/services': 'http://localhost:32323/narrative/static/services',
            '/narrative/static/bidi': 'http://localhost:32323/narrative/static/bidi',
            '/static/kbase/config': '/base/kbase-extension/static/kbase/config',
            '/test/': '/base/test/',
            // This ensures that the msw api (msw.js) can find mockServerWorker.js service
            // worker library at the canonical location.
            '/mockServiceWorker.js': '/narrative/static/ext_modules/msw/mockServiceWorker.js',
        },
        concurrency: Infinity,
    });
};<|MERGE_RESOLUTION|>--- conflicted
+++ resolved
@@ -41,18 +41,11 @@
         files: [
             'node_modules/jasmine-ajax/lib/mock-ajax.js',
             // tests and test resources
-<<<<<<< HEAD
             { pattern: 'test/unit/testUtil.js', nocache: true },
             { pattern: 'test/unit/mocks.js', nocache: true },
             { pattern: 'test/unit/test-main.js', nocache: true },
             { pattern: 'test/unit/spec/**/*.js', included: false, nocache: true },
-=======
-            'test/unit/testUtil.js',
-            'test/unit/mocks.js',
-            'test/unit/test-main.js',
-            { pattern: 'test/unit/spec/**/*.js', included: false },
-            { pattern: 'test/unit/spec/**/*.json', included: false },
->>>>>>> 9e2fe390
+            { pattern: 'test/unit/spec/**/*.json', included: false, nocache: true },
             { pattern: 'test/testConfig.json', included: false, nocache: true },
             { pattern: 'test/*.tok', included: false, nocache: true },
             { pattern: 'test/data/**/*', included: false, nocache: true },
