--- conflicted
+++ resolved
@@ -1,7 +1,3 @@
-<<<<<<< HEAD
-process.env.CHROME_BIN = require('puppeteer').executablePath();
-=======
->>>>>>> e963b78c
 module.exports = function (config) {
     'use strict';
 
@@ -70,12 +66,7 @@
             // JS files
             { pattern: 'kbase-extension/static/narrative_paths.js', nocache: true },
             { pattern: 'kbase-extension/static/**/*.js', included: false },
-<<<<<<< HEAD
-            { pattern: 'test/unit/spec/**/*.json', included: false },
-            { pattern: 'nbextensions/appcell2/widgets/tabs/*.js', included: false },
-=======
             { pattern: 'nbextensions/**/*.js', included: false },
->>>>>>> e963b78c
             // static resources
             { pattern: 'kbase-extension/kbase_templates/*.html', included: false, nocache: true },
             { pattern: 'kbase-extension/static/**/*.css', nocache: true },
