/*jslint white: true*/
/*global module */
module.exports = function (config) {
    'use strict';
    config.set({
        basePath: '../../',
        frameworks: ['jasmine', 'requirejs'],
        plugins: [
            'karma-jasmine',
            // 'karma-chrome-launcher',
            'karma-phantomjs-launcher',
            'karma-requirejs',
            'karma-coverage',
            'karma-mocha-reporter'
        ],
        preprocessors: {
            'kbase-extension/static/kbase/js/**/*.js': ['coverage']
        },
        files: [
<<<<<<< HEAD
            // {pattern: 'test/unit/spec/narrative_core/upload/stagingAreaViewer-spec.js', included: false},
            {pattern: 'node_modules/string.prototype.startswith/startswith.js', included: true},
            {pattern: 'node_modules/string.prototype.endswith/endswith.js', included: true},
=======
            // {pattern: 'test/unit/spec/api/upaApiSpec.js', included: false},
>>>>>>> bdbb7b6c
            {pattern: 'test/unit/spec/**/*.js', included: false},
            {pattern: 'kbase-extension/static/**/*.css', included: false, served: true},
            {pattern: 'kbase-extension/static/kbase/templates/**/*.html', included: false, served: true},
            {pattern: 'kbase-extension/static/kbase/config/**/*.json', included: false, served: true},
            {pattern: 'kbase-extension/static/**/*.js', included: false, served: true},
            {pattern: 'kbase-extension/static/**/*.gif', included: false, served: true},
            'kbase-extension/static/narrative_paths.js',
            {pattern: 'test/unit/testConfig.json', included: false, served: true, nocache: true},
            {pattern: 'test/*.tok', included: false, served: true, nocache: true},
            {pattern: 'test/data/**/*', included: false, served: true},
            'test/unit/testUtil.js',
            'test/unit/test-main.js'
        ],
        exclude: [
            'kbase-extension/static/buildTools/*.js',
            'kbase-extension/static/ext_components/**/test/**/*.js',
            'kbase-extension/static/kbase/js/patched-components/**/*'
        ],
        // test results reporter to use
        // possible values: 'dots', 'progress'
        // available reporters: https://npmjs.org/browse/keyword/karma-reporter
        reporters: ['mocha', 'coverage'],
        coverageReporter: {
            type: 'html',
            dir: 'js-coverage/',
            reporters: [{
                type: 'html',
                subdir: 'html'
            }, {
                type: 'lcov',
                subdir: 'lcov'
            }],
            includeAllSources: true
        },
        // web server port
        port: 9876,
        // enable / disable colors in the output (reporters and logs)
        colors: true,
        // level of logging
        // possible values: config.LOG_DISABLE || config.LOG_ERROR || config.LOG_WARN || config.LOG_INFO || config.LOG_DEBUG
        logLevel: config.LOG_INFO,
        // enable / disable watching file and executing tests whenever any file changes
        autoWatch: false,
        // start these browsers
        // available browser launchers: https://npmjs.org/browse/keyword/karma-launcher
        browsers: ['PhantomJS'],
        // Continuous Integration mode
        // if true, Karma captures browsers, runs the tests and exits
        // phantomjsLauncher: {
        //     options: {
        //         settings: {
        //             webSecurityEnabled: false
        //         }
        //     }
        // },
        singleRun: true,
        proxies: {
            '/narrative/static/': '/base/kbase-extension/static/',
            '/narrative/static/base': 'http://localhost:32323/narrative/static/base',
            '/narrative/static/notebook': 'http://localhost:32323/narrative/static/notebook',
            '/narrative/static/components': 'http://localhost:32323/narrative/static/components',
            '/narrative/static/services': 'http://localhost:32323/narrative/static/services',
            '/static/kbase/config': '/base/kbase-extension/static/kbase/config',
            '/test/': '/base/test/'
        }

    });
};<|MERGE_RESOLUTION|>--- conflicted
+++ resolved
@@ -17,13 +17,9 @@
             'kbase-extension/static/kbase/js/**/*.js': ['coverage']
         },
         files: [
-<<<<<<< HEAD
             // {pattern: 'test/unit/spec/narrative_core/upload/stagingAreaViewer-spec.js', included: false},
             {pattern: 'node_modules/string.prototype.startswith/startswith.js', included: true},
             {pattern: 'node_modules/string.prototype.endswith/endswith.js', included: true},
-=======
-            // {pattern: 'test/unit/spec/api/upaApiSpec.js', included: false},
->>>>>>> bdbb7b6c
             {pattern: 'test/unit/spec/**/*.js', included: false},
             {pattern: 'kbase-extension/static/**/*.css', included: false, served: true},
             {pattern: 'kbase-extension/static/kbase/templates/**/*.html', included: false, served: true},
