/*jslint white: true*/
/*global module */
module.exports = function (config) {
    'use strict';
    config.set({
        basePath: '../../',
        frameworks: ['jasmine', 'requirejs', 'es6-shim'],
        client: {
            jasmine: {
                failFast: false,
                DEFAULT_TIMEOUT_INTERVAL: 20000
            }
        },
        plugins: [
            'karma-jasmine',
            'karma-chrome-launcher',
            'karma-firefox-launcher',
            'karma-phantomjs-launcher',
            'karma-requirejs',
            'karma-coverage',
            'karma-mocha-reporter',
            'karma-es6-shim'
        ],
        preprocessors: {
            'kbase-extension/static/kbase/js/**/!(api)/*.js': ['coverage'],
            'kbase-extension/static/kbase/js/api/!(*[Cc]lient*|Catalog|KBaseFeatureValues|NarrativeJobServiceWrapper|NewWorkspace)*.js': ['coverage'],
            'kbase-extension/static/kbase/js/api/RestAPIClient.js': ['coverage']
        },
        files: [
            'kbase-extension/static/narrative_paths.js',
            {pattern: 'test/unit/spec/**/*.js', included: false},
            // {pattern: 'test/unit/spec/appWidgets/input/taxonomyRefInputSpec.js', included: false},
            // {pattern: 'test/unit/spec/common/validate-Spec.js', included: false},
            {pattern: 'node_modules/string.prototype.startswith/startswith.js', included: true},
            {pattern: 'node_modules/string.prototype.endswith/endswith.js', included: true},
            {pattern: 'node_modules/jasmine-ajax/lib/mock-ajax.js', included: true},
            {pattern: 'kbase-extension/static/ext_components/kbase-ui-plugin-catalog/src/plugin/modules/data/categories.yml', included: false, served: true},
            {pattern: 'kbase-extension/static/**/*.css', included: false, served: true},
            {pattern: 'kbase-extension/static/kbase/templates/**/*.html', included: false, served: true},
            {pattern: 'kbase-extension/static/kbase/config/**/*.json', included: false, served: true},
            {pattern: 'kbase-extension/static/kbase/config/**/*.yaml', included: false, served: true},
            {pattern: 'kbase-extension/static/**/*.js', included: false, served: true},
            {pattern: 'kbase-extension/static/**/*.gif', included: false, served: true},
            {pattern: 'test/unit/testConfig.json', included: false, served: true, nocache: true},
            {pattern: 'test/*.tok', included: false, served: true, nocache: true},
            {pattern: 'test/data/**/*', included: false, served: true},
            'test/unit/testUtil.js',
            'test/unit/test-main.js'
        ],
        exclude: [
            'kbase-extension/static/buildTools/*.js',
            'kbase-extension/static/ext_components/**/test/**/*.js',
            'kbase-extension/static/kbase/js/patched-components/**/*'
        ],
        // test results reporter to use
        // possible values: 'dots', 'progress'
        // available reporters: https://npmjs.org/browse/keyword/karma-reporter
        reporters: ['mocha', 'coverage'],
        coverageReporter: {
            type: 'html',
            dir: 'js-coverage/',
            reporters: [{
                type: 'html',
                subdir: 'html'
            }, {
                type: 'lcov',
                subdir: 'lcov'
            }],
            includeAllSources: true
        },
        // web server port
        port: 9876,
        // enable / disable colors in the output (reporters and logs)
        colors: true,
        // level of logging
        // possible values: config.LOG_DISABLE || config.LOG_ERROR || config.LOG_WARN || config.LOG_INFO || config.LOG_DEBUG
        logLevel: config.LOG_INFO,
        // enable / disable watching file and executing tests whenever any file changes
        autoWatch: false,
        // start these browsers
        // available browser launchers: https://npmjs.org/browse/keyword/karma-launcher
        browsers: ['ChromeHeadless'], //['PhantomJS', 'Firefox', 'ChromeHeadless'],
        // Continuous Integration mode
        // if true, Karma captures browsers, runs the tests and exits
        // phantomjsLauncher: {
        //     options: {
        //         settings: {
        //             webSecurityEnabled: false
        //         }
        //     }
        // },
        browserNoActivityTimeout: 30000,
        singleRun: true,
        proxies: {
            '/narrative/static/': '/base/kbase-extension/static/',
            '/narrative/static/base': 'http://localhost:32323/narrative/static/base',
            '/narrative/static/notebook': 'http://localhost:32323/narrative/static/notebook',
            '/narrative/static/components': 'http://localhost:32323/narrative/static/components',
            '/narrative/static/services': 'http://localhost:32323/narrative/static/services',
            '/narrative/static/bidi': 'http://localhost:32323/narrative/static/bidi',
            '/static/kbase/config': '/base/kbase-extension/static/kbase/config',
            '/test/': '/base/test/'
        },
        client: {
<<<<<<< HEAD
            requireJsShowNoTimestampsError: '^(?!.*(^/narrative/static/))'
=======
          requireJsShowNoTimestampsError: '^(?!.*(^/narrative/static/))',
          clearContext: false
>>>>>>> 787a12d1
        },
        concurrency: Infinity

    });
};<|MERGE_RESOLUTION|>--- conflicted
+++ resolved
@@ -102,12 +102,8 @@
             '/test/': '/base/test/'
         },
         client: {
-<<<<<<< HEAD
-            requireJsShowNoTimestampsError: '^(?!.*(^/narrative/static/))'
-=======
           requireJsShowNoTimestampsError: '^(?!.*(^/narrative/static/))',
           clearContext: false
->>>>>>> 787a12d1
         },
         concurrency: Infinity
 
