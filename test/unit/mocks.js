--- conflicted
+++ resolved
@@ -266,7 +266,6 @@
     }
 
     return {
-<<<<<<< HEAD
         buildMockCell,
         buildMockNotebook,
         mockServiceWizardLookup,
@@ -274,14 +273,5 @@
         mockAuthRequest,
         setAuthToken,
         clearAuthToken
-=======
-        buildMockCell: buildMockCell,
-        buildMockNotebook: buildMockNotebook,
-        mockServiceWizardLookup: mockServiceWizardLookup,
-        mockJsonRpc1Call: mockJsonRpc1Call,
-        mockAuthRequest: mockAuthRequest,
-        setAuthToken: setAuthToken,
-        clearAuthToken: clearAuthToken,
->>>>>>> 453666b3
     };
 });