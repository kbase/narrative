--- conflicted
+++ resolved
@@ -1,12 +1,3 @@
-<<<<<<< HEAD
-define(['jquery', 'util/timeFormat'], ($, TF) => {
-=======
-/*global define*/
-/*global describe, it, expect*/
-/*global jasmine*/
-/*global beforeEach, afterEach*/
-/*jslint white: true*/
-
 define ([
     'bootstrap',
     'jquery',
@@ -16,7 +7,6 @@
     $,
     TF,
 ) {
->>>>>>> 0dea6d4d
     'use strict';
     const testISOTime = '2015-12-09T21:58:22.202Z';
     const testISOTime2 = '2016-01-06T00:48:43.196Z';
