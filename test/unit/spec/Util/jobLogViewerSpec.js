<<<<<<< HEAD
define(['util/jobLogViewer', 'common/runtime'], (JobLogViewer, Runtime) => {
    'use strict';
=======
/*jslint white: true*/
define([
    'util/jobLogViewer',
    'common/runtime'
], (
    JobLogViewer,
    Runtime
) => {
    'use strict';
    jasmine.DEFAULT_TIMEOUT_INTERVAL = 10000;
>>>>>>> 0dea6d4d
    describe('Test the job log viewer module', () => {
        const cssBaseClass = 'kb-log';
        let hostNode = null,
            runtimeBus = null;

        beforeAll(() => {
            window.kbaseRuntime = null;
        });
        beforeEach(() => {
            hostNode = document.createElement('div');
            document.body.appendChild(hostNode);
            runtimeBus = Runtime.make().bus();
        });

        afterEach(() => {
            hostNode.remove();
            window.kbaseRuntime = null;
        });

        it('Should load the module code successfully', () => {
            expect(JobLogViewer).toBeDefined();
        });

        it('Should have the factory method', () => {
            expect(JobLogViewer.make).toBeDefined();
            expect(JobLogViewer.make).toEqual(jasmine.any(Function));
        });

        it('Should be created', () => {
<<<<<<< HEAD
            const viewer = JobLogViewer.make();
            expect(viewer.start).toEqual(jasmine.any(Function));
            expect(viewer.stop).toEqual(jasmine.any(Function));
            expect(viewer.detach).toEqual(jasmine.any(Function));
=======
            let viewer = JobLogViewer.make();
            ['start', 'stop', 'detach'].forEach(fn => {
                expect(viewer[fn]).toEqual(jasmine.any(Function));
            });
>>>>>>> 0dea6d4d
        });

        it('Should fail to start without a node', () => {
            const viewer = JobLogViewer.make();
            const jobId = 'fakejob';
            const arg = {
                jobId: jobId,
            };
<<<<<<< HEAD
            expect(() => {
                viewer.start(arg);
            }).toThrow(new Error('Requires a node to start'));
=======
            expect(() => viewer.start(arg)).toThrow(new Error('Requires a node to start'));
>>>>>>> 0dea6d4d
        });

        it('Should fail to start without a jobId', () => {
            const viewer = JobLogViewer.make();
            const arg = {
                node: hostNode,
            };
<<<<<<< HEAD
            expect(() => {
                viewer.start(arg);
            }).toThrow(new Error('Requires a job id to start'));
=======
            expect(() => viewer.start(arg)).toThrow(new Error('Requires a job id to start'));
>>>>>>> 0dea6d4d
        });

        it('Should start as expected with inputs, and be stoppable and detachable', () => {
            const viewer = JobLogViewer.make();
            const arg = {
                node: hostNode,
                jobId: 'someFakeJob',
            };
            viewer.start(arg);
            expect(hostNode.querySelector('div[data-element="kb-log"]')).toBeDefined();
            viewer.detach();
            expect(hostNode.innerHTML).toBe('');
        });

        it('Should send a bus messages requesting job status information at startup', (done) => {
            const viewer = JobLogViewer.make();
            const jobId = 'testJob1';
            const arg = {
                node: hostNode,
                jobId: jobId,
            };
            runtimeBus.on('request-job-status', (msg) => {
                expect(msg).toEqual({ jobId: jobId });
                viewer.detach();
                done();
            });
            viewer.start(arg);
        });

        it('Should react to job status messages', (done) => {
            const viewer = JobLogViewer.make();
            const jobId = 'testJobStatusMsg';
            const arg = {
                node: hostNode,
                jobId: jobId,
            };
            runtimeBus.on('request-job-status', (msg) => {
                expect(msg).toEqual({ jobId: jobId });
                runtimeBus.send(
                    {
                        jobId: jobId,
                        jobState: {
                            status: 'running',
                        },
                    },
                    {
                        channel: {
                            jobId: jobId,
                        },
                        key: {
                            type: 'job-status',
                        },
                    }
                );
                viewer.detach();
                done();
            });
            viewer.start(arg);
        });

        it('Should start with all buttons disabled', () => {
            const viewer = JobLogViewer.make();
            const jobId = 'testBtnState';
            const arg = {
                node: hostNode,
                jobId: jobId,
            };
            viewer.start(arg);
            const btns = hostNode.querySelectorAll('div[data-element="header"] button');
            btns.forEach((btn) => {
                expect(btn.classList.contains('disabled')).toBeTruthy();
            });
            viewer.detach();
        });

        it('Should render on job-logs messages immediately on startup', (done) => {
            const viewer = JobLogViewer.make();
            const jobId = 'testJobLogMsgResp';
            const arg = {
                node: hostNode,
                jobId: jobId,
            };
            runtimeBus.on('request-job-status', (msg) => {
                expect(msg).toEqual({ jobId: jobId });
                runtimeBus.send(
                    {
                        jobId: jobId,
                        jobState: {
                            status: 'running',
                        },
                    },
                    {
                        channel: {
                            jobId: jobId,
                        },
                        key: {
                            type: 'job-status',
                        },
                    }
                );
            });

            runtimeBus.on('request-latest-job-log', (msg) => {
                expect(msg).toEqual({ jobId: jobId, options: {} });
                runtimeBus.send(
                    {
                        jobId: jobId,
                        latest: true,
                        logs: {
                            first: 0,
                            job_id: jobId,
                            latest: true,
                            max_lines: 2,
                            lines: [
                                {
                                    is_error: 0,
                                    line: 'line 1 - log',
                                    linepos: 1,
                                    ts: 123456789,
                                },
                                {
                                    is_error: 1,
                                    line: 'line 2 - error',
                                    linepos: 1,
                                    ts: 123456790,
                                },
                            ],
                        },
                    },
                    {
                        channel: {
                            jobId: jobId,
                        },
                        key: {
                            type: 'job-logs',
                        },
                    }
                );
                setTimeout(() => {
                    const panel = hostNode.querySelector('[data-element="log-panel"]');
                    expect(panel.children.length).toEqual(2);
                    const logLine = panel.children[0];
                    expect(logLine.classList.toLocaleString()).toContain(
                        `${cssBaseClass}__line_container`
                    );
                    expect(logLine.innerHTML).toContain('line 1 - log');
                    const errorLine = panel.children[1];
                    expect(errorLine.classList.toLocaleString()).toContain(
                        `${cssBaseClass}__line_container--error`
                    );
                    expect(errorLine.innerHTML).toContain('line 2 - error');
                    viewer.detach();
                    done();
                }, 500);
            });
            viewer.start(arg);
        });

        it('Should render a queued message for queued jobs', (done) => {
            const viewer = JobLogViewer.make();
            const jobId = 'testJobQueued',
                arg = {
                    node: hostNode,
                    jobId: jobId,
                },
                jobData = {
                    jobId: jobId,
                    jobState: {
                        status: 'queued',
                    },
                },
                channelData = {
                    channel: {
                        jobId: jobId,
                    },
                    key: {
                        type: 'job-status',
                    },
                };

            runtimeBus.on('request-job-status', (msg) => {
                expect(msg).toEqual({ jobId: jobId });
                runtimeBus.send(jobData, channelData);
            });
            runtimeBus.on('request-job-update', (msg) => {
                expect(msg).toEqual({ jobId: jobId });
                runtimeBus.send(jobData, channelData);
                setTimeout(() => {
                    const panel = hostNode.querySelector('[data-element="log-panel"]');
                    expect(panel.children.length).toEqual(1);
                    expect(panel.children[0].innerHTML).toContain('Job is queued'); //, logs will be available when the job is running.');
                    done();
                }, 500);
            });
            viewer.start(arg);
        });

        xit('Should render a canceled message for canceled jobs', (done) => {});

        xit('Should render an error message for errored jobs', (done) => {});

        xit('Should have the top button go to the top', (done) => {});

        xit('Should have the bottom button go to the end', (done) => {});

        xit('Should have the stop button make sure it stops', (done) => {});
    });
});<|MERGE_RESOLUTION|>--- conflicted
+++ resolved
@@ -1,8 +1,3 @@
-<<<<<<< HEAD
-define(['util/jobLogViewer', 'common/runtime'], (JobLogViewer, Runtime) => {
-    'use strict';
-=======
-/*jslint white: true*/
 define([
     'util/jobLogViewer',
     'common/runtime'
@@ -12,7 +7,6 @@
 ) => {
     'use strict';
     jasmine.DEFAULT_TIMEOUT_INTERVAL = 10000;
->>>>>>> 0dea6d4d
     describe('Test the job log viewer module', () => {
         const cssBaseClass = 'kb-log';
         let hostNode = null,
@@ -42,17 +36,10 @@
         });
 
         it('Should be created', () => {
-<<<<<<< HEAD
-            const viewer = JobLogViewer.make();
-            expect(viewer.start).toEqual(jasmine.any(Function));
-            expect(viewer.stop).toEqual(jasmine.any(Function));
-            expect(viewer.detach).toEqual(jasmine.any(Function));
-=======
             let viewer = JobLogViewer.make();
             ['start', 'stop', 'detach'].forEach(fn => {
                 expect(viewer[fn]).toEqual(jasmine.any(Function));
             });
->>>>>>> 0dea6d4d
         });
 
         it('Should fail to start without a node', () => {
@@ -61,13 +48,7 @@
             const arg = {
                 jobId: jobId,
             };
-<<<<<<< HEAD
-            expect(() => {
-                viewer.start(arg);
-            }).toThrow(new Error('Requires a node to start'));
-=======
             expect(() => viewer.start(arg)).toThrow(new Error('Requires a node to start'));
->>>>>>> 0dea6d4d
         });
 
         it('Should fail to start without a jobId', () => {
@@ -75,13 +56,7 @@
             const arg = {
                 node: hostNode,
             };
-<<<<<<< HEAD
-            expect(() => {
-                viewer.start(arg);
-            }).toThrow(new Error('Requires a job id to start'));
-=======
             expect(() => viewer.start(arg)).toThrow(new Error('Requires a job id to start'));
->>>>>>> 0dea6d4d
         });
 
         it('Should start as expected with inputs, and be stoppable and detachable', () => {
