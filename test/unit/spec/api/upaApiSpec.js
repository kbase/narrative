/*global define*/
/*global describe, it, expect fail*/
/*global jasmine*/
/*global beforeEach, afterEach*/
/*jslint white: true*/

define ([
    'api/upa'
], function(
    UpaApi
) {
    'use strict';
    describe('Test the UPA API', function() {
        var upaApi = new UpaApi(),
            serializeTestData = [{
                upa: '31/2/3',
                serial: '[31]/2/3'
            }, {
                upa: '31/2/3;4/5/6',
                serial: '[31]/2/3;4/5/6'
            }, {
                upa: '31/2/3;4/5/6;7/8/9',
                serial: '[31]/2/3;4/5/6;7/8/9'
            }, {
                upa: ['31/2/3', '4/5/6', '7/8/9'],
                serial: '[31]/2/3;4/5/6;7/8/9'
            }, {
                upa: '31/31/31;31/31/31',
                serial: '[31]/31/31;31/31/31'
            }],
            serializeExternalTestData = [{
                upa: '5/1/2',
                serial: upaApi.externalTag + '5/1/2'
            }, {
                upa: '5/1/2;1/2/3',
                serial: upaApi.externalTag + '5/1/2;1/2/3'
            }, {
                upa: '5/5/5;1/1/1',
                serial: upaApi.externalTag + '5/5/5;1/1/1'
            }],
            badUpas = [
                '1/2',
                '1/2/3;4/5/',
                '1/2/a',
                '123/456/7/',
                '1/2/3;',
                'x/y/z',
                '1',
                'foo',
                'foo/bar',
                '1;2;3',
                'foo/bar;baz/frobozz',
                'myws/myobj/myver;otherws/otherobj/otherver',
                'myws/myobj/myver'
            ],
            badSerials = [
                '[1]/2',
                '[1]/2/3;4/5/',
                '[1]/2/a',
                '[123]/456/7/',
                '[1]/2/3;',
                '[x]/y/z',
                '[1]',
                '[foo]',
                '[foo]/bar',
                '[1];2;3',
                '[f]oo/bar;baz/frobozz',
                '[myws]/myobj/myver;otherws/otherobj/otherver',
                '[myws]/myobj/myver',
                '[1]2/23/4',
                '[1]2/3/4;5/6/7'
            ],
            upaStruct = {
                foo: '1/2/3',
                bar: ['4/5/6', '7/8/9'],
                baz: {
                    a: '1/2/3',
                    b: '1/2/3'
                }
            },
            upaStructSerial = {
                foo: '[1]/2/3',
                bar: ['[4]/5/6', '[7]/8/9'],
                baz: {
                    a: '[1]/2/3',
                    b: '[1]/2/3'
                }
            };

        beforeEach(function () {
            history.pushState(null, null, '/narrative/ws.31.obj.1');
        });

        it('Should properly serialize an UPA from this workspace', function () {
            serializeTestData.forEach(function(pair) {
                expect(upaApi.serialize(pair.upa)).toBe(pair.serial);
            });
        });

        it('Should properly deserialize an UPA from this workspace', function () {
            serializeTestData.forEach(function(pair) {
                if (typeof pair.upa === 'string') {
                    expect(upaApi.deserialize(pair.serial)).toBe(pair.upa);
                }
            });
        });

        it('Should serialize an UPA from a different workspace', function () {
            serializeExternalTestData.forEach(function(pair) {
                expect(upaApi.serializeExternal(pair.upa)).toBe(pair.serial);
            });
        });

        it('Should deserialize an UPA from a different workspace', function() {
            serializeExternalTestData.forEach(function(pair) {
                expect(upaApi.deserialize(pair.serial)).toBe(pair.upa);
            });
        });

        it('Should fail to serialize a bad UPA', function () {
            badUpas.forEach(function(badUpa) {
                try {
                    upaApi.serialize(badUpa);
                    fail('Should have thrown an error here!');
                } catch (error) {
                    expect(error).not.toBeNull();
                    expect(error.error).toEqual('"' + badUpa + '" is not a valid UPA. It may already have been serialized.');
                }
            });
        });

        it('Should fail to deserialize a bad UPA', function () {
            badSerials.forEach(function(badSerial) {
                try {
                    upaApi.deserialize(badSerial);
                    fail('Should have thrown an error here!');
                } catch(error) {
                    expect(error).not.toBeNull();
                    expect(error.error).toMatch(/Deserialized UPA: .+ is invalid!$/);
                }
            });
        });

        it('Should fail to deserialize an UPA that is not a string', function () {
            var badTypes = [
                ['123/4/5', '6/7/8'],
                {'123': '456'},
                null
            ];
            badTypes.forEach(function(badType) {
                try {
                    upaApi.deserialize(badType);
                    fail('Should have thrown an error here!');
                } catch (error) {
                    expect(error).not.toBeNull();
                    expect(error.error).toEqual('Can only deserialize UPAs from strings.');
                }
            });
        });

        it('Should fail if the workspace id cannot be found.', function () {
            history.pushState(null, null, '/narrative/');
            try {
                upaApi.deserialize('[1]/2/3');
                fail('Should have failed here!');
            } catch (error) {
                expect(error).not.toBeNull();
                expect(error.error).toEqual('Currently loaded workspace is unknown! Unable to deserialize UPA.');
            }
        });

        it('Should fail to serialize an object', function () {
            try {
                upaApi.serialize({foo: 'bar'});
                fail('Should have failed here!');
            } catch (error) {
                expect(error).not.toBeNull();
                expect(error.error).toEqual('Can only serialize UPA strings or Arrays of UPA paths');
            }
        });

        it('Should serialize all elements of a structure', function () {
            var serialized = upaApi.serializeAll(upaStruct);
            Object.keys(serialized).forEach(function(key) {
                if (typeof upaStructSerial[key] === 'string') {
                    expect(serialized[key]).toEqual(upaStructSerial[key]);
                }
                else if (Array.isArray(upaStructSerial[key])) {
                    upaStructSerial[key].forEach(function(serialUpa) {
                        expect(serialized[key].indexOf(serialUpa)).toBeGreaterThan(-1);
                    });
                }
            });
        });

<<<<<<< HEAD
=======
        it('Should throw an error when changing the version of an UPA that isn\t an UPA', function () {
            try {
                upaApi.changeUpaVersion('not an upa', 'no new version');
                fail('Should have failed here!');
            } catch (error) {
                expect(error).not.toBeNull();
                expect(error.error).toContain('is not a valid upa, so its version cannot be changed!');
            }
        });

        it('Should throw an error when changing the version of an UPA to a bad value', function () {
            var badVersionValues = [0, -1, '-1', '0', 'abc', '12V', 'V12', '1v3'];
            badVersionValues.forEach(function(badVal) {
                try {
                    var newUpa = upaApi.changeUpaVersion('1/2/3', badVal);
                    fail(newUpa + ' -- Should have failed here!');
                } catch (error) {
                    expect(error).not.toBeNull();
                    expect(error.error).toContain(badVal + ' is not a valid version number!');
                }
            });
        });
>>>>>>> 85745613
    });
});<|MERGE_RESOLUTION|>--- conflicted
+++ resolved
@@ -193,8 +193,6 @@
             });
         });
 
-<<<<<<< HEAD
-=======
         it('Should throw an error when changing the version of an UPA that isn\t an UPA', function () {
             try {
                 upaApi.changeUpaVersion('not an upa', 'no new version');
@@ -217,6 +215,5 @@
                 }
             });
         });
->>>>>>> 85745613
     });
 });