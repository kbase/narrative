--- conflicted
+++ resolved
@@ -44,11 +44,7 @@
         };
     }
 
-<<<<<<< HEAD
-    describe('Select Input tests', () => {
-=======
     describe('The Select input', () => {
->>>>>>> 45e0b2f1
         beforeEach(() => {
             runtime = Runtime.make();
             container = document.createElement('div');
