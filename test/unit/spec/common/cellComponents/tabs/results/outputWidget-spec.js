define([
    'common/cellComponents/tabs/results/outputWidget',
    'base/js/namespace',
    'narrativeConfig',
    'kb_service/client/workspace',
    './fakeResultsData',
], (OutputWidget, Jupyter, Config, Workspace, ResultsData) => {
    'use strict';

<<<<<<< HEAD
=======
    /**
     * Sets up happy path workspace mock AJAX calls using jasmine.Ajax.
     * This mocks the calls to get_objects2 and get_object_info_new
     */
    function happyWorkspaceMocks() {
        const returnData = {
            data: [],
        };
        Object.keys(ResultsData.reports).forEach((ref) => {
            returnData.data.push({
                data: ResultsData.reports[ref],
            });
        });
        const returnInfos = Object.values(ResultsData.objectInfos);
        jasmine.Ajax.stubRequest(Config.url('workspace'), /get_objects2/).andReturn({
            status: 200,
            statusText: 'success',
            contentType: 'application/json',
            responseText: JSON.stringify({
                version: '1.1',
                result: [returnData],
            }),
        });

        jasmine.Ajax.stubRequest(Config.url('workspace'), /get_object_info_new/).andReturn({
            status: 200,
            statusText: 'success',
            contentType: 'application/json',
            responseText: JSON.stringify({
                version: '1.1',
                result: [returnInfos],
            }),
        });
    }

>>>>>>> 9d4fb1fc
    describe('test the created objects viewer', () => {
        beforeEach(() => {
            Jupyter.narrative = {
                getAuthToken: () => 'fakeToken',
            };
        });

        afterEach(() => {
            Jupyter.narrative = null;
        });

        it('should start and render with data', () => {
            const node = document.createElement('div');
            document.getElementsByTagName('body')[0].appendChild(node);
<<<<<<< HEAD
            const widget = OutputWidget.make();
            return widget.start({node, objectData: ResultsData.objectData})
=======
            const outputWidgetInstance = OutputWidget.make();
            return outputWidgetInstance
                .start({ node, reports: Object.keys(ResultsData.reports), workspaceClient })
>>>>>>> 9d4fb1fc
                .then(() => {
                    // we should have a table with a header and two rows.
                    expect(node.querySelectorAll('tr').length).toBe(3);
                    expect(node.innerHTML).toContain('Objects');
                });
        });

        it('should start and render an empty area with a message saying there is no data', () => {
            const node = document.createElement('div');
            document.getElementsByTagName('body')[0].appendChild(node);
<<<<<<< HEAD
            const widget = OutputWidget.make();
            return widget.start({node, objectData: []})
                .then(() => {
                    // should make an outer, classed node with nothing in it
                    const objNode = node.querySelector('div.kb-created-objects');
                    expect(objNode).toBeDefined();
                    expect(objNode.innerHTML).toContain('No objects created');
                });
=======
            const outputWidgetInstance = OutputWidget.make();
            return outputWidgetInstance.start({ node, reports: [], workspaceClient }).then(() => {
                expect(node.innerHTML).toContain('Objects');
                expect(node.innerHTML).not.toContain('table');
            });
>>>>>>> 9d4fb1fc
        });

        it('should stop and clear its node', () => {
            const node = document.createElement('div');
            document.getElementsByTagName('body')[0].appendChild(node);
<<<<<<< HEAD
            const widget = OutputWidget.make();
            return widget.start({node, objectData: ResultsData.objectData})
=======
            const outputWidgetInstance = OutputWidget.make();
            return outputWidgetInstance
                .start({ node, reports: Object.keys(ResultsData.reports), workspaceClient })
>>>>>>> 9d4fb1fc
                .then(() => {
                    // we should have a table with a header and two rows.
                    expect(node.querySelectorAll('tr').length).toBe(3);
                    expect(node.innerHTML).toContain('Objects');
                    return outputWidgetInstance.stop();
                })
                .then(() => {
                    expect(node.innerHTML).toEqual('');
                });
        });
    });
});<|MERGE_RESOLUTION|>--- conflicted
+++ resolved
@@ -7,44 +7,6 @@
 ], (OutputWidget, Jupyter, Config, Workspace, ResultsData) => {
     'use strict';
 
-<<<<<<< HEAD
-=======
-    /**
-     * Sets up happy path workspace mock AJAX calls using jasmine.Ajax.
-     * This mocks the calls to get_objects2 and get_object_info_new
-     */
-    function happyWorkspaceMocks() {
-        const returnData = {
-            data: [],
-        };
-        Object.keys(ResultsData.reports).forEach((ref) => {
-            returnData.data.push({
-                data: ResultsData.reports[ref],
-            });
-        });
-        const returnInfos = Object.values(ResultsData.objectInfos);
-        jasmine.Ajax.stubRequest(Config.url('workspace'), /get_objects2/).andReturn({
-            status: 200,
-            statusText: 'success',
-            contentType: 'application/json',
-            responseText: JSON.stringify({
-                version: '1.1',
-                result: [returnData],
-            }),
-        });
-
-        jasmine.Ajax.stubRequest(Config.url('workspace'), /get_object_info_new/).andReturn({
-            status: 200,
-            statusText: 'success',
-            contentType: 'application/json',
-            responseText: JSON.stringify({
-                version: '1.1',
-                result: [returnInfos],
-            }),
-        });
-    }
-
->>>>>>> 9d4fb1fc
     describe('test the created objects viewer', () => {
         beforeEach(() => {
             Jupyter.narrative = {
@@ -59,14 +21,8 @@
         it('should start and render with data', () => {
             const node = document.createElement('div');
             document.getElementsByTagName('body')[0].appendChild(node);
-<<<<<<< HEAD
             const widget = OutputWidget.make();
             return widget.start({node, objectData: ResultsData.objectData})
-=======
-            const outputWidgetInstance = OutputWidget.make();
-            return outputWidgetInstance
-                .start({ node, reports: Object.keys(ResultsData.reports), workspaceClient })
->>>>>>> 9d4fb1fc
                 .then(() => {
                     // we should have a table with a header and two rows.
                     expect(node.querySelectorAll('tr').length).toBe(3);
@@ -77,7 +33,6 @@
         it('should start and render an empty area with a message saying there is no data', () => {
             const node = document.createElement('div');
             document.getElementsByTagName('body')[0].appendChild(node);
-<<<<<<< HEAD
             const widget = OutputWidget.make();
             return widget.start({node, objectData: []})
                 .then(() => {
@@ -86,35 +41,23 @@
                     expect(objNode).toBeDefined();
                     expect(objNode.innerHTML).toContain('No objects created');
                 });
-=======
-            const outputWidgetInstance = OutputWidget.make();
-            return outputWidgetInstance.start({ node, reports: [], workspaceClient }).then(() => {
-                expect(node.innerHTML).toContain('Objects');
-                expect(node.innerHTML).not.toContain('table');
-            });
->>>>>>> 9d4fb1fc
         });
 
         it('should stop and clear its node', () => {
             const node = document.createElement('div');
             document.getElementsByTagName('body')[0].appendChild(node);
-<<<<<<< HEAD
             const widget = OutputWidget.make();
             return widget.start({node, objectData: ResultsData.objectData})
-=======
-            const outputWidgetInstance = OutputWidget.make();
-            return outputWidgetInstance
-                .start({ node, reports: Object.keys(ResultsData.reports), workspaceClient })
->>>>>>> 9d4fb1fc
                 .then(() => {
                     // we should have a table with a header and two rows.
                     expect(node.querySelectorAll('tr').length).toBe(3);
                     expect(node.innerHTML).toContain('Objects');
-                    return outputWidgetInstance.stop();
+                    return widget.stop();
                 })
                 .then(() => {
                     expect(node.innerHTML).toEqual('');
                 });
         });
+
     });
 });