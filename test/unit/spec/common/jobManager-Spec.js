define([
    'common/jobManager',
    'common/jobs',
    'common/jobCommChannel',
    'common/props',
    'common/runtime',
    'common/ui',
    'testUtil',
    '/test/data/jobsData',
], (JobManagerModule, Jobs, JobComms, Props, Runtime, UI, TestUtil, JobsData) => {
    'use strict';

    const { JobManagerCore, DefaultHandlerMixin, JobActionsMixin, BatchInitMixin, JobManager } =
        JobManagerModule;

    const jcm = JobComms.JobCommMessages;

    function createJobManagerInstance(context, jmClass = JobManager) {
        return new jmClass({
            model: context.model,
            bus: context.bus,
            devMode: true,
        });
    }

    const cellId = 'MY_FAVE_CELL_ID';

    /**
     * test whether a handler is defined
     * @param {JobManager} jobManagerInstance
     * @param {string} event being handled
     * @param {boolean} definedStatus
     * @param {array} handlerArray - array of names of handlers
     */
    function expectHandlersDefined(jobManagerInstance, event, definedStatus, handlerArray) {
        handlerArray.forEach((name) => {
            if (definedStatus) {
                expect(jobManagerInstance.handlers[event][name]).toEqual(jasmine.any(Function));
            } else {
                expect(
                    jobManagerInstance.handlers[event] && jobManagerInstance.handlers[event][name]
                ).toBeFalsy();
            }
        });
    }

    // set up a model with jobs populated with
    // - JobsData.allJobs, altered so each job is a retry, named <original-name>-retry
    //   the retry parent is <original_name>
    // - JobsData.allJobs, altered so that each is a retry parent and has status 'terminated'
    // - JobsData.allJobs, duplicated and named <original-name>-v2
    function createModelWithBatchJobWithRetries() {
        const model = Props.make({
            data: {},
        });
        const batchParent = JobsData.batchParentJob;
        // duplicate the allJobs array and give each job a retry parent
        const allDupeJobs = TestUtil.JSONcopy(JobsData.allJobs).map((job) => {
            job.retry_parent = job.job_id;
            job.job_id = job.job_id + '-retry';
            job.batch_id = batchParent.job_id;
            job.created += 5;
            return job;
        });
        // retry parent jobs -- all in state 'terminated'
        const retryParentJobs = TestUtil.JSONcopy(JobsData.allJobs).map((job) => {
            job.status = 'terminated';
            return job;
        });
        // a second set of jobs that have not been retried
        const allOriginalJobs = TestUtil.JSONcopy(JobsData.allJobs).map((job) => {
            job.job_id += '-v2';
            return job;
        });

        const allJobs = [batchParent]
            .concat(allDupeJobs)
            .concat(retryParentJobs)
            .concat(allOriginalJobs);

        Jobs.populateModelFromJobArray(model, allJobs);
        return { model, allJobs };
    }

    const screamStr = 'AARRGGHH!!',
        shoutStr = 'Beware!',
        scream = () => {
            console.error(screamStr);
        },
        shout = () => {
            console.warn(shoutStr);
        };

    describe('the JobManager module', () => {
        const jobManagerClass = JobManagerCore;
        afterEach(() => {
            TestUtil.clearRuntime();
        });

        it('Should be loaded with the right functions', () => {
            expect(jobManagerClass).toEqual(jasmine.any(Function));
        });

        it('can be instantiated', () => {
            const jobManagerInstance = new jobManagerClass({
                model: {},
                bus: {},
            });

            [
                'addEventHandler',
                'removeEventHandler',
                'runHandler',
                'updateModel',
                'addListener',
                'removeListener',
                'removeJobListeners',
            ].forEach((fn) => {
                expect(jobManagerInstance[fn]).toEqual(jasmine.any(Function));
            });
        });

        it('requires certain params for initialisation', () => {
            let jobManagerInstance;
            expect(() => {
                jobManagerInstance = new jobManagerClass({
                    model: null,
                });
            }).toThrowError(/cannot initialise Job Manager without params "bus" and "model"/);

            expect(() => {
                jobManagerInstance = new jobManagerClass({
                    bus: null,
                });
            }).toThrowError(/cannot initialise Job Manager without params "bus" and "model"/);

            expect(jobManagerInstance).not.toBeDefined();
        });

        describe('cell ID', () => {
            it('can store a cell ID', () => {
                const jobManagerInstance = new jobManagerClass({
                    model: {},
                    bus: {},
                    cell: {
                        metadata: {
                            kbase: {
                                attributes: {
                                    id: cellId,
                                },
                            },
                        },
                    },
                });

                expect(jobManagerInstance.cellId).toEqual(cellId);
            });

            it('can be instantiated without a cell ID', () => {
                const jobManagerInstance = new jobManagerClass({
                    model: {},
                    bus: {},
                    cell: null,
                });
                expect(jobManagerInstance.cellId).toEqual(null);
            });

            it('throws an error if cell data is supplied but it is invalid', () => {
                expect(() => {
                    new jobManagerClass({
                        bus: {},
                        model: {},
                        cell: {},
                    });
                }).toThrowError(/cannot initialise Job Manager with invalid cell metadata/);

                expect(() => {
                    new jobManagerClass({
                        bus: {},
                        model: {},
                        cell: { this: 'that' },
                    });
                }).toThrowError(/cannot initialise Job Manager with invalid cell metadata/);
            });
        });
    });

    const recheckHandlersErr =
            'addEventHandler: handlers must be of type function. Recheck these handlers: ',
        noHandlersErr = 'addEventHandler: no handlers supplied',
        invalidHandlersErr =
            'addEventHandler: invalid handlers supplied (must be of type array or object)';

    describe('the JobManager instance', () => {
        beforeEach(function () {
            this.model = Props.make({
                data: {},
            });
            Jobs.populateModelFromJobArray(this.model, JobsData.allJobsWithBatchParent);

            this.bus = {
                emit: () => {
                    // do nothing
                },
                listen: () => {
                    // nope
                },
                removeListener: () => {
                    // nope
                },
            };
        });

        afterEach(() => {
            TestUtil.clearRuntime();
        });

        describe('the updateModel function', () => {
            beforeEach(function () {
                this.starterJob = {
                    job_id: 'jobToUpdate',
                    status: 'queued',
                    created: 0,
                };

                this.originalObject = {
                    exec: {
                        jobs: {
                            byId: {
                                jobToUpdate: this.starterJob,
                            },
                        },
                    },
                };
                this.model = Props.make({
                    data: {
                        exec: {
                            jobs: Jobs.jobArrayToIndexedObject([this.starterJob]),
                        },
                    },
                });
                this.jobManagerInstance = createJobManagerInstance(this, JobManagerCore);
            });

            it('can update a job in the model', function () {
                const jobState = {
                    job_id: 'jobToUpdate',
                    status: 'running',
                    created: 0,
                };
                const expectedObject = {
                    exec: {
                        jobs: {
                            byId: {
                                jobToUpdate: jobState,
                            },
                        },
                    },
                };

                this.jobManagerInstance.addEventHandler('modelUpdate', {
                    test: (context, extraArgs) => {
                        expect(context.model.getRawObject()).toEqual(expectedObject);
                        expect(extraArgs).toEqual([jobState]);
                        console.warn('Running an update handler!', jobState);
                    },
                });
                expect(this.model.getRawObject()).toEqual(this.originalObject);
                expect(this.jobManagerInstance.model.getRawObject()).toEqual(this.originalObject);

                spyOn(console, 'warn');
                const updatedModel = this.jobManagerInstance.updateModel([jobState]);
                expect(updatedModel.getRawObject()).toEqual(expectedObject);
                expect(console.warn).toHaveBeenCalled();
                expect(console.warn.calls.allArgs()).toEqual([
                    ['Running an update handler!', jobState],
                ]);
            });

            it('can add a job to an existing model', function () {
                const jobState = {
                    job_id: 'a brave new job',
                    status: 'does_not_exist',
                    created: 0,
                };

                const expectedObject = {
                    exec: {
                        jobs: {
                            byId: {
                                jobToUpdate: this.starterJob,
                                'a brave new job': jobState,
                            },
                        },
                    },
                };
                expect(this.model.getRawObject()).toEqual(this.originalObject);
                const updatedModel = this.jobManagerInstance.updateModel([jobState]);
                expect(updatedModel.getRawObject()).toEqual(expectedObject);
            });
        });

        describe('handlers', () => {
            beforeEach(function () {
                this.jobManagerInstance = createJobManagerInstance(this, JobManagerCore);
            });

            describe('addEventHandler', () => {
                it('can have handlers added', function () {
                    const event = 'modelUpdate';
                    expect(this.jobManagerInstance.handlers).toEqual({});
                    this.jobManagerInstance.addEventHandler(event, { scream: scream });
                    expectHandlersDefined(this.jobManagerInstance, event, true, ['scream']);
                });

                it('can have numerous handlers', function () {
                    const event = jcm.RESPONSES.INFO;
                    expect(this.jobManagerInstance.handlers).toEqual({});
                    this.jobManagerInstance.addEventHandler(event, { scream, shout });
                    expectHandlersDefined(this.jobManagerInstance, event, true, [
                        'scream',
                        'shout',
                    ]);
                });

                it('cannot add handlers that are not functions', function () {
                    const event = jcm.RESPONSES.STATUS;
                    expect(this.jobManagerInstance.handlers).toEqual({});
                    expect(() => {
                        this.jobManagerInstance.addEventHandler(event, { shout: { key: 'value' } });
                    }).toThrowError(recheckHandlersErr + 'shout');
                    expectHandlersDefined(this.jobManagerInstance, event, false, ['shout']);
                    expect(this.jobManagerInstance.handlers[event]).toEqual({});
                });

                it('cannot add handlers for events that do not exist', function () {
                    const event = 'the-queens-birthday';
                    expect(this.jobManagerInstance.handlers).toEqual({});
                    expect(() => {
                        this.jobManagerInstance.addEventHandler(event, { scream, shout });
                    }).toThrowError(/addEventHandler: invalid event the-queens-birthday supplied/);
                    expectHandlersDefined(this.jobManagerInstance, event, false, ['shout']);
                    expect(this.jobManagerInstance.handlers).toEqual({});
                });

                it('only adds valid handlers', function () {
                    const event = 'modelUpdate';
                    expect(this.jobManagerInstance.handlers).toEqual({});
                    expect(() => {
                        this.jobManagerInstance.addEventHandler(event, {
                            scream,
                            shout,
                            let_it_all: {},
                            out: undefined,
                        });
                    }).toThrowError(recheckHandlersErr + 'let_it_all, out');
                    expectHandlersDefined(this.jobManagerInstance, event, true, [
                        'scream',
                        'shout',
                    ]);
                    expectHandlersDefined(this.jobManagerInstance, event, false, [
                        'let_it_all',
                        'out',
                    ]);
                });

                it('adds an existing handler if null is supplied as the function', function () {
                    const event = jcm.RESPONSES.LOGS,
                        secondEvent = jcm.RESPONSES.STATUS;
                    expect(this.jobManagerInstance.handlers).toEqual({});
                    spyOn(console, 'warn');
                    this.jobManagerInstance.addEventHandler(event, { scream, shout });
                    expectHandlersDefined(this.jobManagerInstance, event, true, [
                        'scream',
                        'shout',
                    ]);
                    this.jobManagerInstance.addEventHandler(secondEvent, { shout: null });
                    expect(console.warn).toHaveBeenCalledTimes(0);
                    expect(this.jobManagerInstance.handlers[event]).toEqual({ scream, shout });
                    expect(this.jobManagerInstance.handlers[secondEvent]).toEqual({ shout });
                });

                it('accepts an array of defined handler names', function () {
                    const event = 'modelUpdate',
                        secondEvent = jcm.RESPONSES.ERROR,
                        thirdEvent = jcm.RESPONSES.LOGS;
                    expect(this.jobManagerInstance.handlers).toEqual({});
                    this.jobManagerInstance.addEventHandler(event, {
                        scream,
                        shout,
                    });
                    this.jobManagerInstance.addEventHandler(secondEvent, ['scream']);
                    this.jobManagerInstance.addEventHandler(thirdEvent, { shout: null });
                    expectHandlersDefined(this.jobManagerInstance, event, true, [
                        'scream',
                        'shout',
                    ]);
                    expectHandlersDefined(this.jobManagerInstance, secondEvent, true, ['scream']);
                    expectHandlersDefined(this.jobManagerInstance, thirdEvent, true, ['shout']);
                });

                it('throws an error if no handlers are supplied', function () {
                    const event = jcm.RESPONSES.LOGS,
                        secondEvent = jcm.RESPONSES.STATUS,
                        context = this;
                    expect(() => {
                        context.jobManagerInstance.addEventHandler(event, {});
                    }).toThrowError(noHandlersErr);

                    expect(() => {
                        context.jobManagerInstance.addEventHandler(secondEvent, []);
                    }).toThrowError(noHandlersErr);
                    expect(this.jobManagerInstance.handlers).toEqual({});
                });

                it('throws an error if a saved function does not exist', function () {
                    const event = 'modelUpdate',
                        secondEvent = jcm.RESPONSES.ERROR,
                        thirdEvent = jcm.RESPONSES.LOGS,
                        context = this;
                    expect(this.jobManagerInstance.handlers).toEqual({});
                    spyOn(console, 'error');
                    this.jobManagerInstance.addEventHandler(event, {
                        scream,
                        shout,
                    });

                    expect(() => {
                        context.jobManagerInstance.addEventHandler(secondEvent, ['let_it_all']);
                    }).toThrowError(recheckHandlersErr + 'let_it_all');

                    expect(() => {
                        context.jobManagerInstance.addEventHandler(thirdEvent, { out: null });
                    }).toThrowError(recheckHandlersErr + 'out');

                    expectHandlersDefined(this.jobManagerInstance, event, true, [
                        'scream',
                        'shout',
                    ]);
                    expectHandlersDefined(this.jobManagerInstance, secondEvent, true, []);
                    expectHandlersDefined(this.jobManagerInstance, thirdEvent, true, []);
                    expect(console.error.calls.allArgs()).toEqual([
                        ['No handler function supplied for let_it_all'],
                        ['No handler function supplied for out'],
                    ]);
                });

                it('warns if the handler already exists', function () {
                    const event = jcm.RESPONSES.LOGS,
                        secondEvent = jcm.RESPONSES.STATUS;
                    expect(this.jobManagerInstance.handlers).toEqual({});
                    spyOn(console, 'warn');
                    spyOn(console, 'error');
                    this.jobManagerInstance.addEventHandler(event, { scream, shout });
                    expectHandlersDefined(this.jobManagerInstance, event, true, [
                        'scream',
                        'shout',
                    ]);
                    this.jobManagerInstance.addEventHandler(secondEvent, { shout: scream });
                    expect(console.warn).toHaveBeenCalledTimes(1);
                    expect(console.warn.calls.allArgs()).toEqual([
                        ['Replaced existing shout handler'],
                    ]);
                    expect(this.jobManagerInstance.handlers[event]).toEqual({ scream, shout });
                    expect(this.jobManagerInstance.handlers[secondEvent]).toEqual({
                        shout: scream,
                    });
                    // trigger the second event handler; 'scream' should run, not 'shout'
                    this.jobManagerInstance.runHandler(secondEvent);
                    expect(console.warn.calls.allArgs()).toEqual([
                        ['Replaced existing shout handler'],
                    ]);
                    expect(console.error.calls.allArgs()).toEqual([[screamStr]]);
                });

                const badArguments = [
                    // array contents:
                    // [0] the argument;
                    // [1] error emitted if the argument is supplied directly to addEventHandler;
                    // [2] boolean representing whether or not {name: arg} would be valid if supplied
                    //     to addEventHandler
                    [null, invalidHandlersErr, false],
                    [undefined, invalidHandlersErr, false],
                    ['', invalidHandlersErr, false],
                    [0, invalidHandlersErr, false],
                    [1.2345, invalidHandlersErr, false],
                    [[1, 2, 3, 4], recheckHandlersErr + '1, 2, 3, 4', false],
                    [
                        () => {
                            /* no op */
                        },
                        invalidHandlersErr,
                        true,
                    ],
                    [[], noHandlersErr, false],
                    [{}, noHandlersErr, false],
                ];
                badArguments.forEach((badArg) => {
                    const [arg, errOne, isValid] = badArg;
                    it(`does not accept args of type ${Object.prototype.toString.call(
                        arg
                    )}`, function () {
                        expect(() => {
                            this.jobManagerInstance.addEventHandler('modelUpdate', arg);
                        }).toThrowError(errOne);
                    });
                    it(`${
                        isValid ? 'accepts' : 'does not accept'
                    } handler functions of type ${Object.prototype.toString.call(
                        arg
                    )}`, function () {
                        if (isValid) {
                            this.jobManagerInstance.addEventHandler('modelUpdate', { name: arg });
                            expect(this.jobManagerInstance.handlers['modelUpdate']).toEqual({
                                name: arg,
                            });
                        } else {
                            expect(() => {
                                this.jobManagerInstance.addEventHandler('modelUpdate', {
                                    name: arg,
                                });
                            }).toThrowError(recheckHandlersErr + 'name');
                        }
                    });
                });
            });

            describe('removeEventHandler', () => {
                it('can have handlers removed', function () {
                    const event = jcm.RESPONSES.LOGS;
                    this.jobManagerInstance.handlers[event] = {
                        scream,
                    };
                    expect(this.jobManagerInstance.handlers[event].scream).toEqual(
                        jasmine.any(Function)
                    );
                    this.jobManagerInstance.removeEventHandler(event, 'scream');
                    expectHandlersDefined(this.jobManagerInstance, event, false, ['scream']);
                });

                it('does not die if the handler name does not exist', function () {
                    const event = jcm.RESPONSES.LOGS;
                    expect(this.jobManagerInstance.handlers[event]).toBeUndefined();
                    this.jobManagerInstance.removeEventHandler(event, 'scream');
                    expectHandlersDefined(this.jobManagerInstance, event, false, ['scream']);
                });
            });

            describe('runHandler', () => {
                it('does not throw an error if there are no handlers', function () {
                    expect(this.jobManagerInstance.handlers).toEqual({});
                    expect(() => {
                        this.jobManagerInstance.runHandler();
                    }).not.toThrow();
                });

                it('executes the handlers', function () {
                    const event = 'modelUpdate';
                    this.jobManagerInstance.handlers.modelUpdate = {
                        handler_1: scream,
                        handler_2: shout,
                    };

                    spyOn(console, 'error');
                    spyOn(console, 'warn');
                    spyOn(this.jobManagerInstance.handlers[event], 'handler_1').and.callThrough();
                    spyOn(this.jobManagerInstance.handlers[event], 'handler_2').and.callThrough();

                    // the extra args here should be passed through as-is
                    this.jobManagerInstance.runHandler(event, [1, 2, 3], 'fee', 'fi', 'fo', 'fum');
                    [
                        console.error,
                        console.warn,
                        this.jobManagerInstance.handlers[event].handler_1,
                        this.jobManagerInstance.handlers[event].handler_2,
                    ].forEach((fn) => {
                        expect(fn).toHaveBeenCalled();
                    });
                    [
                        this.jobManagerInstance.handlers[event].handler_1,
                        this.jobManagerInstance.handlers[event].handler_2,
                    ].forEach((fn) => {
                        expect(fn.calls.allArgs()).toEqual([
                            [this.jobManagerInstance, [1, 2, 3], 'fee', 'fi', 'fo', 'fum'],
                        ]);
                    });

                    expect(console.error.calls.allArgs()).toEqual([[screamStr]]);
                    expect(console.warn.calls.allArgs()).toEqual([[shoutStr]]);
                });

                it('warns if a handler throws an error', function () {
                    const extraArg = [1, 2, 3];
                    const event = jcm.RESPONSES.LOGS;
                    this.jobManagerInstance.handlers[event] = {
                        handler_a: scream,
                        handler_b: () => {
                            throw new Error('Dying');
                        },
                        handler_c: shout,
                    };
                    spyOn(console, 'error');
                    spyOn(console, 'warn');
                    this.jobManagerInstance.runHandler(event, extraArg);
                    expect(console.error).toHaveBeenCalled();
                    expect(console.error.calls.allArgs()).toEqual([[screamStr]]);
                    expect(console.warn.calls.allArgs()).toEqual([
                        ['Error executing handler handler_b:', new Error('Dying')],
                        [shoutStr],
                    ]);
                });
            });
        });

        describe('listeners', () => {
            describe('addListener', () => {
                beforeEach(function () {
                    this.jobManagerInstance = createJobManagerInstance(this, JobManagerCore);
                });

                it('can have listeners added', function () {
                    const type = jcm.RESPONSES.INFO,
                        jobId = 'fakeJob';
                    expect(this.jobManagerInstance.listeners).toEqual({});
                    spyOn(this.bus, 'listen').and.returnValue(true);
                    this.jobManagerInstance.addListener(type, jobId);
                    expect(this.jobManagerInstance.listeners[jobId][type]).toEqual(true);
                    expect(this.bus.listen).toHaveBeenCalledTimes(1);
                    const allArgs = this.bus.listen.calls.allArgs();
                    expect(allArgs.length).toEqual(1);
                    expect(allArgs[0].length).toEqual(1);
                    expect(allArgs[0][0].key).toEqual({ type: type });
                    expect(allArgs[0][0].channel).toEqual({ jobId: jobId });
                    expect(allArgs[0][0].handle).toEqual(jasmine.any(Function));
                });

                it('will not add listeners of invalid types', function () {
                    expect(this.jobManagerInstance.listeners).toEqual({});
                    expect(() => {
                        this.jobManagerInstance.addListener('modelUpdate', [1, 2, 3]);
                    }).toThrowError(/addListener: invalid listener modelUpdate supplied/);
                    expect(this.jobManagerInstance.listeners).toEqual({});
                });

                it('will not add undefined or null listeners', function () {
                    expect(this.jobManagerInstance.listeners).toEqual({});
                    this.jobManagerInstance.addListener(jcm.RESPONSES.STATUS, [
                        null,
                        '',
                        undefined,
                    ]);
                    expect(this.jobManagerInstance.listeners).toEqual({});
                });

                it('will take a list of job IDs', function () {
                    const type = jcm.RESPONSES.INFO,
                        jobIdList = ['fee', 'fi', 'fo', 'fum'];
                    expect(this.jobManagerInstance.listeners).toEqual({});
                    spyOn(this.bus, 'listen').and.returnValue(true);
                    this.jobManagerInstance.addListener(type, jobIdList);
                    jobIdList.forEach((jobId) => {
                        expect(this.jobManagerInstance.listeners[jobId][type]).toEqual(true);
                    });
                    expect(this.bus.listen).toHaveBeenCalledTimes(4);
                    const allArgs = this.bus.listen.calls.allArgs();
                    allArgs.forEach((arg, ix) => {
                        expect(arg.length).toEqual(1);
                        expect(arg[0].key).toEqual({ type: type });
                        expect(arg[0].channel).toEqual({ jobId: jobIdList[ix] });
                        expect(arg[0].handle).toEqual(jasmine.any(Function));
                    });
                });

                it('will also add handlers', function () {
                    // add a mix of valid and invalid handlers
                    const type = jcm.RESPONSES.INFO,
                        jobIdList = ['this', 'that', 'the_other'];
                    expect(() => {
                        this.jobManagerInstance.addListener(type, jobIdList, {
                            scream,
                            shout,
                            let_it_all: {},
                            out: null,
                        });
                    }).toThrowError(recheckHandlersErr + 'let_it_all, out');
                    expectHandlersDefined(this.jobManagerInstance, type, true, ['scream', 'shout']);
                    expectHandlersDefined(this.jobManagerInstance, type, false, [
                        'let_it_all',
                        'out',
                    ]);
                });
            });

            describe('removeListener', () => {
                beforeEach(function () {
                    this.jobManagerInstance = createJobManagerInstance(this, JobManagerCore);
                });

                it('does not die if the job or listener does not exist', function () {
                    expect(() => {
                        this.jobManagerInstance.removeListener('fakeJob', jcm.RESPONSES.INFO);
                    }).not.toThrow();
                });

                it('will remove a specified job ID / type listener combo', function () {
                    spyOn(this.bus, 'removeListener').and.returnValue(true);
                    const fakeJob = {};
                    fakeJob[jcm.RESPONSES.INFO] = 'job-info-fake-job';
                    fakeJob[jcm.RESPONSES.STATUS] = 'job-status-fake-job';
                    fakeJob[jcm.RESPONSES.LOGS] = 'job-logs-fake-job';
                    this.jobManagerInstance.listeners.fakeJob = fakeJob;

                    this.jobManagerInstance.removeListener('fakeJob', jcm.RESPONSES.INFO);
                    const expected = {};
                    expected[jcm.RESPONSES.STATUS] = 'job-status-fake-job';
                    expected[jcm.RESPONSES.LOGS] = 'job-logs-fake-job';

                    expect(this.jobManagerInstance.listeners.fakeJob).toEqual(expected);
                    expect(this.bus.removeListener).toHaveBeenCalledTimes(1);
                    expect(this.bus.removeListener.calls.allArgs()).toEqual([
                        ['job-info-fake-job'],
                    ]);
                });
            });

            describe('removeJobListener', () => {
                beforeEach(function () {
                    this.jobManagerInstance = createJobManagerInstance(this, JobManagerCore);
                });
                it('will remove all listeners from a certain job ID', function () {
                    const fakeJob = {};
                    fakeJob[jcm.RESPONSES.INFO] = 'job-info-fake-job';
                    fakeJob[jcm.RESPONSES.STATUS] = 'job-status-fake-job';
                    fakeJob[jcm.RESPONSES.LOGS] = 'job-logs-fake-job';
                    this.jobManagerInstance.listeners.fakeJob = fakeJob;

                    this.jobManagerInstance.removeJobListeners('fakeJob');
                    expect(this.jobManagerInstance.listeners).toEqual({});
                });

                it('survives a job without listeners', function () {
                    expect(this.jobManagerInstance.listeners).toEqual({});
                    expect(() => {
                        this.jobManagerInstance.removeJobListeners('fakeJob');
                    }).not.toThrow();
                    expect(this.jobManagerInstance.listeners).toEqual({});
                });
            });
        });

        /* defaultHandlerMixin */
        function setUpHandlerTest(context, event) {
            context.jobManagerInstance.addEventHandler(event, { handler_1: scream });
            expect(Object.keys(context.jobManagerInstance.handlers[event]).sort()).toEqual([
                `__default_${event}`,
                'handler_1',
            ]);
            context.jobManagerInstance.addListener(event, [context.jobId]);
        }

        function checkForHandlers(jobManagerInstance) {
            const currentHandlers = jobManagerInstance.handlers;
            expect(Object.keys(currentHandlers).sort()).toEqual([
                jcm.RESPONSES.INFO,
                jcm.RESPONSES.RETRY,
                jcm.RESPONSES.STATUS,
            ]);
            Object.keys(currentHandlers).forEach((handlerName) => {
                const expected = {};
                expected[`__default_${handlerName}`] = jasmine.any(Function);
                expect(currentHandlers[handlerName]).toEqual(expected);
            });
        }

        describe('default handlers', () => {
            beforeEach(function () {
                this.bus = Runtime.make().bus();
                this.jobManagerInstance = createJobManagerInstance(
                    this,
                    DefaultHandlerMixin(JobManagerCore)
                );
            });

            describe('constructor', () => {
                it('has handlers assigned by the constructor', function () {
                    checkForHandlers(this.jobManagerInstance);
                });
            });
            describe('addDefaultHandlers', () => {
                it('can add a set of default handlers to the jobManager', function () {
                    this.jobManagerInstance.handlers = {};
                    expect(this.jobManagerInstance.handlers).toEqual({});
                    this.jobManagerInstance.addDefaultHandlers();
                    checkForHandlers(this.jobManagerInstance);
                });
            });

            describe('handleJobInfo', () => {
                const event = jcm.RESPONSES.INFO,
                    jobId = 'testJobId';
                it('handles successful job info requests', function () {
                    this.jobId = jobId;
                    const jobParams = {
                            this: 'that',
                            the: 'other',
                        },
                        jobInfo = {
                            job_id: this.jobId,
                            job_params: [jobParams],
                        };
                    this.jobId = jobId;
                    setUpHandlerTest(this, event);
                    expect(
                        this.jobManagerInstance.model.getItem(`exec.jobs.info.${jobId}`)
                    ).not.toBeDefined();
                    // rather than faffing around with sending messages over the bus,
                    // trigger the job handler directly
                    this.jobManagerInstance.runHandler(
                        jcm.RESPONSES.INFO,
                        { jobInfo, jobId },
                        jobId
                    );

                    expect(
                        this.jobManagerInstance.model.getItem(`exec.jobs.info.${jobId}`)
                    ).toEqual(jobInfo);
                    expect(this.jobManagerInstance.listeners[jobId][event]).not.toBeDefined();
                });

                it('handles errors in job info requests', function () {
                    this.jobId = jobId;
                    setUpHandlerTest(this, event);
                    expect(
                        this.jobManagerInstance.model.getItem(`exec.jobs.params.${jobId}`)
                    ).not.toBeDefined();
                    const error = 'Some made-up error';
                    this.jobManagerInstance.runHandler(jcm.RESPONSES.INFO, { error, jobId }, jobId);
                    expect(
                        this.jobManagerInstance.model.getItem(`exec.jobs.params.${jobId}`)
                    ).not.toBeDefined();
                    expect(this.jobManagerInstance.listeners[jobId][event]).toBeDefined();
                });
            });

            describe('handleJobRetry', () => {
                const event = jcm.RESPONSES.RETRY,
                    jobState = JobsData.jobsByStatus.terminated[0],
                    jobId = jobState.job_id;
                it('handles successful job retries', function () {
                    // retry a terminated job
                    this.jobId = jobId;
                    setUpHandlerTest(this, event);
                    Jobs.populateModelFromJobArray(
                        this.jobManagerInstance.model,
                        JobsData.allJobsWithBatchParent
                    );

                    // create a retry for the job
                    const updatedJobState = Object.assign({}, jobState, {
                            updated: jobState.updated + 10,
                        }),
                        newJobId = `${jobId}-retry`,
                        retryJobState = {
                            job_id: newJobId,
                            status: 'queued',
                            updated: jobState.updated + 10,
                            created: jobState.updated + 5,
                            retry_parent: this.jobId,
                        };

                    expect(
                        this.jobManagerInstance.model.getItem(`exec.jobs.params.${newJobId}`)
                    ).not.toBeDefined();
                    expect(
                        this.jobManagerInstance.listeners[jobId][jcm.RESPONSES.RETRY]
                    ).toBeDefined();
                    expect(this.jobManagerInstance.listeners[newJobId]).not.toBeDefined();

                    spyOn(this.bus, 'emit');
                    spyOn(this.jobManagerInstance, 'updateModel').and.callThrough();

                    this.jobManagerInstance.runHandler(
                        event,
                        { job: { jobState: updatedJobState }, retry: { jobState: retryJobState } },
                        jobId
                    );

                    expect(
                        this.jobManagerInstance.listeners[jobId][jcm.RESPONSES.RETRY]
                    ).toBeDefined();
                    expect(
                        this.jobManagerInstance.listeners[newJobId][jcm.RESPONSES.STATUS]
                    ).toBeDefined();
                    const storedJobs = this.jobManagerInstance.model.getItem('exec.jobs.byId');
                    expect(storedJobs[jobId]).toEqual(updatedJobState);
                    expect(storedJobs[newJobId]).toEqual(retryJobState);
                    expect(this.bus.emit).toHaveBeenCalled();
                    expect(this.jobManagerInstance.bus.emit.calls.allArgs()).toEqual([
                        [jcm.REQUESTS.START_UPDATE, { jobId: newJobId }],
                    ]);
                });

                it('handles unsuccessful retries', function () {
                    this.jobId = jobId;
                    setUpHandlerTest(this, event);
                    Jobs.populateModelFromJobArray(
                        this.jobManagerInstance.model,
                        JobsData.allJobsWithBatchParent
                    );
                    expect(
                        this.jobManagerInstance.listeners[jobId][jcm.RESPONSES.RETRY]
                    ).toBeDefined();

                    spyOn(this.bus, 'emit');
                    spyOn(this.jobManagerInstance, 'updateModel');

                    this.jobManagerInstance.runHandler(
                        event,
                        { job: { jobState }, error: 'Could not execute action' },
                        jobId
                    );
                    expect(this.bus.emit).not.toHaveBeenCalled();
                    expect(this.jobManagerInstance.updateModel).not.toHaveBeenCalled();
                });
            });

            describe('handleJobStatus', () => {
                const event = jcm.RESPONSES.STATUS;

                it('can update the model if a job has been updated', function () {
                    // job to test
                    const jobState = TestUtil.JSONcopy(JobsData.allJobsWithBatchParent)[0],
                        jobId = jobState.job_id;
                    this.jobId = jobId;
                    setUpHandlerTest(this, event);
                    Jobs.populateModelFromJobArray(
                        this.jobManagerInstance.model,
                        JobsData.allJobsWithBatchParent
                    );
                    // create an update for the job
                    const updatedJobState = Object.assign({}, jobState, {
                            updated: jobState.updated + 10,
                        }),
                        messageOne = { jobState, jobId },
                        messageTwo = { jobState: updatedJobState, jobId };

                    spyOn(console, 'error');
                    spyOn(this.jobManagerInstance, 'updateModel').and.callThrough();
                    // the first message will not trigger `updateModel` as it is identical to the existing jobState
                    // the second message will trigger `updateModel`
                    this.jobManagerInstance.runHandler(jcm.RESPONSES.STATUS, messageOne, jobId);
                    expect(this.jobManagerInstance.model.getItem(`exec.jobState`)).toEqual(
                        jobState
                    );
                    this.jobManagerInstance.runHandler(jcm.RESPONSES.STATUS, messageTwo, jobId);
                    expect(this.jobManagerInstance.model.getItem(`exec.jobState`)).toEqual(
                        updatedJobState
                    );

                    expect(console.error).toHaveBeenCalledTimes(2);
                    expect(this.jobManagerInstance.updateModel).toHaveBeenCalledTimes(1);
                    const updateModelCallArgs = this.jobManagerInstance.updateModel.calls.allArgs();
                    // callArgs[0][0] and updateModel takes [jobState]
                    expect(updateModelCallArgs).toEqual([[[updatedJobState]]]);
                });

                JobsData.allJobsWithBatchParent.forEach((jobState) => {
                    it(`performs the appropriate update for ${jobState.job_id}`, function () {
                        const jobId = jobState.job_id;
                        this.jobId = jobId;
                        setUpHandlerTest(this, event);
                        Jobs.populateModelFromJobArray(
                            this.jobManagerInstance.model,
                            JobsData.allJobsWithBatchParent
                        );
                        const updatedJobState = Object.assign({}, jobState, {
                            updated: jobState.updated + 10,
                        });
                        expect(
                            this.jobManagerInstance.model.getItem(`exec.jobs.byId.${jobId}`)
                        ).toEqual(jobState);

                        spyOn(console, 'error');
                        spyOn(this.bus, 'emit');
                        spyOn(this.jobManagerInstance, 'updateModel').and.callThrough();

                        // trigger the update
                        this.jobManagerInstance.runHandler(
                            jcm.RESPONSES.STATUS,
                            { jobState: updatedJobState, jobId },
                            jobId
                        );
                        expect(
                            this.jobManagerInstance.model.getItem(`exec.jobs.byId.${jobId}`)
                        ).toEqual(updatedJobState);

                        expect(this.jobManagerInstance.updateModel).toHaveBeenCalledTimes(1);
                        expect(console.error).toHaveBeenCalledTimes(1);
                        // for non-terminal jobs or those that can be retried
                        // the listener should still be in place
                        if (!jobState.meta.terminal || jobState.meta.canRetry) {
                            expect(
                                this.jobManagerInstance.listeners[jobId][jcm.RESPONSES.STATUS]
                            ).toBeDefined();
                            expect(this.bus.emit).not.toHaveBeenCalled();
                        } else {
                            expect(
                                this.jobManagerInstance.listeners[jobId][jcm.RESPONSES.STATUS]
                            ).not.toBeDefined();
                            // jcm.REQUESTS.STOP_UPDATE should have been called
                            expect(this.bus.emit).toHaveBeenCalled();
                            const callArgs = this.bus.emit.calls.allArgs();
                            expect(callArgs).toEqual([[jcm.REQUESTS.STOP_UPDATE, { jobId }]]);
                        }
                    });
                });

                it('adds missing child IDs as required', function () {
                    // this will be the updated job
                    const batchParent = TestUtil.JSONcopy(JobsData.batchParentJob),
                        batchParentUpdate = TestUtil.JSONcopy(JobsData.batchParentJob),
                        jobId = batchParent.job_id;

                    // remove the child jobs from the original batch parent
                    batchParent.child_jobs = [];
                    // change the update time for the updated batch parent
                    batchParentUpdate.updated += 10;
                    setUpHandlerTest(this, event);
                    Jobs.populateModelFromJobArray(this.jobManagerInstance.model, [batchParent]);
                    this.jobManagerInstance.addListener(jcm.RESPONSES.STATUS, [jobId]);

                    expect(this.jobManagerInstance.model.getItem('exec.jobState')).toEqual(
                        batchParent
                    );
                    expect(
                        this.jobManagerInstance.listeners[jobId][jcm.RESPONSES.STATUS]
                    ).toBeDefined();

                    spyOn(console, 'error');
                    spyOn(this.bus, 'emit');
                    spyOn(this.jobManagerInstance, 'updateModel').and.callThrough();

                    // trigger the update
                    this.jobManagerInstance.runHandler(
                        jcm.RESPONSES.STATUS,
                        { jobState: batchParentUpdate, jobId },
                        jobId
                    );
                    expect(this.jobManagerInstance.model.getItem(`exec.jobState`)).toEqual(
                        batchParentUpdate
                    );
                    expect(
                        this.jobManagerInstance.listeners[jobId][jcm.RESPONSES.STATUS]
                    ).toBeDefined();
                    expect(this.jobManagerInstance.updateModel).toHaveBeenCalledTimes(1);
                    expect(console.error).toHaveBeenCalledTimes(1);

                    // all child jobs should have job-status and job-info listeners
                    batchParentUpdate.child_jobs.forEach((_jobId) => {
                        expect(
                            this.jobManagerInstance.listeners[_jobId][jcm.RESPONSES.STATUS]
                        ).toBeDefined();
                        expect(
                            this.jobManagerInstance.listeners[_jobId][jcm.RESPONSES.INFO]
                        ).toBeDefined();
                    });
                    const callArgs = this.bus.emit.calls.allArgs();
                    expect(this.bus.emit).toHaveBeenCalledTimes(1);
                    expect(callArgs).toEqual([
                        [
                            jcm.REQUESTS.START_UPDATE,
                            {
                                jobIdList: jasmine.arrayWithExactContents(
                                    batchParentUpdate.child_jobs
                                ),
                            },
                        ],
                    ]);
                });
            });
        });

        /* jobActionsMixin */
        describe('job action functions', () => {
            beforeEach(function () {
                this.jobManagerInstance = createJobManagerInstance(
                    this,
                    JobActionsMixin(JobManagerCore)
                );
            });

            const actionStatusMatrix = {
                cancel: {
                    valid: Jobs.validStatusesForAction.cancel,
                    invalid: [],
                    request: 'cancel',
                    jobRequest: jcm.REQUESTS.CANCEL,
                },
                retry: {
                    valid: Jobs.validStatusesForAction.retry,
                    invalid: [],
                    request: 'retry',
                    jobRequest: jcm.REQUESTS.RETRY,
                },
            };

            // fill in the invalid statuses
            Jobs.validJobStatuses.filter((status) => {
                Object.keys(actionStatusMatrix).forEach((action) => {
                    if (!actionStatusMatrix[action].valid.includes(status)) {
                        actionStatusMatrix[action].invalid.push(status);
                    }
                });
            });

            ['cancel', 'retry'].forEach((action) => {
                // cancelJob and retryJob: input is a single job ID
                describe(`${action}Job`, () => {
                    beforeEach(function () {
                        const { model } = createModelWithBatchJobWithRetries();
                        this.jobManagerInstance = new JobManager({
                            model,
                            bus: this.bus,
                            devMode: true,
                        });
                    });

                    actionStatusMatrix[action].valid.forEach((status) => {
                        const jobId = JobsData.jobsByStatus[status][0].job_id;
                        it(`can ${action} a job in status ${status}`, function () {
                            spyOn(this.bus, 'emit');
                            const result = this.jobManagerInstance[`${action}Job`](`${jobId}-v2`);
                            expect(result).toBeTrue();
                            expect(this.bus.emit).toHaveBeenCalled();
                            // check the args to bus.emit were correct
                            const callArgs = this.bus.emit.calls.allArgs();
                            const actionRequest = actionStatusMatrix[action].jobRequest;
                            expect(callArgs[0]).toEqual([
                                actionRequest,
                                { jobIdList: [`${jobId}-v2`] },
                            ]);
                        });
                        it(`can ${action} a retried job in status ${status}`, function () {
                            spyOn(this.bus, 'emit');
                            const result = this.jobManagerInstance[`${action}Job`](
                                `${jobId}-retry`
                            );
                            expect(result).toBeTrue();
                            expect(this.bus.emit).toHaveBeenCalled();
                            // check the args to bus.emit were correct
                            const callArgs = this.bus.emit.calls.allArgs();
                            const actionRequest = actionStatusMatrix[action].jobRequest;
                            // if this is a retry, use the retry parent ID
                            const actionJobId = action === 'retry' ? jobId : `${jobId}-retry`;
                            expect(callArgs[0]).toEqual([
                                actionRequest,
                                { jobIdList: [actionJobId] },
                            ]);
                        });
                    });
                    actionStatusMatrix[action].invalid.forEach((status) => {
                        const jobId = JobsData.jobsByStatus[status][0].job_id;
                        it(`cannot ${action} a job in status ${status}`, function () {
                            spyOn(this.bus, 'emit');
                            const result = this.jobManagerInstance[`${action}Job`](`${jobId}-v2`);
                            expect(result).toBeFalse();
                            expect(this.bus.emit).not.toHaveBeenCalled();
                        });
                        it(`cannot ${action} a retried job in status ${status}`, function () {
                            spyOn(this.bus, 'emit');
                            const result = this.jobManagerInstance[`${action}Job`](
                                `${jobId}-retry`
                            );
                            expect(result).toBeFalse();
                            expect(this.bus.emit).not.toHaveBeenCalled();
                        });
                    });
                });

                describe(`${action}JobsByStatus`, () => {
                    // job status is invalid
                    actionStatusMatrix[action].invalid.forEach((status) => {
                        it(`cannot ${action} a batch of jobs in status ${status}`, async function () {
                            spyOn(this.bus, 'emit');
                            await expectAsync(
                                this.jobManagerInstance[`${action}JobsByStatus`]([status])
                            ).toBeResolvedTo(false);
                            expect(this.bus.emit).not.toHaveBeenCalled();
                        });
                    });

                    actionStatusMatrix[action].valid.forEach((status) => {
                        it(`cannot ${action} a batch of ${status} jobs if there are none in that state`, async function () {
                            const model = Props.make({
                                data: {},
                            });
                            this.jobManagerInstance = new JobManager({
                                model: model,
                                bus: this.bus,
                                devMode: true,
                            });

                            spyOn(this.bus, 'emit');
                            await expectAsync(
                                this.jobManagerInstance[`${action}JobsByStatus`]([status])
                            ).toBeResolvedTo(false);
                            expect(this.bus.emit).not.toHaveBeenCalled();
                        });

                        it(`can ${action} a batch of jobs in status ${status}`, async function () {
                            spyOn(this.bus, 'emit');
                            spyOn(UI, 'showConfirmDialog').and.resolveTo(true);
                            await this.jobManagerInstance[`${action}JobsByStatus`]([status]);
                            expect(UI.showConfirmDialog).toHaveBeenCalled();
                            expect(this.bus.emit).toHaveBeenCalled();

                            const callArgs = this.bus.emit.calls.allArgs();
                            const requestType = actionStatusMatrix[action].jobRequest;
                            // all the jobs of status `status` should be included
                            const expectedJobIds = Object.values(JobsData.jobsByStatus[status]).map(
                                (jobState) => jobState.job_id
                            );
                            expect(callArgs.length).toEqual(1);
                            expect(callArgs[0][0]).toEqual(requestType);
                            expect(callArgs[0][1].jobIdList).toEqual(
                                jasmine.arrayWithExactContents(expectedJobIds)
                            );
                        });

                        it(`can ${action} a batch of jobs, including retries, in status ${status}`, async function () {
                            const { model, allJobs } = createModelWithBatchJobWithRetries();
                            this.jobManagerInstance = new JobManager({
                                model,
                                bus: this.bus,
                                devMode: true,
                            });
                            expect(
                                Object.keys(this.jobManagerInstance.model.getItem('exec.jobs.byId'))
                            ).toEqual(
                                jasmine.arrayWithExactContents(
                                    allJobs.map((job) => {
                                        return job.job_id;
                                    })
                                )
                            );

                            spyOn(this.bus, 'emit');
                            spyOn(UI, 'showConfirmDialog').and.resolveTo(true);
                            await this.jobManagerInstance[`${action}JobsByStatus`]([status]);
                            expect(UI.showConfirmDialog).toHaveBeenCalled();
                            expect(this.bus.emit).toHaveBeenCalled();

                            const callArgs = this.bus.emit.calls.allArgs();
                            const requestType = actionStatusMatrix[action].jobRequest;
                            // all the jobs of status `status` should be included
                            const expectedJobIds = Object.values(JobsData.jobsByStatus[status])
                                .map((jobState) => {
                                    if (action === 'retry') {
                                        return [jobState.job_id, jobState.job_id + '-v2'];
                                    }
                                    return [jobState.job_id + '-retry', jobState.job_id + '-v2'];
                                })
                                .flat();
                            expect(callArgs.length).toEqual(1);
                            expect(callArgs[0][0]).toEqual(requestType);
                            expect(callArgs[0][1].jobIdList).toEqual(
                                jasmine.arrayWithExactContents(expectedJobIds)
                            );
                        });
                    });
                });
            });

            // make sure that jobs in several states can be collected together
            const statusListTests = [
                {
                    action: 'cancel',
                    statusList: ['created', 'estimating', 'queued'],
                    title: 'Cancel queued jobs',
                },
                {
                    action: 'retry',
                    statusList: ['created', 'estimating', 'queued'],
                    title: 'Retry queued jobs',
                },
                // these actions can't be done through the UI at present, but they are legal
                {
                    action: 'cancel',
                    statusList: ['created', 'estimating', 'running'],
                    title: 'Cancel queued and running jobs',
                },
                {
                    action: 'retry',
                    statusList: ['terminated', 'error'],
                    title: 'Retry failed and cancelled jobs',
                    body: 'Please note that jobs are rerun using the same parameters. Any jobs that failed due to issues with the input, such as misconfigured parameters or corrupted input data, are likely to throw the same errors when run again.',
                },
            ];

            statusListTests.forEach((test) => {
                it(`can ${test.action} all jobs in states ${test.statusList.join(
                    ' and '
                )}`, async function () {
                    spyOn(this.bus, 'emit');
                    spyOn(UI, 'showConfirmDialog').and.callFake((args) => {
                        // check the dialog structure
                        return UI.showConfirmDialog.and.originalFn(
                            Object.assign(
                                {
                                    doThisFirst: () => {
                                        expect(
                                            document.querySelector('.modal-title').textContent
                                        ).toContain(test.title);
                                        if (test.body) {
                                            expect(
                                                document.querySelector('.modal-body').textContent
                                            ).toContain(test.body);
                                        }
                                        document.querySelector('[data-element="ok"]').click();
                                    },
                                },
                                args
                            )
                        );
                    });
                    await this.jobManagerInstance[`${test.action}JobsByStatus`](test.statusList);
                    expect(UI.showConfirmDialog).toHaveBeenCalled();
                    expect(this.bus.emit).toHaveBeenCalled();

                    const callArgs = this.bus.emit.calls.allArgs();
                    const requestType = actionStatusMatrix[test.action].jobRequest;

                    expect(callArgs.length).toEqual(1);
                    expect(callArgs[0][0]).toEqual(requestType);

                    // this is an ugly way to do this,
                    // but we don't want to just mimic the code we're testing
                    let acc = 0;
                    test.statusList.forEach((status) => {
                        Object.values(JobsData.jobsByStatus[status])
                            .map((jobState) => jobState.job_id)
                            .forEach((jobId) => {
                                expect(callArgs[0][1].jobIdList.includes(jobId)).toBeTrue();
                                acc++;
                            });
                    });
                    expect(callArgs[0][1].jobIdList.length).toEqual(acc);
                });

                it('does nothing if the user responds no to the modal', async function () {
                    spyOn(this.bus, 'emit');
                    spyOn(UI, 'showConfirmDialog').and.resolveTo(false);
                    await this.jobManagerInstance[`${test.action}JobsByStatus`](test.statusList);
                    expect(UI.showConfirmDialog).toHaveBeenCalled();
                    expect(this.bus.emit).not.toHaveBeenCalled();
                });
            });

            const resetJobsCallArgs = [
<<<<<<< HEAD
                [jcm.REQUESTS.STOP_UPDATE, { batchId: JobsData.batchParentJob.job_id }],
=======
                'request-job-updates-stop',
                { batchId: JobsData.batchParentJob.job_id },
>>>>>>> 57b8c3de
            ];

            describe('cancelBatchJob', () => {
                it('cancels the current batch parent job', function () {
                    spyOn(this.bus, 'emit');
                    const batchIds = JobsData.allJobsWithBatchParent.map((jobState) => {
                        return jobState.job_id;
                    });
                    expect(
                        Object.keys(this.jobManagerInstance.model.getItem('exec.jobs.byId'))
                    ).toEqual(jasmine.arrayWithExactContents(batchIds));
                    expect(this.jobManagerInstance.listeners).toBeDefined();
                    this.jobManagerInstance.cancelBatchJob();
                    // check the args to bus.emit were correct
                    expect(this.bus.emit).toHaveBeenCalled();
<<<<<<< HEAD
                    const callArgs = this.bus.emit.calls.allArgs();
                    const actionRequest = actionStatusMatrix.cancel.jobRequest;
                    expect(callArgs).toEqual(
                        jasmine.arrayWithExactContents(
                            resetJobsCallArgs.concat([
                                [actionRequest, { jobIdList: [JobsData.batchParentJob.job_id] }],
                            ])
                        )
                    );
                    // the job model should have been reset and job listeners removed
                    expect(this.jobManagerInstance.model.getItem('exec')).not.toBeDefined();
                    expect(this.jobManagerInstance.listeners).toEqual({});
=======

                    const actionRequest = `request-job-${actionStatusMatrix.cancel.request}`;
                    const expected = [
                        [actionRequest, { jobIdList: [JobsData.batchParentJob.job_id] }],
                    ];
                    const callArgs = this.bus.emit.calls.allArgs();
                    expect(callArgs).toEqual(jasmine.arrayWithExactContents(expected));
                    // the job model should be unchanged
                    expect(
                        Object.keys(this.jobManagerInstance.model.getItem('exec.jobs.byId'))
                    ).toEqual(jasmine.arrayWithExactContents(batchIds));
                    // there should be a status listener for the batch parent
                    expect(
                        this.jobManagerInstance.listeners[JobsData.batchParentJob.job_id]
                    ).toEqual({ 'job-status': this.bus.listen() });
>>>>>>> 57b8c3de
                });
            });

            describe('resetJobs', () => {
                function runResetTest(ctx, thisCellId = null) {
                    spyOn(ctx.bus, 'emit');
                    spyOn(Date, 'now').and.returnValue(1234567890);
                    expect(
                        Object.keys(ctx.jobManagerInstance.model.getItem('exec.jobs.byId'))
                    ).toEqual(
                        jasmine.arrayWithExactContents(
                            JobsData.allJobsWithBatchParent.map((jobState) => {
                                return jobState.job_id;
                            })
                        )
                    );
                    expect(ctx.jobManagerInstance.listeners).toBeDefined();
                    ctx.jobManagerInstance.resetJobs();
                    expect(ctx.jobManagerInstance.model.getItem('exec')).not.toBeDefined();
                    expect(ctx.jobManagerInstance.listeners).toEqual({});
                    // check the args to bus.emit were correct
                    expect(ctx.bus.emit).toHaveBeenCalled();
                    let expected = [resetJobsCallArgs];
                    if (thisCellId) {
                        expected = [resetJobsCallArgs, ['reset-cell', { cellId, ts: 1234567890 }]];
                    }
                    const callArgs = ctx.bus.emit.calls.allArgs();
                    expect(callArgs).toEqual(jasmine.arrayWithExactContents(expected));
                }
                it('can reset the stored jobs and listeners', function () {
                    runResetTest(this);
                });

                it('can reset stored jobs, listeners, and cells', function () {
                    this.jobManagerInstance.cellId = cellId;
                    runResetTest(this, cellId);
                });
            });
        });

        /**
         * @param {object} ctx  this context
         * @param {object} args with keys
         *          batchId         batch job ID
         *          allJobIds       IDs of batch job and all children
         *          listenerArray   listeners expected to be active; array of strings, e.g.
         *                          [jcm.RESPONSES.STATUS, jcm.RESPONSES.INFO]
         */
        function check_initJobs(ctx, args) {
            const { batchId, allJobIds, listenerArray } = args;

            expect(Object.keys(ctx.jobManagerInstance.listeners)).toEqual(
                jasmine.arrayWithExactContents(allJobIds)
            );

            Object.keys(ctx.jobManagerInstance.listeners).forEach((jobId) => {
                expect(Object.keys(ctx.jobManagerInstance.listeners[jobId])).toEqual(
                    jasmine.arrayWithExactContents(listenerArray)
                );
            });

            const busCallArgs = [[jcm.REQUESTS.START_UPDATE, { batchId }]];
            if (listenerArray.includes(jcm.RESPONSES.INFO)) {
                busCallArgs.push([jcm.REQUESTS.INFO, { batchId }]);
            }

            expect(ctx.jobManagerInstance.bus.emit.calls.allArgs()).toEqual(
                jasmine.arrayWithExactContents(busCallArgs)
            );
        }

        describe('initBatchJob', () => {
            beforeEach(function () {
                this.jobManagerInstance = createJobManagerInstance(
                    this,
                    BatchInitMixin(JobManagerCore)
                );
            });
            const childIds = ['this', 'that', 'the other'],
                batchId = 'something';

            const invalidInput = [
                {},
                { parent_job: 12345 },
                { batch_job: 12345 },
                { batch_id: 12345, child_jobs: [] },
                { batch_id: 12345, child_job_ids: [] },
                { batch_id: 12345, child_job_ids: {} },
            ];

            invalidInput.forEach((input) => {
                it(`will not accept invalid input ${JSON.stringify(input)}`, function () {
                    expect(() => {
                        this.jobManagerInstance.initBatchJob(input);
                    }).toThrowError(/Batch job must have a batch ID and at least one child job ID/);
                });
            });

            it('adds job data when given the appropriate input', function () {
                this.model = Props.make({
                    data: {},
                });
                this.jobManagerInstance.model = this.model;
                ['exec.jobs.byId', 'exec.jobState'].forEach((modelItem) => {
                    expect(this.jobManagerInstance.model.getItem(modelItem)).toEqual(undefined);
                });
                expect(this.jobManagerInstance.listeners).toEqual({});
                spyOn(this.jobManagerInstance.bus, 'emit');
                this.jobManagerInstance.initBatchJob({
                    batch_id: batchId,
                    child_job_ids: childIds,
                });
                expect(
                    Object.keys(this.jobManagerInstance.model.getItem('exec.jobs.byId'))
                ).toEqual(jasmine.arrayWithExactContents([batchId, 'that', 'the other', 'this']));
                expect(this.jobManagerInstance.model.getItem('exec.jobState').job_id).toEqual(
                    batchId
                );
                // check that the appropriate messages have been sent out
                check_initJobs(this, {
                    batchId,
                    allJobIds: childIds.concat([batchId]),
                    listenerArray: [jcm.RESPONSES.STATUS, jcm.RESPONSES.INFO, jcm.RESPONSES.ERROR],
                });
            });

            it('replaces any existing job data with the new input', function () {
                expect(
                    Object.keys(this.jobManagerInstance.model.getItem('exec.jobs.byId'))
                ).toEqual(
                    jasmine.arrayWithExactContents(
                        JobsData.allJobsWithBatchParent.map((job) => {
                            return job.job_id;
                        })
                    )
                );
                expect(this.jobManagerInstance.model.getItem('exec.jobState')).toEqual(
                    JobsData.batchParentJob
                );

                spyOn(this.jobManagerInstance.bus, 'emit');
                this.jobManagerInstance.initBatchJob({
                    batch_id: batchId,
                    child_job_ids: childIds,
                });
                expect(
                    Object.keys(this.jobManagerInstance.model.getItem('exec.jobs.byId'))
                ).toEqual(jasmine.arrayWithExactContents([batchId, 'that', 'the other', 'this']));
                expect(this.jobManagerInstance.model.getItem('exec.jobState').job_id).toEqual(
                    batchId
                );
                // check that the appropriate messages have been sent out
                check_initJobs(this, {
                    batchId,
                    allJobIds: childIds.concat([batchId]),
                    listenerArray: [jcm.RESPONSES.STATUS, jcm.RESPONSES.INFO, jcm.RESPONSES.ERROR],
                });
            });
        });

        describe('restoreFromSaved', () => {
            beforeEach(function () {
                this.model = Props.make({
                    data: {},
                });
            });
            it('does nothing if there are no jobs saved', function () {
                this.jobManagerInstance = createJobManagerInstance(
                    this,
                    BatchInitMixin(JobManagerCore)
                );
                spyOn(this.jobManagerInstance.bus, 'emit');
                expect(this.jobManagerInstance.listeners).toEqual({});
                expect(this.jobManagerInstance.model.getItem('exec')).toEqual(undefined);

                this.jobManagerInstance.restoreFromSaved();
                expect(this.jobManagerInstance.listeners).toEqual({});
                expect(this.jobManagerInstance.bus.emit.calls.allArgs()).toEqual([]);
                expect(this.jobManagerInstance.model.getItem('exec')).toEqual(undefined);
            });

            it('sets up the appropriate listeners if there is data saved', function () {
                Jobs.populateModelFromJobArray(this.model, JobsData.allJobsWithBatchParent);
                this.jobManagerInstance = createJobManagerInstance(
                    this,
                    BatchInitMixin(JobManagerCore)
                );
                expect(this.jobManagerInstance.listeners).toEqual({});
                spyOn(this.jobManagerInstance.bus, 'emit');
                this.jobManagerInstance.restoreFromSaved();

                check_initJobs(this, {
                    batchId: JobsData.batchParentJob.job_id,
                    allJobIds: JobsData.allJobsWithBatchParent.map((job) => job.job_id),
                    listenerArray: [jcm.RESPONSES.STATUS, jcm.RESPONSES.ERROR],
                });
            });

            it('sets up the appropriate listeners even if child jobs are missing', function () {
                Jobs.populateModelFromJobArray(this.model, [JobsData.batchParentJob]);
                this.jobManagerInstance = createJobManagerInstance(
                    this,
                    BatchInitMixin(JobManagerCore)
                );
                expect(this.jobManagerInstance.listeners).toEqual({});
                spyOn(this.jobManagerInstance.bus, 'emit');
                this.jobManagerInstance.restoreFromSaved();

                check_initJobs(this, {
                    batchId: JobsData.batchParentJob.job_id,
                    allJobIds: JobsData.allJobsWithBatchParent.map((job) => job.job_id),
                    listenerArray: [jcm.RESPONSES.STATUS, jcm.RESPONSES.ERROR],
                });
            });
        });

        describe('getFsmStateFromJobs', () => {
            beforeEach(function () {
                this.jobManagerInstance = createJobManagerInstance(
                    this,
                    BatchInitMixin(JobManagerCore)
                );
            });
            it('uses the Jobs function', function () {
                spyOn(Jobs, 'getFsmStateFromJobs').and.callThrough();
                spyOn(this.jobManagerInstance.model, 'getItem').and.returnValue([]);

                const result = this.jobManagerInstance.getFsmStateFromJobs();
                expect(result).toBeNull();
                expect(this.jobManagerInstance.model.getItem).toHaveBeenCalled();
                expect(Jobs.getFsmStateFromJobs).toHaveBeenCalled();
                expect(Jobs.getFsmStateFromJobs.calls.allArgs()).toEqual([[[]]]);
            });
        });
    });
});<|MERGE_RESOLUTION|>--- conflicted
+++ resolved
@@ -1357,12 +1357,7 @@
             });
 
             const resetJobsCallArgs = [
-<<<<<<< HEAD
                 [jcm.REQUESTS.STOP_UPDATE, { batchId: JobsData.batchParentJob.job_id }],
-=======
-                'request-job-updates-stop',
-                { batchId: JobsData.batchParentJob.job_id },
->>>>>>> 57b8c3de
             ];
 
             describe('cancelBatchJob', () => {
@@ -1378,7 +1373,6 @@
                     this.jobManagerInstance.cancelBatchJob();
                     // check the args to bus.emit were correct
                     expect(this.bus.emit).toHaveBeenCalled();
-<<<<<<< HEAD
                     const callArgs = this.bus.emit.calls.allArgs();
                     const actionRequest = actionStatusMatrix.cancel.jobRequest;
                     expect(callArgs).toEqual(
@@ -1391,23 +1385,6 @@
                     // the job model should have been reset and job listeners removed
                     expect(this.jobManagerInstance.model.getItem('exec')).not.toBeDefined();
                     expect(this.jobManagerInstance.listeners).toEqual({});
-=======
-
-                    const actionRequest = `request-job-${actionStatusMatrix.cancel.request}`;
-                    const expected = [
-                        [actionRequest, { jobIdList: [JobsData.batchParentJob.job_id] }],
-                    ];
-                    const callArgs = this.bus.emit.calls.allArgs();
-                    expect(callArgs).toEqual(jasmine.arrayWithExactContents(expected));
-                    // the job model should be unchanged
-                    expect(
-                        Object.keys(this.jobManagerInstance.model.getItem('exec.jobs.byId'))
-                    ).toEqual(jasmine.arrayWithExactContents(batchIds));
-                    // there should be a status listener for the batch parent
-                    expect(
-                        this.jobManagerInstance.listeners[JobsData.batchParentJob.job_id]
-                    ).toEqual({ 'job-status': this.bus.listen() });
->>>>>>> 57b8c3de
                 });
             });
 
