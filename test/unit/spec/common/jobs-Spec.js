define([
    'common/jobs',
    '/test/data/jobsData',
    'common/props',
    'common/jobCommMessages',
    'util/util',
    'testUtil',
    'json!/src/biokbase/narrative/tests/data/response_data.json',
], (Jobs, JobsData, Props, jcm, Utils, TestUtil, ResponseData) => {
    'use strict';

    function arrayToHTML(array) {
        return array.map((item) => `<div>${item}</div>`).join('\n');
    }

    const jobsModuleExports = [
        'canCancel',
        'canDo',
        'canRetry',
        'createCombinedJobState',
        'createCombinedJobStateSummary',
        'createJobStatusFromFsm',
        'createJobStatusFromBulkCellFsm',
        'createJobStatusLines',
        'getCurrentJobCounts',
        'getCurrentJobs',
        'getFsmStateFromJobs',
        'isTerminalStatus',
        'isValidBackendJobStateObject',
        'isValidJobStatus',
        'isValidJobStateObject',
        'isValidJobInfoObject',
        'isValidJobLogsObject',
        'isValidJobRetryObject',
        'isValidRunStatusObject',
        'jobAction',
        'jobArrayToIndexedObject',
        'jobLabel',
        'jobNotFound',
        'jobStatusUnknown',
        'jobStrings',
        'niceState',
        'populateModelFromJobArray',
        'updateJobModel',
        'validateMessage',
        'validJobStatuses',
        'validStatusesForAction',
    ];

    const invalidTypes = [
        null,
        undefined,
        1,
        'foo',
        [],
        ['a', 'list'],
        () => {
            /* no op */
        },
    ];
    describe('Test Jobs module', () => {
        afterEach(() => {
            TestUtil.clearRuntime();
        });

        it('Should be loaded with the right functions', () => {
            expect(Jobs).toBeDefined();
            jobsModuleExports.forEach((f) => {
                expect(Jobs[f]).toBeDefined();
            });
        });
    });

    const badStates = [undefined, null, 'Mary Poppins', 12345678];

    describe('the isTerminalStatus function', () => {
        afterEach(() => {
            TestUtil.clearRuntime();
        });
        const terminalStatuses = ['completed', 'does_not_exist', 'error', 'terminated'];

        Jobs.validJobStatuses.forEach((status) => {
            const isTerminal = terminalStatuses.includes(status);
            it(`should return ${isTerminal} for status ${status}`, () => {
                expect(Jobs.isTerminalStatus(status)).toEqual(isTerminal);
            });
        });

        it('should return false for invalid job statuses', () => {
            badStates.forEach((status) => {
                expect(Jobs.isTerminalStatus(status)).toBeFalse();
            });
        });
    });

    describe('Job data validation', () => {
        ['BackendJobState', 'JobState', 'Info', 'Retry', 'Logs', 'RunStatus'].forEach((type) => {
            let fn;
            switch (type) {
                case 'BackendJobState':
                case 'JobState':
                case 'RunStatus':
                    fn = `isValid${type}Object`;
                    break;
                default:
                    fn = `isValidJob${type}Object`;
            }

            describe(`The ${fn} function`, () => {
                JobsData.example[type].valid.forEach((elem) => {
                    it(`passes ${JSON.stringify(elem)}`, () => {
                        expect(Jobs[fn](elem)).toBeTrue();
                    });
                });

                JobsData.example[type].invalid.forEach((elem) => {
                    it(`fails ${JSON.stringify(elem)}`, () => {
                        expect(Jobs[fn](elem)).toBeFalse();
                    });
                });
            });
        });

        describe('the validateMessage function', () => {
            Object.keys(ResponseData).forEach((respType) => {
                it(`should validate a multi-job ${respType} message`, () => {
                    expect(
                        Jobs.validateMessage({
                            message: ResponseData[respType],
                            type: respType,
                        })
                    ).toEqual({
                        valid: ResponseData[respType],
                    });
                });
            });

            ['job-status', 'greetings', 'error', 'NEW', jcm.MESSAGE_TYPE.CANCEL].forEach((type) => {
                it(`should reject invalid message type ${type}`, () => {
                    expect(Jobs.validateMessage({ message: null, type })).toEqual({
                        invalid: null,
                    });
                });
            });

            invalidTypes.forEach((dataType) => {
                it(`should reject message with an invalid data type ${Utils.objectToString(
                    dataType
                )}`, () => {
                    expect(
                        Jobs.validateMessage({ message: dataType, type: jcm.MESSAGE_TYPE.INFO })
                    ).toEqual({ invalid: dataType });
                });
            });

            const gotValidator = ['INFO', 'LOGS', 'RETRY', 'RUN_STATUS', 'STATUS', 'STATUS_ALL'];
            Object.keys(jcm.RESPONSES).forEach((type) => {
                if (!gotValidator.includes(type)) {
                    it(`should validate ${type} messages (no validator)`, () => {
                        expect(
                            Jobs.validateMessage({
                                message: {},
                                type: jcm.RESPONSES[type],
                            })
                        ).toEqual({
                            valid: {},
                        });
                    });
                }
            });

            ['INFO', 'LOGS', 'RETRY', 'STATUS'].forEach((type) => {
                // combine valid and invalid data type
                it(`should separate out valid and invalid ${type} data`, () => {
                    const dataBlob = {},
                        expected = {};
                    let i = 0;

                    ['valid', 'invalid'].forEach((validity) => {
                        expected[validity] = {};
                        JobsData.example[type][validity].forEach((elem) => {
                            dataBlob[`job_${i}`] = elem;
                            expected[validity][`job_${i}`] = elem;
                            i++;
                        });
                    });
                    expect(
                        Jobs.validateMessage({ message: dataBlob, type: jcm.MESSAGE_TYPE[type] })
                    ).toEqual(expected);
                });
            });
        });
    });

    ['canCancel', 'canRetry'].forEach((fn) => {
        const actions = {
            canCancel: 'cancel',
            canRetry: 'retry',
        };
        describe(`the ${fn} function`, () => {
            JobsData.allJobsWithBatchParent.forEach((jobState) => {
                it(`should respond ${jobState.meta[fn]} for ${jobState.job_id}`, () => {
                    expect(Jobs[fn](jobState)).toBe(jobState.meta[fn]);
                    expect(Jobs.canDo(actions[fn], jobState)).toBe(jobState.meta[fn]);
                });
            });
        });
    });

    describe('createJobStatusLines', () => {
        let container;
        beforeAll(() => {
            container = document.createElement('div');
        });

        afterEach(() => {
            TestUtil.clearRuntime();
        });

        afterAll(() => {
            container.remove();
        });
        const args = [false, true];
        JobsData.allJobs.forEach((state) => {
            it(`should create an appropriate status string for ${state.job_id}`, () => {
                const statusLines = Jobs.createJobStatusLines(state);
                container.innerHTML = arrayToHTML(statusLines);
                expect(container.textContent).toContain(state.meta.createJobStatusLines.line);
            });
        });
        JobsData.allJobs.forEach((state) => {
            it(`should create an appropriate array in history mode for ${state.job_id}`, () => {
                const statusLines = Jobs.createJobStatusLines(state, true);
                container.innerHTML = arrayToHTML(statusLines);
                state.meta.createJobStatusLines.history.forEach((historyLine) => {
                    expect(container.textContent).toContain(historyLine);
                });
            });
        });

        it('should return an appropriate string for dodgy jobStates', () => {
            JobsData.example.JobState.invalid.forEach((state) => {
                args.forEach((arg) => {
                    const statusLines = Jobs.createJobStatusLines(state, arg);
                    container.innerHTML = arrayToHTML(statusLines);
                    expect(container.textContent).toContain(JobsData.jobStrings.unknown);
                });
            });
        });
    });

    describe('jobLabel', () => {
        const labelToState = [
            ['Mary Poppins', 'not found'],
            [null, 'not found'],
            [undefined, 'not found'],
            ['does_not_exist', 'not found'],
            ['estimating', 'queued'],
            ['queued', 'queued'],
            ['error', 'failed'],
            ['terminated', 'cancelled'],
            ['running', 'running'],
        ];
        labelToState.forEach((entry) => {
            it(`should create an abbreviated label when given the job state ${entry[0]}`, () => {
                expect(Jobs.jobLabel({ status: entry[0] })).toEqual(entry[1]);
            });
        });
    });

    describe('jobAction', () => {
        afterEach(() => {
            TestUtil.clearRuntime();
        });

        badStates.forEach((item) => {
            it(`should generate no action with the job state ${item}`, () => {
                expect(Jobs.jobAction({ status: item })).toEqual(null);
            });
        });
        JobsData.allJobsWithBatchParent.forEach((state) => {
            it(`should generate a job action with the job state ${state.status}`, () => {
                expect(Jobs.jobAction(state)).toEqual(state.meta.jobAction);
            });
        });
    });

    describe('jobLabel', () => {
        afterEach(() => {
            TestUtil.clearRuntime();
        });

        badStates.forEach((item) => {
            it(`creates an appropriate label with the input ${JSON.stringify(item)}`, () => {
                expect(Jobs.jobLabel({ status: item })).toEqual('not found');
            });
        });
        JobsData.allJobs.forEach((state) => {
            it(`creates an appropriate label with input in state ${state.status}`, () => {
                // include extra error info
                expect(Jobs.jobLabel(state, true)).toEqual(
                    state.meta.jobLabelIncludeError || state.meta.jobLabel
                );
                // just the basic label
                expect(Jobs.jobLabel(state)).toEqual(state.meta.jobLabel);
            });
        });
    });

    describe('niceState', () => {
        let container;
        beforeAll(() => {
            container = document.createElement('div');
        });
        afterEach(() => {
            TestUtil.clearRuntime();
        });

        afterAll(() => {
            container.remove();
        });
        badStates.forEach((item) => {
            it(`should generate a nice state for the input ${item}`, () => {
                container.innerHTML = Jobs.niceState(item);
                const span = container.querySelector('span');
                expect(span).toHaveClass('kb-job-status__summary');
                expect(span.textContent).toContain('invalid');
            });
        });

        JobsData.allJobs.forEach((state) => {
            it(`should generate a nice state for ${state.status}`, () => {
                container.innerHTML = Jobs.niceState(state.status);
                const span = container.querySelector('span');
                expect(span).toHaveClass(state.meta.niceState.class);
                expect(span.textContent).toContain(state.meta.niceState.label);
            });
        });
    });

    describe('createJobStatusFromFsm', () => {
        let container;
        beforeAll(() => {
            container = document.createElement('div');
        });
        afterEach(() => {
            TestUtil.clearRuntime();
        });

        afterAll(() => {
            container.remove();
        });

        const tests = [
            // app cell states
            { mode: 'error', stage: '', text: 'error', cssClass: 'error' },
            { mode: 'error', stage: 'runtime', text: 'error', cssClass: 'error' },
            { mode: 'internal-error', stage: '', text: 'error', cssClass: 'error' },
            { mode: 'canceling', stage: '', text: 'canceled', cssClass: 'terminated' },
            { mode: 'canceled', stage: '', text: 'canceled', cssClass: 'terminated' },
            { mode: 'processing', stage: 'running', text: 'running', cssClass: 'running' },
            { mode: 'processing', stage: 'queued', text: 'queued', cssClass: 'queued' },
            { mode: 'success', stage: '', text: 'success', cssClass: 'completed' },
            // invalid input
            { mode: 'processing', stage: 'unknown', noResult: true },
            { mode: '', stage: 'running', noResult: true },
            // bulk cell states
            { state: 'editingIncomplete', noResult: true },
            { state: 'editingComplete', noResult: true },
            { state: 'launching', text: 'in progress', cssClass: 'running' },
            { state: 'inProgress', text: 'in progress', cssClass: 'running' },
            { state: 'inProgressResultsAvailable', text: 'in progress', cssClass: 'running' },
            { state: 'jobsFinished', text: 'jobs finished', cssClass: 'error' },
            { state: 'jobsFinishedResultsAvailable', text: 'jobs finished', cssClass: 'completed' },
            { state: 'error', text: 'error', cssClass: 'error' },
            // invalid
            { state: 'new', noResult: true },
            { state: null, noResult: true },
            { state: undefined, noResult: true },
        ];

        tests.forEach((test) => {
            let func, testString;
            if (test.mode || test.stage) {
                func = (t) => {
                    return Jobs.createJobStatusFromFsm(t.mode, t.stage);
                };
                testString = `mode "${test.mode}" and stage "${test.stage}"`;
            } else {
                func = (t) => {
                    return Jobs.createJobStatusFromBulkCellFsm(t.state);
                };
                testString = `state "${test.state}"`;
            }

            if (test.noResult) {
                it(`should not produce a status span with ${testString}`, () => {
                    expect(func(test)).toBe('');
                });
            } else {
                it(`should output "${test.text}" with ${testString}`, () => {
                    container.innerHTML = func(test);
                    expect(container.querySelector('span').classList).toContain(
                        `kb-job-status__cell_summary--${test.cssClass}`
                    );
                    expect(container.querySelector('span').textContent).toBe(test.text);
                });
            }
        });
    });

    function generateJobs(jobSpec) {
        const outputJobs = {};
        Object.keys(jobSpec).forEach((status) => {
            Object.keys(jobSpec[status]).forEach((jobId) => {
                outputJobs[jobId] = {
                    job_id: jobId,
                    status: status,
                };
            });
        });
        return outputJobs;
    }

    describe('createCombinedJobState', () => {
        afterEach(() => {
            TestUtil.clearRuntime();
        });

        const summary = {
            queued: 'queued',
            running: 'running',
            error: 'error',
            success: 'success',
            terminated: 'canceled',
        };

        const batch = 'batch job';
        const retryBatchId = JobsData.batchJob.batchId;
        const tests = [
            {
                desc: 'all jobs',
                jobs: JobsData.jobsById,
                expected: `${batch} in progress: 3 queued, 1 running, 1 success, 2 failed, 2 cancelled, 1 not found`,
                fsmState: 'inProgressResultsAvailable',
                statusBarSummary: summary.running,
                statuses: {
                    queued: 3,
                    running: 1,
                    completed: 1,
                    error: 2,
                    terminated: 2,
                    does_not_exist: 1,
                },
            },
            {
                desc: 'jobs with retries',
                jobs: JobsData.batchJob.jobsById,
                expected: `${batch} in progress: 3 queued, 1 running, 1 success (3 jobs retried)`,
                fsmState: 'inProgressResultsAvailable',
                statusBarSummary: summary.running,
<<<<<<< HEAD
                statuses: { queued: 2, running: 1, completed: 1, retried: 3 },
=======
                statuses: { queued: 3, running: 1, completed: 1, retried: 3 },
>>>>>>> 15f714c7
            },
            {
                desc: 'jobs with retries, original jobs only',
                jobs: {
                    ...JobsData.batchJob.originalJobs,
                    retryBatchId: JobsData.batchJob.jobsById[retryBatchId],
                },
                expected: `${batch} in progress: 2 queued, 1 failed, 2 cancelled`,
                fsmState: 'inProgress',
                statusBarSummary: summary.queued,
<<<<<<< HEAD
                statuses: { queued: 1, error: 1, terminated: 2 },
=======
                statuses: { queued: 2, error: 1, terminated: 2 },
>>>>>>> 15f714c7
            },
            {
                desc: 'all jobs queued',
                jobs: generateJobs({ created: { a: 1 }, estimating: { b: 1 }, queued: { c: 1 } }),
                expected: `${batch} in progress: 3 queued`,
                fsmState: 'inProgress',
                statusBarSummary: summary.queued,
                statuses: { queued: 3 },
            },
            {
                desc: 'queued and running jobs',
                jobs: generateJobs({ estimating: { a: 1 }, running: { b: 1 } }),
                expected: `${batch} in progress: 1 queued, 1 running`,
                fsmState: 'inProgress',
                statusBarSummary: summary.running,
                statuses: { queued: 1, running: 1 },
            },
            {
                desc: 'all running',
                jobs: generateJobs({ running: { a: 1 } }),
                expected: `${batch} in progress: 1 running`,
                fsmState: 'inProgress',
                statusBarSummary: summary.running,
                statuses: { running: 1 },
            },
            {
                desc: 'in progress and finished',
                jobs: generateJobs({
                    estimating: { a: 1 },
                    running: { b: 1 },
                    completed: { c: 1 },
                }),
                expected: `${batch} in progress: 1 queued, 1 running, 1 success`,
                fsmState: 'inProgressResultsAvailable',
                statusBarSummary: summary.running,
                statuses: { queued: 1, running: 1, completed: 1 },
            },
            {
                desc: 'all completed',
                jobs: generateJobs({ completed: { a: 1, b: 1, c: 1 } }),
                expected: `${batch} finished with success: 3 successes`,
                fsmState: 'jobsFinishedResultsAvailable',
                statusBarSummary: summary.success,
                statuses: { completed: 3 },
            },
            {
                desc: 'all failed',
                jobs: generateJobs({ error: { a: 1, b: 1 } }),
                expected: `${batch} finished with error: 2 failed`,
                fsmState: 'jobsFinished',
                statusBarSummary: summary.error,
                statuses: { error: 2 },
            },
            {
                desc: 'all terminated',
                jobs: generateJobs({ terminated: { a: 1, b: 1, c: 1 } }),
                expected: `${batch} finished with cancellation: 3 cancelled`,
                fsmState: 'jobsFinished',
                statusBarSummary: summary.terminated,
                statuses: { terminated: 3 },
            },
            {
                desc: 'mix of finish states',
                jobs: generateJobs({
                    terminated: { a: 1 },
                    error: { b: 1, c: 1, d: 1 },
                    completed: { e: 1 },
                }),
                expected: `${batch} finished: 1 success, 3 failed, 1 cancelled`,
                fsmState: 'jobsFinishedResultsAvailable',
                statusBarSummary: summary.error,
                statuses: { terminated: 1, error: 3, completed: 1 },
            },
            {
                desc: 'successful and cancelled jobs',
                jobs: generateJobs({
                    terminated: { a: 1, b: 1 },
                    completed: { e: 1 },
                }),
                expected: `${batch} finished: 1 success, 2 cancelled`,
                fsmState: 'jobsFinishedResultsAvailable',
                statusBarSummary: summary.success,
                statuses: { terminated: 2, completed: 1 },
            },
            {
                desc: 'success and error',
                jobs: generateJobs({
                    error: { b: 1, c: 1, d: 1 },
                    completed: { e: 1 },
                }),
                expected: `${batch} finished: 1 success, 3 failed`,
                fsmState: 'jobsFinishedResultsAvailable',
                statusBarSummary: summary.error,
                statuses: { error: 3, completed: 1 },
            },
            {
                desc: 'success and not found',
                jobs: generateJobs({
                    does_not_exist: { b: 1, c: 1, d: 1 },
                    completed: { e: 1 },
                }),
                expected: `${batch} finished: 1 success, 3 not found`,
                fsmState: 'jobsFinishedResultsAvailable',
                statusBarSummary: summary.error,
                statuses: { does_not_exist: 3, completed: 1 },
            },
            {
                desc: 'error and cancelled jobs',
                jobs: generateJobs({
                    terminated: { a: 1, b: 1 },
                    error: { e: 1 },
                }),
                expected: `${batch} finished: 1 failed, 2 cancelled`,
                fsmState: 'jobsFinished',
                statusBarSummary: summary.error,
                statuses: { terminated: 2, error: 1 },
            },
            {
                desc: 'in progress, finished, not found',
                jobs: generateJobs({
                    estimating: { a: 1 },
                    running: { b: 1 },
                    completed: { c: 1 },
                    does_not_exist: { d: 1 },
                }),
                expected: `${batch} in progress: 1 queued, 1 running, 1 success, 1 not found`,
                fsmState: 'inProgressResultsAvailable',
                statusBarSummary: summary.running,
                statuses: { queued: 1, running: 1, completed: 1, does_not_exist: 1 },
            },
            {
                desc: 'jobs do not exist',
                jobs: generateJobs({ does_not_exist: { a: 1, b: 1 } }),
                expected: `${batch} finished with error: 2 not found`,
                fsmState: 'jobsFinished',
                statusBarSummary: summary.error,
                statuses: { does_not_exist: 2 },
            },
            {
                desc: 'no jobs',
                jobs: {},
                expected: '',
                fsmState: null,
                statusBarSummary: '',
                statuses: {},
            },
            {
                desc: 'null',
                jobs: null,
                expected: '',
                fsmState: null,
                statusBarSummary: '',
<<<<<<< HEAD
                statuses: {},
            },
            {
                desc: 'byId is empty',
                jobs: { byId: {} },
                expected: '',
                fsmState: null,
                statusBarSummary: '',
                statuses: {},
            },
            {
                desc: 'byId is null',
                jobs: { byId: null },
                expected: '',
                fsmState: null,
                statusBarSummary: '',
=======
>>>>>>> 15f714c7
                statuses: {},
            },
        ];

        tests.forEach((test) => {
            it(`summarises jobs: ${test.desc}`, () => {
                const div = document.createElement('div');
                div.innerHTML = Jobs.createCombinedJobState(test.jobs);
                expect(div.textContent).toBe(test.expected);
                if (test.expected.length) {
                    expect(div.firstChild.title).toBe(test.expected);
                } else {
                    expect(div.childNodes.length).toBe(0);
                }
            });

            it(`deduces FSM state: ${test.desc}`, () => {
                expect(Jobs.getFsmStateFromJobs(test.jobs)).toEqual(test.fsmState);
            });

            it(`gets job counts, ${test.desc}`, () => {
                const statuses = Jobs.getCurrentJobCounts(test.jobs, { withRetries: 1 });
                expect(statuses).toEqual(test.statuses);
            });

            it(`creates a status bar summary, ${test.desc}`, () => {
                const div = document.createElement('div');
                div.innerHTML = Jobs.createCombinedJobStateSummary(test.jobs);
                expect(div.textContent).toBe(test.statusBarSummary);
            });
        });
    });

    describe('getCurrentJobs', () => {
        afterEach(() => {
            TestUtil.clearRuntime();
        });

        it('current jobs, no retries', () => {
            const jobsByOriginalId = Jobs.getCurrentJobs(JobsData.allJobsWithBatchParent);
            const expectedJobsById = TestUtil.JSONcopy(JobsData.jobsById);
            delete expectedJobsById[JobsData.batchParentJob.job_id];
            expect(jobsByOriginalId).toEqual(expectedJobsById);
        });

        it('can retrieve current jobs, with retries', () => {
            const jobsByRetryParent = {};
            const jobsByOriginalId = Jobs.getCurrentJobs(
                JobsData.batchJob.jobArray,
                jobsByRetryParent
            );
            expect(Object.keys(jobsByOriginalId)).toEqual(
                jasmine.arrayWithExactContents(Object.keys(JobsData.batchJob.originalJobs))
            );
            expect(Object.keys(jobsByOriginalId)).toEqual(
                jasmine.arrayWithExactContents(Object.keys(jobsByRetryParent))
            );
        });
    });

    describe('populateModelFromJobArray', () => {
        it('dies without a model', () => {
            expect(() => {
                Jobs.populateModelFromJobArray();
            }).toThrowError(/Missing a model to populate/);
        });
        it('create removes existing jobs and jobState data with an empty jobs array', () => {
            const model = Props.make({
                data: {
                    exec: {
                        jobs: {},
                        jobState: {},
                        limo: 'Rolls Royce',
                    },
                },
            });
            expect(model.getItem('exec')).toEqual({ jobs: {}, jobState: {}, limo: 'Rolls Royce' });
            Jobs.populateModelFromJobArray(model, []);
            expect(model.getItem('exec')).toEqual({ limo: 'Rolls Royce' });
        });

        it('adds the expected structures to jobs and jobState, batch job', () => {
            const model = Props.make({
                    data: {},
                }),
                batchData = JobsData.batchJob;
            expect(model.getItem('exec')).toBeUndefined();
            Jobs.populateModelFromJobArray(model, batchData.jobArray);
            expect(model.getItem('exec.jobState')).toEqual(batchData.jobsById[batchData.batchId]);
            expect(model.getItem('exec.jobs.byId')).toEqual(batchData.jobsById);
        });
    });

    describe('jobArrayToIndexedObject', () => {
        afterEach(() => {
            TestUtil.clearRuntime();
        });

        it('creates a model with jobs indexed by ID', () => {
            const model = Jobs.jobArrayToIndexedObject(JobsData.allJobsWithBatchParent);
            const idIndex = model.byId;
            expect(Object.keys(idIndex).sort()).toEqual(
                JobsData.allJobsWithBatchParent
                    .map((jobState) => {
                        return jobState.job_id;
                    })
                    .sort()
            );
        });

        it('creates an empty model with an empty jobs array', () => {
            const model = Jobs.jobArrayToIndexedObject([]);
            expect(model).toEqual({
                byId: {},
            });
            expect(model.byId).toEqual({});
        });
    });
});<|MERGE_RESOLUTION|>--- conflicted
+++ resolved
@@ -459,11 +459,7 @@
                 expected: `${batch} in progress: 3 queued, 1 running, 1 success (3 jobs retried)`,
                 fsmState: 'inProgressResultsAvailable',
                 statusBarSummary: summary.running,
-<<<<<<< HEAD
-                statuses: { queued: 2, running: 1, completed: 1, retried: 3 },
-=======
                 statuses: { queued: 3, running: 1, completed: 1, retried: 3 },
->>>>>>> 15f714c7
             },
             {
                 desc: 'jobs with retries, original jobs only',
@@ -474,11 +470,7 @@
                 expected: `${batch} in progress: 2 queued, 1 failed, 2 cancelled`,
                 fsmState: 'inProgress',
                 statusBarSummary: summary.queued,
-<<<<<<< HEAD
-                statuses: { queued: 1, error: 1, terminated: 2 },
-=======
                 statuses: { queued: 2, error: 1, terminated: 2 },
->>>>>>> 15f714c7
             },
             {
                 desc: 'all jobs queued',
@@ -631,25 +623,6 @@
                 expected: '',
                 fsmState: null,
                 statusBarSummary: '',
-<<<<<<< HEAD
-                statuses: {},
-            },
-            {
-                desc: 'byId is empty',
-                jobs: { byId: {} },
-                expected: '',
-                fsmState: null,
-                statusBarSummary: '',
-                statuses: {},
-            },
-            {
-                desc: 'byId is null',
-                jobs: { byId: null },
-                expected: '',
-                fsmState: null,
-                statusBarSummary: '',
-=======
->>>>>>> 15f714c7
                 statuses: {},
             },
         ];
