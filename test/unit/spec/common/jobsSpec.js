<<<<<<< HEAD
define(['common/jobs'], (Jobs) => {
    'use strict';
=======
define(['common/jobs', '/test/data/jobsData'], (Jobs, JobsData) => {
    'use strict';

    function arrayToHTML(array) {
        return array.map((item) => `<div>${item}</div>`).join('\n');
    }

    const jobsModuleExports = [
        'createJobStatusLines',
        'jobAction',
        'jobLabel',
        'niceState',
        'validJobStates',
        'isValidJobStateObject',
    ];

    // console.log(JobsData.allJobs)

>>>>>>> 25a65a5c
    describe('Test Jobs module', () => {
        it('Should be loaded with the right functions', () => {
            expect(Jobs).toBeDefined();
            jobsModuleExports.forEach((f) => {
                expect(Jobs[f]).toBeDefined();
            });
        });
    });

    const badStates = [undefined, null, 'Mary Poppins', 12345678];

    describe('The isValidJobStateObject function', () => {
        it('Should know how to tell good job states', () => {
<<<<<<< HEAD
            const goodJs = {
                job_id: 'foo',
                created: 12345,
                other: 'key',
                another: 'key',
            };
            expect(Jobs.isValidJobState(goodJs)).toBeTrue();
        });

        it('Should know how to tell bad job states', () => {
            const badJsList = [
                1,
                'foo',
                ['a', 'list'],
                {
                    job_id: 'somejob',
                    other: 'key',
                },
                {
                    created: 'at_some_point',
                    other: 'key',
                },
                {
                    foobar: 'baz',
                },
                null,
                undefined,
            ];
            badJsList.forEach((elem) => {
                expect(Jobs.isValidJobState(elem)).toBeFalse();
=======
            JobsData.allJobs.forEach((elem) => {
                expect(Jobs.isValidJobStateObject(elem)).toBeTrue();
            });
        });

        it('Should know how to tell bad job states', () => {
            JobsData.invalidJobs.forEach((elem) => {
                expect(Jobs.isValidJobStateObject(elem)).toBeFalse();
            });
        });
    });

    describe('The isValidJobInfoObject function', () => {
        JobsData.validInfo.forEach((elem) => {
            it(`passes ${JSON.stringify(elem)}`, () => {
                expect(Jobs.isValidJobInfoObject(elem)).toBeTrue();
            });
        });

        JobsData.invalidInfo.forEach((elem) => {
            it(`fails ${JSON.stringify(elem)}`, () => {
                expect(Jobs.isValidJobInfoObject(elem)).toBeFalse();
            });
        });
    });

    describe('createJobStatusLines', () => {
        const div = document.createElement('div');
        const args = [false, true];
        JobsData.allJobs.forEach((state) => {
            it(`should create an appropriate status string for ${state.job_id}`, () => {
                const statusLines = Jobs.createJobStatusLines(state);
                div.innerHTML = arrayToHTML(statusLines);
                expect(div.textContent).toContain(state.meta.createJobStatusLines.line);
            });
        });
        JobsData.allJobs.forEach((state) => {
            it(`should create an appropriate array in history mode for ${state.job_id}`, () => {
                const statusLines = Jobs.createJobStatusLines(state, true);
                div.innerHTML = arrayToHTML(statusLines);
                state.meta.createJobStatusLines.history.forEach((historyLine) => {
                    expect(div.textContent).toContain(historyLine);
                });
            });
        });

        it('should create an appropriate string if the job does not exist', () => {
            const state = { job_state: 'does_not_exist' };
            // Jobs.createJobStatusLines returns the same content, whether or not
            // history is shown
            args.forEach((arg) => {
                const statusLines = Jobs.createJobStatusLines(state, arg);
                div.innerHTML = arrayToHTML(statusLines);
                expect(div.textContent).toContain(JobsData.jobStrings.not_found);
            });
        });

        it('should return an appropriate string for dodgy jobStates', () => {
            JobsData.invalidJobs.forEach((state) => {
                args.forEach((arg) => {
                    const statusLines = Jobs.createJobStatusLines(state, arg);
                    div.innerHTML = arrayToHTML(statusLines);
                    expect(div.textContent).toContain(JobsData.jobStrings.unknown);
                });
            });
        });
    });

    describe('jobLabel', () => {
        const labelToState = [
            ['Mary Poppins', 'Job not found'],
            [null, 'Job not found'],
            [undefined, 'Job not found'],
            ['does_not_exist', 'Job not found'],
            ['estimating', 'Queued'],
            ['queued', 'Queued'],
            ['error', 'Failed'],
            ['terminated', 'Cancelled'],
            ['running', 'Running'],
        ];
        labelToState.forEach((entry) => {
            it(`should create an abbreviated label when given the job state ${entry[0]}`, () => {
                expect(Jobs.jobLabel(entry[0])).toEqual(entry[1]);
            });
        });
    });

    describe('jobAction, valid data', () => {
        JobsData.allJobs.forEach((state) => {
            it(`should generate a job action with the job state ${state.status}`, () => {
                expect(Jobs.jobAction(state.status)).toEqual(state.meta.jobAction);
            });
        });
    });
    describe('jobAction, invalid data', () => {
        badStates.forEach((item) => {
            it(`should generate a retry action with the job state ${item}`, () => {
                expect(Jobs.jobAction(item)).toEqual(JobsData.jobStrings.action.retry);
            });
        });
    });

    describe('jobLabel', () => {
        badStates.forEach((item) => {
            it(`creates an appropriate label with the input ${item}`, () => {
                expect(Jobs.jobLabel(item)).toEqual('Job not found');
            });
        });
        JobsData.allJobs.forEach((state) => {
            it(`creates an appropriate label with the input ${state}`, () => {
                expect(Jobs.jobLabel(state.status)).toEqual(state.meta.jobLabel);
            });
        });
    });

    describe('niceState', () => {
        const div = document.createElement('div');

        badStates.forEach((item) => {
            it(`should generate a nice state for the input ${item}`, () => {
                div.innerHTML = Jobs.niceState(item);
                const span = div.querySelector('span');
                expect(span).toHaveClass('kb-job-status__summary');
                expect(span.textContent).toContain('invalid');
            });
        });

        JobsData.allJobs.forEach((state) => {
            it(`should generate a nice state for ${state.status}`, () => {
                div.innerHTML = Jobs.niceState(state.status);
                const span = div.querySelector('span');
                expect(span).toHaveClass(state.meta.niceState.class);
                expect(span.textContent).toContain(state.meta.niceState.label);
>>>>>>> 25a65a5c
            });
        });
    });
});<|MERGE_RESOLUTION|>--- conflicted
+++ resolved
@@ -1,7 +1,3 @@
-<<<<<<< HEAD
-define(['common/jobs'], (Jobs) => {
-    'use strict';
-=======
 define(['common/jobs', '/test/data/jobsData'], (Jobs, JobsData) => {
     'use strict';
 
@@ -20,7 +16,6 @@
 
     // console.log(JobsData.allJobs)
 
->>>>>>> 25a65a5c
     describe('Test Jobs module', () => {
         it('Should be loaded with the right functions', () => {
             expect(Jobs).toBeDefined();
@@ -34,38 +29,6 @@
 
     describe('The isValidJobStateObject function', () => {
         it('Should know how to tell good job states', () => {
-<<<<<<< HEAD
-            const goodJs = {
-                job_id: 'foo',
-                created: 12345,
-                other: 'key',
-                another: 'key',
-            };
-            expect(Jobs.isValidJobState(goodJs)).toBeTrue();
-        });
-
-        it('Should know how to tell bad job states', () => {
-            const badJsList = [
-                1,
-                'foo',
-                ['a', 'list'],
-                {
-                    job_id: 'somejob',
-                    other: 'key',
-                },
-                {
-                    created: 'at_some_point',
-                    other: 'key',
-                },
-                {
-                    foobar: 'baz',
-                },
-                null,
-                undefined,
-            ];
-            badJsList.forEach((elem) => {
-                expect(Jobs.isValidJobState(elem)).toBeFalse();
-=======
             JobsData.allJobs.forEach((elem) => {
                 expect(Jobs.isValidJobStateObject(elem)).toBeTrue();
             });
@@ -199,7 +162,6 @@
                 const span = div.querySelector('span');
                 expect(span).toHaveClass(state.meta.niceState.class);
                 expect(span.textContent).toContain(state.meta.niceState.label);
->>>>>>> 25a65a5c
             });
         });
     });
