--- conflicted
+++ resolved
@@ -1,9 +1,5 @@
-<<<<<<< HEAD
 define([
     'bluebird',
-=======
-define ([
->>>>>>> 25a65a5c
     'jquery',
     'narrativeConfig',
     'kbaseNarrative',
@@ -164,8 +160,6 @@
         it('Should provide an auth token when requested', () => {
             expect(narr.getAuthToken()).toBe(TEST_TOKEN);
         });
-<<<<<<< HEAD
-=======
 
         it('Should create a new bulk import cell on request', () => {
             let narr = new Narrative();
@@ -220,6 +214,5 @@
                     expect(narr.insertAndSelectCell).toHaveBeenCalled();
                 });
         });
->>>>>>> 25a65a5c
     });
 });