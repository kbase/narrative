--- conflicted
+++ resolved
@@ -14,11 +14,7 @@
 
     const FAKE_TOKEN = 'some_fake_token';
 
-<<<<<<< HEAD
-    describe('Test the kbaseNarrative module', () => {
-=======
     describe('Test the narrativeLogin module', () => {
->>>>>>> 0dea6d4d
         beforeEach(() => {
             Mocks.setAuthToken(FAKE_TOKEN);
             jasmine.Ajax.install();
@@ -73,11 +69,7 @@
                 response: [{}]
             });
             return Login.init($node, true)  // true here means there's no kernel
-<<<<<<< HEAD
-                .then(() => {
-=======
                 .finally(() => {
->>>>>>> 0dea6d4d
                     const request = jasmine.Ajax.requests.mostRecent();
                     expect(request.requestHeaders.Authorization).toEqual(FAKE_TOKEN);
                     // test that the user menu was created by checking for the username and id
@@ -85,10 +77,7 @@
                     expect($node.text()).toContain(fakeName);
                     expect($node.text()).toContain(fakeUser);
                     Login.clearTokenCheckTimers();
-<<<<<<< HEAD
-=======
                     Login.destroy();
->>>>>>> 0dea6d4d
                 });
         });
 
@@ -101,10 +90,7 @@
                     const request = jasmine.Ajax.requests.mostRecent();
                     expect(request.requestHeaders.Authorization).toEqual(FAKE_TOKEN);
                     Login.clearTokenCheckTimers();
-<<<<<<< HEAD
-=======
                     Login.destroy();
->>>>>>> 0dea6d4d
                 });
         });
     });
