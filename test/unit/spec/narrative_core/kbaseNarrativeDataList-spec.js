define([
    'kbaseNarrativeDataList',
    'jquery',
    'narrativeConfig',
    'kb_service/client/workspace',
    'base/js/namespace',
<<<<<<< HEAD
    'narrativeMocks'
], (DataList, $, Config, Workspace, Jupyter, Mocks) => {
    'use strict';

    const FAKE_NS_URL = 'https://ci.kbase.us/services/fake_url';
    const FAKE_WS_NAME = 'some_workspace';
=======
    'narrativeMocks',
], (DataList, $, Config, Workspace, Jupyter, Mocks) => {
    'use strict';

    const fakeNSUrl = 'https://ci.kbase.us/services/fake_url';
    const narrativeServiceInfo = {
        version: '1.1',
        id: '12345',
        result: [
            {
                git_commit_hash: 'foo',
                hash: 'bar',
                health: 'healthy',
                module_name: 'SampleService',
                url: fakeNSUrl,
            },
        ],
    };

    function mockServiceWizard() {
        jasmine.Ajax.stubRequest(Config.url('service_wizard')).andReturn({
            status: 200,
            statusText: 'HTTP/1/1 200 OK',
            contentType: 'application/json',
            responseText: JSON.stringify(narrativeServiceInfo),
        });
    }
>>>>>>> 0c552ddd

    function mockNarrativeServiceListObjects(objData) {
        Mocks.mockJsonRpc1Call({
            url: FAKE_NS_URL,
            response: {
                data: objData,
                data_palette_refs: {}
            }
        });
    }

    function mockWorkSpaceService() {
        Mocks.mockJsonRpc1Call({
            url: Config.url('workspace'),
            response: [
                35855,
                'testUser:narrative_1534979778065',
                'testUser',
                '2020-09-30T23:22:25+0000',
                2,
                'a',
                'n',
                'unlocked',
                {
                    narrative_nice_name: 'CI Scratch',
                    searchtags: 'narrative',
                    is_temporary: 'false',
                    narrative: '1',
                },
            ],
        });
    }

    const OBJDATA = [
        {
            object_info: [
                5,
                'Rhodobacter_CACIA_14H1',
                'KBaseGenomes.Genome-7.0',
                '2020-10-03T01:15:14+0000',
                1,
                'testuser',
                54640,
                'testuser:narrative_1601675739009',
                '53af8071b814a1db43f81eb490a35491',
                3110399,
                {},
            ],
        },
    ];

    function makeDataListInstance($node) {
        const widget = new DataList($node, {});
        widget.ws_name = FAKE_WS_NAME;
        widget.ws = new Workspace(Config.url('workspace'), null);
        return widget;
    }


    describe('Test the kbaseNarrativeDataList', () => {
<<<<<<< HEAD
        let $dataList;
        let dataListObj = null;

        beforeAll(() => {
            // remove any jquery events that get bound to document,
            // including login and logout listeners
            $(document).off();
        });

=======
        let $dataList, dataListObj;
>>>>>>> 0c552ddd
        beforeEach(() => {
            $dataList = $('<div>');
            jasmine.Ajax.install();
            const AUTH_TOKEN = 'fakeAuthToken';
            Mocks.setAuthToken(AUTH_TOKEN);
            Jupyter.narrative = {
                getAuthToken: () => AUTH_TOKEN,
                getWorkspaceName: () => 'someWorkspace',
            };

            // mock service calls
            Mocks.mockServiceWizardLookup({
                module: 'NarrativeService',
                url: FAKE_NS_URL,
            });
            mockWorkSpaceService();

            // Create datalist object
            $dataList = $('<div>');
            dataListObj = makeDataListInstance($dataList);
        });

        afterEach(() => {
            jasmine.Ajax.uninstall();
<<<<<<< HEAD
            dataListObj.destroy();
            $dataList.remove();
            $dataList = null;
            dataListObj = null;
            $(document).off();
=======
            Jupyter.narrative = null;
>>>>>>> 0c552ddd
        });

        it('Should instantiate itself with expected functions', () => {
            expect(dataListObj).toEqual(jasmine.any(Object));
            ['refresh', 'destroy'].forEach((fn) => {
                expect(dataListObj[fn]).toEqual(jasmine.any(Function));
            });
        });

        it('Should render itself without data', async () => {
            mockNarrativeServiceListObjects([]);
            await dataListObj.refresh();

            expect($dataList.html()).toContain('This Narrative has no data yet.');
        });

        it('Should render the add data text button w/o data, and hide the other add data button', async () => {
            mockNarrativeServiceListObjects([]);
            await dataListObj.refresh();

            const $addDataTxtButton = $dataList.find('.kb-data-list-add-data-text-button');
            expect($addDataTxtButton).toBeDefined();
            expect($addDataTxtButton.length).toEqual(1);
            expect($addDataTxtButton.is('button')).toBeTruthy();
            expect($addDataTxtButton.html()).toContain('Add Data');

            const $addDataButton = $dataList.find('.kb-data-list-add-data-button');
            // When .hide() is called on a jquery element, the display attribute is set to none.
            expect($addDataButton.css('display')).toEqual('none');
        });

<<<<<<< HEAD
        it('Should render with data and show a data card', async () => {
            mockNarrativeServiceListObjects(OBJDATA);
            await dataListObj.refresh();
=======
        describe('With data', () => {
            beforeEach(async () => {
                const objData = [
                    {
                        object_info: [
                            5,
                            'Rhodobacter_CACIA_14H1',
                            'KBaseGenomes.Genome-7.0',
                            '2020-10-03T01:15:14+0000',
                            1,
                            'testuser',
                            54640,
                            'testuser:narrative_1601675739009',
                            '53af8071b814a1db43f81eb490a35491',
                            3110399,
                            {},
                        ],
                    },
                ];

                // mock service calls
                mockServiceWizard();
                mockNarrativeServiceListObjects(objData);
                mockWorkSpaceService();

                // Create datalist object
                dataListObj = new DataList($dataList, {});

                // Populate datalist object via the refresh function
                dataListObj.ws_name = 'some_workspace';
                dataListObj.ws = new Workspace(Config.url('workspace'), null);
                await dataListObj.refresh();
            });
>>>>>>> 0c552ddd

            expect($dataList.find('.narrative-card-row')).toBeDefined();
        });

        it('Should generate the add data button with data present', async () => {
            mockNarrativeServiceListObjects(OBJDATA);
            await dataListObj.refresh();

            const $addDataButton = $dataList.find('.kb-data-list-add-data-button');
            expect($addDataButton).toBeDefined();
            expect($addDataButton.length).toEqual(1);
            expect($addDataButton.is('button')).toBeTruthy();
            expect($addDataButton.css('display')).toEqual('inline-block');
        });
    });
});<|MERGE_RESOLUTION|>--- conflicted
+++ resolved
@@ -4,42 +4,12 @@
     'narrativeConfig',
     'kb_service/client/workspace',
     'base/js/namespace',
-<<<<<<< HEAD
-    'narrativeMocks'
+    'narrativeMocks',
 ], (DataList, $, Config, Workspace, Jupyter, Mocks) => {
     'use strict';
 
     const FAKE_NS_URL = 'https://ci.kbase.us/services/fake_url';
     const FAKE_WS_NAME = 'some_workspace';
-=======
-    'narrativeMocks',
-], (DataList, $, Config, Workspace, Jupyter, Mocks) => {
-    'use strict';
-
-    const fakeNSUrl = 'https://ci.kbase.us/services/fake_url';
-    const narrativeServiceInfo = {
-        version: '1.1',
-        id: '12345',
-        result: [
-            {
-                git_commit_hash: 'foo',
-                hash: 'bar',
-                health: 'healthy',
-                module_name: 'SampleService',
-                url: fakeNSUrl,
-            },
-        ],
-    };
-
-    function mockServiceWizard() {
-        jasmine.Ajax.stubRequest(Config.url('service_wizard')).andReturn({
-            status: 200,
-            statusText: 'HTTP/1/1 200 OK',
-            contentType: 'application/json',
-            responseText: JSON.stringify(narrativeServiceInfo),
-        });
-    }
->>>>>>> 0c552ddd
 
     function mockNarrativeServiceListObjects(objData) {
         Mocks.mockJsonRpc1Call({
@@ -100,7 +70,6 @@
 
 
     describe('Test the kbaseNarrativeDataList', () => {
-<<<<<<< HEAD
         let $dataList;
         let dataListObj = null;
 
@@ -110,11 +79,7 @@
             $(document).off();
         });
 
-=======
-        let $dataList, dataListObj;
->>>>>>> 0c552ddd
         beforeEach(() => {
-            $dataList = $('<div>');
             jasmine.Ajax.install();
             const AUTH_TOKEN = 'fakeAuthToken';
             Mocks.setAuthToken(AUTH_TOKEN);
@@ -137,15 +102,11 @@
 
         afterEach(() => {
             jasmine.Ajax.uninstall();
-<<<<<<< HEAD
             dataListObj.destroy();
             $dataList.remove();
             $dataList = null;
             dataListObj = null;
             $(document).off();
-=======
-            Jupyter.narrative = null;
->>>>>>> 0c552ddd
         });
 
         it('Should instantiate itself with expected functions', () => {
@@ -177,45 +138,9 @@
             expect($addDataButton.css('display')).toEqual('none');
         });
 
-<<<<<<< HEAD
         it('Should render with data and show a data card', async () => {
             mockNarrativeServiceListObjects(OBJDATA);
             await dataListObj.refresh();
-=======
-        describe('With data', () => {
-            beforeEach(async () => {
-                const objData = [
-                    {
-                        object_info: [
-                            5,
-                            'Rhodobacter_CACIA_14H1',
-                            'KBaseGenomes.Genome-7.0',
-                            '2020-10-03T01:15:14+0000',
-                            1,
-                            'testuser',
-                            54640,
-                            'testuser:narrative_1601675739009',
-                            '53af8071b814a1db43f81eb490a35491',
-                            3110399,
-                            {},
-                        ],
-                    },
-                ];
-
-                // mock service calls
-                mockServiceWizard();
-                mockNarrativeServiceListObjects(objData);
-                mockWorkSpaceService();
-
-                // Create datalist object
-                dataListObj = new DataList($dataList, {});
-
-                // Populate datalist object via the refresh function
-                dataListObj.ws_name = 'some_workspace';
-                dataListObj.ws = new Workspace(Config.url('workspace'), null);
-                await dataListObj.refresh();
-            });
->>>>>>> 0c552ddd
 
             expect($dataList.find('.narrative-card-row')).toBeDefined();
         });
