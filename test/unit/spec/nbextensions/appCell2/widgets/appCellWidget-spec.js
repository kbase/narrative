--- conflicted
+++ resolved
@@ -131,17 +131,6 @@
         });
 
         it('has a method stop which returns a Promise', () => {
-<<<<<<< HEAD
-            var stopPromise = mockAppCell.stop();
-            expect(stopPromise instanceof Promise).toBeTrue();
-            return stopPromise;
-        });
-
-        it('has a method detach which returns a Promise', () => {
-            var detachPromise = mockAppCell.detach();
-            expect(detachPromise instanceof Promise).toBeTrue();
-            return detachPromise;
-=======
             return mockAppCell.init()
                 .then(() => {
                     return mockAppCell.stop();
@@ -162,7 +151,6 @@
                 .then(() => {
                     //see if it worked.
                 });
->>>>>>> 0dea6d4d
         });
 
     });
