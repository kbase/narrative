define([
    'bluebird',
    'util/jobLogViewer',
    'common/runtime',
    'common/jobs',
    '/test/data/jobsData',
    'testUtil',
], (Promise, JobLogViewer, Runtime, Jobs, JobsData, TestUtil) => {
    'use strict';

    const cssBaseClass = JobLogViewer.cssBaseClass;

    const jobsByStatus = {};
    // N.b. this only saves one job of each type
    JobsData.allJobs.forEach((job) => {
        jobsByStatus[job.status] = job;
    });

    const endStates = ['completed', 'error', 'terminated'];
    const queueStates = ['created', 'estimating', 'queued'];

    function getWidgetState(node) {
        const stateNode = node.querySelector('[data-element="widget-state"]');
        return JSON.parse(stateNode.textContent);
    }

    function createLogViewer(context, showHistory = false, logPollInterval = null) {
        context.node = document.createElement('div');
        context.runtimeBus = Runtime.make().bus();
        const args = { showHistory: showHistory, devMode: true };
        if (logPollInterval) {
            args.logPollInterval = logPollInterval;
        }
        context.jobLogViewerInstance = JobLogViewer.make(args);
    }

    /**
     * Format a jobs message
     * @param {string} jobId
     * @param {string} type - one of 'status', 'logs', 'log-deleted', 'does-not-exist'
     * @param {object} messageData - optional; extra data to add to the message
     * @returns {array} containing message data and channel data
     */
    function formatMessage(jobId, type, messageData = {}) {
        return [
            Object.assign({}, { jobId: jobId }, messageData),
            {
                channel: {
                    jobId: jobId,
                },
                key: {
                    type: `job-${type}`,
                },
            },
        ];
    }

    function formatStatusMessage(jobState) {
        return formatMessage(jobState.job_id, 'status', { jobState: jobState });
    }

    function formatLogMessage(jobId, logMessages) {
        return formatMessage(jobId, 'logs', {
            logs: {
                first: 0,
                max_lines: logMessages.length,
                lines: logMessages,
            },
        });
    }

    const logLines = [
        {
            is_error: 0,
            line: 'line 1 - log',
            linepos: 1,
            ts: 123456789,
        },
        {
            is_error: 1,
            line: 'line 2 - error',
            linepos: 1,
            ts: 123456790,
        },
        {
            is_error: 0,
            line: 'line 3 - more logs',
            linepos: 3,
            ts: 123456789,
        },
        {
            is_error: 0,
            line: 'line 4 - last log',
            linepos: 4,
            ts: 123456790,
        },
    ];

    /**
     *
     * @param {object} context `this` context, including the node to search for the job status lines
     * @param {boolean} includeHistory whether or not history mode is on
     */

    function testJobStatus(context, includeHistory = false) {
        const statusNode = context.node.querySelector(`.${cssBaseClass}__status_container`);
        const errorNode = context.node.querySelector(`.${cssBaseClass}__error_container`);

        const statusLine = context.jobState
            ? context.jobState.meta.createJobStatusLines.line
            : Jobs.jobStatusUnknown[0];

        const errorLine = context.jobState ? context.jobState.meta.errorString || null : null;

        if (!statusNode) {
            fail('tests failed: status node not found');
            return;
        }
        expect(statusNode.textContent).toContain(statusLine);

        if (includeHistory) {
            const history = context.jobState
                ? context.jobState.meta.createJobStatusLines.history
                : Jobs.jobStatusUnknown;
            history.forEach((line) => {
                expect(statusNode.textContent).toContain(line);
            });
        }

        if (errorLine) {
            expect(errorNode.textContent).toContain(errorLine);
        } else {
            expect(errorNode.textContent).toBe('');
        }
    }

    function itHasJobStatus() {
        it('has job status', function () {
            testJobStatus(this);
        });
    }

    function itHasJobStatusHistory() {
        it('has job status history', function () {
            testJobStatus(this, true);
        });
    }

    /**
     * Ensure that the log lines are as they should be
     * @param {*} node the job viewer node
     * @param {array} accumulatedLogLines all log lines posted so far (not just the most recent lines)
     */

    function testJobLogs(node, accumulatedLogLines) {
        const panel = node.querySelector('[data-element="log-panel"]');
        try {
            expect(panel.children.length).toEqual(accumulatedLogLines.length);
            if (accumulatedLogLines.length) {
                Array.from(panel.children).forEach((line, ix) => {
                    const expectedClass = accumulatedLogLines[ix].is_error
                        ? `${cssBaseClass}__line_container--error`
                        : `${cssBaseClass}__line_container`;
                    expect(line).toHaveClass(expectedClass);
                    expect(line.textContent).toContain(accumulatedLogLines[ix].line);
                });
            }
        } catch (error) {
            console.error('testJobLogs failed: ', error, 'panel: ' + panel.outerHTML);
            fail(error);
        }
    }

    describe('The job log viewer module', () => {
        it('Should load the module code successfully', () => {
            expect(JobLogViewer).toBeDefined();
        });

        it('Should have the factory method', () => {
            expect(JobLogViewer.make).toBeDefined();
            expect(JobLogViewer.make).toEqual(jasmine.any(Function));
        });

        it('Should have a css base class', () => {
            expect(JobLogViewer.cssBaseClass).toEqual(jasmine.any(String));
            expect(JobLogViewer.cssBaseClass).toEqual('kb-log');
        });
    });

    describe('The job log viewer instance', () => {
        beforeAll(() => {
            if (window.kbaseRuntime) {
                window.kbaseRuntime = null;
            }
        });

        beforeEach(function () {
            createLogViewer(this);
        });

        afterEach(function () {
            this.jobLogViewerInstance.detach();
            window.kbaseRuntime = null;
        });

        it('should have methods defined', function () {
            ['start', 'stop', 'detach'].forEach((fn) => {
                expect(this.jobLogViewerInstance[fn]).toEqual(jasmine.any(Function));
            });
        });

<<<<<<< HEAD
        it('Should fail to start without a node', async () => {
            const jobLogViewerInstance = JobLogViewer.make();
            await expectAsync(
                jobLogViewerInstance.start({ jobId: 'fakeJob' })
            ).toBeRejectedWithError(/Requires a node to start/);
        });

        it('Should fail to start without a jobId', async () => {
            const jobLogViewerInstance = JobLogViewer.make();
            await expectAsync(jobLogViewerInstance.start({ node: hostNode })).toBeRejectedWithError(
                /Requires a job id to start/
            );
=======
        it('Should fail to start without a node', async function () {
            try {
                await this.jobLogViewerInstance.start({
                    jobId: 'fakejob',
                });
                fail('this should not have completed successfully');
            } catch (error) {
                expect(error).toMatch(/Requires a node to start/);
            }
        });

        it('Should fail to start without a jobId', async function () {
            try {
                await this.jobLogViewerInstance.start({
                    node: this.node,
                });
                fail('this should not have completed successfully');
            } catch (error) {
                expect(error).toMatch(/Requires a job id to start/);
            }
>>>>>>> 0d988ebe
        });

        it('Should start as expected with inputs, and be stoppable and detachable', async function () {
            const arg = {
                node: this.node,
                jobId: 'test_job_start',
            };
            await this.jobLogViewerInstance.start(arg);
            expect(this.node.querySelector('div[data-element="status-line"]')).toBeDefined();
            this.jobLogViewerInstance.detach();
            expect(this.node.innerHTML).toBe('');
        });

        it('Should send bus messages requesting job status information at startup', async function () {
            const jobId = 'test_bus_request';
            const arg = {
                node: this.node,
                jobId: jobId,
            };
            await this.jobLogViewerInstance.start(arg).then(() => {
                return new Promise((resolve) => {
                    this.runtimeBus.on('request-job-status', (msg) => {
                        expect(msg).toEqual({ jobId: jobId });
                        resolve();
                    });
                });
            });
        });

        it('Should start with all buttons disabled', async function () {
            const arg = {
                node: this.node,
                jobId: 'testBtnState',
            };
            await this.jobLogViewerInstance.start(arg);
            const btns = this.node.querySelectorAll('div[data-element="header"] button');
            btns.forEach((btn) => {
                expect(btn).toHaveClass('disabled');
            });
        });

        describe('initial widget state', () => {
            describe('should be determining the state with no job object', () => {
                beforeEach(async function () {
                    await this.jobLogViewerInstance.start({
                        node: this.node,
                        jobId: 'no state set',
                    });
                });
                itHasJobStatus();
            });

            JobsData.validJobs.forEach((jobState) => {
                describe(`should create a string for status ${jobState.status}`, () => {
                    beforeEach(async function () {
                        this.jobState = jobState;
                        await this.jobLogViewerInstance.start({
                            node: this.node,
                            jobId: jobState.job_id,
                            jobState: jobState,
                        });
                    });
                    itHasJobStatus();
                });
            });

            JobsData.invalidJobs.forEach((state) => {
                describe('should be determining the state with a dodgy job state', () => {
                    const jobId = 'dodgy_job_state_test';
                    beforeEach(async function () {
                        await this.jobLogViewerInstance.start({
                            node: this.node,
                            jobId: jobId,
                            jobState: state,
                        });
                    });
                    itHasJobStatus();
                });
            });
        });

        describe('initial widget state, history mode on', () => {
            beforeEach(function () {
                createLogViewer(this, true);
            });

            describe('should be determining the state with no job object', () => {
                beforeEach(async function () {
                    await this.jobLogViewerInstance.start({
                        node: this.node,
                        jobId: 'no state set, history',
                    });
                });
                itHasJobStatusHistory();
            });

            JobsData.validJobs.forEach((jobState) => {
                describe(`should create an array in history mode for status ${jobState.status}`, () => {
                    beforeEach(async function () {
                        this.jobState = jobState;
                        await this.jobLogViewerInstance.start({
                            node: this.node,
                            jobId: jobState.job_id,
                            jobState: jobState,
                        });
                    });
                    itHasJobStatusHistory();
                });
            });
        });

        /**
         * Create a MutationObserver that watches for changes to the job status lines
         *
         * @param {object} context - jasmine 'this' context
         * @param {array} jobMessage - appropriately formatted message and channel data to
         * @returns {Promise} - resolves when there are job status line changes
         */
        function createStatusObserver(context, jobMessage) {
            return new Promise((resolve) => {
                const node = context.node.querySelector('[data-element="status-line"]');
                const config = { childList: true };
                const observer = new MutationObserver((mutations) => {
                    const result = mutations.some((mut) => {
                        return Array.from(mut.addedNodes).some((domEl) => {
                            return (
                                domEl.classList &&
                                domEl.classList.contains(`${cssBaseClass}_state_abbrev`)
                            );
                        });
                    });
                    if (result) {
                        observer.disconnect();
                        resolve();
                    }
                });
                observer.observe(node, config);

                // send the job message
                if (jobMessage) {
                    context.runtimeBus.send(...jobMessage);
                }
            });
        }

        describe('response to update', () => {
            [true, false].forEach((mode) => {
                beforeEach(function () {
                    if (mode) {
                        this.jobLogViewerInstance = JobLogViewer.make({
                            showHistory: mode,
                            devMode: true,
                        });
                    }
                });

                JobsData.validJobs.forEach((jobState) => {
                    it(`should create a string for status ${jobState.status}, history mode ${
                        mode ? 'on' : 'off'
                    }`, async function () {
                        this.runtimeBus.on('request-job-status', (msg) => {
                            testJobStatus(this, mode);
                            expect(msg).toEqual({ jobId: jobState.job_id });
                        });

                        await this.jobLogViewerInstance.start({
                            node: this.node,
                            jobId: jobState.job_id,
                        });

                        return createStatusObserver(this, formatStatusMessage(jobState)).then(
                            () => {
                                this.jobState = jobState;
                                testJobStatus(this, mode);
                            }
                        );
                    });
                });
            });

            // job does not exist update
            it('should create a string for an unknown job', async function () {
                const jobState = JobsData.unknownJob;

                this.runtimeBus.on('request-job-status', (msg) => {
                    testJobStatus(this);
                    expect(msg).toEqual({ jobId: jobState.job_id });
                });

                await this.jobLogViewerInstance.start({
                    node: this.node,
                    jobId: jobState.job_id,
                });

                return createStatusObserver(
                    this,
                    formatMessage(jobState.job_id, 'does-not-exist')
                ).then(() => {
                    this.jobState = jobState;
                    testJobStatus(this);
                    // the job log container should be empty
                    expect(this.node.querySelector('.kb-log__logs_container').innerHTML).toBe('');
                });
            });

            /**
             * invalid job state objects are ignored by the job log widget, so this test checks
             * that the log viewer does not change when supplied with an invalid object. This is
             * difficult to test without waiting for some timeout event, so instead the test
             * supplies an invalid object and then a valid object. The test finished when a DOM
             * change is detected in the status node area, which should only occur when the valid
             * job state object is received.
             */
            JobsData.invalidJobs.forEach((state) => {
                it(`should not do anything when given dodgy job state ${JSON.stringify(
                    state
                )}`, async function () {
                    const jobId = 'dodgy_job_state_test';
                    let firstCall = true;

                    // this gets called when handleJobStatusUpdate is triggered
                    // the first call will be with the dodgy params,
                    // subsequent calls will be with valid params
                    // when the first call is made, send a job update with a valid job state object
                    spyOn(Jobs, 'isValidJobStateObject').and.callFake((params) => {
                        const response = Jobs.isValidJobStateObject.and.originalFn(params);
                        if (firstCall) {
                            firstCall = false;
                            this.runtimeBus.send(
                                ...formatMessage(jobId, 'status', {
                                    jobState: jobsByStatus['running'],
                                })
                            );
                        } else {
                            // this is the DOM state after receiving the first (invalid) job update,
                            // but before receiving the second (valid) update.
                            testJobStatus(this);
                        }
                        return response;
                    });

                    this.runtimeBus.on('request-job-status', (msg) => {
                        expect(msg).toEqual({ jobId: jobId });
                        testJobStatus(this);
                        this.runtimeBus.send(
                            ...formatMessage(jobId, 'status', { jobState: state })
                        );
                    });

                    await this.jobLogViewerInstance.start({
                        node: this.node,
                        jobId: jobId,
                    });

                    return createStatusObserver(this).then(() => {
                        expect(Jobs.isValidJobStateObject.calls.count()).toEqual(2);
                        const allCallArgs = Jobs.isValidJobStateObject.calls.allArgs();
                        expect(allCallArgs[0][0]).toEqual(state);
                        expect(allCallArgs[1][0]).toEqual(jobsByStatus['running']);
                        this.jobState = jobsByStatus['running'];
                        testJobStatus(this);
                    });
                });
            });
        });

        // the log display
        describe('job log viewer', () => {
            beforeEach(function () {
                createLogViewer(this, false, 50);
            });

            // job not found: logs container is removed
            it('should not render logs if the job is not found', async function () {
                const jobState = jobsByStatus['does_not_exist'];
                const jobId = jobState.job_id;

                this.runtimeBus.on('request-job-status', (msg) => {
                    expect(msg).toEqual({ jobId: jobState.job_id });
                    // send the job message
                    this.runtimeBus.send(...formatMessage(jobState.job_id, 'does-not-exist'));
                });

                await this.jobLogViewerInstance.start({
                    node: this.node,
                    jobId: jobId,
                });

                return TestUtil.waitForElementChange(
                    this.node.querySelector('[data-element="log-container"]')
                ).then(() => {
                    // the job log container should be empty
                    expect(this.node.querySelector('.kb-log__logs_container').innerHTML).toBe('');
                });
            });

            // queued jobs: message to say that the logs will be available when job runs
            queueStates.forEach((queueState) => {
                it(`should render a queued message for "${queueState}" jobs`, async function () {
                    const jobState = jobsByStatus[queueState];
                    const jobId = jobState.job_id;

                    this.runtimeBus.on('request-job-status', (msg) => {
                        expect(msg).toEqual({ jobId: jobState.job_id });
                        // send the job message
                        const jobMessage = formatStatusMessage(jobState);
                        this.runtimeBus.send(...jobMessage);
                    });

                    await this.jobLogViewerInstance.start({
                        node: this.node,
                        jobId: jobId,
                    });

                    return TestUtil.waitForElementChange(
                        this.node.querySelector('[data-element="log-panel"]')
                    ).then(() => {
                        expect(
                            this.node.querySelector('[data-element="log-panel"]').textContent
                        ).toBe('Job is queued; logs will be available when the job is running.');
                    });
                });
            });

            // running job: job logs are updated as they are received
            it('Should render job logs whilst job is running', async function () {
                const jobState = jobsByStatus['running'];
                const jobId = jobState.job_id;

                // lines to return each time there is a request for the latest logs
                // first request - 0 lines; second: 2 log lines; third: same as second; last: all log lines.
                const logs = [[], logLines.slice(0, 2), logLines.slice(0, 2), logLines]; //
                let acc = 0;

                this.runtimeBus.on('request-job-status', (msg) => {
                    expect(msg).toEqual({ jobId: jobId });
                    this.runtimeBus.send(...formatStatusMessage(jobState));
                });

                this.runtimeBus.on('request-job-update', (msg) => {
                    expect(msg).toEqual({ jobId: jobId });
                    this.runtimeBus.send(...formatStatusMessage(jobState));
                });

                await this.jobLogViewerInstance.start({
                    node: this.node,
                    jobId: jobId,
                });

                return new Promise((resolve) => {
                    this.runtimeBus.on('request-latest-job-log', (msg) => {
                        expect(msg).toEqual({ jobId: jobId, options: {} });
                        const logUpdate = logs[acc];
                        acc += 1;
                        // set up the mutation observer to watch for UI spinner changes
                        // the spinner is shown whenever the log viewer is waiting for logs
                        // and hidden whenever a log update comes in
                        // there are four job logs messages to check for, so once we have seen
                        // all four, resolve the promise and finish the test.
                        const observer = new MutationObserver(() => {
                            testJobLogs(this.node, logUpdate);
                            observer.disconnect();
                            if (logs.length === acc) {
                                resolve();
                            }
                        });
                        observer.observe(this.node.querySelector('[data-element="spinner"]'), {
                            attributes: true,
                            childList: true,
                            subtree: true,
                        });

                        this.runtimeBus.send(...formatLogMessage(jobId, logUpdate));
                    });
                });
            });

            // job running, job logs have been deleted
            it(`should render a message when logs are deleted, state running`, async function () {
                const jobState = jobsByStatus['running'];
                const jobId = jobState.job_id;

                this.runtimeBus.on('request-job-status', (msg) => {
                    expect(msg).toEqual({ jobId: jobId });
                    this.runtimeBus.send(...formatStatusMessage(jobState));
                });

                this.runtimeBus.on('request-job-update', (msg) => {
                    expect(msg).toEqual({ jobId: jobId });
                    this.runtimeBus.send(...formatStatusMessage(jobState));
                });

                // this is called when the state is 'running'
                this.runtimeBus.on('request-latest-job-log', (msg) => {
                    expect(msg).toEqual({ jobId: jobId, options: {} });
                    this.runtimeBus.send(...formatMessage(jobId, 'log-deleted'));
                });

                await this.jobLogViewerInstance.start({
                    node: this.node,
                    jobId: jobId,
                });

                return TestUtil.waitForElementChange(
                    this.node.querySelector('[data-element="log-panel"]')
                ).then(() => {
                    expect(this.node.querySelector('[data-element="log-panel"]').textContent).toBe(
                        'No log entries to show.'
                    );
                    const widgetState = getWidgetState(this.node);
                    expect(widgetState.looping).toBe(true);
                    expect(widgetState.awaitingLog).toBe(true);
                    expect(widgetState.listeningForJob).toBe(true);
                });
            });

            endStates.forEach((endState) => {
                // completed statuses - should be one request for logs
                it(`Should render all job logs if the job status is ${endState}`, async function () {
                    const jobState = jobsByStatus[endState];
                    const jobId = jobState.job_id;

                    this.runtimeBus.on('request-job-status', (msg) => {
                        expect(msg).toEqual({ jobId: jobId });
                        this.runtimeBus.send(...formatStatusMessage(jobState));
                    });

                    this.runtimeBus.on('request-job-log', (msg) => {
                        expect(msg).toEqual({ jobId: jobId, options: { first_line: 0 } });
                        this.runtimeBus.send(...formatLogMessage(jobId, logLines));
                    });

                    await this.jobLogViewerInstance.start({
                        node: this.node,
                        jobId: jobId,
                    });

                    return TestUtil.waitForElementChange(
                        this.node.querySelector('[data-element="log-panel"]')
                    ).then(() => {
                        testJobLogs(this.node, logLines);
                    });
                });

                // logs deleted: 'No log entries to show' message
                // create a mutation observer to watch for changes to the log-panel node; when those changes
                // occur, `callback` will be run to test that the changes are as expected
                it(`should render a message when logs are deleted, state ${endState}`, async function () {
                    const jobState = jobsByStatus[endState];
                    const jobId = jobState.job_id;

                    this.runtimeBus.on('request-job-status', (msg) => {
                        expect(msg).toEqual({ jobId: jobId });
                        this.runtimeBus.send(...formatStatusMessage(jobState));
                    });

                    this.runtimeBus.on('request-job-log', (msg) => {
                        expect(msg).toEqual({ jobId: jobId, options: { first_line: 0 } });
                        this.runtimeBus.send(...formatMessage(jobId, 'log-deleted'));
                    });

                    await this.jobLogViewerInstance.start({
                        node: this.node,
                        jobId: jobId,
                    });
                    return TestUtil.waitForElementChange(
                        this.node.querySelector('[data-element="log-panel"]')
                    ).then(() => {
                        expect(
                            this.node.querySelector('[data-element="log-panel"]').textContent
                        ).toBe('No log entries to show.');
                        const widgetState = getWidgetState(this.node);
                        expect(widgetState.looping).toBe(false);
                        expect(widgetState.listeningForJob).toBe(false);
                    });
                });
            });
        });

        xit('Should have the top button go to the top', () => {});

        xit('Should have the bottom button go to the end', () => {});

        xit('Should have the stop button make sure it stops', () => {});
    });
});<|MERGE_RESOLUTION|>--- conflicted
+++ resolved
@@ -209,7 +209,6 @@
             });
         });
 
-<<<<<<< HEAD
         it('Should fail to start without a node', async () => {
             const jobLogViewerInstance = JobLogViewer.make();
             await expectAsync(
@@ -222,28 +221,33 @@
             await expectAsync(jobLogViewerInstance.start({ node: hostNode })).toBeRejectedWithError(
                 /Requires a job id to start/
             );
-=======
-        it('Should fail to start without a node', async function () {
-            try {
-                await this.jobLogViewerInstance.start({
-                    jobId: 'fakejob',
-                });
-                fail('this should not have completed successfully');
-            } catch (error) {
-                expect(error).toMatch(/Requires a node to start/);
-            }
-        });
-
-        it('Should fail to start without a jobId', async function () {
-            try {
-                await this.jobLogViewerInstance.start({
-                    node: this.node,
-                });
-                fail('this should not have completed successfully');
-            } catch (error) {
-                expect(error).toMatch(/Requires a job id to start/);
-            }
->>>>>>> 0d988ebe
+        });
+
+        it('Should start as expected with inputs, and be stoppable and detachable', async () => {
+            const viewer = JobLogViewer.make();
+            const arg = {
+                node: hostNode,
+                jobId: 'someFakeJob',
+            };
+            await viewer.start(arg);
+            expect(hostNode.querySelector('div[data-element="kb-log"]')).toBeDefined();
+            viewer.detach();
+            expect(hostNode.innerHTML).toBe('');
+        });
+
+        it('Should send a bus messages requesting job status information at startup', async (done) => {
+            const viewer = JobLogViewer.make();
+            const jobId = 'testJob1';
+            const arg = {
+                node: hostNode,
+                jobId: jobId,
+            };
+            runtimeBus.on('request-job-status', (msg) => {
+                expect(msg).toEqual({ jobId: jobId });
+                viewer.detach();
+                done();
+            });
+            await viewer.start(arg);
         });
 
         it('Should start as expected with inputs, and be stoppable and detachable', async function () {
