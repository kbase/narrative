/* eslint {strict: ['error', 'global']} */
/* global requirejs */
'use strict';
const tests = [
    ...['text', 'json'],
<<<<<<< HEAD
    ...Object.keys(window.__karma__.files).filter((file) => /^\/base\/test\/.*[sS]pec\.js$/.test(file)),
=======
    // Keep only the test spec files under the test directory.
    // Karma prepends these with /base/, so make sure that's included.
    ...Object.keys(window.__karma__.files).filter((file) =>
        /^\/base\/test\/.*[sS]pec\.js$/.test(file)
    ),
>>>>>>> 051d893b
];

// hack to make jed (the i18n library that Jupyter uses) happy.
document.nbjs_translations = {
    domain: 'nbjs',
    locale_data: {
        nbjs: {
            '': {
                domain: 'nbjs',
            },
        },
    },
};

// hack to spoof createReactClass, needed by a Jupyter component we aren't testing.
window.createReactClass = () => {};

requirejs.config({
    baseUrl: '/narrative/static/',

    paths: {
        moment: 'components/moment/moment',
        codemirror: 'components/codemirror',
        bootstraptour: 'components/bootstrap-tour/build/js/bootstrap-tour.min',
        bootstrap: 'ext_components/bootstrap/dist/js/bootstrap.min',
        testUtil: '../../test/unit/testUtil',
        narrativeMocks: '../../test/unit/mocks',
        bluebird: 'ext_components/bluebird/js/browser/bluebird.min',
        jed: 'components/jed/jed',
        custom: 'kbase/custom',
    },
    map: {
        '*': {
            'jquery-ui': 'jqueryui',
        },
    },

    deps: tests,

    shim: {
        jquery: {
            deps: [],
            exports: 'jquery',
        },
        bootstraptour: {
            deps: ['bootstrap'],
            exports: 'Tour',
        },
        bootstrap: {
            deps: ['jquery'],
            exports: 'Bootstrap',
        },
    },

    callback: function () {
        require(['testUtil'], (TestUtil) => {
            TestUtil.make().then(() => {
                window.__karma__.start();
            });
        }, (error) => {
            console.error('Failed to open TestUtil file.');
            console.error(error);
            throw error;
        });
    },
});<|MERGE_RESOLUTION|>--- conflicted
+++ resolved
@@ -3,15 +3,11 @@
 'use strict';
 const tests = [
     ...['text', 'json'],
-<<<<<<< HEAD
-    ...Object.keys(window.__karma__.files).filter((file) => /^\/base\/test\/.*[sS]pec\.js$/.test(file)),
-=======
     // Keep only the test spec files under the test directory.
     // Karma prepends these with /base/, so make sure that's included.
     ...Object.keys(window.__karma__.files).filter((file) =>
         /^\/base\/test\/.*[sS]pec\.js$/.test(file)
     ),
->>>>>>> 051d893b
 ];
 
 // hack to make jed (the i18n library that Jupyter uses) happy.
